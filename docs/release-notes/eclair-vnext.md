# Eclair vnext

<insert here a high-level description of the release>

## Major changes

<insert changes>

### API changes

<<<<<<< HEAD
- `channelbalances` retrieves information about the balances of all local channels (#2196)
- `channelbalances` and `usablebalances` return a `shortIds` object instead of a single `shortChannelId` (#2323)
- `stop` stops eclair: please note that the recommended way of stopping eclair is simply to kill its process (#2233)
- `rbfopen` lets the initiator of a dual-funded channel RBF the funding transaction (#2275)
- `listinvoices` and `audit` now accepts `--count` and `--skip` parameters to limit the number of retrieved items (#2474, #2487)
=======
<insert changes>
>>>>>>> 908d87fc

### Miscellaneous improvements and bug fixes

<insert changes>

## Verifying signatures

You will need `gpg` and our release signing key 7A73FE77DE2C4027. Note that you can get it:

- from our website: https://acinq.co/pgp/drouinf.asc
- from github user @sstone, a committer on eclair: https://api.github.com/users/sstone/gpg_keys

To import our signing key:

```sh
$ gpg --import drouinf.asc
```

To verify the release file checksums and signatures:

```sh
$ gpg -d SHA256SUMS.asc > SHA256SUMS.stripped
$ sha256sum -c SHA256SUMS.stripped
```

## Building

Eclair builds are deterministic. To reproduce our builds, please use the following environment (*):

- Ubuntu 20.04
- AdoptOpenJDK 11.0.6
- Maven 3.8.1

Use the following command to generate the eclair-node package:

```sh
mvn clean install -DskipTests
```

That should generate `eclair-node/target/eclair-node-<version>-XXXXXXX-bin.zip` with sha256 checksums that match the one we provide and sign in `SHA256SUMS.asc`

(*) You may be able to build the exact same artefacts with other operating systems or versions of JDK 11, we have not tried everything.

## Upgrading

This release is fully compatible with previous eclair versions. You don't need to close your channels, just stop eclair, upgrade and restart.

## Changelog

<fill this section when publishing the release with `git log v0.8.0... --format=oneline --reverse`><|MERGE_RESOLUTION|>--- conflicted
+++ resolved
@@ -8,15 +8,7 @@
 
 ### API changes
 
-<<<<<<< HEAD
-- `channelbalances` retrieves information about the balances of all local channels (#2196)
-- `channelbalances` and `usablebalances` return a `shortIds` object instead of a single `shortChannelId` (#2323)
-- `stop` stops eclair: please note that the recommended way of stopping eclair is simply to kill its process (#2233)
-- `rbfopen` lets the initiator of a dual-funded channel RBF the funding transaction (#2275)
-- `listinvoices` and `audit` now accepts `--count` and `--skip` parameters to limit the number of retrieved items (#2474, #2487)
-=======
-<insert changes>
->>>>>>> 908d87fc
+- `audit` now accepts `--count` and `--skip` parameters to limit the number of retrieved items (#2474, #2487)
 
 ### Miscellaneous improvements and bug fixes
 
