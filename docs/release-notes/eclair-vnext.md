--- conflicted
+++ resolved
@@ -8,26 +8,11 @@
 
 ### API changes
 
-<<<<<<< HEAD
 This release contains many API updates:
 
 - `deleteinvoice` allows you to remove unpaid invoices (#1984)
-- `open` lets you specify the channel type through the `--channelType` parameter, which can be one of `standard`, `static_remotekey`, `anchor_outputs` or `anchor_outputs_zero_fee_htlc_tx` (#1867)
-- `open` doesn't support the `--feeBaseMsat` and `--feeProportionalMillionths` parameters anymore: you should instead set these with the `updaterelayfee` API, which can now be called before opening a channel (#1890)
-- `updaterelayfee` must now be called with nodeIds instead of channelIds and will update the fees for all channels with the given node(s) at once (#1890)
-- `close` lets you specify a fee range when using quick close through the `--preferredFeerateSatByte`, `--minFeerateSatByte` and `--maxFeerateSatByte` (#1768)
-- `close` now rejects non-segwit `scriptPubKey`
-- `createinvoice` now lets you provide a `--descriptionHash` instead of a `--description` (#1919)
-- `sendtonode` doesn't support providing a `paymentHash` anymore since it uses `keysend` to send the payment (#1840)
-- `payinvoice`, `sendtonode`, `findroute`, `findroutetonode` and `findroutebetweennodes` let you specify `--pathFindingExperimentName` when using path-finding A/B testing (#1930)
-- the `--maxFeePct` parameter used in `payinvoice` and `sendtonode` must now be an integer between 0 and 100: it was previously a value between 0 and 1, which was misleading for a percentage (#1930)
-- `findroute`, `findroutetonode` and `findroutebetweennodes` let you choose the format of the route returned with the `--routeFormat` parameter (supported values are `nodeId` and `shortChannelId`) (#1943)
-- `findroute`, `findroutetonode` and `findroutebetweennodes` now accept `--includeLocalChannelCost` to specify if you want to count the fees from your node like trampoline payments do (#1942) 
 
 Have a look at our [API documentation](https://acinq.github.io/eclair) for more details.
-=======
-<insert changes>
->>>>>>> 57bf8604
 
 ### Miscellaneous improvements and bug fixes
 
