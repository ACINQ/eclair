--- conflicted
+++ resolved
@@ -40,11 +40,8 @@
 - `channel-opened` websocket event was updated to contain the final `channel_id` and be published when a channel is ready to process payments (#2567)
 - `getsentinfo` can now be used with `--offer` to list payments sent to a specific offer.
 - `listreceivedpayments` lists payments received by your node (#2607)
-<<<<<<< HEAD
 - `closedchannels` lists closed channels. It accepts `--count` and `--skip` parameters to limit the number of retrieved items as well (#2642)
-=======
 - `cpfpbumpfees` can be used to unblock chains of unconfirmed transactions by creating a child transaction that pays a high fee (#1783)
->>>>>>> ee63c65a
 
 ### Miscellaneous improvements and bug fixes
 
