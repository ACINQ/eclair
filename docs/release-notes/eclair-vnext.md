# Eclair vnext

<insert here a high-level description of the release>

## Major changes

<insert changes>

### API changes

<insert changes>

### Miscellaneous improvements and bug fixes

<<<<<<< HEAD
- Eclair nodes may now use different relay fees for unannounced channels (#1893)
- Relay fees are now set per node and automatically apply to all channels with that node (#1890)
- Eclair now supports [explicit channel type negotiation](https://github.com/lightningnetwork/lightning-rfc/pull/880)
- Eclair now supports [quick close](https://github.com/lightningnetwork/lightning-rfc/pull/847), which provides more control over what feerate will be used when closing channels
- Eclair now supports cookie authentication for Bitcoin Core RPC (#1986)
=======
<insert changes>
>>>>>>> 57bf8604

## Verifying signatures

You will need `gpg` and our release signing key 7A73FE77DE2C4027. Note that you can get it:

- from our website: https://acinq.co/pgp/drouinf.asc
- from github user @sstone, a committer on eclair: https://api.github.com/users/sstone/gpg_keys

To import our signing key:

```sh
$ gpg --import drouinf.asc
```

To verify the release file checksums and signatures:

```sh
$ gpg -d SHA256SUMS.asc > SHA256SUMS.stripped
$ sha256sum -c SHA256SUMS.stripped
```

## Building

Eclair builds are deterministic. To reproduce our builds, please use the following environment (*):

- Ubuntu 20.04
- AdoptOpenJDK 11.0.6
- Maven 3.8.1

Use the following command to generate the eclair-node package:

```sh
mvn clean install -DskipTests
```

That should generate `eclair-node/target/eclair-node-<version>-XXXXXXX-bin.zip` with sha256 checksums that match the one we provide and sign in `SHA256SUMS.asc`

(*) You may be able to build the exact same artefacts with other operating systems or versions of JDK 11, we have not tried everything.

## Upgrading

This release is fully compatible with previous eclair versions. You don't need to close your channels, just stop eclair, upgrade and restart.

## Changelog

<fill this section when publishing the release with `git log v0.6.2... --format=oneline --reverse`><|MERGE_RESOLUTION|>--- conflicted
+++ resolved
@@ -12,15 +12,7 @@
 
 ### Miscellaneous improvements and bug fixes
 
-<<<<<<< HEAD
-- Eclair nodes may now use different relay fees for unannounced channels (#1893)
-- Relay fees are now set per node and automatically apply to all channels with that node (#1890)
-- Eclair now supports [explicit channel type negotiation](https://github.com/lightningnetwork/lightning-rfc/pull/880)
-- Eclair now supports [quick close](https://github.com/lightningnetwork/lightning-rfc/pull/847), which provides more control over what feerate will be used when closing channels
 - Eclair now supports cookie authentication for Bitcoin Core RPC (#1986)
-=======
-<insert changes>
->>>>>>> 57bf8604
 
 ## Verifying signatures
 
