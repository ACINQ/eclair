--- conflicted
+++ resolved
@@ -142,15 +142,11 @@
         }
       }
 
-<<<<<<< HEAD
-    case ChannelDiscovered(channelAnnouncement, capacity) =>
-=======
     case ChannelDiscovered(channelAnnouncement) =>
->>>>>>> 32d634c7
       log.debug(s"peer channel discovered with channel id=${channelAnnouncement.shortChannelId}")
       runInGuiThread { () =>
         if (!mainController.networkChannelsList.exists(c => c.announcement.shortChannelId == channelAnnouncement.shortChannelId)) {
-          mainController.networkChannelsList.add(new ChannelInfo(channelAnnouncement, -1, -1, capacity.toLong, None, None))
+          mainController.networkChannelsList.add(new ChannelInfo(channelAnnouncement, -1, -1, None, None))
         }
       }
 
