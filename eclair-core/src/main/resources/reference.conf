eclair {

  chain = "test" // "regtest" for regtest, "test" for testnet. Livenet is not supported.

  server {
    public-ips = [] // external ips, will be announced on the network
    binding-ip = "0.0.0.0"
    port = 9735
  }

  api {
    binding-ip = "127.0.0.1"
    port = 8080
  }

<<<<<<< HEAD
  watcher-type = "bitcoind" // other *experimental* values include "bitcoinj" or "electrum"

=======
>>>>>>> 07c51b68
  bitcoind {
    host = "localhost"
    rpcport = 18332
    rpcuser = "foo"
    rpcpassword = "bar"
    zmq = "tcp://127.0.0.1:29000"
  }

  bitcoinj {
    static-peers = [
      #{ // currently used in integration tests to override default port
      #  host = "localhost"
      #  port = 28333
      #}
    ]
  }

  default-feerates { // those are in satoshis per byte
    delay-blocks {
      1 = 42
      2 = 42
      6 = 42
      12 = 42
      36 = 42
      72 = 42
    }
  }

  node-alias = "eclair"
  node-color = "49daaa"
  global-features = ""
  local-features = "08" // initial_routing_sync
  channel-flags = 1 // announce channels
  dust-limit-satoshis = 542
  default-feerate-per-kb = 20000  // default bitcoin core value

  max-htlc-value-in-flight-msat = 100000000000 // 1 BTC ~= unlimited
  htlc-minimum-msat = 1000000
  max-accepted-htlcs = 30

  reserve-to-funding-ratio = 0.01 // recommended by BOLT #2
  max-reserve-to-funding-ratio = 0.05 // channel reserve can't be more than 5% of the funding amount (recommended: 1%)

  delay-blocks = 144
  mindepth-blocks = 2
  expiry-delta-blocks = 144

  fee-base-msat = 546000
  fee-proportional-millionth = 10

  // maximum local vs remote feerate mismatch; 1.0 means 100%
  // actual check is abs((local feerate - remote fee rate) / (local fee rate + remote fee rate)/2) > fee rate mismatch
  max-feerate-mismatch = 1.5

  // funder will send an UpdateFee message if the difference between current commitment fee and actual current network fee is greater
  // than this ratio.
  update-fee_min-diff-ratio = 0.1

  channel-exclude-duration = 60 seconds // when a temporary channel failure is returned, we exclude the channel from our payment routes for this duration
  router-broadcast-interval = 10 seconds // this should be 60 seconds on mainnet
  router-validate-interval = 2 seconds // this should be high enough to have a decent level of parallelism

  ping-interval = 30 seconds
  auto-reconnect = true

  payment-handler = "local"
}
akka {
  loggers = ["akka.event.slf4j.Slf4jLogger"]
  loglevel = "DEBUG"

  actor {
    debug {
      # enable DEBUG logging of all LoggingFSMs for events, transitions and timers
      fsm = on
    }
  }

  http {
    host-connection-pool {
      max-open-requests = 64
    }
  }
}<|MERGE_RESOLUTION|>--- conflicted
+++ resolved
@@ -13,11 +13,8 @@
     port = 8080
   }
 
-<<<<<<< HEAD
   watcher-type = "bitcoind" // other *experimental* values include "bitcoinj" or "electrum"
 
-=======
->>>>>>> 07c51b68
   bitcoind {
     host = "localhost"
     rpcport = 18332
