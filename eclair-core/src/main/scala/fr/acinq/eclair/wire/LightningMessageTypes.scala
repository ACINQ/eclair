/*
 * Copyright 2019 ACINQ SAS
 *
 * Licensed under the Apache License, Version 2.0 (the "License");
 * you may not use this file except in compliance with the License.
 * You may obtain a copy of the License at
 *
 *     http://www.apache.org/licenses/LICENSE-2.0
 *
 * Unless required by applicable law or agreed to in writing, software
 * distributed under the License is distributed on an "AS IS" BASIS,
 * WITHOUT WARRANTIES OR CONDITIONS OF ANY KIND, either express or implied.
 * See the License for the specific language governing permissions and
 * limitations under the License.
 */

package fr.acinq.eclair.wire

import java.net.{Inet4Address, Inet6Address, InetAddress, InetSocketAddress}
import java.nio.charset.StandardCharsets

import com.google.common.base.Charsets
import fr.acinq.bitcoin.Crypto.{PrivateKey, PublicKey}
import fr.acinq.bitcoin.{ByteVector32, ByteVector64}
import fr.acinq.eclair.{ShortChannelId, UInt64}
import scodec.bits.ByteVector

import scala.util.Try

/**
  * Created by PM on 15/11/2016.
  */

// @formatter:off
sealed trait LightningMessage
sealed trait SetupMessage extends LightningMessage
sealed trait ChannelMessage extends LightningMessage
sealed trait HtlcMessage extends LightningMessage
sealed trait RoutingMessage extends LightningMessage
sealed trait HasTimestamp extends LightningMessage { def timestamp: Long }
sealed trait HasTemporaryChannelId extends LightningMessage { def temporaryChannelId: ByteVector32 } // <- not in the spec
sealed trait HasChannelId extends LightningMessage { def channelId: ByteVector32 } // <- not in the spec
sealed trait HasChainHash extends LightningMessage { def chainHash: ByteVector32 } // <- not in the spec
sealed trait UpdateMessage extends HtlcMessage // <- not in the spec
// @formatter:on

case class Init(globalFeatures: ByteVector,
                localFeatures: ByteVector) extends SetupMessage

case class Error(channelId: ByteVector32,
                 data: ByteVector) extends SetupMessage with HasChannelId {
  def toAscii: String = if (fr.acinq.eclair.isAsciiPrintable(data)) new String(data.toArray, StandardCharsets.US_ASCII) else "n/a"
}

object Error {
  def apply(channelId: ByteVector32, msg: String): Error = Error(channelId, ByteVector.view(msg.getBytes(Charsets.US_ASCII)))
}

case class Ping(pongLength: Int, data: ByteVector) extends SetupMessage

case class Pong(data: ByteVector) extends SetupMessage

case class ChannelReestablish(channelId: ByteVector32,
                              nextLocalCommitmentNumber: Long,
                              nextRemoteRevocationNumber: Long,
                              yourLastPerCommitmentSecret: Option[PrivateKey] = None,
                              myCurrentPerCommitmentPoint: Option[PublicKey] = None) extends ChannelMessage with HasChannelId

case class OpenChannel(chainHash: ByteVector32,
                       temporaryChannelId: ByteVector32,
                       fundingSatoshis: Long,
                       pushMsat: Long,
                       dustLimitSatoshis: Long,
                       maxHtlcValueInFlightMsat: UInt64,
                       channelReserveSatoshis: Long,
                       htlcMinimumMsat: Long,
                       feeratePerKw: Long,
                       toSelfDelay: Int,
                       maxAcceptedHtlcs: Int,
                       fundingPubkey: PublicKey,
                       revocationBasepoint: PublicKey,
                       paymentBasepoint: PublicKey,
                       delayedPaymentBasepoint: PublicKey,
                       htlcBasepoint: PublicKey,
                       firstPerCommitmentPoint: PublicKey,
                       channelFlags: Byte) extends ChannelMessage with HasTemporaryChannelId with HasChainHash

case class AcceptChannel(temporaryChannelId: ByteVector32,
                         dustLimitSatoshis: Long,
                         maxHtlcValueInFlightMsat: UInt64,
                         channelReserveSatoshis: Long,
                         htlcMinimumMsat: Long,
                         minimumDepth: Long,
                         toSelfDelay: Int,
                         maxAcceptedHtlcs: Int,
                         fundingPubkey: PublicKey,
                         revocationBasepoint: PublicKey,
                         paymentBasepoint: PublicKey,
                         delayedPaymentBasepoint: PublicKey,
                         htlcBasepoint: PublicKey,
                         firstPerCommitmentPoint: PublicKey) extends ChannelMessage with HasTemporaryChannelId

case class FundingCreated(temporaryChannelId: ByteVector32,
                          fundingTxid: ByteVector32,
                          fundingOutputIndex: Int,
                          signature: ByteVector64) extends ChannelMessage with HasTemporaryChannelId

case class FundingSigned(channelId: ByteVector32,
                         signature: ByteVector64) extends ChannelMessage with HasChannelId

case class FundingLocked(channelId: ByteVector32,
                         nextPerCommitmentPoint: PublicKey) extends ChannelMessage with HasChannelId

case class Shutdown(channelId: ByteVector32,
                    scriptPubKey: ByteVector) extends ChannelMessage with HasChannelId

case class ClosingSigned(channelId: ByteVector32,
                         feeSatoshis: Long,
                         signature: ByteVector64) extends ChannelMessage with HasChannelId

case class UpdateAddHtlc(channelId: ByteVector32,
                         id: Long,
                         amountMsat: Long,
                         paymentHash: ByteVector32,
                         cltvExpiry: Long,
                         onionRoutingPacket: OnionRoutingPacket) extends HtlcMessage with UpdateMessage with HasChannelId

case class UpdateFulfillHtlc(channelId: ByteVector32,
                             id: Long,
                             paymentPreimage: ByteVector32) extends HtlcMessage with UpdateMessage with HasChannelId

case class UpdateFailHtlc(channelId: ByteVector32,
                          id: Long,
                          reason: ByteVector) extends HtlcMessage with UpdateMessage with HasChannelId

case class UpdateFailMalformedHtlc(channelId: ByteVector32,
                                   id: Long,
                                   onionHash: ByteVector32,
                                   failureCode: Int) extends HtlcMessage with UpdateMessage with HasChannelId

case class CommitSig(channelId: ByteVector32,
                     signature: ByteVector64,
                     htlcSignatures: List[ByteVector64]) extends HtlcMessage with HasChannelId

case class RevokeAndAck(channelId: ByteVector32,
                        perCommitmentSecret: PrivateKey,
                        nextPerCommitmentPoint: PublicKey) extends HtlcMessage with HasChannelId

case class UpdateFee(channelId: ByteVector32,
                     feeratePerKw: Long) extends ChannelMessage with UpdateMessage with HasChannelId

case class AnnouncementSignatures(channelId: ByteVector32,
                                  shortChannelId: ShortChannelId,
                                  nodeSignature: ByteVector64,
                                  bitcoinSignature: ByteVector64) extends RoutingMessage with HasChannelId

case class ChannelAnnouncement(nodeSignature1: ByteVector64,
                               nodeSignature2: ByteVector64,
                               bitcoinSignature1: ByteVector64,
                               bitcoinSignature2: ByteVector64,
                               features: ByteVector,
                               chainHash: ByteVector32,
                               shortChannelId: ShortChannelId,
                               nodeId1: PublicKey,
                               nodeId2: PublicKey,
                               bitcoinKey1: PublicKey,
                               bitcoinKey2: PublicKey,
                               unknownFields: ByteVector = ByteVector.empty) extends RoutingMessage with HasChainHash

case class Color(r: Byte, g: Byte, b: Byte) {
  override def toString: String = f"#$r%02x$g%02x$b%02x" // to hexa s"#  ${r}%02x ${r & 0xFF}${g & 0xFF}${b & 0xFF}"
}

// @formatter:off
sealed trait NodeAddress { def socketAddress: InetSocketAddress }
sealed trait OnionAddress extends NodeAddress
object NodeAddress {
  /**
    * Creates a NodeAddress from a host and port.
    *
    * Note that non-onion hosts will be resolved.
    *
    * We don't attempt to resolve onion addresses (it will be done by the tor proxy), so we just recognize them based on
    * the .onion TLD and rely on their length to separate v2/v3.
    */
  def fromParts(host: String, port: Int): Try[NodeAddress] = Try {
    host match {
      case _ if host.endsWith(".onion") && host.length == 22 => Tor2(host.dropRight(6), port)
      case _ if host.endsWith(".onion") && host.length == 62 => Tor3(host.dropRight(6), port)
      case _  => InetAddress.getByName(host) match {
        case a: Inet4Address => IPv4(a, port)
        case a: Inet6Address => IPv6(a, port)
      }
    }
  }
}
case class IPv4(ipv4: Inet4Address, port: Int) extends NodeAddress { override def socketAddress = new InetSocketAddress(ipv4, port) }
case class IPv6(ipv6: Inet6Address, port: Int) extends NodeAddress { override def socketAddress = new InetSocketAddress(ipv6, port) }
case class Tor2(tor2: String, port: Int) extends OnionAddress { override def socketAddress = InetSocketAddress.createUnresolved(tor2 + ".onion", port) }
case class Tor3(tor3: String, port: Int) extends OnionAddress { override def socketAddress = InetSocketAddress.createUnresolved(tor3 + ".onion", port) }
// @formatter:on


case class NodeAnnouncement(signature: ByteVector64,
                            features: ByteVector,
                            timestamp: Long,
                            nodeId: PublicKey,
                            rgbColor: Color,
                            alias: String,
                            addresses: List[NodeAddress],
                            unknownFields: ByteVector = ByteVector.empty) extends RoutingMessage with HasTimestamp

case class ChannelUpdate(signature: ByteVector64,
                         chainHash: ByteVector32,
                         shortChannelId: ShortChannelId,
                         timestamp: Long,
                         messageFlags: Byte,
                         channelFlags: Byte,
                         cltvExpiryDelta: Int,
                         htlcMinimumMsat: Long,
                         feeBaseMsat: Long,
                         feeProportionalMillionths: Long,
                         htlcMaximumMsat: Option[Long],
                         unknownFields: ByteVector = ByteVector.empty) extends RoutingMessage with HasTimestamp with HasChainHash {
  require(((messageFlags & 1) != 0) == htlcMaximumMsat.isDefined, "htlcMaximumMsat is not consistent with messageFlags")
}

<<<<<<< HEAD
case class PerHopPayload(shortChannelId: ShortChannelId,
                         amtToForward: Long,
                         outgoingCltvValue: Long)


/**
  * Optional TLV-based query message that can be appended to QueryShortChannelIds
  * @param encoding 0 means uncompressed, 1 means compressed with zlib
  * @param array array of query flags, each flags specifies the info we want for a given channel
  */
case class EncodedQueryFlags(encoding: EncodingType, array: List[Long]) extends Tlv

object EncodedQueryFlags {
  val `type` = UInt64(1)
}

case object QueryFlagType {
  val INCLUDE_CHANNEL_ANNOUNCEMENT: Long = 1
  val INCLUDE_CHANNEL_UPDATE_1: Long = 2
  val INCLUDE_CHANNEL_UPDATE_2: Long = 4
  val INCLUDE_ALL: Long = (INCLUDE_CHANNEL_ANNOUNCEMENT | INCLUDE_CHANNEL_UPDATE_1 | INCLUDE_CHANNEL_UPDATE_2)

  def includeAnnouncement(flag: Long) = (flag & INCLUDE_CHANNEL_ANNOUNCEMENT) != 0

  def includeUpdate1(flag: Long) = (flag & INCLUDE_CHANNEL_UPDATE_1) != 0

  def includeUpdate2(flag: Long) = (flag & INCLUDE_CHANNEL_UPDATE_2) != 0
}

/**
  * Optional query flag that is appended to QueryChannelRange
  * @param flag bit 1 set means I want timestamps, bit 2 set means I want checksums
  */
case class QueryChannelRangeExtension(flag: Long) extends Tlv {
  val wantTimestamps = QueryChannelRangeExtension.wantTimestamps(flag)

  val wantChecksums = QueryChannelRangeExtension.wantChecksums(flag)
}

case object QueryChannelRangeExtension {
  val WANT_TIMESTAMPS: Long = 1
  val WANT_CHECKSUMS: Long = 2
  val WANT_ALL: Long = (WANT_TIMESTAMPS | WANT_CHECKSUMS)

  def wantTimestamps(flag: Long) = (flag & WANT_TIMESTAMPS) != 0

  def wantChecksums(flag: Long) = (flag & WANT_CHECKSUMS) != 0
}


/**
  *
  * @param timestamp1 timestamp for node 1, or 0
  * @param timestamp2 timestamp for node 2, or 0
  */
case class Timestamps(timestamp1: Long, timestamp2: Long)

/**
  * Optional timestamps TLV that can be appended to ReplyChannelRange
  * @param encoding same convention as for short channel ids
  * @param timestamps
  */
case class EncodedTimestamps(encoding: EncodingType, timestamps: List[Timestamps]) extends Tlv

/**
  *
  * @param checksum1 checksum for node 1, or 0
  * @param checksum2 checksum for node 2, or 0
  */
case class Checksums(checksum1: Long, checksum2: Long)

/**
  * Optional checksums TLV that can be appended to ReplyChannelRange
  * There is no leading encoding byte, as compression would ne be very effective
  * @param checksums
  */
case class EncodedChecksums(checksums: List[Checksums]) extends Tlv

// @formatter:on
sealed trait EncodingType
object EncodingType {
  case object UNCOMPRESSED extends EncodingType
  case object COMPRESSED_ZLIB extends EncodingType
}
// @formatter:on


case class EncodedShortChannelIds(encoding: EncodingType,
                                  array: List[ShortChannelId])


=======
>>>>>>> e62adf2d
case class QueryShortChannelIds(chainHash: ByteVector32,
                                shortChannelIds: EncodedShortChannelIds,
                                extensions: TlvStream[Tlv]) extends RoutingMessage with HasChainHash {
  val queryFlags: Option[EncodedQueryFlags] = extensions.records collectFirst { case flags: EncodedQueryFlags => flags }
}

object QueryShortChannelIds {
  def apply(chainHash: ByteVector32, shortChannelIds: EncodedShortChannelIds, flags: Option[EncodedQueryFlags]) = new QueryShortChannelIds(chainHash, shortChannelIds, TlvStream(flags.toList))
}

case class QueryShortChannelIdsOld(chainHash: ByteVector32,
                                shortChannelIds: EncodedShortChannelIds,
                                queryFlags_opt: Option[EncodedQueryFlags]) extends RoutingMessage with HasChainHash

case class ReplyShortChannelIdsEnd(chainHash: ByteVector32,
                                   complete: Byte) extends RoutingMessage with HasChainHash


case class QueryChannelRange(chainHash: ByteVector32,
                             firstBlockNum: Long,
                             numberOfBlocks: Long,
                             extensions: TlvStream[Tlv]) extends RoutingMessage {
  val queryExtension: Option[QueryChannelRangeExtension] = extensions.records collectFirst { case q: QueryChannelRangeExtension => q }
}

object QueryChannelRange {
  def apply(chainHash: ByteVector32, firstBlockNum: Long, numberOfBlocks: Long, queryExtension: Option[QueryChannelRangeExtension]) = {
    new QueryChannelRange(chainHash, firstBlockNum, numberOfBlocks, TlvStream(queryExtension.toList))
  }
}

case class ReplyChannelRange(chainHash: ByteVector32,
                             firstBlockNum: Long,
                             numberOfBlocks: Long,
                             complete: Byte,
                             shortChannelIds: EncodedShortChannelIds,
                             extensions: TlvStream[Tlv]) extends RoutingMessage {
  val timestamps: Option[EncodedTimestamps] = extensions.records collectFirst { case ts: EncodedTimestamps => ts }

  val checksums: Option[EncodedChecksums] = extensions.records collectFirst { case cs: EncodedChecksums => cs }
}

object ReplyChannelRange {
  def apply(chainHash: ByteVector32,
            firstBlockNum: Long,
            numberOfBlocks: Long,
            complete: Byte,
            shortChannelIds: EncodedShortChannelIds,
            timestamps: Option[EncodedTimestamps],
            checksums: Option[EncodedChecksums]) = {
    timestamps.foreach(ts => require(ts.timestamps.length == shortChannelIds.array.length))
    checksums.foreach(cs => require(cs.checksums.length == shortChannelIds.array.length))
    new ReplyChannelRange(chainHash, firstBlockNum, numberOfBlocks, complete, shortChannelIds, TlvStream(timestamps.toList ::: checksums.toList))
  }
}


case class GossipTimestampFilter(chainHash: ByteVector32,
                                 firstTimestamp: Long,
                                 timestampRange: Long) extends RoutingMessage with HasChainHash<|MERGE_RESOLUTION|>--- conflicted
+++ resolved
@@ -225,12 +225,6 @@
   require(((messageFlags & 1) != 0) == htlcMaximumMsat.isDefined, "htlcMaximumMsat is not consistent with messageFlags")
 }
 
-<<<<<<< HEAD
-case class PerHopPayload(shortChannelId: ShortChannelId,
-                         amtToForward: Long,
-                         outgoingCltvValue: Long)
-
-
 /**
   * Optional TLV-based query message that can be appended to QueryShortChannelIds
   * @param encoding 0 means uncompressed, 1 means compressed with zlib
@@ -317,8 +311,6 @@
                                   array: List[ShortChannelId])
 
 
-=======
->>>>>>> e62adf2d
 case class QueryShortChannelIds(chainHash: ByteVector32,
                                 shortChannelIds: EncodedShortChannelIds,
                                 extensions: TlvStream[Tlv]) extends RoutingMessage with HasChainHash {
