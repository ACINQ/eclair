/*
 * Copyright 2019 ACINQ SAS
 *
 * Licensed under the Apache License, Version 2.0 (the "License");
 * you may not use this file except in compliance with the License.
 * You may obtain a copy of the License at
 *
 *     http://www.apache.org/licenses/LICENSE-2.0
 *
 * Unless required by applicable law or agreed to in writing, software
 * distributed under the License is distributed on an "AS IS" BASIS,
 * WITHOUT WARRANTIES OR CONDITIONS OF ANY KIND, either express or implied.
 * See the License for the specific language governing permissions and
 * limitations under the License.
 */

package fr.acinq.eclair.wire

import java.net.{Inet4Address, Inet6Address, InetAddress, InetSocketAddress}
import java.nio.charset.StandardCharsets

import com.google.common.base.Charsets
import fr.acinq.bitcoin.Crypto.{PrivateKey, PublicKey}
import fr.acinq.bitcoin.{ByteVector32, ByteVector64}
import fr.acinq.eclair.{ShortChannelId, UInt64}
import scodec.bits.ByteVector

import scala.util.Try

/**
  * Created by PM on 15/11/2016.
  */

// @formatter:off
sealed trait LightningMessage
sealed trait SetupMessage extends LightningMessage
sealed trait ChannelMessage extends LightningMessage
sealed trait HtlcMessage extends LightningMessage
sealed trait RoutingMessage extends LightningMessage
sealed trait HasTimestamp extends LightningMessage { def timestamp: Long }
sealed trait HasTemporaryChannelId extends LightningMessage { def temporaryChannelId: ByteVector32 } // <- not in the spec
sealed trait HasChannelId extends LightningMessage { def channelId: ByteVector32 } // <- not in the spec
sealed trait HasChainHash extends LightningMessage { def chainHash: ByteVector32 } // <- not in the spec
sealed trait UpdateMessage extends HtlcMessage // <- not in the spec
// @formatter:on

case class Init(globalFeatures: ByteVector,
                localFeatures: ByteVector) extends SetupMessage

case class Error(channelId: ByteVector32,
                 data: ByteVector) extends SetupMessage with HasChannelId {
  def toAscii: String = if (fr.acinq.eclair.isAsciiPrintable(data)) new String(data.toArray, StandardCharsets.US_ASCII) else "n/a"
}

object Error {
  def apply(channelId: ByteVector32, msg: String): Error = Error(channelId, ByteVector.view(msg.getBytes(Charsets.US_ASCII)))
}

case class Ping(pongLength: Int, data: ByteVector) extends SetupMessage

case class Pong(data: ByteVector) extends SetupMessage

case class ChannelReestablish(channelId: ByteVector32,
                              nextLocalCommitmentNumber: Long,
                              nextRemoteRevocationNumber: Long,
                              yourLastPerCommitmentSecret: Option[PrivateKey] = None,
                              myCurrentPerCommitmentPoint: Option[PublicKey] = None) extends ChannelMessage with HasChannelId

case class OpenChannel(chainHash: ByteVector32,
                       temporaryChannelId: ByteVector32,
                       fundingSatoshis: Long,
                       pushMsat: Long,
                       dustLimitSatoshis: Long,
                       maxHtlcValueInFlightMsat: UInt64,
                       channelReserveSatoshis: Long,
                       htlcMinimumMsat: Long,
                       feeratePerKw: Long,
                       toSelfDelay: Int,
                       maxAcceptedHtlcs: Int,
                       fundingPubkey: PublicKey,
                       revocationBasepoint: PublicKey,
                       paymentBasepoint: PublicKey,
                       delayedPaymentBasepoint: PublicKey,
                       htlcBasepoint: PublicKey,
                       firstPerCommitmentPoint: PublicKey,
                       channelFlags: Byte) extends ChannelMessage with HasTemporaryChannelId with HasChainHash

case class AcceptChannel(temporaryChannelId: ByteVector32,
                         dustLimitSatoshis: Long,
                         maxHtlcValueInFlightMsat: UInt64,
                         channelReserveSatoshis: Long,
                         htlcMinimumMsat: Long,
                         minimumDepth: Long,
                         toSelfDelay: Int,
                         maxAcceptedHtlcs: Int,
                         fundingPubkey: PublicKey,
                         revocationBasepoint: PublicKey,
                         paymentBasepoint: PublicKey,
                         delayedPaymentBasepoint: PublicKey,
                         htlcBasepoint: PublicKey,
                         firstPerCommitmentPoint: PublicKey) extends ChannelMessage with HasTemporaryChannelId

case class FundingCreated(temporaryChannelId: ByteVector32,
                          fundingTxid: ByteVector32,
                          fundingOutputIndex: Int,
                          signature: ByteVector64) extends ChannelMessage with HasTemporaryChannelId

case class FundingSigned(channelId: ByteVector32,
                         signature: ByteVector64) extends ChannelMessage with HasChannelId

case class FundingLocked(channelId: ByteVector32,
                         nextPerCommitmentPoint: PublicKey) extends ChannelMessage with HasChannelId

case class Shutdown(channelId: ByteVector32,
                    scriptPubKey: ByteVector) extends ChannelMessage with HasChannelId

case class ClosingSigned(channelId: ByteVector32,
                         feeSatoshis: Long,
                         signature: ByteVector64) extends ChannelMessage with HasChannelId

case class UpdateAddHtlc(channelId: ByteVector32,
                         id: Long,
                         amountMsat: Long,
                         paymentHash: ByteVector32,
                         cltvExpiry: Long,
                         onionRoutingPacket: OnionRoutingPacket) extends HtlcMessage with UpdateMessage with HasChannelId

case class UpdateFulfillHtlc(channelId: ByteVector32,
                             id: Long,
                             paymentPreimage: ByteVector32) extends HtlcMessage with UpdateMessage with HasChannelId

case class UpdateFailHtlc(channelId: ByteVector32,
                          id: Long,
                          reason: ByteVector) extends HtlcMessage with UpdateMessage with HasChannelId

case class UpdateFailMalformedHtlc(channelId: ByteVector32,
                                   id: Long,
                                   onionHash: ByteVector32,
                                   failureCode: Int) extends HtlcMessage with UpdateMessage with HasChannelId

case class CommitSig(channelId: ByteVector32,
                     signature: ByteVector64,
                     htlcSignatures: List[ByteVector64]) extends HtlcMessage with HasChannelId

case class RevokeAndAck(channelId: ByteVector32,
                        perCommitmentSecret: PrivateKey,
                        nextPerCommitmentPoint: PublicKey) extends HtlcMessage with HasChannelId

case class UpdateFee(channelId: ByteVector32,
                     feeratePerKw: Long) extends ChannelMessage with UpdateMessage with HasChannelId

case class AnnouncementSignatures(channelId: ByteVector32,
                                  shortChannelId: ShortChannelId,
                                  nodeSignature: ByteVector64,
                                  bitcoinSignature: ByteVector64) extends RoutingMessage with HasChannelId

case class ChannelAnnouncement(nodeSignature1: ByteVector64,
                               nodeSignature2: ByteVector64,
                               bitcoinSignature1: ByteVector64,
                               bitcoinSignature2: ByteVector64,
                               features: ByteVector,
                               chainHash: ByteVector32,
                               shortChannelId: ShortChannelId,
                               nodeId1: PublicKey,
                               nodeId2: PublicKey,
                               bitcoinKey1: PublicKey,
                               bitcoinKey2: PublicKey,
                               unknownFields: ByteVector = ByteVector.empty) extends RoutingMessage with HasChainHash

case class Color(r: Byte, g: Byte, b: Byte) {
  override def toString: String = f"#$r%02x$g%02x$b%02x" // to hexa s"#  ${r}%02x ${r & 0xFF}${g & 0xFF}${b & 0xFF}"
}

// @formatter:off
sealed trait NodeAddress { def socketAddress: InetSocketAddress }
sealed trait OnionAddress extends NodeAddress
object NodeAddress {
  /**
    * Creates a NodeAddress from a host and port.
    *
    * Note that non-onion hosts will be resolved.
    *
    * We don't attempt to resolve onion addresses (it will be done by the tor proxy), so we just recognize them based on
    * the .onion TLD and rely on their length to separate v2/v3.
    */
  def fromParts(host: String, port: Int): Try[NodeAddress] = Try {
    host match {
      case _ if host.endsWith(".onion") && host.length == 22 => Tor2(host.dropRight(6), port)
      case _ if host.endsWith(".onion") && host.length == 62 => Tor3(host.dropRight(6), port)
      case _  => InetAddress.getByName(host) match {
        case a: Inet4Address => IPv4(a, port)
        case a: Inet6Address => IPv6(a, port)
      }
    }
  }
}
case class IPv4(ipv4: Inet4Address, port: Int) extends NodeAddress { override def socketAddress = new InetSocketAddress(ipv4, port) }
case class IPv6(ipv6: Inet6Address, port: Int) extends NodeAddress { override def socketAddress = new InetSocketAddress(ipv6, port) }
case class Tor2(tor2: String, port: Int) extends OnionAddress { override def socketAddress = InetSocketAddress.createUnresolved(tor2 + ".onion", port) }
case class Tor3(tor3: String, port: Int) extends OnionAddress { override def socketAddress = InetSocketAddress.createUnresolved(tor3 + ".onion", port) }
// @formatter:on


case class NodeAnnouncement(signature: ByteVector64,
                            features: ByteVector,
                            timestamp: Long,
                            nodeId: PublicKey,
                            rgbColor: Color,
                            alias: String,
                            addresses: List[NodeAddress],
                            unknownFields: ByteVector = ByteVector.empty) extends RoutingMessage with HasTimestamp

case class ChannelUpdate(signature: ByteVector64,
                         chainHash: ByteVector32,
                         shortChannelId: ShortChannelId,
                         timestamp: Long,
                         messageFlags: Byte,
                         channelFlags: Byte,
                         cltvExpiryDelta: Int,
                         htlcMinimumMsat: Long,
                         feeBaseMsat: Long,
                         feeProportionalMillionths: Long,
                         htlcMaximumMsat: Option[Long],
                         unknownFields: ByteVector = ByteVector.empty) extends RoutingMessage with HasTimestamp with HasChainHash {
  require(((messageFlags & 1) != 0) == htlcMaximumMsat.isDefined, "htlcMaximumMsat is not consistent with messageFlags")
}

<<<<<<< HEAD
case class PerHopPayload(shortChannelId: ShortChannelId,
                         amtToForward: Long,
                         outgoingCltvValue: Long)

// @formatter:off
sealed trait EncodingType
object EncodingType {
  case object UNCOMPRESSED extends EncodingType
  case object COMPRESSED_ZLIB extends EncodingType
}
// @formatter:on

case object QueryFlagTypes {
  val INCLUDE_CHANNEL_ANNOUNCEMENT: Byte = 1
  val INCLUDE_CHANNEL_UPDATE_1: Byte = 2
  val INCLUDE_CHANNEL_UPDATE_2: Byte = 4
  val INCLUDE_ALL: Byte = (INCLUDE_CHANNEL_ANNOUNCEMENT | INCLUDE_CHANNEL_UPDATE_1 | INCLUDE_CHANNEL_UPDATE_2).toByte

  def includeAnnouncement(flag: Byte) = (flag & QueryFlagTypes.INCLUDE_CHANNEL_ANNOUNCEMENT) != 0

  def includeUpdate1(flag: Byte) = (flag & QueryFlagTypes.INCLUDE_CHANNEL_UPDATE_1) != 0

  def includeUpdate2(flag: Byte) = (flag & QueryFlagTypes.INCLUDE_CHANNEL_UPDATE_2) != 0
}

case class EncodedShortChannelIds(encoding: EncodingType,
                                  array: List[ShortChannelId])

case class EncodedQueryFlags(encoding: EncodingType,
                             array: List[Byte])

=======
>>>>>>> d88d376c
case class QueryShortChannelIds(chainHash: ByteVector32,
                                shortChannelIds: EncodedShortChannelIds,
                                queryFlags_opt: Option[EncodedQueryFlags]) extends RoutingMessage with HasChainHash

case class ReplyShortChannelIdsEnd(chainHash: ByteVector32,
                                   complete: Byte) extends RoutingMessage with HasChainHash

// @formatter:off
sealed trait ExtendedQueryFlags
object ExtendedQueryFlags {
  case object TIMESTAMPS_AND_CHECKSUMS extends ExtendedQueryFlags
}
// @formatter:on

case class QueryChannelRange(chainHash: ByteVector32,
                             firstBlockNum: Long,
                             numberOfBlocks: Long,
                             extendedQueryFlags_opt: Option[ExtendedQueryFlags]) extends RoutingMessage with HasChainHash

case class ReplyChannelRange(chainHash: ByteVector32,
                             firstBlockNum: Long,
                             numberOfBlocks: Long,
                             complete: Byte,
                             shortChannelIds: EncodedShortChannelIds,
                             extendedQueryFlags_opt: Option[ExtendedQueryFlags],
                             extendedInfo_opt: Option[ExtendedInfo]) extends RoutingMessage with HasChainHash {
  extendedInfo_opt.foreach(extendedInfo => require(shortChannelIds.array.size == extendedInfo.array.size, s"shortChannelIds.size=${shortChannelIds.array.size} != extendedInfo.size=${extendedInfo.array.size}"))
}

case class GossipTimestampFilter(chainHash: ByteVector32,
                                 firstTimestamp: Long,
                                 timestampRange: Long) extends RoutingMessage with HasChainHash

case class TimestampsAndChecksums(timestamp1: Long,
                                  checksum1: Long,
                                  timestamp2: Long,
                                  checksum2: Long)

case class ExtendedInfo(array: List[TimestampsAndChecksums])<|MERGE_RESOLUTION|>--- conflicted
+++ resolved
@@ -225,11 +225,6 @@
   require(((messageFlags & 1) != 0) == htlcMaximumMsat.isDefined, "htlcMaximumMsat is not consistent with messageFlags")
 }
 
-<<<<<<< HEAD
-case class PerHopPayload(shortChannelId: ShortChannelId,
-                         amtToForward: Long,
-                         outgoingCltvValue: Long)
-
 // @formatter:off
 sealed trait EncodingType
 object EncodingType {
@@ -257,8 +252,6 @@
 case class EncodedQueryFlags(encoding: EncodingType,
                              array: List[Byte])
 
-=======
->>>>>>> d88d376c
 case class QueryShortChannelIds(chainHash: ByteVector32,
                                 shortChannelIds: EncodedShortChannelIds,
                                 queryFlags_opt: Option[EncodedQueryFlags]) extends RoutingMessage with HasChainHash
