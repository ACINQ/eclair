--- conflicted
+++ resolved
@@ -17,11 +17,13 @@
 package fr.acinq.eclair.wire
 
 import java.util.UUID
+
 import akka.actor.ActorRef
 import fr.acinq.bitcoin.Crypto.PublicKey
 import fr.acinq.bitcoin.DeterministicWallet.{ExtendedPrivateKey, KeyPath}
 import fr.acinq.bitcoin.{ByteVector32, ByteVector64, Crypto, OutPoint, Transaction, TxOut}
 import fr.acinq.eclair.UInt64
+import fr.acinq.eclair.channel.ChannelVersion.{DETERMINISTIC_KEYPATH, STANDARD}
 import fr.acinq.eclair.channel._
 import fr.acinq.eclair.crypto.ShaChain
 import fr.acinq.eclair.payment.{Local, Origin, Relayed}
@@ -32,8 +34,9 @@
 import grizzled.slf4j.Logging
 import scodec.bits.{BitVector, ByteVector}
 import scodec.codecs._
-import scodec.{Attempt, Codec}
+import scodec.{Attempt, Codec, Decoder, Encoder}
 import shapeless.{HList, HNil}
+
 import scala.compat.Platform
 import scala.concurrent.duration._
 
@@ -57,10 +60,6 @@
       ("path" | keyPathCodec) ::
       ("parent" | int64)).as[ExtendedPrivateKey]
 
-<<<<<<< HEAD
-  import shapeless._
-  val localParamsCodecV0: Codec[LocalParams] = (
-=======
   val channelVersionCodec: Codec[ChannelVersion] = discriminatorWithDefault[ChannelVersion](
     discriminator = discriminated[ChannelVersion].by(byte)
       .typecase(0x01, provide(ChannelVersion.STANDARD))
@@ -69,8 +68,8 @@
     fallback = provide(ChannelVersion.STANDARD)
   )
 
-  val localParamsCodec: Codec[LocalParams] = (
->>>>>>> c1a7b4fe
+  import shapeless._
+  val localParamsCodecPreDKP: Codec[LocalParams] = (
     ("nodeId" | publicKey) ::
       ("channelPath" | keyPathCodec) ::
       ("dustLimitSatoshis" | uint64overflow) ::
@@ -111,7 +110,7 @@
   },{ localParams =>
 
     localParams.nodeId ::
-      localParams.channelKeyPath.left.get ::
+      localParams.channelKeyPath.fold(kp => kp, fKp => fKp.fundingKeyPath) :: // when encoding an old version of local params 'KeyPathFundee' holds 2 identical keypaths
       localParams.dustLimitSatoshis ::
       localParams.maxHtlcValueInFlightMsat ::
       localParams.channelReserveSatoshis ::
@@ -123,7 +122,7 @@
       localParams.globalFeatures :: localParams.localFeatures :: HNil
   })
 
-  val localParamsCodecV1: Codec[LocalParams] = (
+  val localParamsCodecCurrent: Codec[LocalParams] = (
     ("nodeId" | publicKey) ::
       ("channelPath" | channelKeyPathCodec) ::
       ("dustLimitSatoshis" | uint64overflow) ::
@@ -136,9 +135,9 @@
       ("globalFeatures" | varsizebinarydata) ::
       ("localFeatures" | varsizebinarydata)).as[LocalParams]
 
-  def localParamsCodec(version: CommitmentVersion): Codec[LocalParams] = version match {
-    case CommitmentV1 => localParamsCodecV1
-    case CommitmentV0 => localParamsCodecV0
+  def localParamsCodec(version: ChannelVersion): Codec[LocalParams] = version match {
+    case STANDARD => localParamsCodecPreDKP
+    case DETERMINISTIC_KEYPATH => localParamsCodecCurrent
   }
 
   val remoteParamsCodec: Codec[RemoteParams] = (
@@ -280,27 +279,23 @@
     (wire: BitVector) => spentListCodec.decode(wire).map(_.map(_.toMap))
   )
 
-<<<<<<< HEAD
-  def commitmentsCodec(version: CommitmentVersion): Codec[Commitments] = (
-    ("localParams" | localParamsCodec(version)) ::
-=======
-  val commitmentsCodec: Codec[Commitments] = (
-      ("channelVersion" | channelVersionCodec) ::
-      ("localParams" | localParamsCodec) ::
->>>>>>> c1a7b4fe
-      ("remoteParams" | remoteParamsCodec) ::
-      ("channelFlags" | byte) ::
-      ("localCommit" | localCommitCodec) ::
-      ("remoteCommit" | remoteCommitCodec) ::
-      ("localChanges" | localChangesCodec) ::
-      ("remoteChanges" | remoteChangesCodec) ::
-      ("localNextHtlcId" | uint64overflow) ::
-      ("remoteNextHtlcId" | uint64overflow) ::
-      ("originChannels" | originsMapCodec) ::
-      ("remoteNextCommitInfo" | either(bool, waitingForRevocationCodec, publicKey)) ::
-      ("commitInput" | inputInfoCodec) ::
-      ("remotePerCommitmentSecrets" | ShaChain.shaChainCodec) ::
-      ("channelId" | bytes32)).as[Commitments]
+  val commitmentsCodec: Codec[Commitments] =
+    (("channelVersion" | channelVersionCodec) >>:~ { version =>
+      ("localParams" | localParamsCodec(version)) ::
+        ("remoteParams" | remoteParamsCodec) ::
+        ("channelFlags" | byte) ::
+        ("localCommit" | localCommitCodec) ::
+        ("remoteCommit" | remoteCommitCodec) ::
+        ("localChanges" | localChangesCodec) ::
+        ("remoteChanges" | remoteChangesCodec) ::
+        ("localNextHtlcId" | uint64overflow) ::
+        ("remoteNextHtlcId" | uint64overflow) ::
+        ("originChannels" | originsMapCodec) ::
+        ("remoteNextCommitInfo" | either(bool, waitingForRevocationCodec, publicKey)) ::
+        ("commitInput" | inputInfoCodec) ::
+        ("remotePerCommitmentSecrets" | ShaChain.shaChainCodec) ::
+        ("channelId" | bytes32)
+    }).as[Commitments]
 
   val closingTxProposedCodec: Codec[ClosingTxProposed] = (
     ("unsignedTx" | txCodec) ::
@@ -330,29 +325,25 @@
       ("spent" | spentMapCodec)).as[RevokedCommitPublished]
 
   // this is a decode-only codec compatible with versions 997acee and below, with placeholders for new fields
-  def DATA_WAIT_FOR_FUNDING_CONFIRMED_COMPAT_01_Codec(version: CommitmentVersion): Codec[DATA_WAIT_FOR_FUNDING_CONFIRMED] = (
-    ("commitments" | commitmentsCodec(version)) ::
+  val DATA_WAIT_FOR_FUNDING_CONFIRMED_COMPAT_01_Codec: Codec[DATA_WAIT_FOR_FUNDING_CONFIRMED] = (
+    ("commitments" | commitmentsCodec) ::
       ("fundingTx" | provide[Option[Transaction]](None)) ::
       ("waitingSince" | provide(Platform.currentTime.milliseconds.toSeconds)) ::
       ("deferred" | optional(bool, fundingLockedCodec)) ::
       ("lastSent" | either(bool, fundingCreatedCodec, fundingSignedCodec))).as[DATA_WAIT_FOR_FUNDING_CONFIRMED].decodeOnly
 
-  def DATA_WAIT_FOR_FUNDING_CONFIRMED_Codec(version: CommitmentVersion): Codec[DATA_WAIT_FOR_FUNDING_CONFIRMED] = (
-    ("commitments" | commitmentsCodec(version)) ::
+  val DATA_WAIT_FOR_FUNDING_CONFIRMED_Codec: Codec[DATA_WAIT_FOR_FUNDING_CONFIRMED] = (
+    ("commitments" | commitmentsCodec) ::
       ("fundingTx" | optional(bool, txCodec)) ::
       ("waitingSince" | int64) ::
       ("deferred" | optional(bool, fundingLockedCodec)) ::
       ("lastSent" | either(bool, fundingCreatedCodec, fundingSignedCodec))).as[DATA_WAIT_FOR_FUNDING_CONFIRMED]
 
-  def DATA_WAIT_FOR_FUNDING_LOCKED_Codec(version: CommitmentVersion): Codec[DATA_WAIT_FOR_FUNDING_LOCKED] = (
-    ("commitments" | commitmentsCodec(version)) ::
+  val DATA_WAIT_FOR_FUNDING_LOCKED_Codec: Codec[DATA_WAIT_FOR_FUNDING_LOCKED] = (
+    ("commitments" | commitmentsCodec) ::
       ("shortChannelId" | shortchannelid) ::
       ("lastSent" | fundingLockedCodec)).as[DATA_WAIT_FOR_FUNDING_LOCKED]
 
-<<<<<<< HEAD
-  def DATA_NORMAL_Codec(version: CommitmentVersion): Codec[DATA_NORMAL] = (
-    ("commitments" | commitmentsCodec(version)) ::
-=======
   // All channel_announcement's written prior to supporting unknown trailing fields had the same fixed size, because
   // those are the announcements that *we* created and we always used an empty features field, which was the only
   // variable-length field.
@@ -380,7 +371,6 @@
 
   val DATA_NORMAL_Codec: Codec[DATA_NORMAL] = (
     ("commitments" | commitmentsCodec) ::
->>>>>>> c1a7b4fe
       ("shortChannelId" | shortchannelid) ::
       ("buried" | bool) ::
       ("channelAnnouncement" | optional(bool, variableSizeBytes(uint16, channelAnnouncementCodec))) ::
@@ -388,21 +378,21 @@
       ("localShutdown" | optional(bool, shutdownCodec)) ::
       ("remoteShutdown" | optional(bool, shutdownCodec))).as[DATA_NORMAL]
 
-  def DATA_SHUTDOWN_Codec(version: CommitmentVersion): Codec[DATA_SHUTDOWN] = (
-    ("commitments" | commitmentsCodec(version)) ::
+  val DATA_SHUTDOWN_Codec: Codec[DATA_SHUTDOWN] = (
+    ("commitments" | commitmentsCodec) ::
       ("localShutdown" | shutdownCodec) ::
       ("remoteShutdown" | shutdownCodec)).as[DATA_SHUTDOWN]
 
-  def DATA_NEGOTIATING_Codec(version: CommitmentVersion): Codec[DATA_NEGOTIATING] = (
-    ("commitments" | commitmentsCodec(version)) ::
+  val DATA_NEGOTIATING_Codec: Codec[DATA_NEGOTIATING] = (
+    ("commitments" | commitmentsCodec) ::
       ("localShutdown" | shutdownCodec) ::
       ("remoteShutdown" | shutdownCodec) ::
       ("closingTxProposed" | listOfN(uint16, listOfN(uint16, closingTxProposedCodec))) ::
       ("bestUnpublishedClosingTx_opt" | optional(bool, txCodec))).as[DATA_NEGOTIATING]
 
   // this is a decode-only codec compatible with versions 818199e and below, with placeholders for new fields
-  def DATA_CLOSING_COMPAT_06_Codec(version: CommitmentVersion): Codec[DATA_CLOSING] = (
-      ("commitments" | commitmentsCodec(version)) ::
+  val DATA_CLOSING_COMPAT_06_Codec: Codec[DATA_CLOSING] = (
+      ("commitments" | commitmentsCodec) ::
       ("fundingTx" | provide[Option[Transaction]](None)) ::
       ("waitingSince" | provide(Platform.currentTime.milliseconds.toSeconds)) ::
       ("mutualCloseProposed" | listOfN(uint16, txCodec)) ::
@@ -413,8 +403,8 @@
       ("futureRemoteCommitPublished" | optional(bool, remoteCommitPublishedCodec)) ::
       ("revokedCommitPublished" | listOfN(uint16, revokedCommitPublishedCodec))).as[DATA_CLOSING].decodeOnly
 
-  def DATA_CLOSING_Codec(version: CommitmentVersion): Codec[DATA_CLOSING] = (
-      ("commitments" | commitmentsCodec(version)) ::
+  val DATA_CLOSING_Codec: Codec[DATA_CLOSING] = (
+      ("commitments" | commitmentsCodec) ::
       ("fundingTx" | optional(bool, txCodec)) ::
       ("waitingSince" | int64) ::
       ("mutualCloseProposed" | listOfN(uint16, txCodec)) ::
@@ -425,8 +415,8 @@
       ("futureRemoteCommitPublished" | optional(bool, remoteCommitPublishedCodec)) ::
       ("revokedCommitPublished" | listOfN(uint16, revokedCommitPublishedCodec))).as[DATA_CLOSING]
 
-  def DATA_WAIT_FOR_REMOTE_PUBLISH_FUTURE_COMMITMENT_Codec(version: CommitmentVersion): Codec[DATA_WAIT_FOR_REMOTE_PUBLISH_FUTURE_COMMITMENT] = (
-    ("commitments" | commitmentsCodec(version)) ::
+  val DATA_WAIT_FOR_REMOTE_PUBLISH_FUTURE_COMMITMENT_Codec: Codec[DATA_WAIT_FOR_REMOTE_PUBLISH_FUTURE_COMMITMENT] = (
+    ("commitments" | commitmentsCodec) ::
       ("remoteChannelReestablish" | channelReestablishCodec)).as[DATA_WAIT_FOR_REMOTE_PUBLISH_FUTURE_COMMITMENT]
 
 
@@ -441,31 +431,6 @@
     *
     * More info here: https://github.com/scodec/scodec/issues/122
     */
-<<<<<<< HEAD
-  val COMMITMENTv0_VERSION_BYTE = 0x00.toByte
-  val COMMITMENTv1_VERSION_BYTE = 0x01.toByte
-
-  // Order matters!
-  val stateDataCodec = discriminated[HasCommitments].by(uint8)
-    .\(COMMITMENTv1_VERSION_BYTE) { case c => c }(stateDataCodecVersioned(CommitmentV1))
-    .\(COMMITMENTv0_VERSION_BYTE) { case c => c }(stateDataCodecVersioned(CommitmentV0))
-
-  private def stateDataCodecVersioned(commitmentVersion: CommitmentVersion): Codec[HasCommitments] = discriminated[HasCommitments].by(uint16)
-    .typecase(0x09, DATA_CLOSING_Codec(commitmentVersion))
-    .typecase(0x08, DATA_WAIT_FOR_FUNDING_CONFIRMED_Codec(commitmentVersion))
-    .typecase(0x01, DATA_WAIT_FOR_FUNDING_CONFIRMED_COMPAT_01_Codec(commitmentVersion))
-    .typecase(0x02, DATA_WAIT_FOR_FUNDING_LOCKED_Codec(commitmentVersion))
-    .typecase(0x03, DATA_NORMAL_Codec(commitmentVersion))
-    .typecase(0x04, DATA_SHUTDOWN_Codec(commitmentVersion))
-    .typecase(0x05, DATA_NEGOTIATING_Codec(commitmentVersion))
-    .typecase(0x06, DATA_CLOSING_COMPAT_06_Codec(commitmentVersion))
-    .typecase(0x07, DATA_WAIT_FOR_REMOTE_PUBLISH_FUTURE_COMMITMENT_Codec(commitmentVersion))
-
-
-  sealed trait CommitmentVersion
-  case object CommitmentV0 extends CommitmentVersion
-  case object CommitmentV1 extends CommitmentVersion
-=======
   val stateDataCodec: Codec[HasCommitments] = ("version" | constant(0x00)) ~> discriminated[HasCommitments].by(uint16)
     .typecase(0x10, DATA_NORMAL_Codec)
     .typecase(0x09, DATA_CLOSING_Codec)
@@ -477,6 +442,5 @@
     .typecase(0x05, DATA_NEGOTIATING_Codec)
     .typecase(0x06, DATA_CLOSING_COMPAT_06_Codec)
     .typecase(0x07, DATA_WAIT_FOR_REMOTE_PUBLISH_FUTURE_COMMITMENT_Codec)
->>>>>>> c1a7b4fe
 
 }