--- conflicted
+++ resolved
@@ -242,11 +242,7 @@
   val DATA_WAIT_FOR_FUNDING_CONFIRMED_COMPAT_01_Codec: Codec[DATA_WAIT_FOR_FUNDING_CONFIRMED] = (
     ("commitments" | commitmentsCodec) ::
       ("fundingTx" | provide[Option[Transaction]](None)) ::
-<<<<<<< HEAD
-      ("waitingSince" | provide(compat.Platform.currentTime.milliseconds.toSeconds)) ::
-=======
       ("waitingSince" | provide(Platform.currentTime.milliseconds.toSeconds)) ::
->>>>>>> 4ba4ce80
       ("deferred" | optional(bool, fundingLockedCodec)) ::
       ("lastSent" | either(bool, fundingCreatedCodec, fundingSignedCodec))).as[DATA_WAIT_FOR_FUNDING_CONFIRMED].decodeOnly
 
