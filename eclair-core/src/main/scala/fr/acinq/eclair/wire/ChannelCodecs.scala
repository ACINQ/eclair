--- conflicted
+++ resolved
@@ -352,13 +352,9 @@
       ("closingTxProposed" | listOfN(uint16, listOfN(uint16, closingTxProposedCodec))) ::
       ("bestUnpublishedClosingTx_opt" | optional(bool, txCodec))).as[DATA_NEGOTIATING]
 
-<<<<<<< HEAD
-  def DATA_CLOSING_Codec(version: CommitmentVersion): Codec[DATA_CLOSING] = (
-    ("commitments" | commitmentsCodec(version)) ::
-=======
   // this is a decode-only codec compatible with versions 818199e and below, with placeholders for new fields
-  val DATA_CLOSING_COMPAT_06_Codec: Codec[DATA_CLOSING] = (
-      ("commitments" | commitmentsCodec) ::
+  def DATA_CLOSING_COMPAT_06_Codec(version: CommitmentVersion): Codec[DATA_CLOSING] = (
+      ("commitments" | commitmentsCodec(version)) ::
       ("fundingTx" | provide[Option[Transaction]](None)) ::
       ("waitingSince" | provide(Platform.currentTime.milliseconds.toSeconds)) ::
       ("mutualCloseProposed" | listOfN(uint16, txCodec)) ::
@@ -369,11 +365,10 @@
       ("futureRemoteCommitPublished" | optional(bool, remoteCommitPublishedCodec)) ::
       ("revokedCommitPublished" | listOfN(uint16, revokedCommitPublishedCodec))).as[DATA_CLOSING].decodeOnly
 
-  val DATA_CLOSING_Codec: Codec[DATA_CLOSING] = (
-      ("commitments" | commitmentsCodec) ::
+  def DATA_CLOSING_Codec(version: CommitmentVersion): Codec[DATA_CLOSING] = (
+      ("commitments" | commitmentsCodec(version)) ::
       ("fundingTx" | optional(bool, txCodec)) ::
       ("waitingSince" | int64) ::
->>>>>>> bbe07c2c
       ("mutualCloseProposed" | listOfN(uint16, txCodec)) ::
       ("mutualClosePublished" | listOfN(uint16, txCodec)) ::
       ("localCommitPublished" | optional(bool, localCommitPublishedCodec)) ::
@@ -398,7 +393,6 @@
     *
     * More info here: https://github.com/scodec/scodec/issues/122
     */
-<<<<<<< HEAD
   val COMMITMENTv0_VERSION_BYTE = 0x00.toByte
   val COMMITMENTv1_VERSION_BYTE = 0x01.toByte
 
@@ -408,6 +402,7 @@
     .\(COMMITMENTv0_VERSION_BYTE) { case c => c }(stateDataCodecVersioned(CommitmentV0))
 
   private def stateDataCodecVersioned(commitmentVersion: CommitmentVersion): Codec[HasCommitments] = discriminated[HasCommitments].by(uint16)
+    .typecase(0x09, DATA_CLOSING_Codec(commitmentVersion))
     .typecase(0x08, DATA_WAIT_FOR_FUNDING_CONFIRMED_Codec(commitmentVersion))
     .typecase(0x01, DATA_WAIT_FOR_FUNDING_CONFIRMED_COMPAT_01_Codec(commitmentVersion))
     .typecase(0x02, DATA_WAIT_FOR_FUNDING_LOCKED_Codec(commitmentVersion))
@@ -421,17 +416,5 @@
   sealed trait CommitmentVersion
   case object CommitmentV0 extends CommitmentVersion
   case object CommitmentV1 extends CommitmentVersion
-=======
-  val stateDataCodec: Codec[HasCommitments] = ("version" | constant(0x00)) ~> discriminated[HasCommitments].by(uint16)
-    .typecase(0x09, DATA_CLOSING_Codec)
-    .typecase(0x08, DATA_WAIT_FOR_FUNDING_CONFIRMED_Codec)
-    .typecase(0x01, DATA_WAIT_FOR_FUNDING_CONFIRMED_COMPAT_01_Codec)
-    .typecase(0x02, DATA_WAIT_FOR_FUNDING_LOCKED_Codec)
-    .typecase(0x03, DATA_NORMAL_Codec)
-    .typecase(0x04, DATA_SHUTDOWN_Codec)
-    .typecase(0x05, DATA_NEGOTIATING_Codec)
-    .typecase(0x06, DATA_CLOSING_COMPAT_06_Codec)
-    .typecase(0x07, DATA_WAIT_FOR_REMOTE_PUBLISH_FUTURE_COMMITMENT_Codec)
->>>>>>> bbe07c2c
 
 }