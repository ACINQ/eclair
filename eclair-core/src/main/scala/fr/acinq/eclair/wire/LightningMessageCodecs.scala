--- conflicted
+++ resolved
@@ -16,26 +16,20 @@
 
 package fr.acinq.eclair.wire
 
-<<<<<<< HEAD
 import java.net.{Inet4Address, Inet6Address, InetAddress}
 
 import fr.acinq.bitcoin.Crypto.{PrivateKey, PublicKey}
 import fr.acinq.bitcoin.{ByteVector32, ByteVector64}
-=======
->>>>>>> bbe07c2c
 import fr.acinq.eclair.crypto.Sphinx
 import fr.acinq.eclair.wire
 import fr.acinq.eclair.wire.CommonCodecs._
 import scodec.bits.ByteVector
 import scodec.codecs._
-<<<<<<< HEAD
 import scodec.{Attempt, Codec, Err}
 
 import scala.util.{Failure, Success, Try}
 
-=======
 import scodec.Codec
->>>>>>> bbe07c2c
 
 /**
   * Created by PM on 15/11/2016.
@@ -168,7 +162,6 @@
       ("nodeSignature" | bytes64) ::
       ("bitcoinSignature" | bytes64)).as[AnnouncementSignatures]
 
-<<<<<<< HEAD
   val channelAnnouncementWitnessCodec =
     ("features" | varsizebinarydata) ::
       ("chainHash" | bytes32) ::
@@ -178,15 +171,6 @@
       ("bitcoinKey1" | publicKey) ::
       ("bitcoinKey2" | publicKey) ::
       ("unknownFields" | bytes)
-=======
-  val channelAnnouncementWitnessCodec = ("features" | varsizebinarydata) ::
-    ("chainHash" | bytes32) ::
-    ("shortChannelId" | shortchannelid) ::
-    ("nodeId1" | publicKey) ::
-    ("nodeId2" | publicKey) ::
-    ("bitcoinKey1" | publicKey) ::
-    ("bitcoinKey2" | publicKey)
->>>>>>> bbe07c2c
 
   val channelAnnouncementCodec: Codec[ChannelAnnouncement] = (
     ("nodeSignature1" | bytes64) ::
@@ -195,7 +179,6 @@
       ("bitcoinSignature2" | bytes64) ::
       channelAnnouncementWitnessCodec).as[ChannelAnnouncement]
 
-<<<<<<< HEAD
   val nodeAnnouncementWitnessCodec =
     ("features" | varsizebinarydata) ::
       ("timestamp" | uint32) ::
@@ -204,14 +187,6 @@
       ("alias" | zeropaddedstring(32)) ::
       ("addresses" | listofnodeaddresses) ::
       ("unknownFields" | bytes)
-=======
-  val nodeAnnouncementWitnessCodec = ("features" | varsizebinarydata) ::
-    ("timestamp" | uint32) ::
-    ("nodeId" | publicKey) ::
-    ("rgbColor" | rgb) ::
-    ("alias" | zeropaddedstring(32)) ::
-    ("addresses" | listofnodeaddresses)
->>>>>>> bbe07c2c
 
   val nodeAnnouncementCodec: Codec[NodeAnnouncement] = (
     ("signature" | bytes64) ::
@@ -231,12 +206,8 @@
           ("htlcMinimumMsat" | uint64overflow) ::
           ("feeBaseMsat" | uint32) ::
           ("feeProportionalMillionths" | uint32) ::
-<<<<<<< HEAD
-          ("htlcMaximumMsat" | conditional((messageFlags & 1) != 0, uint64)) ::
+          ("htlcMaximumMsat" | conditional((messageFlags & 1) != 0, uint64overflow)) ::
           ("unknownFields" | bytes)
-=======
-          ("htlcMaximumMsat" | conditional((messageFlags & 1) != 0, uint64overflow))
->>>>>>> bbe07c2c
       })
 
   val channelUpdateCodec: Codec[ChannelUpdate] = (
