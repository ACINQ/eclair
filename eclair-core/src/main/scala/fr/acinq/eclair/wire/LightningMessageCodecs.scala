/*
 * Copyright 2019 ACINQ SAS
 *
 * Licensed under the Apache License, Version 2.0 (the "License");
 * you may not use this file except in compliance with the License.
 * You may obtain a copy of the License at
 *
 *     http://www.apache.org/licenses/LICENSE-2.0
 *
 * Unless required by applicable law or agreed to in writing, software
 * distributed under the License is distributed on an "AS IS" BASIS,
 * WITHOUT WARRANTIES OR CONDITIONS OF ANY KIND, either express or implied.
 * See the License for the specific language governing permissions and
 * limitations under the License.
 */

package fr.acinq.eclair.wire

<<<<<<< HEAD
import fr.acinq.eclair.{UInt64, wire}
=======
import fr.acinq.eclair.crypto.Sphinx
import fr.acinq.eclair.{MilliSatoshi, wire}
>>>>>>> 4929febb
import fr.acinq.eclair.wire.CommonCodecs._
import scodec.Codec
import scodec.bits.ByteVector
import scodec.codecs._

/**
  * Created by PM on 15/11/2016.
  */
object LightningMessageCodecs {

  val initCodec: Codec[Init] = (
    ("globalFeatures" | varsizebinarydata) ::
      ("localFeatures" | varsizebinarydata)).as[Init]

  val errorCodec: Codec[Error] = (
    ("channelId" | bytes32) ::
      ("data" | varsizebinarydata)).as[Error]

  val pingCodec: Codec[Ping] = (
    ("pongLength" | uint16) ::
      ("data" | varsizebinarydata)).as[Ping]

  val pongCodec: Codec[Pong] =
    ("data" | varsizebinarydata).as[Pong]

  val channelReestablishCodec: Codec[ChannelReestablish] = (
    ("channelId" | bytes32) ::
      ("nextLocalCommitmentNumber" | uint64overflow) ::
      ("nextRemoteRevocationNumber" | uint64overflow) ::
      ("yourLastPerCommitmentSecret" | optional(bitsRemaining, privateKey)) ::
      ("myCurrentPerCommitmentPoint" | optional(bitsRemaining, publicKey))).as[ChannelReestablish]

  val openChannelCodec: Codec[OpenChannel] = (
    ("chainHash" | bytes32) ::
      ("temporaryChannelId" | bytes32) ::
      ("fundingSatoshis" | satoshi) ::
      ("pushMsat" | millisatoshi) ::
      ("dustLimitSatoshis" | satoshi) ::
      ("maxHtlcValueInFlightMsat" | uint64) ::
      ("channelReserveSatoshis" | satoshi) ::
      ("htlcMinimumMsat" | millisatoshi) ::
      ("feeratePerKw" | uint32) ::
      ("toSelfDelay" | uint16) ::
      ("maxAcceptedHtlcs" | uint16) ::
      ("fundingPubkey" | publicKey) ::
      ("revocationBasepoint" | publicKey) ::
      ("paymentBasepoint" | publicKey) ::
      ("delayedPaymentBasepoint" | publicKey) ::
      ("htlcBasepoint" | publicKey) ::
      ("firstPerCommitmentPoint" | publicKey) ::
      ("channelFlags" | byte)).as[OpenChannel]

  val acceptChannelCodec: Codec[AcceptChannel] = (
    ("temporaryChannelId" | bytes32) ::
      ("dustLimitSatoshis" | satoshi) ::
      ("maxHtlcValueInFlightMsat" | uint64) ::
      ("channelReserveSatoshis" | satoshi) ::
      ("htlcMinimumMsat" | millisatoshi) ::
      ("minimumDepth" | uint32) ::
      ("toSelfDelay" | uint16) ::
      ("maxAcceptedHtlcs" | uint16) ::
      ("fundingPubkey" | publicKey) ::
      ("revocationBasepoint" | publicKey) ::
      ("paymentBasepoint" | publicKey) ::
      ("delayedPaymentBasepoint" | publicKey) ::
      ("htlcBasepoint" | publicKey) ::
      ("firstPerCommitmentPoint" | publicKey)).as[AcceptChannel]

  val fundingCreatedCodec: Codec[FundingCreated] = (
    ("temporaryChannelId" | bytes32) ::
      ("fundingTxid" | bytes32) ::
      ("fundingOutputIndex" | uint16) ::
      ("signature" | bytes64)).as[FundingCreated]

  val fundingSignedCodec: Codec[FundingSigned] = (
    ("channelId" | bytes32) ::
      ("signature" | bytes64)).as[FundingSigned]

  val fundingLockedCodec: Codec[FundingLocked] = (
    ("channelId" | bytes32) ::
      ("nextPerCommitmentPoint" | publicKey)).as[FundingLocked]

  val shutdownCodec: Codec[wire.Shutdown] = (
    ("channelId" | bytes32) ::
      ("scriptPubKey" | varsizebinarydata)).as[Shutdown]

  val closingSignedCodec: Codec[ClosingSigned] = (
    ("channelId" | bytes32) ::
      ("feeSatoshis" | satoshi) ::
      ("signature" | bytes64)).as[ClosingSigned]

  val updateAddHtlcCodec: Codec[UpdateAddHtlc] = (
    ("channelId" | bytes32) ::
      ("id" | uint64overflow) ::
      ("amountMsat" | millisatoshi) ::
      ("paymentHash" | bytes32) ::
      ("expiry" | uint32) ::
      ("onionRoutingPacket" | OnionCodecs.paymentOnionPacketCodec)).as[UpdateAddHtlc]

  val updateFulfillHtlcCodec: Codec[UpdateFulfillHtlc] = (
    ("channelId" | bytes32) ::
      ("id" | uint64overflow) ::
      ("paymentPreimage" | bytes32)).as[UpdateFulfillHtlc]

  val updateFailHtlcCodec: Codec[UpdateFailHtlc] = (
    ("channelId" | bytes32) ::
      ("id" | uint64overflow) ::
      ("reason" | varsizebinarydata)).as[UpdateFailHtlc]

  val updateFailMalformedHtlcCodec: Codec[UpdateFailMalformedHtlc] = (
    ("channelId" | bytes32) ::
      ("id" | uint64overflow) ::
      ("onionHash" | bytes32) ::
      ("failureCode" | uint16)).as[UpdateFailMalformedHtlc]

  val commitSigCodec: Codec[CommitSig] = (
    ("channelId" | bytes32) ::
      ("signature" | bytes64) ::
      ("htlcSignatures" | listofsignatures)).as[CommitSig]

  val revokeAndAckCodec: Codec[RevokeAndAck] = (
    ("channelId" | bytes32) ::
      ("perCommitmentSecret" | privateKey) ::
      ("nextPerCommitmentPoint" | publicKey)
    ).as[RevokeAndAck]

  val updateFeeCodec: Codec[UpdateFee] = (
    ("channelId" | bytes32) ::
      ("feeratePerKw" | uint32)).as[UpdateFee]

  val announcementSignaturesCodec: Codec[AnnouncementSignatures] = (
    ("channelId" | bytes32) ::
      ("shortChannelId" | shortchannelid) ::
      ("nodeSignature" | bytes64) ::
      ("bitcoinSignature" | bytes64)).as[AnnouncementSignatures]

  val channelAnnouncementWitnessCodec =
    ("features" | varsizebinarydata) ::
      ("chainHash" | bytes32) ::
      ("shortChannelId" | shortchannelid) ::
      ("nodeId1" | publicKey) ::
      ("nodeId2" | publicKey) ::
      ("bitcoinKey1" | publicKey) ::
      ("bitcoinKey2" | publicKey) ::
      ("unknownFields" | bytes)

  val channelAnnouncementCodec: Codec[ChannelAnnouncement] = (
    ("nodeSignature1" | bytes64) ::
      ("nodeSignature2" | bytes64) ::
      ("bitcoinSignature1" | bytes64) ::
      ("bitcoinSignature2" | bytes64) ::
      channelAnnouncementWitnessCodec).as[ChannelAnnouncement]

  val nodeAnnouncementWitnessCodec =
    ("features" | varsizebinarydata) ::
      ("timestamp" | uint32) ::
      ("nodeId" | publicKey) ::
      ("rgbColor" | rgb) ::
      ("alias" | zeropaddedstring(32)) ::
      ("addresses" | listofnodeaddresses) ::
      ("unknownFields" | bytes)

  val nodeAnnouncementCodec: Codec[NodeAnnouncement] = (
    ("signature" | bytes64) ::
      nodeAnnouncementWitnessCodec).as[NodeAnnouncement]

  val channelUpdateChecksumCodec =
      ("shortChannelId" | shortchannelid) ::
      (("messageFlags" | byte) >>:~ { messageFlags =>
        ("channelFlags" | byte) ::
          ("cltvExpiryDelta" | uint16) ::
          ("htlcMinimumMsat" | uint64overflow) ::
          ("feeBaseMsat" | uint32) ::
          ("feeProportionalMillionths" | uint32) ::
          ("htlcMaximumMsat" | conditional((messageFlags & 1) != 0, uint64overflow))
      })


  val channelUpdateWitnessCodec =
    ("chainHash" | bytes32) ::
      ("shortChannelId" | shortchannelid) ::
      ("timestamp" | uint32) ::
      (("messageFlags" | byte) >>:~ { messageFlags =>
        ("channelFlags" | byte) ::
          ("cltvExpiryDelta" | uint16) ::
          ("htlcMinimumMsat" | millisatoshi) ::
          ("feeBaseMsat" | uint32.xmapc(l => MilliSatoshi(l))(_.amount)) ::
          ("feeProportionalMillionths" | uint32) ::
          ("htlcMaximumMsat" | conditional((messageFlags & 1) != 0, millisatoshi)) ::
          ("unknownFields" | bytes)
      })

  val channelUpdateCodec: Codec[ChannelUpdate] = (
    ("signature" | bytes64) ::
      channelUpdateWitnessCodec).as[ChannelUpdate]

  val encodedShortChannelIdsCodec: Codec[EncodedShortChannelIds] =
    discriminated[EncodedShortChannelIds].by(byte)
      .\(0) { case a@EncodedShortChannelIds(EncodingType.UNCOMPRESSED, _) => a }((provide[EncodingType](EncodingType.UNCOMPRESSED) :: list(shortchannelid)).as[EncodedShortChannelIds])
      .\(1) { case a@EncodedShortChannelIds(EncodingType.COMPRESSED_ZLIB, _) => a }((provide[EncodingType](EncodingType.COMPRESSED_ZLIB) :: zlib(list(shortchannelid))).as[EncodedShortChannelIds])

  val queryShortChannelIdsCodec: Codec[QueryShortChannelIds] = {
    Codec(
      ("chainHash" | bytes32) ::
        ("shortChannelIds" | variableSizeBytes(uint16, encodedShortChannelIdsCodec)) ::
        ("tlvStream" | QueryShortChannelIdsTlv.codec)
    ).as[QueryShortChannelIds]
  }

  val replyShortChanelIdsEndCodec: Codec[ReplyShortChannelIdsEnd] = (
    ("chainHash" | bytes32) ::
      ("complete" | byte)
    ).as[ReplyShortChannelIdsEnd]

  val queryChannelRangeCodec: Codec[QueryChannelRange] = {
    Codec(
      ("chainHash" | bytes32) ::
        ("firstBlockNum" | uint32) ::
        ("numberOfBlocks" | uint32) ::
        ("tlvStream" | QueryChannelRangeTlv.codec)
      ).as[QueryChannelRange]
  }

  val replyChannelRangeCodec: Codec[ReplyChannelRange] =  {
    Codec(
      ("chainHash" | bytes32) ::
        ("firstBlockNum" | uint32) ::
        ("numberOfBlocks" | uint32) ::
        ("complete" | byte) ::
        ("shortChannelIds" | variableSizeBytes(uint16, encodedShortChannelIdsCodec)) ::
        ("tlvStream" | ReplyChannelRangeTlv.codec)
      ).as[ReplyChannelRange]
  }

  val gossipTimestampFilterCodec: Codec[GossipTimestampFilter] = (
    ("chainHash" | bytes32) ::
      ("firstTimestamp" | uint32) ::
      ("timestampRange" | uint32)
    ).as[GossipTimestampFilter]

  val lightningMessageCodec = discriminated[LightningMessage].by(uint16)
    .typecase(16, initCodec)
    .typecase(17, errorCodec)
    .typecase(18, pingCodec)
    .typecase(19, pongCodec)
    .typecase(32, openChannelCodec)
    .typecase(33, acceptChannelCodec)
    .typecase(34, fundingCreatedCodec)
    .typecase(35, fundingSignedCodec)
    .typecase(36, fundingLockedCodec)
    .typecase(38, shutdownCodec)
    .typecase(39, closingSignedCodec)
    .typecase(128, updateAddHtlcCodec)
    .typecase(130, updateFulfillHtlcCodec)
    .typecase(131, updateFailHtlcCodec)
    .typecase(132, commitSigCodec)
    .typecase(133, revokeAndAckCodec)
    .typecase(134, updateFeeCodec)
    .typecase(135, updateFailMalformedHtlcCodec)
    .typecase(136, channelReestablishCodec)
    .typecase(256, channelAnnouncementCodec)
    .typecase(257, nodeAnnouncementCodec)
    .typecase(258, channelUpdateCodec)
    .typecase(259, announcementSignaturesCodec)
    .typecase(261, queryShortChannelIdsCodec)
    .typecase(262, replyShortChanelIdsEndCodec)
    .typecase(263, queryChannelRangeCodec)
    .typecase(264, replyChannelRangeCodec)
    .typecase(265, gossipTimestampFilterCodec)

}<|MERGE_RESOLUTION|>--- conflicted
+++ resolved
@@ -16,15 +16,9 @@
 
 package fr.acinq.eclair.wire
 
-<<<<<<< HEAD
-import fr.acinq.eclair.{UInt64, wire}
-=======
-import fr.acinq.eclair.crypto.Sphinx
-import fr.acinq.eclair.{MilliSatoshi, wire}
->>>>>>> 4929febb
+import fr.acinq.eclair.wire
 import fr.acinq.eclair.wire.CommonCodecs._
 import scodec.Codec
-import scodec.bits.ByteVector
 import scodec.codecs._
 
 /**
@@ -193,12 +187,11 @@
       (("messageFlags" | byte) >>:~ { messageFlags =>
         ("channelFlags" | byte) ::
           ("cltvExpiryDelta" | uint16) ::
-          ("htlcMinimumMsat" | uint64overflow) ::
-          ("feeBaseMsat" | uint32) ::
+          ("htlcMinimumMsat" | millisatoshi) ::
+          ("feeBaseMsat" | millisatoshi32) ::
           ("feeProportionalMillionths" | uint32) ::
-          ("htlcMaximumMsat" | conditional((messageFlags & 1) != 0, uint64overflow))
+          ("htlcMaximumMsat" | conditional((messageFlags & 1) != 0, millisatoshi))
       })
-
 
   val channelUpdateWitnessCodec =
     ("chainHash" | bytes32) ::
@@ -208,7 +201,7 @@
         ("channelFlags" | byte) ::
           ("cltvExpiryDelta" | uint16) ::
           ("htlcMinimumMsat" | millisatoshi) ::
-          ("feeBaseMsat" | uint32.xmapc(l => MilliSatoshi(l))(_.amount)) ::
+          ("feeBaseMsat" | millisatoshi32) ::
           ("feeProportionalMillionths" | uint32) ::
           ("htlcMaximumMsat" | conditional((messageFlags & 1) != 0, millisatoshi)) ::
           ("unknownFields" | bytes)
