--- conflicted
+++ resolved
@@ -16,20 +16,12 @@
 
 package fr.acinq.eclair.wire
 
-import java.net.{Inet4Address, Inet6Address, InetAddress}
-
-import fr.acinq.bitcoin.Crypto.{PrivateKey, PublicKey}
-import fr.acinq.bitcoin.{ByteVector32, ByteVector64}
 import fr.acinq.eclair.crypto.Sphinx
 import fr.acinq.eclair.wire
 import fr.acinq.eclair.wire.CommonCodecs._
+import scodec.Codec
 import scodec.bits.ByteVector
 import scodec.codecs._
-import scodec.{Attempt, Codec, Err}
-
-import scala.util.{Failure, Success, Try}
-
-import scodec.Codec
 
 /**
   * Created by PM on 15/11/2016.
@@ -191,7 +183,6 @@
   val nodeAnnouncementCodec: Codec[NodeAnnouncement] = (
     ("signature" | bytes64) ::
       nodeAnnouncementWitnessCodec).as[NodeAnnouncement]
-<<<<<<< HEAD
 
   val channelUpdateChecksumCodec =
       ("shortChannelId" | shortchannelid) ::
@@ -204,9 +195,6 @@
           ("htlcMaximumMsat" | conditional((messageFlags & 1) != 0, uint64overflow))
       })
 
-=======
-  
->>>>>>> 5f4a2ebf
   val channelUpdateWitnessCodec =
     ("chainHash" | bytes32) ::
       ("shortChannelId" | shortchannelid) ::
