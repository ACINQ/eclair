--- conflicted
+++ resolved
@@ -16,12 +16,8 @@
 
 package fr.acinq.eclair.wire
 
-<<<<<<< HEAD
 import fr.acinq.eclair.wire
-=======
->>>>>>> 0b18abfc
 import fr.acinq.eclair.wire.CommonCodecs._
-import fr.acinq.eclair.{MilliSatoshi, wire}
 import scodec.Codec
 import scodec.codecs._
 
@@ -190,7 +186,7 @@
       ("shortChannelId" | shortchannelid) ::
       (("messageFlags" | byte) >>:~ { messageFlags =>
         ("channelFlags" | byte) ::
-          ("cltvExpiryDelta" | uint16) ::
+          ("cltvExpiryDelta" | cltvExpiryDelta) ::
           ("htlcMinimumMsat" | millisatoshi) ::
           ("feeBaseMsat" | millisatoshi32) ::
           ("feeProportionalMillionths" | uint32) ::
