/*
 * Copyright 2019 ACINQ SAS
 *
 * Licensed under the Apache License, Version 2.0 (the "License");
 * you may not use this file except in compliance with the License.
 * You may obtain a copy of the License at
 *
 *     http://www.apache.org/licenses/LICENSE-2.0
 *
 * Unless required by applicable law or agreed to in writing, software
 * distributed under the License is distributed on an "AS IS" BASIS,
 * WITHOUT WARRANTIES OR CONDITIONS OF ANY KIND, either express or implied.
 * See the License for the specific language governing permissions and
 * limitations under the License.
 */

package fr.acinq.eclair.wire

import java.net.{Inet4Address, Inet6Address, InetAddress}

import fr.acinq.bitcoin.Crypto.{PrivateKey, PublicKey}
import fr.acinq.bitcoin.{ByteVector32, ByteVector64}
import fr.acinq.eclair.crypto.Sphinx
import fr.acinq.eclair.wire
import fr.acinq.eclair.wire.CommonCodecs._
import scodec.bits.ByteVector
import scodec.codecs._
import scodec.{Attempt, Codec, Err}

import scala.util.{Failure, Success, Try}

import scodec.Codec

/**
  * Created by PM on 15/11/2016.
  */
object LightningMessageCodecs {

  val initCodec: Codec[Init] = (
    ("globalFeatures" | varsizebinarydata) ::
      ("localFeatures" | varsizebinarydata)).as[Init]

  val errorCodec: Codec[Error] = (
    ("channelId" | bytes32) ::
      ("data" | varsizebinarydata)).as[Error]

  val pingCodec: Codec[Ping] = (
    ("pongLength" | uint16) ::
      ("data" | varsizebinarydata)).as[Ping]

  val pongCodec: Codec[Pong] =
    ("data" | varsizebinarydata).as[Pong]

  val channelReestablishCodec: Codec[ChannelReestablish] = (
    ("channelId" | bytes32) ::
      ("nextLocalCommitmentNumber" | uint64overflow) ::
      ("nextRemoteRevocationNumber" | uint64overflow) ::
      ("yourLastPerCommitmentSecret" | optional(bitsRemaining, privateKey)) ::
      ("myCurrentPerCommitmentPoint" | optional(bitsRemaining, publicKey))).as[ChannelReestablish]

  val openChannelCodec: Codec[OpenChannel] = (
    ("chainHash" | bytes32) ::
      ("temporaryChannelId" | bytes32) ::
      ("fundingSatoshis" | uint64overflow) ::
      ("pushMsat" | uint64overflow) ::
      ("dustLimitSatoshis" | uint64overflow) ::
      ("maxHtlcValueInFlightMsat" | uint64) ::
      ("channelReserveSatoshis" | uint64overflow) ::
      ("htlcMinimumMsat" | uint64overflow) ::
      ("feeratePerKw" | uint32) ::
      ("toSelfDelay" | uint16) ::
      ("maxAcceptedHtlcs" | uint16) ::
      ("fundingPubkey" | publicKey) ::
      ("revocationBasepoint" | publicKey) ::
      ("paymentBasepoint" | publicKey) ::
      ("delayedPaymentBasepoint" | publicKey) ::
      ("htlcBasepoint" | publicKey) ::
      ("firstPerCommitmentPoint" | publicKey) ::
      ("channelFlags" | byte)).as[OpenChannel]

  val acceptChannelCodec: Codec[AcceptChannel] = (
    ("temporaryChannelId" | bytes32) ::
      ("dustLimitSatoshis" | uint64overflow) ::
      ("maxHtlcValueInFlightMsat" | uint64) ::
      ("channelReserveSatoshis" | uint64overflow) ::
      ("htlcMinimumMsat" | uint64overflow) ::
      ("minimumDepth" | uint32) ::
      ("toSelfDelay" | uint16) ::
      ("maxAcceptedHtlcs" | uint16) ::
      ("fundingPubkey" | publicKey) ::
      ("revocationBasepoint" | publicKey) ::
      ("paymentBasepoint" | publicKey) ::
      ("delayedPaymentBasepoint" | publicKey) ::
      ("htlcBasepoint" | publicKey) ::
      ("firstPerCommitmentPoint" | publicKey)).as[AcceptChannel]

  val fundingCreatedCodec: Codec[FundingCreated] = (
    ("temporaryChannelId" | bytes32) ::
      ("fundingTxid" | bytes32) ::
      ("fundingOutputIndex" | uint16) ::
      ("signature" | bytes64)).as[FundingCreated]

  val fundingSignedCodec: Codec[FundingSigned] = (
    ("channelId" | bytes32) ::
      ("signature" | bytes64)).as[FundingSigned]

  val fundingLockedCodec: Codec[FundingLocked] = (
    ("channelId" | bytes32) ::
      ("nextPerCommitmentPoint" | publicKey)).as[FundingLocked]

  val shutdownCodec: Codec[wire.Shutdown] = (
    ("channelId" | bytes32) ::
      ("scriptPubKey" | varsizebinarydata)).as[Shutdown]

  val closingSignedCodec: Codec[ClosingSigned] = (
    ("channelId" | bytes32) ::
      ("feeSatoshis" | uint64overflow) ::
      ("signature" | bytes64)).as[ClosingSigned]

  val updateAddHtlcCodec: Codec[UpdateAddHtlc] = (
    ("channelId" | bytes32) ::
      ("id" | uint64overflow) ::
      ("amountMsat" | uint64overflow) ::
      ("paymentHash" | bytes32) ::
      ("expiry" | uint32) ::
      ("onionRoutingPacket" | bytes(Sphinx.PacketLength))).as[UpdateAddHtlc]

  val updateFulfillHtlcCodec: Codec[UpdateFulfillHtlc] = (
    ("channelId" | bytes32) ::
      ("id" | uint64overflow) ::
      ("paymentPreimage" | bytes32)).as[UpdateFulfillHtlc]

  val updateFailHtlcCodec: Codec[UpdateFailHtlc] = (
    ("channelId" | bytes32) ::
      ("id" | uint64overflow) ::
      ("reason" | varsizebinarydata)).as[UpdateFailHtlc]

  val updateFailMalformedHtlcCodec: Codec[UpdateFailMalformedHtlc] = (
    ("channelId" | bytes32) ::
      ("id" | uint64overflow) ::
      ("onionHash" | bytes32) ::
      ("failureCode" | uint16)).as[UpdateFailMalformedHtlc]

  val commitSigCodec: Codec[CommitSig] = (
    ("channelId" | bytes32) ::
      ("signature" | bytes64) ::
      ("htlcSignatures" | listofsignatures)).as[CommitSig]

  val revokeAndAckCodec: Codec[RevokeAndAck] = (
    ("channelId" | bytes32) ::
      ("perCommitmentSecret" | privateKey) ::
      ("nextPerCommitmentPoint" | publicKey)
    ).as[RevokeAndAck]

  val updateFeeCodec: Codec[UpdateFee] = (
    ("channelId" | bytes32) ::
      ("feeratePerKw" | uint32)).as[UpdateFee]

  val announcementSignaturesCodec: Codec[AnnouncementSignatures] = (
    ("channelId" | bytes32) ::
      ("shortChannelId" | shortchannelid) ::
      ("nodeSignature" | bytes64) ::
      ("bitcoinSignature" | bytes64)).as[AnnouncementSignatures]

  val channelAnnouncementWitnessCodec =
    ("features" | varsizebinarydata) ::
      ("chainHash" | bytes32) ::
      ("shortChannelId" | shortchannelid) ::
      ("nodeId1" | publicKey) ::
      ("nodeId2" | publicKey) ::
      ("bitcoinKey1" | publicKey) ::
      ("bitcoinKey2" | publicKey) ::
      ("unknownFields" | bytes)

  val channelAnnouncementCodec: Codec[ChannelAnnouncement] = (
    ("nodeSignature1" | bytes64) ::
      ("nodeSignature2" | bytes64) ::
      ("bitcoinSignature1" | bytes64) ::
      ("bitcoinSignature2" | bytes64) ::
      channelAnnouncementWitnessCodec).as[ChannelAnnouncement]

  val nodeAnnouncementWitnessCodec =
    ("features" | varsizebinarydata) ::
      ("timestamp" | uint32) ::
      ("nodeId" | publicKey) ::
      ("rgbColor" | rgb) ::
      ("alias" | zeropaddedstring(32)) ::
      ("addresses" | listofnodeaddresses) ::
      ("unknownFields" | bytes)

  val nodeAnnouncementCodec: Codec[NodeAnnouncement] = (
    ("signature" | bytes64) ::
      nodeAnnouncementWitnessCodec).as[NodeAnnouncement]
<<<<<<< HEAD

  val channelUpdateChecksumCodec =
      ("shortChannelId" | shortchannelid) ::
      (("messageFlags" | byte) >>:~ { messageFlags =>
        ("channelFlags" | byte) ::
          ("cltvExpiryDelta" | uint16) ::
          ("htlcMinimumMsat" | uint64overflow) ::
          ("feeBaseMsat" | uint32) ::
          ("feeProportionalMillionths" | uint32) ::
          ("htlcMaximumMsat" | conditional((messageFlags & 1) != 0, uint64overflow))
      })

=======
  
>>>>>>> 5f4a2ebf
  val channelUpdateWitnessCodec =
    ("chainHash" | bytes32) ::
      ("shortChannelId" | shortchannelid) ::
      ("timestamp" | uint32) ::
      (("messageFlags" | byte) >>:~ { messageFlags =>
        ("channelFlags" | byte) ::
          ("cltvExpiryDelta" | uint16) ::
          ("htlcMinimumMsat" | uint64overflow) ::
          ("feeBaseMsat" | uint32) ::
          ("feeProportionalMillionths" | uint32) ::
          ("htlcMaximumMsat" | conditional((messageFlags & 1) != 0, uint64overflow)) ::
          ("unknownFields" | bytes)
      })

  val channelUpdateCodec: Codec[ChannelUpdate] = (
    ("signature" | bytes64) ::
      channelUpdateWitnessCodec).as[ChannelUpdate]

  val encodedShortChannelIdsCodec: Codec[EncodedShortChannelIds] =
    discriminated[EncodedShortChannelIds].by(byte)
      .\(0) { case a@EncodedShortChannelIds(EncodingType.UNCOMPRESSED, _) => a }((provide[EncodingType](EncodingType.UNCOMPRESSED) :: list(shortchannelid)).as[EncodedShortChannelIds])
      .\(1) { case a@EncodedShortChannelIds(EncodingType.COMPRESSED_ZLIB, _) => a }((provide[EncodingType](EncodingType.COMPRESSED_ZLIB) :: zlib(list(shortchannelid))).as[EncodedShortChannelIds])

  val encodedQueryFlagsCodec: Codec[EncodedQueryFlags] =
    discriminated[EncodedQueryFlags].by(byte)
      .\(0) { case a@EncodedQueryFlags(EncodingType.UNCOMPRESSED, _) => a }((provide[EncodingType](EncodingType.UNCOMPRESSED) :: list(byte)).as[EncodedQueryFlags])
      .\(1) { case a@EncodedQueryFlags(EncodingType.COMPRESSED_ZLIB, _) => a }((provide[EncodingType](EncodingType.COMPRESSED_ZLIB) :: zlib(list(byte))).as[EncodedQueryFlags])

  val queryShortChannelIdsCodec: Codec[QueryShortChannelIds] = {
    import fr.acinq.eclair.UInt64.Conversions._

    val extensionsCodec = TlvCodecs.tlvStream(discriminated[Tlv].by(varint)
      .typecase(1, variableSizeBytesLong(varintoverflow, encodedQueryFlagsCodec))
    )

    Codec(
      ("chainHash" | bytes32) ::
        ("shortChannelIds" | variableSizeBytes(uint16, encodedShortChannelIdsCodec)) ::
        ("extensions" | extensionsCodec)
    ).as[QueryShortChannelIds]
  }

  val replyShortChanelIdsEndCodec: Codec[ReplyShortChannelIdsEnd] = (
    ("chainHash" | bytes32) ::
      ("complete" | byte)
    ).as[ReplyShortChannelIdsEnd]

  val queryChannelRangeExtensionCodec: Codec[QueryChannelRangeExtension] = Codec(("flag" | byte)).as[QueryChannelRangeExtension]

  val queryChannelRangeCodec: Codec[QueryChannelRange] = {
    import fr.acinq.eclair.UInt64.Conversions._

    val extensionsCodec = TlvCodecs.tlvStream(discriminated[Tlv].by(varint)
      .typecase(1, variableSizeBytesLong(varintoverflow, queryChannelRangeExtensionCodec))
    )

    Codec(
      ("chainHash" | bytes32) ::
        ("firstBlockNum" | uint32) ::
        ("numberOfBlocks" | uint32) ::
        ("extensions" | extensionsCodec)
      ).as[QueryChannelRange]
  }

  val timestampsCodec: Codec[Timestamps] = (
    ("checksum1" | uint32) ::
      ("checksum2" | uint32)
    ).as[Timestamps]

  val encodedTimestampsCodec: Codec[EncodedTimestamps] =
    discriminated[EncodedTimestamps].by(byte)
      .\(0) { case a@EncodedTimestamps(EncodingType.UNCOMPRESSED, _) => a }((provide[EncodingType](EncodingType.UNCOMPRESSED) :: list(timestampsCodec)).as[EncodedTimestamps])
      .\(1) { case a@EncodedTimestamps(EncodingType.COMPRESSED_ZLIB, _) => a }((provide[EncodingType](EncodingType.COMPRESSED_ZLIB) :: zlib(list(timestampsCodec))).as[EncodedTimestamps])

  val checksumsCodec: Codec[Checksums] = (
    ("checksum1" | uint32) ::
      ("checksum2" | uint32)
    ).as[Checksums]

  val encodedChecksumsCodec: Codec[EncodedChecksums] = Codec(("checksums" | list(checksumsCodec))).as[EncodedChecksums]

  val replyChannelRangeCodec: Codec[ReplyChannelRange] =  {
    import fr.acinq.eclair.UInt64.Conversions._

    val extensionsCodec = TlvCodecs.tlvStream(discriminated[Tlv].by(varint)
      .typecase(1, variableSizeBytesLong(varintoverflow, encodedTimestampsCodec))
      .typecase(3, variableSizeBytesLong(varintoverflow, encodedChecksumsCodec))
    )

    Codec(
      ("chainHash" | bytes32) ::
        ("firstBlockNum" | uint32) ::
        ("numberOfBlocks" | uint32) ::
        ("complete" | byte) ::
        ("shortChannelIds" | variableSizeBytes(uint16, encodedShortChannelIdsCodec)) ::
        ("extensions" | extensionsCodec)
      ).as[ReplyChannelRange]
  }

  val gossipTimestampFilterCodec: Codec[GossipTimestampFilter] = (
    ("chainHash" | bytes32) ::
      ("firstTimestamp" | uint32) ::
      ("timestampRange" | uint32)
    ).as[GossipTimestampFilter]

  val lightningMessageCodec = discriminated[LightningMessage].by(uint16)
    .typecase(16, initCodec)
    .typecase(17, errorCodec)
    .typecase(18, pingCodec)
    .typecase(19, pongCodec)
    .typecase(32, openChannelCodec)
    .typecase(33, acceptChannelCodec)
    .typecase(34, fundingCreatedCodec)
    .typecase(35, fundingSignedCodec)
    .typecase(36, fundingLockedCodec)
    .typecase(38, shutdownCodec)
    .typecase(39, closingSignedCodec)
    .typecase(128, updateAddHtlcCodec)
    .typecase(130, updateFulfillHtlcCodec)
    .typecase(131, updateFailHtlcCodec)
    .typecase(132, commitSigCodec)
    .typecase(133, revokeAndAckCodec)
    .typecase(134, updateFeeCodec)
    .typecase(135, updateFailMalformedHtlcCodec)
    .typecase(136, channelReestablishCodec)
    .typecase(256, channelAnnouncementCodec)
    .typecase(257, nodeAnnouncementCodec)
    .typecase(258, channelUpdateCodec)
    .typecase(259, announcementSignaturesCodec)
    .typecase(261, queryShortChannelIdsCodec)
    .typecase(262, replyShortChanelIdsEndCodec)
    .typecase(263, queryChannelRangeCodec)
    .typecase(264, replyChannelRangeCodec)
    .typecase(265, gossipTimestampFilterCodec)

  val perHopPayloadCodec: Codec[PerHopPayload] = (
    ("realm" | constant(ByteVector.fromByte(0))) ::
      ("short_channel_id" | shortchannelid) ::
      ("amt_to_forward" | uint64overflow) ::
      ("outgoing_cltv_value" | uint32) ::
      ("unused_with_v0_version_on_header" | ignore(8 * 12))).as[PerHopPayload]

}<|MERGE_RESOLUTION|>--- conflicted
+++ resolved
@@ -191,7 +191,6 @@
   val nodeAnnouncementCodec: Codec[NodeAnnouncement] = (
     ("signature" | bytes64) ::
       nodeAnnouncementWitnessCodec).as[NodeAnnouncement]
-<<<<<<< HEAD
 
   val channelUpdateChecksumCodec =
       ("shortChannelId" | shortchannelid) ::
@@ -204,9 +203,6 @@
           ("htlcMaximumMsat" | conditional((messageFlags & 1) != 0, uint64overflow))
       })
 
-=======
-  
->>>>>>> 5f4a2ebf
   val channelUpdateWitnessCodec =
     ("chainHash" | bytes32) ::
       ("shortChannelId" | shortchannelid) ::
