--- conflicted
+++ resolved
@@ -16,23 +16,8 @@
 
 package fr.acinq.eclair.wire
 
-<<<<<<< HEAD
-import java.net.{Inet4Address, Inet6Address, InetAddress}
-
-import fr.acinq.bitcoin.Crypto.{PrivateKey, PublicKey}
-import fr.acinq.bitcoin.{ByteVector32, ByteVector64}
-import fr.acinq.eclair.crypto.Sphinx
 import fr.acinq.eclair.{UInt64, wire}
 import fr.acinq.eclair.wire.CommonCodecs._
-import scodec.bits.ByteVector
-import scodec.codecs._
-import scodec.{Attempt, Codec, Err}
-
-import scala.util.{Failure, Success, Try}
-=======
-import fr.acinq.eclair.wire
-import fr.acinq.eclair.wire.CommonCodecs._
->>>>>>> e62adf2d
 import scodec.Codec
 import scodec.codecs._
 
@@ -197,7 +182,6 @@
     ("signature" | bytes64) ::
       nodeAnnouncementWitnessCodec).as[NodeAnnouncement]
 
-<<<<<<< HEAD
   val channelUpdateChecksumCodec =
       ("shortChannelId" | shortchannelid) ::
       (("messageFlags" | byte) >>:~ { messageFlags =>
@@ -209,8 +193,6 @@
           ("htlcMaximumMsat" | conditional((messageFlags & 1) != 0, uint64overflow))
       })
 
-=======
->>>>>>> e62adf2d
   val channelUpdateWitnessCodec =
     ("chainHash" | bytes32) ::
       ("shortChannelId" | shortchannelid) ::
