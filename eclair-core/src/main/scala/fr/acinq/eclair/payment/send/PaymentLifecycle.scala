--- conflicted
+++ resolved
@@ -204,20 +204,12 @@
               case extraHop => extraHop
             })
             // let's try again, router will have updated its state
-<<<<<<< HEAD
-            router ! RouteRequest(c.getRouteRequestStart(nodeParams), c.targetNodeId, c.finalPayload.amount, assistedRoutes1, ignoreNodes, ignoreChannels, c.routeParams)
-=======
             router ! RouteRequest(c.getRouteRequestStart(nodeParams), c.targetNodeId, c.finalPayload.amount, c.getMaxFee(nodeParams), assistedRoutes1, ignoreNodes, ignoreChannels, c.routeParams)
->>>>>>> ce3629c9
             ignoreNodes
           } else {
             // this node is fishy, it gave us a bad sig!! let's filter it out
             log.warning(s"got bad signature from node=$nodeId update=${failureMessage.update}")
-<<<<<<< HEAD
-            router ! RouteRequest(c.getRouteRequestStart(nodeParams), c.targetNodeId, c.finalPayload.amount, c.assistedRoutes, ignoreNodes + nodeId, ignoreChannels, c.routeParams)
-=======
             router ! RouteRequest(c.getRouteRequestStart(nodeParams), c.targetNodeId, c.finalPayload.amount, c.getMaxFee(nodeParams), c.assistedRoutes, ignoreNodes + nodeId, ignoreChannels, c.routeParams)
->>>>>>> ce3629c9
             ignoreNodes + nodeId
           }
           goto(WAITING_FOR_ROUTE) using WaitingForRoute(s, c, failures :+ RemoteFailure(cfg.fullRoute(route), e), ignoreNodes1, ignoreChannels)
@@ -275,11 +267,7 @@
 
   private def retry(failure: PaymentFailure, data: WaitingForComplete): FSM.State[PaymentLifecycle.State, PaymentLifecycle.Data] = {
     val (ignoreNodes1, ignoreChannels1) = PaymentFailure.updateIgnored(failure, data.ignoreNodes, data.ignoreChannels)
-<<<<<<< HEAD
-    router ! RouteRequest(data.c.getRouteRequestStart(nodeParams), data.c.targetNodeId, data.c.finalPayload.amount, data.c.assistedRoutes, ignoreNodes1, ignoreChannels1, data.c.routeParams)
-=======
     router ! RouteRequest(data.c.getRouteRequestStart(nodeParams), data.c.targetNodeId, data.c.finalPayload.amount, data.c.getMaxFee(nodeParams), data.c.assistedRoutes, ignoreNodes1, ignoreChannels1, data.c.routeParams)
->>>>>>> ce3629c9
     goto(WAITING_FOR_ROUTE) using WaitingForRoute(data.sender, data.c, data.failures :+ failure, ignoreNodes1, ignoreChannels1)
   }
 
