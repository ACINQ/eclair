/*
 * Copyright 2025 ACINQ SAS
 *
 * Licensed under the Apache License, Version 2.0 (the "License");
 * you may not use this file except in compliance with the License.
 * You may obtain a copy of the License at
 *
 *     http://www.apache.org/licenses/LICENSE-2.0
 *
 * Unless required by applicable law or agreed to in writing, software
 * distributed under the License is distributed on an "AS IS" BASIS,
 * WITHOUT WARRANTIES OR CONDITIONS OF ANY KIND, either express or implied.
 * See the License for the specific language governing permissions and
 * limitations under the License.
 */

package fr.acinq.eclair.payment.offer

import akka.actor.typed.Behavior
import akka.actor.typed.scaladsl.{ActorContext, Behaviors}
import akka.actor.{ActorRef, typed}
import fr.acinq.bitcoin.scalacompat.Crypto.PublicKey
import fr.acinq.eclair.Logs.LogCategory
import fr.acinq.eclair.payment.offer.OfferManager.InvoiceRequestActor
import fr.acinq.eclair.payment.relay.Relayer.RelayFees
import fr.acinq.eclair.router.Router
import fr.acinq.eclair.router.Router.{BlindedRouteRequest, ChannelHop}
import fr.acinq.eclair.wire.protocol.OfferTypes
import fr.acinq.eclair.wire.protocol.OfferTypes.InvoiceRequest
import fr.acinq.eclair.{CltvExpiryDelta, EncodedNodeId, Logs, MilliSatoshiLong, NodeParams}

case class OffersConfig(messagePathMinLength: Int, paymentPathCount: Int, paymentPathLength: Int, paymentPathCltvExpiryDelta: CltvExpiryDelta)

/**
 * This actor creates Bolt 12 invoices for offers that are managed by eclair.
 * It creates payment blinded paths whenever the corresponding offer is using a (message) blinded path.
 */
object DefaultOfferHandler {
  def apply(nodeParams: NodeParams, router: ActorRef): Behavior[OfferManager.HandlerCommand] = {
    Behaviors.setup(context =>
      Behaviors.receiveMessage {
        case OfferManager.HandleInvoiceRequest(replyTo, invoiceRequest) =>
          invoiceRequest.offer.contactInfos.head match {
            case OfferTypes.RecipientNodeId(_) =>
              val route = InvoiceRequestActor.Route(Nil, nodeParams.channelConf.maxExpiryDelta)
              replyTo ! InvoiceRequestActor.ApproveRequest(invoiceRequest.amount, Seq(route))
            case OfferTypes.BlindedPath(path) =>
              path.firstNodeId match {
                case firstNodeId: EncodedNodeId.WithPublicKey if firstNodeId.publicKey == nodeParams.nodeId =>
                  // We're using a fake blinded path starting at ourselves: we only need to add dummy hops.
                  val paths = PaymentPathsBuilder.finalizeRoutes(nodeParams, Seq(Nil))
                  replyTo ! InvoiceRequestActor.ApproveRequest(invoiceRequest.amount, paths)
                case firstNodeId: EncodedNodeId.WithPublicKey =>
                  val pathBuilder = context.spawnAnonymous(PaymentPathsBuilder(nodeParams, router, invoiceRequest))
                  pathBuilder ! PaymentPathsBuilder.GetPaymentPaths(replyTo, firstNodeId.publicKey)
                case _: EncodedNodeId.ShortChannelIdDir =>
                  context.log.error("unexpected managed offer with compact first node id")
                  replyTo ! InvoiceRequestActor.RejectRequest("internal error")
              }
          }
          Behaviors.same
        case OfferManager.HandlePayment(replyTo, _, _) =>
          replyTo ! OfferManager.PaymentActor.AcceptPayment()
          Behaviors.same
      }
    )
  }

  /**
   * Short-lived actor that creates payment blinded paths with help from the router.
   */
  private object PaymentPathsBuilder {

    // @formatter:off
    sealed trait Command
    case class GetPaymentPaths(replyTo: typed.ActorRef[InvoiceRequestActor.Command], blindedPathFirstNodeId: PublicKey) extends Command
    private case class WrappedRouteResponse(response: Router.PaymentRouteResponse) extends Command
    // @formatter:on

    def apply(nodeParams: NodeParams, router: ActorRef, invoiceRequest: InvoiceRequest): Behavior[Command] = {
      Behaviors.setup { context =>
        Behaviors.withMdc(Logs.mdc(category_opt = Some(LogCategory.PAYMENT), offerId_opt = Some(invoiceRequest.offer.offerId))) {
          Behaviors.receiveMessagePartial {
            case GetPaymentPaths(replyTo, blindedPathFirstNodeId) =>
<<<<<<< HEAD
              val routeParams = nodeParams.routerConf.pathFindingExperimentConf.getRandomConf().getDefaultRouteParams
                .modify(_.boundaries.maxRouteLength).setTo(nodeParams.offersConfig.paymentPathLength)
                .modify(_.boundaries.maxCltv).setTo(nodeParams.offersConfig.paymentPathCltvExpiryDelta)
              router ! BlindedRouteRequest(context.messageAdapter(WrappedRouteResponse), blindedPathFirstNodeId, nodeParams.nodeId, invoiceRequest.amount, routeParams, nodeParams.offersConfig.paymentPathCount, blip18InboundFees = nodeParams.routerConf.blip18InboundFees, excludePositiveInboundFees = nodeParams.routerConf.excludePositiveInboundFees)
=======
              val defaultRouteParams = nodeParams.routerConf.pathFindingExperimentConf.getRandomConf().getDefaultRouteParams
              val routeParams = defaultRouteParams.copy(boundaries = Router.SearchBoundaries(
                maxFeeFlat = defaultRouteParams.boundaries.maxFeeFlat,
                maxFeeProportional = defaultRouteParams.boundaries.maxFeeProportional,
                maxRouteLength = nodeParams.offersConfig.paymentPathLength,
                maxCltv = nodeParams.offersConfig.paymentPathCltvExpiryDelta
              ))
              router ! BlindedRouteRequest(context.messageAdapter(WrappedRouteResponse), blindedPathFirstNodeId, nodeParams.nodeId, invoiceRequest.amount, routeParams, nodeParams.offersConfig.paymentPathCount)
>>>>>>> 992ec8cc
              waitForRoute(nodeParams, replyTo, invoiceRequest, blindedPathFirstNodeId, context)
          }
        }
      }
    }

    private def waitForRoute(nodeParams: NodeParams, replyTo: typed.ActorRef[InvoiceRequestActor.Command], invoiceRequest: InvoiceRequest, blindedPathFirstNodeId: PublicKey, context: ActorContext[Command]): Behavior[Command] = {
      Behaviors.receiveMessagePartial {
        case WrappedRouteResponse(Router.RouteResponse(routes)) =>
          context.log.debug("found {} blinded paths starting at {} (amount={})", routes.size, blindedPathFirstNodeId, invoiceRequest.amount)
          replyTo ! InvoiceRequestActor.ApproveRequest(invoiceRequest.amount, finalizeRoutes(nodeParams, routes.map(_.hops)))
          Behaviors.stopped
        case WrappedRouteResponse(Router.PaymentRouteNotFound(error)) =>
          context.log.warn("couldn't find blinded paths to create invoice amount={} firstNodeId={}: {}", invoiceRequest.amount, blindedPathFirstNodeId, error.getMessage)
          replyTo ! InvoiceRequestActor.RejectRequest("internal error")
          Behaviors.stopped
      }
    }

    def finalizeRoutes(nodeParams: NodeParams, routes: Seq[Seq[Router.ChannelHop]]): Seq[InvoiceRequestActor.Route] = {
      (0 until nodeParams.offersConfig.paymentPathCount).map(i => {
        // We always return the number of routes configured, regardless of how many routes were actually found by the
        // router: this ensures that we don't leak information about our graph data.
        // However, payers may eagerly use MPP whereas we actually have a single route available, which could result in
        // a lower payment success rate.
        val hops = routes(i % routes.length)
        // We always pad blinded paths to the configured length, using dummy hops if necessary.
        val dummyHops = Seq.fill(nodeParams.offersConfig.paymentPathLength - hops.length)(ChannelHop.dummy(nodeParams.nodeId, 0 msat, 0, CltvExpiryDelta(0)))
        // We always override the fees of the payment path: the payer shouldn't be paying for our privacy.
        // Note that we told the router to only find paths with a lower cltv_expiry_delta than what we'll be using,
        // which ensures that we won't reject payments because of their expiry.
        InvoiceRequestActor.Route(hops ++ dummyHops, nodeParams.channelConf.maxExpiryDelta, feeOverride_opt = Some(RelayFees.zero), cltvOverride_opt = Some(nodeParams.offersConfig.paymentPathCltvExpiryDelta))
      })
    }
  }

}<|MERGE_RESOLUTION|>--- conflicted
+++ resolved
@@ -82,12 +82,6 @@
         Behaviors.withMdc(Logs.mdc(category_opt = Some(LogCategory.PAYMENT), offerId_opt = Some(invoiceRequest.offer.offerId))) {
           Behaviors.receiveMessagePartial {
             case GetPaymentPaths(replyTo, blindedPathFirstNodeId) =>
-<<<<<<< HEAD
-              val routeParams = nodeParams.routerConf.pathFindingExperimentConf.getRandomConf().getDefaultRouteParams
-                .modify(_.boundaries.maxRouteLength).setTo(nodeParams.offersConfig.paymentPathLength)
-                .modify(_.boundaries.maxCltv).setTo(nodeParams.offersConfig.paymentPathCltvExpiryDelta)
-              router ! BlindedRouteRequest(context.messageAdapter(WrappedRouteResponse), blindedPathFirstNodeId, nodeParams.nodeId, invoiceRequest.amount, routeParams, nodeParams.offersConfig.paymentPathCount, blip18InboundFees = nodeParams.routerConf.blip18InboundFees, excludePositiveInboundFees = nodeParams.routerConf.excludePositiveInboundFees)
-=======
               val defaultRouteParams = nodeParams.routerConf.pathFindingExperimentConf.getRandomConf().getDefaultRouteParams
               val routeParams = defaultRouteParams.copy(boundaries = Router.SearchBoundaries(
                 maxFeeFlat = defaultRouteParams.boundaries.maxFeeFlat,
@@ -95,8 +89,7 @@
                 maxRouteLength = nodeParams.offersConfig.paymentPathLength,
                 maxCltv = nodeParams.offersConfig.paymentPathCltvExpiryDelta
               ))
-              router ! BlindedRouteRequest(context.messageAdapter(WrappedRouteResponse), blindedPathFirstNodeId, nodeParams.nodeId, invoiceRequest.amount, routeParams, nodeParams.offersConfig.paymentPathCount)
->>>>>>> 992ec8cc
+              router ! BlindedRouteRequest(context.messageAdapter(WrappedRouteResponse), blindedPathFirstNodeId, nodeParams.nodeId, invoiceRequest.amount, routeParams, nodeParams.offersConfig.paymentPathCount, blip18InboundFees = nodeParams.routerConf.blip18InboundFees, excludePositiveInboundFees = nodeParams.routerConf.excludePositiveInboundFees)
               waitForRoute(nodeParams, replyTo, invoiceRequest, blindedPathFirstNodeId, context)
           }
         }
