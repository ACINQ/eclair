/*
 * Copyright 2019 ACINQ SAS
 *
 * Licensed under the Apache License, Version 2.0 (the "License");
 * you may not use this file except in compliance with the License.
 * You may obtain a copy of the License at
 *
 *     http://www.apache.org/licenses/LICENSE-2.0
 *
 * Unless required by applicable law or agreed to in writing, software
 * distributed under the License is distributed on an "AS IS" BASIS,
 * WITHOUT WARRANTIES OR CONDITIONS OF ANY KIND, either express or implied.
 * See the License for the specific language governing permissions and
 * limitations under the License.
 */

package fr.acinq.eclair.payment

import java.util.UUID

import akka.actor.{Actor, ActorLogging, ActorRef, Props, Status}
import akka.event.LoggingAdapter
import fr.acinq.bitcoin.Crypto.{PrivateKey, PublicKey}
import fr.acinq.bitcoin.{ByteVector32, Crypto, MilliSatoshi}
import fr.acinq.eclair.channel._
import fr.acinq.eclair.crypto.Sphinx
import fr.acinq.eclair.db.OutgoingPaymentStatus
import fr.acinq.eclair.payment.PaymentLifecycle.{PaymentFailed, PaymentSucceeded}
import fr.acinq.eclair.router.Announcements
import fr.acinq.eclair.wire._
import fr.acinq.eclair.{NodeParams, ShortChannelId, nodeFee}
import scodec.bits.BitVector
import scodec.{Attempt, DecodeResult}

import scala.collection.mutable
import scala.util.{Failure, Success, Try}

// @formatter:off

sealed trait Origin
case class Local(id: UUID, sender: Option[ActorRef]) extends Origin // we don't persist reference to local actors
case class Relayed(originChannelId: ByteVector32, originHtlcId: Long, amountMsatIn: Long, amountMsatOut: Long) extends Origin

sealed trait ForwardMessage
case class ForwardAdd(add: UpdateAddHtlc, previousFailures: Seq[AddHtlcFailed] = Seq.empty) extends ForwardMessage
case class ForwardFulfill(fulfill: UpdateFulfillHtlc, to: Origin, htlc: UpdateAddHtlc) extends ForwardMessage
case class ForwardFail(fail: UpdateFailHtlc, to: Origin, htlc: UpdateAddHtlc) extends ForwardMessage
case class ForwardFailMalformed(fail: UpdateFailMalformedHtlc, to: Origin, htlc: UpdateAddHtlc) extends ForwardMessage

case object GetUsableBalances
<<<<<<< HEAD
case class UsableBalances(canSendMsat: Long, canReceiveMsat: Long, shortChannelId: ShortChannelId, remoteNodeId: PublicKey, isPublic: Boolean)
=======
case class UsableBalances(canSendMsat: Long, canReceiveMsat: Long, isPublic: Boolean)
>>>>>>> a35d50d4

// @formatter:on


/**
  * Created by PM on 01/02/2017.
  */
class Relayer(nodeParams: NodeParams, register: ActorRef, paymentHandler: ActorRef) extends Actor with ActorLogging {

  import Relayer._

  // we pass these to helpers classes so that they have the logging context
  implicit def implicitLog: LoggingAdapter = log

  context.system.eventStream.subscribe(self, classOf[LocalChannelUpdate])
  context.system.eventStream.subscribe(self, classOf[LocalChannelDown])
  context.system.eventStream.subscribe(self, classOf[AvailableBalanceChanged])

  private val commandBuffer = context.actorOf(Props(new CommandBuffer(nodeParams, register)))

  override def receive: Receive = main(Map.empty, new mutable.HashMap[PublicKey, mutable.Set[ShortChannelId]] with mutable.MultiMap[PublicKey, ShortChannelId])

  def main(channelUpdates: Map[ShortChannelId, OutgoingChannel], node2channels: mutable.HashMap[PublicKey, mutable.Set[ShortChannelId]] with mutable.MultiMap[PublicKey, ShortChannelId]): Receive = {

    case GetUsableBalances =>
<<<<<<< HEAD
      sender ! channelUpdates.values.map(o => UsableBalances(
        canSendMsat = if (o.commitments.availableBalanceForSendMsat < 0) 0 else o.commitments.availableBalanceForSendMsat,
        canReceiveMsat = if (o.commitments.availableBalanceForReceiveMsat < 0) 0 else o.commitments.availableBalanceForReceiveMsat,
        shortChannelId = o.channelUpdate.shortChannelId,
        remoteNodeId = o.nextNodeId,
        isPublic = o.commitments.announceChannel))
=======
      sender ! channelUpdates.values.map(o => UsableBalances(o.commitments.availableBalanceForSendMsat, o.commitments.availableBalanceForReceiveMsat, o.commitments.announceChannel))
>>>>>>> a35d50d4

    case LocalChannelUpdate(_, channelId, shortChannelId, remoteNodeId, _, channelUpdate, commitments) =>
      log.debug(s"updating local channel info for channelId=$channelId shortChannelId=$shortChannelId remoteNodeId=$remoteNodeId channelUpdate={} commitments={}", channelUpdate, commitments)
      val channelUpdates1 = channelUpdates + (channelUpdate.shortChannelId -> OutgoingChannel(remoteNodeId, channelUpdate, commitments))
      context become main(channelUpdates1, node2channels.addBinding(remoteNodeId, channelUpdate.shortChannelId))

    case LocalChannelDown(_, channelId, shortChannelId, remoteNodeId) =>
      log.debug(s"removed local channel info for channelId=$channelId shortChannelId=$shortChannelId")
      context become main(channelUpdates - shortChannelId, node2channels.removeBinding(remoteNodeId, shortChannelId))

    case AvailableBalanceChanged(_, _, shortChannelId, _, commitments) =>
      val channelUpdates1 = channelUpdates.get(shortChannelId) match {
        case Some(c: OutgoingChannel) => channelUpdates + (shortChannelId -> c.copy(commitments = commitments))
        case None => channelUpdates // we only consider the balance if we have the channel_update
      }
      context become main(channelUpdates1, node2channels)

    case ForwardAdd(add, previousFailures) =>
      log.debug(s"received forwarding request for htlc #${add.id} paymentHash=${add.paymentHash} from channelId=${add.channelId}")
      tryParsePacket(add, nodeParams.privateKey) match {
        case Success(p: FinalPayload) =>
          handleFinal(p) match {
            case Left(cmdFail) =>
              log.info(s"rejecting htlc #${add.id} paymentHash=${add.paymentHash} from channelId=${add.channelId} reason=${cmdFail.reason}")
              commandBuffer ! CommandBuffer.CommandSend(add.channelId, add.id, cmdFail)
            case Right(addHtlc) =>
              log.debug(s"forwarding htlc #${add.id} paymentHash=${add.paymentHash} to payment-handler")
              paymentHandler forward addHtlc
          }
        case Success(r: RelayPayload) =>
          handleRelay(r, channelUpdates, node2channels, previousFailures) match {
            case Left(cmdFail) =>
              log.info(s"rejecting htlc #${add.id} paymentHash=${add.paymentHash} from channelId=${add.channelId} to shortChannelId=${r.payload.shortChannelId} reason=${cmdFail.reason}")
              commandBuffer ! CommandBuffer.CommandSend(add.channelId, add.id, cmdFail)
            case Right((selectedShortChannelId, cmdAdd)) =>
              log.info(s"forwarding htlc #${add.id} paymentHash=${add.paymentHash} from channelId=${add.channelId} to shortChannelId=$selectedShortChannelId")
              register ! Register.ForwardShortId(selectedShortChannelId, cmdAdd)
          }
        case Failure(t) =>
          log.warning(s"couldn't parse onion: reason=${t.getMessage}")
          val cmdFail = CMD_FAIL_MALFORMED_HTLC(add.id, Crypto.sha256(add.onionRoutingPacket), failureCode = FailureMessageCodecs.BADONION, commit = true)
          log.info(s"rejecting htlc #${add.id} paymentHash=${add.paymentHash} from channelId=${add.channelId} reason=malformed onionHash=${cmdFail.onionHash} failureCode=${cmdFail.failureCode}")
          commandBuffer ! CommandBuffer.CommandSend(add.channelId, add.id, cmdFail)
      }

    case Status.Failure(Register.ForwardShortIdFailure(Register.ForwardShortId(shortChannelId, CMD_ADD_HTLC(_, _, _, _, Right(add), _, _)))) =>
      log.warning(s"couldn't resolve downstream channel $shortChannelId, failing htlc #${add.id}")
      val cmdFail = CMD_FAIL_HTLC(add.id, Right(UnknownNextPeer), commit = true)
      commandBuffer ! CommandBuffer.CommandSend(add.channelId, add.id, cmdFail)

    case Status.Failure(addFailed: AddHtlcFailed) =>
      import addFailed.paymentHash
      addFailed.origin match {
        case Local(id, None) =>
          // we sent the payment, but we probably restarted and the reference to the original sender was lost,
          // we publish the failure on the event stream and update the status in paymentDb
          nodeParams.db.payments.updateOutgoingPayment(id, OutgoingPaymentStatus.FAILED)
          context.system.eventStream.publish(PaymentFailed(id, paymentHash, Nil))
        case Local(_, Some(sender)) =>
          sender ! Status.Failure(addFailed)
        case Relayed(originChannelId, originHtlcId, _, _) =>
          addFailed.originalCommand match {
            case Some(cmd) =>
              log.info(s"retrying htlc #$originHtlcId paymentHash=$paymentHash from channelId=$originChannelId")
              // NB: cmd.upstream.right is defined since this is a relayed payment
              self ! ForwardAdd(cmd.upstream.right.get, cmd.previousFailures :+ addFailed)
            case None =>
              val failure = translateError(addFailed)
              val cmdFail = CMD_FAIL_HTLC(originHtlcId, Right(failure), commit = true)
              log.info(s"rejecting htlc #$originHtlcId paymentHash=$paymentHash from channelId=$originChannelId reason=${cmdFail.reason}")
              commandBuffer ! CommandBuffer.CommandSend(originChannelId, originHtlcId, cmdFail)
          }
      }

    case ForwardFulfill(fulfill, to, add) =>
      to match {
        case Local(id, None) =>
          val feesPaid = MilliSatoshi(0)
          context.system.eventStream.publish(PaymentSent(id, MilliSatoshi(add.amountMsat), feesPaid, add.paymentHash, fulfill.paymentPreimage, fulfill.channelId))
          // we sent the payment, but we probably restarted and the reference to the original sender was lost,
          // we publish the failure on the event stream and update the status in paymentDb
          nodeParams.db.payments.updateOutgoingPayment(id, OutgoingPaymentStatus.SUCCEEDED, Some(fulfill.paymentPreimage))
          context.system.eventStream.publish(PaymentSucceeded(id, add.amountMsat, add.paymentHash, fulfill.paymentPreimage, Nil)) //
        case Local(_, Some(sender)) =>
          sender ! fulfill
        case Relayed(originChannelId, originHtlcId, amountMsatIn, amountMsatOut) =>
          val cmd = CMD_FULFILL_HTLC(originHtlcId, fulfill.paymentPreimage, commit = true)
          commandBuffer ! CommandBuffer.CommandSend(originChannelId, originHtlcId, cmd)
          context.system.eventStream.publish(PaymentRelayed(MilliSatoshi(amountMsatIn), MilliSatoshi(amountMsatOut), add.paymentHash, fromChannelId = originChannelId, toChannelId = fulfill.channelId))
      }

    case ForwardFail(fail, to, add) =>
      to match {
        case Local(id, None) =>
          // we sent the payment, but we probably restarted and the reference to the original sender was lost
          // we publish the failure on the event stream and update the status in paymentDb
          nodeParams.db.payments.updateOutgoingPayment(id, OutgoingPaymentStatus.FAILED)
          context.system.eventStream.publish(PaymentFailed(id, add.paymentHash, Nil))
        case Local(_, Some(sender)) =>
          sender ! fail
        case Relayed(originChannelId, originHtlcId, _, _) =>
          val cmd = CMD_FAIL_HTLC(originHtlcId, Left(fail.reason), commit = true)
          commandBuffer ! CommandBuffer.CommandSend(originChannelId, originHtlcId, cmd)
      }

    case ForwardFailMalformed(fail, to, add) =>
      to match {
        case Local(id, None) =>
          // we sent the payment, but we probably restarted and the reference to the original sender was lost
          // we publish the failure on the event stream and update the status in paymentDb
          nodeParams.db.payments.updateOutgoingPayment(id, OutgoingPaymentStatus.FAILED)
          context.system.eventStream.publish(PaymentFailed(id, add.paymentHash, Nil))
        case Local(_, Some(sender)) =>
          sender ! fail
        case Relayed(originChannelId, originHtlcId, _, _) =>
          val cmd = CMD_FAIL_MALFORMED_HTLC(originHtlcId, fail.onionHash, fail.failureCode, commit = true)
          commandBuffer ! CommandBuffer.CommandSend(originChannelId, originHtlcId, cmd)
      }

    case ack: CommandBuffer.CommandAck => commandBuffer forward ack

    case "ok" => () // ignoring responses from channels
  }

}

object Relayer {
  def props(nodeParams: NodeParams, register: ActorRef, paymentHandler: ActorRef) = Props(classOf[Relayer], nodeParams, register, paymentHandler)

  case class OutgoingChannel(nextNodeId: PublicKey, channelUpdate: ChannelUpdate, commitments: Commitments)

  // @formatter:off
  sealed trait NextPayload
  case class FinalPayload(add: UpdateAddHtlc, payload: PerHopPayload) extends NextPayload
  case class RelayPayload(add: UpdateAddHtlc, payload: PerHopPayload, nextPacket: Sphinx.Packet) extends NextPayload {
    val relayFeeMsat: Long = add.amountMsat - payload.amtToForward
    val expiryDelta: Long = add.cltvExpiry - payload.outgoingCltvValue
  }
  // @formatter:on

  /**
    * Parse and decode the onion of a received htlc, and find out if the payment is to be relayed,
    * or if our node is the last one in the route
    *
    * @param add        incoming htlc
    * @param privateKey this node's private key
    * @return the payload for the next hop
    */
  def tryParsePacket(add: UpdateAddHtlc, privateKey: PrivateKey): Try[NextPayload] =
    Sphinx
      .parsePacket(privateKey, add.paymentHash, add.onionRoutingPacket)
      .flatMap {
        case Sphinx.ParsedPacket(payload, nextPacket, _) =>
          LightningMessageCodecs.perHopPayloadCodec.decode(BitVector(payload)) match {
            case Attempt.Successful(DecodeResult(perHopPayload, _)) if nextPacket.isLastPacket =>
              Success(FinalPayload(add, perHopPayload))
            case Attempt.Successful(DecodeResult(perHopPayload, _)) =>
              Success(RelayPayload(add, perHopPayload, nextPacket))
            case Attempt.Failure(cause) =>
              Failure(new RuntimeException(cause.messageWithContext))
          }
      }

  /**
    * Handle an incoming htlc when we are the last node
    *
    * @param finalPayload payload
    * @return either:
    *         - a CMD_FAIL_HTLC to be sent back upstream
    *         - an UpdateAddHtlc to forward
    */
  def handleFinal(finalPayload: FinalPayload): Either[CMD_FAIL_HTLC, UpdateAddHtlc] = {
    import finalPayload.add
    finalPayload.payload match {
      case PerHopPayload(_, finalAmountToForward, _) if finalAmountToForward > add.amountMsat =>
        Left(CMD_FAIL_HTLC(add.id, Right(FinalIncorrectHtlcAmount(add.amountMsat)), commit = true))
      case PerHopPayload(_, _, finalOutgoingCltvValue) if finalOutgoingCltvValue != add.cltvExpiry =>
        Left(CMD_FAIL_HTLC(add.id, Right(FinalIncorrectCltvExpiry(add.cltvExpiry)), commit = true))
      case _ =>
        Right(add)
    }
  }

  /**
    * Handle an incoming htlc when we are a relaying node
    *
    * @param relayPayload payload
    * @return either:
    *         - a CMD_FAIL_HTLC to be sent back upstream
    *         - a CMD_ADD_HTLC to propagate downstream
    */
  def handleRelay(relayPayload: RelayPayload, channelUpdates: Map[ShortChannelId, OutgoingChannel], node2channels: mutable.Map[PublicKey, mutable.Set[ShortChannelId]] with mutable.MultiMap[PublicKey, ShortChannelId], previousFailures: Seq[AddHtlcFailed])(implicit log: LoggingAdapter): Either[CMD_FAIL_HTLC, (ShortChannelId, CMD_ADD_HTLC)] = {
    import relayPayload._
    log.info(s"relaying htlc #${add.id} paymentHash={} from channelId={} to requestedShortChannelId={} previousAttempts={}", add.paymentHash, add.channelId, relayPayload.payload.shortChannelId, previousFailures.size)
    val alreadyTried = previousFailures.flatMap(_.channelUpdate).map(_.shortChannelId)
    selectPreferredChannel(relayPayload, channelUpdates, node2channels, alreadyTried)
      .flatMap(selectedShortChannelId => channelUpdates.get(selectedShortChannelId).map(_.channelUpdate)) match {
      case None if previousFailures.nonEmpty =>
        // no more channels to try
        val error = previousFailures
          // we return the error for the initially requested channel if it exists
          .find(_.channelUpdate.map(_.shortChannelId).contains(relayPayload.payload.shortChannelId))
          // otherwise we return the error for the first channel tried
          .getOrElse(previousFailures.head)
        Left(CMD_FAIL_HTLC(add.id, Right(translateError(error)), commit = true))
      case channelUpdate_opt =>
        relayOrFail(relayPayload, channelUpdate_opt, previousFailures)
    }
  }

  /**
    * Select a channel to the same node to relay the payment to, that has the lowest balance and is compatible in
    * terms of fees, expiry_delta, etc.
    *
    * If no suitable channel is found we default to the originally requested channel.
    */
  def selectPreferredChannel(relayPayload: RelayPayload, channelUpdates: Map[ShortChannelId, OutgoingChannel], node2channels: mutable.Map[PublicKey, mutable.Set[ShortChannelId]] with mutable.MultiMap[PublicKey, ShortChannelId], alreadyTried: Seq[ShortChannelId])(implicit log: LoggingAdapter): Option[ShortChannelId] = {
    import relayPayload.add
    val requestedShortChannelId = relayPayload.payload.shortChannelId
    log.debug(s"selecting next channel for htlc #${add.id} paymentHash={} from channelId={} to requestedShortChannelId={} previousAttempts={}", add.paymentHash, add.channelId, requestedShortChannelId, alreadyTried.size)
    // first we find out what is the next node
    channelUpdates.get(requestedShortChannelId) match {
      case Some(OutgoingChannel(nextNodeId, _, _)) =>
        log.debug(s"next hop for htlc #{} paymentHash={} is nodeId={}", add.id, add.paymentHash, nextNodeId)
        // then we retrieve all known channels to this node
        val allChannels = node2channels.getOrElse(nextNodeId, Set.empty[ShortChannelId])
        // we then filter out channels that we have already tried
        val candidateChannels = allChannels -- alreadyTried
        // and we filter keep the ones that are compatible with this payment (mainly fees, expiry delta)
        candidateChannels
          .map { shortChannelId =>
            val channelInfo_opt = channelUpdates.get(shortChannelId)
            val channelUpdate_opt = channelInfo_opt.map(_.channelUpdate)
            val relayResult = relayOrFail(relayPayload, channelUpdate_opt)
            log.debug(s"candidate channel for htlc #${add.id} paymentHash=${add.paymentHash}: shortChannelId={} balanceMsat={} channelUpdate={} relayResult={}", shortChannelId, channelInfo_opt.map(_.commitments.availableBalanceForSendMsat).getOrElse(""), channelUpdate_opt.getOrElse(""), relayResult)
            (shortChannelId, channelInfo_opt, relayResult)
          }
          .collect { case (shortChannelId, Some(channelInfo), Right(_)) => (shortChannelId, channelInfo.commitments.availableBalanceForSendMsat) }
          .filter(_._2 > relayPayload.payload.amtToForward) // we only keep channels that have enough balance to handle this payment
          .toList // needed for ordering
          .sortBy(_._2) // we want to use the channel with the lowest available balance that can process the payment
          .headOption match {
          case Some((preferredShortChannelId, availableBalanceMsat)) if preferredShortChannelId != requestedShortChannelId =>
            log.info("replacing requestedShortChannelId={} by preferredShortChannelId={} with availableBalanceMsat={}", requestedShortChannelId, preferredShortChannelId, availableBalanceMsat)
            Some(preferredShortChannelId)
          case Some(_) =>
            // the requested short_channel_id is already our preferred channel
            Some(requestedShortChannelId)
          case None if !alreadyTried.contains(requestedShortChannelId) =>
            // no channel seem to work for this payment, we keep the requested channel id
            Some(requestedShortChannelId)
          case None =>
            // no channel seem to work for this payment and we have already tried the requested channel id: we give up
            None
        }
      case _ => Some(requestedShortChannelId) // we don't have a channel_update for this short_channel_id
    }
  }

  /**
    * This helper method will tell us if it is not even worth attempting to relay the payment to our local outgoing
    * channel, because some parameters don't match with our settings for that channel. In that case we directly fail the
    * htlc.
    */
  def relayOrFail(relayPayload: RelayPayload, channelUpdate_opt: Option[ChannelUpdate], previousFailures: Seq[AddHtlcFailed] = Seq.empty)(implicit log: LoggingAdapter): Either[CMD_FAIL_HTLC, (ShortChannelId, CMD_ADD_HTLC)] = {
    import relayPayload._
    channelUpdate_opt match {
      case None =>
        Left(CMD_FAIL_HTLC(add.id, Right(UnknownNextPeer), commit = true))
      case Some(channelUpdate) if !Announcements.isEnabled(channelUpdate.channelFlags) =>
        Left(CMD_FAIL_HTLC(add.id, Right(ChannelDisabled(channelUpdate.messageFlags, channelUpdate.channelFlags, channelUpdate)), commit = true))
      case Some(channelUpdate) if payload.amtToForward < channelUpdate.htlcMinimumMsat =>
        Left(CMD_FAIL_HTLC(add.id, Right(AmountBelowMinimum(payload.amtToForward, channelUpdate)), commit = true))
      case Some(channelUpdate) if relayPayload.expiryDelta != channelUpdate.cltvExpiryDelta =>
        Left(CMD_FAIL_HTLC(add.id, Right(IncorrectCltvExpiry(payload.outgoingCltvValue, channelUpdate)), commit = true))
      case Some(channelUpdate) if relayPayload.relayFeeMsat < nodeFee(channelUpdate.feeBaseMsat, channelUpdate.feeProportionalMillionths, payload.amtToForward) =>
        Left(CMD_FAIL_HTLC(add.id, Right(FeeInsufficient(add.amountMsat, channelUpdate)), commit = true))
      case Some(channelUpdate) =>
        Right((channelUpdate.shortChannelId, CMD_ADD_HTLC(payload.amtToForward, add.paymentHash, payload.outgoingCltvValue, nextPacket.serialize, upstream = Right(add), commit = true, previousFailures = previousFailures)))
    }
  }

  /**
    * This helper method translates relaying errors (returned by the downstream outgoing channel) to BOLT 4 standard
    * errors that we should return upstream.
    */
  private def translateError(failure: AddHtlcFailed): FailureMessage = {
    val error = failure.t
    val channelUpdate_opt = failure.channelUpdate
    (error, channelUpdate_opt) match {
      case (_: ExpiryTooSmall, Some(channelUpdate)) => ExpiryTooSoon(channelUpdate)
      case (_: ExpiryTooBig, _) => ExpiryTooFar
      case (_: InsufficientFunds, Some(channelUpdate)) => TemporaryChannelFailure(channelUpdate)
      case (_: TooManyAcceptedHtlcs, Some(channelUpdate)) => TemporaryChannelFailure(channelUpdate)
      case (_: ChannelUnavailable, Some(channelUpdate)) if !Announcements.isEnabled(channelUpdate.channelFlags) => ChannelDisabled(channelUpdate.messageFlags, channelUpdate.channelFlags, channelUpdate)
      case (_: ChannelUnavailable, None) => PermanentChannelFailure
      case (_: HtlcTimedout, _) => PermanentChannelFailure
      case _ => TemporaryNodeFailure
    }
  }

}<|MERGE_RESOLUTION|>--- conflicted
+++ resolved
@@ -48,12 +48,7 @@
 case class ForwardFailMalformed(fail: UpdateFailMalformedHtlc, to: Origin, htlc: UpdateAddHtlc) extends ForwardMessage
 
 case object GetUsableBalances
-<<<<<<< HEAD
 case class UsableBalances(canSendMsat: Long, canReceiveMsat: Long, shortChannelId: ShortChannelId, remoteNodeId: PublicKey, isPublic: Boolean)
-=======
-case class UsableBalances(canSendMsat: Long, canReceiveMsat: Long, isPublic: Boolean)
->>>>>>> a35d50d4
-
 // @formatter:on
 
 
@@ -78,16 +73,12 @@
   def main(channelUpdates: Map[ShortChannelId, OutgoingChannel], node2channels: mutable.HashMap[PublicKey, mutable.Set[ShortChannelId]] with mutable.MultiMap[PublicKey, ShortChannelId]): Receive = {
 
     case GetUsableBalances =>
-<<<<<<< HEAD
       sender ! channelUpdates.values.map(o => UsableBalances(
         canSendMsat = if (o.commitments.availableBalanceForSendMsat < 0) 0 else o.commitments.availableBalanceForSendMsat,
         canReceiveMsat = if (o.commitments.availableBalanceForReceiveMsat < 0) 0 else o.commitments.availableBalanceForReceiveMsat,
         shortChannelId = o.channelUpdate.shortChannelId,
         remoteNodeId = o.nextNodeId,
         isPublic = o.commitments.announceChannel))
-=======
-      sender ! channelUpdates.values.map(o => UsableBalances(o.commitments.availableBalanceForSendMsat, o.commitments.availableBalanceForReceiveMsat, o.commitments.announceChannel))
->>>>>>> a35d50d4
 
     case LocalChannelUpdate(_, channelId, shortChannelId, remoteNodeId, _, channelUpdate, commitments) =>
       log.debug(s"updating local channel info for channelId=$channelId shortChannelId=$shortChannelId remoteNodeId=$remoteNodeId channelUpdate={} commitments={}", channelUpdate, commitments)
