/*
 * Copyright 2019 ACINQ SAS
 *
 * Licensed under the Apache License, Version 2.0 (the "License");
 * you may not use this file except in compliance with the License.
 * You may obtain a copy of the License at
 *
 *     http://www.apache.org/licenses/LICENSE-2.0
 *
 * Unless required by applicable law or agreed to in writing, software
 * distributed under the License is distributed on an "AS IS" BASIS,
 * WITHOUT WARRANTIES OR CONDITIONS OF ANY KIND, either express or implied.
 * See the License for the specific language governing permissions and
 * limitations under the License.
 */

package fr.acinq.eclair.payment.relay

import java.util.UUID

<<<<<<< HEAD
import akka.Done
import akka.actor.{Actor, ActorLogging, ActorRef, Props, Status}
=======
import akka.actor.{Actor, ActorRef, DiagnosticActorLogging, Props, Status}
import akka.event.Logging.MDC
>>>>>>> 2d951687
import akka.event.LoggingAdapter
import fr.acinq.bitcoin.ByteVector32
import fr.acinq.bitcoin.Crypto.PublicKey
import fr.acinq.eclair.channel._
import fr.acinq.eclair.payment._
import fr.acinq.eclair.router.Announcements
import fr.acinq.eclair.wire._
<<<<<<< HEAD
import fr.acinq.eclair.{MilliSatoshi, NodeParams, ShortChannelId}
=======
import fr.acinq.eclair.{Logs, LongToBtcAmount, MilliSatoshi, NodeParams, ShortChannelId}
>>>>>>> 2d951687
import grizzled.slf4j.Logging

import scala.collection.mutable
import scala.concurrent.Promise

// @formatter:off
sealed trait Origin
object Origin {
  /** Our node is the origin of the payment. */
  case class Local(id: UUID, sender: Option[ActorRef]) extends Origin // we don't persist reference to local actors
  /** Our node forwarded a single incoming HTLC to an outgoing channel. */
  case class Relayed(originChannelId: ByteVector32, originHtlcId: Long, amountIn: MilliSatoshi, amountOut: MilliSatoshi) extends Origin
  /**
   * Our node forwarded an incoming HTLC set to a remote outgoing node (potentially producing multiple downstream HTLCs).
   *
   * @param origins       origin channelIds and htlcIds.
   * @param paymentSender actor sending the outgoing HTLC (if we haven't restarted and lost the reference).
   */
  case class TrampolineRelayed(origins: List[(ByteVector32, Long)], paymentSender: Option[ActorRef]) extends Origin
}
// @formatter:on

/**
 * Created by PM on 01/02/2017.
 */

/**
 * The Relayer decrypts incoming HTLCs and relays accordingly:
 *  - to a payment handler if we are the final recipient
 *  - to a channel relayer if we are relaying from an upstream channel to a downstream channel
 *  - to a node relayer if we are relaying a trampoline payment
 *
 * It also receives channel HTLC events (fulfill / failed) and relays those to the appropriate handlers.
 * It also maintains an up-to-date view of local channel balances.
 */
<<<<<<< HEAD
class Relayer(nodeParams: NodeParams, router: ActorRef, register: ActorRef, commandBuffer: ActorRef, paymentHandler: ActorRef, initialized: Option[Promise[Done]] = None) extends Actor with ActorLogging {
=======
class Relayer(nodeParams: NodeParams, register: ActorRef, commandBuffer: ActorRef, paymentHandler: ActorRef) extends Actor with DiagnosticActorLogging {
>>>>>>> 2d951687

  import Relayer._

  // we pass these to helpers classes so that they have the logging context
  implicit def implicitLog: LoggingAdapter = log

  context.system.eventStream.subscribe(self, classOf[LocalChannelUpdate])
  context.system.eventStream.subscribe(self, classOf[LocalChannelDown])
  context.system.eventStream.subscribe(self, classOf[AvailableBalanceChanged])
  context.system.eventStream.subscribe(self, classOf[ShortChannelIdAssigned])

  private val postRestartCleaner = context.actorOf(PostRestartHtlcCleaner.props(nodeParams, commandBuffer, initialized))
  private val channelRelayer = context.actorOf(ChannelRelayer.props(nodeParams, self, register, commandBuffer))
  private val nodeRelayer = context.actorOf(NodeRelayer.props(nodeParams, self, router, commandBuffer, register))

  override def receive: Receive = main(Map.empty, new mutable.HashMap[PublicKey, mutable.Set[ShortChannelId]] with mutable.MultiMap[PublicKey, ShortChannelId])

  def main(channelUpdates: ChannelUpdates, node2channels: NodeChannels): Receive = {
    case GetOutgoingChannels(enabledOnly) =>
      val channels = if (enabledOnly) {
        channelUpdates.values.filter(o => Announcements.isEnabled(o.channelUpdate.channelFlags))
      } else {
        channelUpdates.values
      }
      sender ! OutgoingChannels(channels.toSeq)

    case LocalChannelUpdate(_, channelId, shortChannelId, remoteNodeId, _, channelUpdate, commitments) =>
      log.debug(s"updating local channel info for channelId=$channelId shortChannelId=$shortChannelId remoteNodeId=$remoteNodeId channelUpdate={} commitments={}", channelUpdate, commitments)
      val channelUpdates1 = channelUpdates + (channelUpdate.shortChannelId -> OutgoingChannel(remoteNodeId, channelUpdate, commitments))
      context become main(channelUpdates1, node2channels.addBinding(remoteNodeId, channelUpdate.shortChannelId))

    case LocalChannelDown(_, channelId, shortChannelId, remoteNodeId) =>
      log.debug(s"removed local channel info for channelId=$channelId shortChannelId=$shortChannelId")
      context become main(channelUpdates - shortChannelId, node2channels.removeBinding(remoteNodeId, shortChannelId))

    case AvailableBalanceChanged(_, _, shortChannelId, _, commitments) =>
      val channelUpdates1 = channelUpdates.get(shortChannelId) match {
        case Some(c: OutgoingChannel) => channelUpdates + (shortChannelId -> c.copy(commitments = commitments))
        case None => channelUpdates // we only consider the balance if we have the channel_update
      }
      context become main(channelUpdates1, node2channels)

    case ShortChannelIdAssigned(_, channelId, shortChannelId, previousShortChannelId) =>
      previousShortChannelId.foreach(previousShortChannelId => {
        if (previousShortChannelId != shortChannelId) {
          log.debug(s"shortChannelId changed for channelId=$channelId ($previousShortChannelId->$shortChannelId, probably due to chain re-org)")
          // We simply remove the old entry: we should receive a LocalChannelUpdate with the new shortChannelId shortly.
          val node2channels1 = channelUpdates.get(previousShortChannelId).map(_.nextNodeId) match {
            case Some(remoteNodeId) => node2channels.removeBinding(remoteNodeId, previousShortChannelId)
            case None => node2channels
          }
          context become main(channelUpdates - previousShortChannelId, node2channels1)
        }
      })

    case ForwardAdd(add, previousFailures) =>
      log.debug(s"received forwarding request for htlc #${add.id} from channelId=${add.channelId}")
      IncomingPacket.decrypt(add, nodeParams.privateKey, nodeParams.globalFeatures) match {
        case Right(p: IncomingPacket.FinalPacket) =>
          log.debug(s"forwarding htlc #${add.id} to payment-handler")
          paymentHandler forward p
        case Right(r: IncomingPacket.ChannelRelayPacket) =>
          channelRelayer forward ChannelRelayer.RelayHtlc(r, previousFailures, channelUpdates, node2channels)
        case Right(r: IncomingPacket.NodeRelayPacket) =>
          if (!nodeParams.enableTrampolinePayment) {
            log.warning(s"rejecting htlc #${add.id} from channelId=${add.channelId} to nodeId=${r.innerPayload.outgoingNodeId} reason=trampoline disabled")
            commandBuffer ! CommandBuffer.CommandSend(add.channelId, CMD_FAIL_HTLC(add.id, Right(RequiredNodeFeatureMissing), commit = true))
          } else {
<<<<<<< HEAD
            nodeRelayer forward r
=======
            // TODO: @t-bast: relay trampoline payload instead of rejecting.
            log.warning(s"rejecting htlc #${add.id} from channelId=${add.channelId} to nodeId=${r.innerPayload.outgoingNodeId} reason=trampoline not implemented yet")
            commandBuffer ! CommandBuffer.CommandSend(add.channelId, CMD_FAIL_HTLC(add.id, Right(RequiredNodeFeatureMissing), commit = true))
>>>>>>> 2d951687
          }
        case Left(badOnion: BadOnion) =>
          log.warning(s"couldn't parse onion: reason=${badOnion.message}")
          val cmdFail = CMD_FAIL_MALFORMED_HTLC(add.id, badOnion.onionHash, badOnion.code, commit = true)
          log.warning(s"rejecting htlc #${add.id} from channelId=${add.channelId} reason=malformed onionHash=${cmdFail.onionHash} failureCode=${cmdFail.failureCode}")
          commandBuffer ! CommandBuffer.CommandSend(add.channelId, cmdFail)
        case Left(failure) =>
          log.warning(s"rejecting htlc #${add.id} from channelId=${add.channelId} reason=$failure")
          val cmdFail = CMD_FAIL_HTLC(add.id, Right(failure), commit = true)
          commandBuffer ! CommandBuffer.CommandSend(add.channelId, cmdFail)
      }

    case Status.Failure(addFailed: AddHtlcFailed) =>
      addFailed.origin match {
        case Origin.Local(id, None) => log.error(s"received unexpected add failed with no sender (paymentId=$id)")
        case Origin.Local(_, Some(sender)) => sender ! Status.Failure(addFailed)
        case _: Origin.Relayed => channelRelayer forward Status.Failure(addFailed)
        case Origin.TrampolineRelayed(htlcs, None) => log.error(s"received unexpected add failed with no sender (upstream=${htlcs.mkString(", ")}")
        case Origin.TrampolineRelayed(_, Some(paymentSender)) => paymentSender ! Status.Failure(addFailed)
      }

    case ff@ForwardFulfill(fulfill, to, add) =>
      to match {
        case Origin.Local(_, None) => postRestartCleaner forward ff
        case Origin.Local(_, Some(sender)) => sender ! fulfill
        case Origin.Relayed(originChannelId, originHtlcId, amountIn, amountOut) =>
          val cmd = CMD_FULFILL_HTLC(originHtlcId, fulfill.paymentPreimage, commit = true)
<<<<<<< HEAD
          commandBuffer ! CommandBuffer.CommandSend(originChannelId, originHtlcId, cmd)
          context.system.eventStream.publish(ChannelPaymentRelayed(amountIn, amountOut, add.paymentHash, originChannelId, fulfill.channelId))
        case Origin.TrampolineRelayed(_, None) => postRestartCleaner forward ff
        case Origin.TrampolineRelayed(_, Some(paymentSender)) => paymentSender ! fulfill
=======
          commandBuffer ! CommandBuffer.CommandSend(originChannelId, cmd)
          context.system.eventStream.publish(PaymentRelayed(amountIn, amountOut, add.paymentHash, fromChannelId = originChannelId, toChannelId = fulfill.channelId))
>>>>>>> 2d951687
      }

    case ff@ForwardFail(fail, to, _) =>
      to match {
        case Origin.Local(_, None) => postRestartCleaner forward ff
        case Origin.Local(_, Some(sender)) => sender ! fail
        case Origin.Relayed(originChannelId, originHtlcId, _, _) =>
          val cmd = CMD_FAIL_HTLC(originHtlcId, Left(fail.reason), commit = true)
<<<<<<< HEAD
          commandBuffer ! CommandBuffer.CommandSend(originChannelId, originHtlcId, cmd)
        case Origin.TrampolineRelayed(_, None) => postRestartCleaner forward ff
        case Origin.TrampolineRelayed(_, Some(paymentSender)) => paymentSender ! fail
=======
          commandBuffer ! CommandBuffer.CommandSend(originChannelId, cmd)
>>>>>>> 2d951687
      }

    case ff@ForwardFailMalformed(fail, to, _) =>
      to match {
        case Origin.Local(_, None) => postRestartCleaner forward ff
        case Origin.Local(_, Some(sender)) => sender ! fail
        case Origin.Relayed(originChannelId, originHtlcId, _, _) =>
          val cmd = CMD_FAIL_MALFORMED_HTLC(originHtlcId, fail.onionHash, fail.failureCode, commit = true)
<<<<<<< HEAD
          commandBuffer ! CommandBuffer.CommandSend(originChannelId, originHtlcId, cmd)
        case Origin.TrampolineRelayed(_, None) => postRestartCleaner forward ff
        case Origin.TrampolineRelayed(_, Some(paymentSender)) => paymentSender ! fail
=======
          commandBuffer ! CommandBuffer.CommandSend(originChannelId, cmd)
>>>>>>> 2d951687
      }

    case ack: CommandBuffer.CommandAck => commandBuffer forward ack

    case "ok" => () // ignoring responses from channels
  }

<<<<<<< HEAD
=======
  /**
   * It may happen that we sent a payment and then re-started before the payment completed.
   * When we receive the HTLC fulfill/fail associated to that payment, the payment FSM that generated them doesn't exist
   * anymore so we need to reconcile the database.
   */
  def handleLocalPaymentAfterRestart(paymentResult: PaymentEvent): Unit = paymentResult match {
    case e: PaymentFailed =>
      nodeParams.db.payments.updateOutgoingPayment(e)
      // Since payments can be multi-part, we only emit the payment failed event once all child payments have failed.
      nodeParams.db.payments.getOutgoingPayment(e.id).foreach(p => {
        val payments = nodeParams.db.payments.listOutgoingPayments(p.parentId)
        if (payments.forall(_.status.isInstanceOf[OutgoingPaymentStatus.Failed])) {
          context.system.eventStream.publish(PaymentFailed(p.parentId, e.paymentHash, Nil))
        }
      })
    case e: PaymentSent =>
      nodeParams.db.payments.updateOutgoingPayment(e)
      // Since payments can be multi-part, we only emit the payment sent event once all child payments have settled.
      nodeParams.db.payments.getOutgoingPayment(e.id).foreach(p => {
        val payments = nodeParams.db.payments.listOutgoingPayments(p.parentId)
        if (!payments.exists(p => p.status == OutgoingPaymentStatus.Pending)) {
          val succeeded = payments.collect {
            case OutgoingPayment(id, _, _, _, amount, _, _, _, OutgoingPaymentStatus.Succeeded(_, feesPaid, _, completedAt)) =>
              PaymentSent.PartialPayment(id, amount, feesPaid, ByteVector32.Zeroes, None, completedAt)
          }
          context.system.eventStream.publish(PaymentSent(p.parentId, e.paymentHash, e.paymentPreimage, succeeded))
        }
      })
    case _ =>
  }

  override def mdc(currentMessage: Any): MDC = {
    val paymentHash_opt = currentMessage match {
      case ForwardAdd(add, _) => Some(add.paymentHash)
      case Status.Failure(addFailed: AddHtlcFailed) => Some(addFailed.paymentHash)
      case ForwardFulfill(_, _, add) => Some(add.paymentHash)
      case ForwardFail(_, _, add) => Some(add.paymentHash)
      case ForwardFailMalformed(_, _, add) => Some(add.paymentHash)
      case _ => None
    }
    Logs.mdc(category_opt = Some(Logs.LogCategory.PAYMENT), paymentHash_opt = paymentHash_opt)
  }

>>>>>>> 2d951687
}

object Relayer extends Logging {

  def props(nodeParams: NodeParams, router: ActorRef, register: ActorRef, commandBuffer: ActorRef, paymentHandler: ActorRef, initialized: Option[Promise[Done]] = None) =
    Props(classOf[Relayer], nodeParams, router, register, commandBuffer, paymentHandler, initialized)

  type ChannelUpdates = Map[ShortChannelId, OutgoingChannel]
  type NodeChannels = mutable.HashMap[PublicKey, mutable.Set[ShortChannelId]] with mutable.MultiMap[PublicKey, ShortChannelId]

  // @formatter:off
  sealed trait ForwardMessage
  case class ForwardAdd(add: UpdateAddHtlc, previousFailures: Seq[AddHtlcFailed] = Seq.empty) extends ForwardMessage
  case class ForwardFulfill(fulfill: UpdateFulfillHtlc, to: Origin, htlc: UpdateAddHtlc) extends ForwardMessage
  case class ForwardFail(fail: UpdateFailHtlc, to: Origin, htlc: UpdateAddHtlc) extends ForwardMessage
  case class ForwardFailMalformed(fail: UpdateFailMalformedHtlc, to: Origin, htlc: UpdateAddHtlc) extends ForwardMessage

  case class UsableBalance(remoteNodeId: PublicKey, shortChannelId: ShortChannelId, canSend: MilliSatoshi, canReceive: MilliSatoshi, isPublic: Boolean)

  /**
   * Get the list of local outgoing channels.
   *
   * @param enabledOnly if true, filter out disabled channels.
   */
  case class GetOutgoingChannels(enabledOnly: Boolean = true)
  case class OutgoingChannel(nextNodeId: PublicKey, channelUpdate: ChannelUpdate, commitments: Commitments) {
    def toUsableBalance: UsableBalance = UsableBalance(
      remoteNodeId = nextNodeId,
      shortChannelId = channelUpdate.shortChannelId,
      canSend = commitments.availableBalanceForSend,
      canReceive = commitments.availableBalanceForReceive,
      isPublic = commitments.announceChannel)
  }
  case class OutgoingChannels(channels: Seq[OutgoingChannel])
  // @formatter:on

}<|MERGE_RESOLUTION|>--- conflicted
+++ resolved
@@ -18,13 +18,9 @@
 
 import java.util.UUID
 
-<<<<<<< HEAD
 import akka.Done
-import akka.actor.{Actor, ActorLogging, ActorRef, Props, Status}
-=======
 import akka.actor.{Actor, ActorRef, DiagnosticActorLogging, Props, Status}
 import akka.event.Logging.MDC
->>>>>>> 2d951687
 import akka.event.LoggingAdapter
 import fr.acinq.bitcoin.ByteVector32
 import fr.acinq.bitcoin.Crypto.PublicKey
@@ -32,11 +28,7 @@
 import fr.acinq.eclair.payment._
 import fr.acinq.eclair.router.Announcements
 import fr.acinq.eclair.wire._
-<<<<<<< HEAD
-import fr.acinq.eclair.{MilliSatoshi, NodeParams, ShortChannelId}
-=======
-import fr.acinq.eclair.{Logs, LongToBtcAmount, MilliSatoshi, NodeParams, ShortChannelId}
->>>>>>> 2d951687
+import fr.acinq.eclair.{Logs, MilliSatoshi, NodeParams, ShortChannelId}
 import grizzled.slf4j.Logging
 
 import scala.collection.mutable
@@ -72,11 +64,7 @@
  * It also receives channel HTLC events (fulfill / failed) and relays those to the appropriate handlers.
  * It also maintains an up-to-date view of local channel balances.
  */
-<<<<<<< HEAD
-class Relayer(nodeParams: NodeParams, router: ActorRef, register: ActorRef, commandBuffer: ActorRef, paymentHandler: ActorRef, initialized: Option[Promise[Done]] = None) extends Actor with ActorLogging {
-=======
-class Relayer(nodeParams: NodeParams, register: ActorRef, commandBuffer: ActorRef, paymentHandler: ActorRef) extends Actor with DiagnosticActorLogging {
->>>>>>> 2d951687
+class Relayer(nodeParams: NodeParams, router: ActorRef, register: ActorRef, commandBuffer: ActorRef, paymentHandler: ActorRef, initialized: Option[Promise[Done]] = None) extends Actor with DiagnosticActorLogging {
 
   import Relayer._
 
@@ -145,13 +133,7 @@
             log.warning(s"rejecting htlc #${add.id} from channelId=${add.channelId} to nodeId=${r.innerPayload.outgoingNodeId} reason=trampoline disabled")
             commandBuffer ! CommandBuffer.CommandSend(add.channelId, CMD_FAIL_HTLC(add.id, Right(RequiredNodeFeatureMissing), commit = true))
           } else {
-<<<<<<< HEAD
             nodeRelayer forward r
-=======
-            // TODO: @t-bast: relay trampoline payload instead of rejecting.
-            log.warning(s"rejecting htlc #${add.id} from channelId=${add.channelId} to nodeId=${r.innerPayload.outgoingNodeId} reason=trampoline not implemented yet")
-            commandBuffer ! CommandBuffer.CommandSend(add.channelId, CMD_FAIL_HTLC(add.id, Right(RequiredNodeFeatureMissing), commit = true))
->>>>>>> 2d951687
           }
         case Left(badOnion: BadOnion) =>
           log.warning(s"couldn't parse onion: reason=${badOnion.message}")
@@ -179,15 +161,10 @@
         case Origin.Local(_, Some(sender)) => sender ! fulfill
         case Origin.Relayed(originChannelId, originHtlcId, amountIn, amountOut) =>
           val cmd = CMD_FULFILL_HTLC(originHtlcId, fulfill.paymentPreimage, commit = true)
-<<<<<<< HEAD
-          commandBuffer ! CommandBuffer.CommandSend(originChannelId, originHtlcId, cmd)
+          commandBuffer ! CommandBuffer.CommandSend(originChannelId, cmd)
           context.system.eventStream.publish(ChannelPaymentRelayed(amountIn, amountOut, add.paymentHash, originChannelId, fulfill.channelId))
         case Origin.TrampolineRelayed(_, None) => postRestartCleaner forward ff
         case Origin.TrampolineRelayed(_, Some(paymentSender)) => paymentSender ! fulfill
-=======
-          commandBuffer ! CommandBuffer.CommandSend(originChannelId, cmd)
-          context.system.eventStream.publish(PaymentRelayed(amountIn, amountOut, add.paymentHash, fromChannelId = originChannelId, toChannelId = fulfill.channelId))
->>>>>>> 2d951687
       }
 
     case ff@ForwardFail(fail, to, _) =>
@@ -196,13 +173,9 @@
         case Origin.Local(_, Some(sender)) => sender ! fail
         case Origin.Relayed(originChannelId, originHtlcId, _, _) =>
           val cmd = CMD_FAIL_HTLC(originHtlcId, Left(fail.reason), commit = true)
-<<<<<<< HEAD
-          commandBuffer ! CommandBuffer.CommandSend(originChannelId, originHtlcId, cmd)
+          commandBuffer ! CommandBuffer.CommandSend(originChannelId, cmd)
         case Origin.TrampolineRelayed(_, None) => postRestartCleaner forward ff
         case Origin.TrampolineRelayed(_, Some(paymentSender)) => paymentSender ! fail
-=======
-          commandBuffer ! CommandBuffer.CommandSend(originChannelId, cmd)
->>>>>>> 2d951687
       }
 
     case ff@ForwardFailMalformed(fail, to, _) =>
@@ -211,51 +184,14 @@
         case Origin.Local(_, Some(sender)) => sender ! fail
         case Origin.Relayed(originChannelId, originHtlcId, _, _) =>
           val cmd = CMD_FAIL_MALFORMED_HTLC(originHtlcId, fail.onionHash, fail.failureCode, commit = true)
-<<<<<<< HEAD
-          commandBuffer ! CommandBuffer.CommandSend(originChannelId, originHtlcId, cmd)
+          commandBuffer ! CommandBuffer.CommandSend(originChannelId, cmd)
         case Origin.TrampolineRelayed(_, None) => postRestartCleaner forward ff
         case Origin.TrampolineRelayed(_, Some(paymentSender)) => paymentSender ! fail
-=======
-          commandBuffer ! CommandBuffer.CommandSend(originChannelId, cmd)
->>>>>>> 2d951687
       }
 
     case ack: CommandBuffer.CommandAck => commandBuffer forward ack
 
     case "ok" => () // ignoring responses from channels
-  }
-
-<<<<<<< HEAD
-=======
-  /**
-   * It may happen that we sent a payment and then re-started before the payment completed.
-   * When we receive the HTLC fulfill/fail associated to that payment, the payment FSM that generated them doesn't exist
-   * anymore so we need to reconcile the database.
-   */
-  def handleLocalPaymentAfterRestart(paymentResult: PaymentEvent): Unit = paymentResult match {
-    case e: PaymentFailed =>
-      nodeParams.db.payments.updateOutgoingPayment(e)
-      // Since payments can be multi-part, we only emit the payment failed event once all child payments have failed.
-      nodeParams.db.payments.getOutgoingPayment(e.id).foreach(p => {
-        val payments = nodeParams.db.payments.listOutgoingPayments(p.parentId)
-        if (payments.forall(_.status.isInstanceOf[OutgoingPaymentStatus.Failed])) {
-          context.system.eventStream.publish(PaymentFailed(p.parentId, e.paymentHash, Nil))
-        }
-      })
-    case e: PaymentSent =>
-      nodeParams.db.payments.updateOutgoingPayment(e)
-      // Since payments can be multi-part, we only emit the payment sent event once all child payments have settled.
-      nodeParams.db.payments.getOutgoingPayment(e.id).foreach(p => {
-        val payments = nodeParams.db.payments.listOutgoingPayments(p.parentId)
-        if (!payments.exists(p => p.status == OutgoingPaymentStatus.Pending)) {
-          val succeeded = payments.collect {
-            case OutgoingPayment(id, _, _, _, amount, _, _, _, OutgoingPaymentStatus.Succeeded(_, feesPaid, _, completedAt)) =>
-              PaymentSent.PartialPayment(id, amount, feesPaid, ByteVector32.Zeroes, None, completedAt)
-          }
-          context.system.eventStream.publish(PaymentSent(p.parentId, e.paymentHash, e.paymentPreimage, succeeded))
-        }
-      })
-    case _ =>
   }
 
   override def mdc(currentMessage: Any): MDC = {
@@ -270,7 +206,6 @@
     Logs.mdc(category_opt = Some(Logs.LogCategory.PAYMENT), paymentHash_opt = paymentHash_opt)
   }
 
->>>>>>> 2d951687
 }
 
 object Relayer extends Logging {
