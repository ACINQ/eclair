/*
 * Copyright 2019 ACINQ SAS
 *
 * Licensed under the Apache License, Version 2.0 (the "License");
 * you may not use this file except in compliance with the License.
 * You may obtain a copy of the License at
 *
 *     http://www.apache.org/licenses/LICENSE-2.0
 *
 * Unless required by applicable law or agreed to in writing, software
 * distributed under the License is distributed on an "AS IS" BASIS,
 * WITHOUT WARRANTIES OR CONDITIONS OF ANY KIND, either express or implied.
 * See the License for the specific language governing permissions and
 * limitations under the License.
 */

package fr.acinq.eclair.payment

import akka.actor.{Actor, ActorLogging, Props}
import fr.acinq.bitcoin.ByteVector32
import fr.acinq.eclair.NodeParams
import fr.acinq.eclair.channel.Channel.{LocalError, RemoteError}
import fr.acinq.eclair.channel.Helpers.Closing._
import fr.acinq.eclair.channel._
import fr.acinq.eclair.db.{AuditDb, ChannelLifecycleEvent}
import kamon.Kamon

import scala.concurrent.ExecutionContext
import scala.concurrent.duration._

class Auditor(nodeParams: NodeParams) extends Actor with ActorLogging {

  val db = nodeParams.db.audit

  context.system.eventStream.subscribe(self, classOf[PaymentEvent])
  context.system.eventStream.subscribe(self, classOf[NetworkFeePaid])
  context.system.eventStream.subscribe(self, classOf[AvailableBalanceChanged])
  context.system.eventStream.subscribe(self, classOf[ChannelErrorOccurred])
  context.system.eventStream.subscribe(self, classOf[ChannelStateChanged])
  context.system.eventStream.subscribe(self, classOf[ChannelClosed])

//  val balanceEventThrottler = context.actorOf(Props(new BalanceEventThrottler(db)))

  override def receive: Receive = {

    case e: PaymentSent =>
      Kamon
        .histogram("payment.hist")
        .withTag("direction", "sent")
        .record(e.amount.truncateToSatoshi.toLong)
      db.add(e)

    case e: PaymentReceived =>
      Kamon
        .histogram("payment.hist")
        .withTag("direction", "received")
        .record(e.amount.truncateToSatoshi.toLong)
      db.add(e)

    case e: PaymentRelayed =>
      Kamon
        .histogram("payment.hist")
        .withTag("direction", "relayed")
        .withTag("type", "total")
        .record(e.amountIn.truncateToSatoshi.toLong)
      Kamon
        .histogram("payment.hist")
        .withTag("direction", "relayed")
        .withTag("type", "fee")
        .record((e.amountIn - e.amountOut).truncateToSatoshi.toLong)
      db.add(e)

    case e: NetworkFeePaid => db.add(e)

//    case e: AvailableBalanceChanged => balanceEventThrottler ! e

    case e: ChannelErrorOccurred =>
      val metric = Kamon.counter("channels.errors")
      e.error match {
        case LocalError(_) if e.isFatal => metric.withTag("origin", "local").withTag("fatal", "yes").increment()
        case LocalError(_) if !e.isFatal => metric.withTag("origin", "local").withTag("fatal", "no").increment()
        case RemoteError(_) => metric.withTag("origin", "remote").increment()
      }
      db.add(e)

    case e: ChannelStateChanged =>
      val metric = Kamon.counter("channels.lifecycle")
      // NB: order matters!
      e match {
        case ChannelStateChanged(_, _, remoteNodeId, WAIT_FOR_FUNDING_LOCKED, NORMAL, d: DATA_NORMAL) =>
          metric.withTag("event", "created").increment()
          db.add(ChannelLifecycleEvent(d.channelId, remoteNodeId, d.commitments.commitInput.txOut.amount, d.commitments.localParams.isFunder, !d.commitments.announceChannel, "created"))
        case ChannelStateChanged(_, _, _, WAIT_FOR_INIT_INTERNAL, _, _) =>
        case ChannelStateChanged(_, _, _, _, CLOSING, _) =>
          metric.withTag("event", "closing").increment()
        case _ => ()
      }

    case e: ChannelClosed =>
      Kamon.counter("channels.lifecycle").withTag("event", "closed").increment()
      val event = e.closingType match {
        case MutualClose => "mutual"
        case LocalClose => "local"
        case _: RemoteClose => "remote" // can be current or next
        case RecoveryClose => "recovery"
        case RevokedClose => "revoked"
      }
      db.add(ChannelLifecycleEvent(e.channelId, e.commitments.remoteParams.nodeId, e.commitments.commitInput.txOut.amount, e.commitments.localParams.isFunder, !e.commitments.announceChannel, event))

  }

  override def unhandled(message: Any): Unit = log.warning(s"unhandled msg=$message")
}

<<<<<<< HEAD
///**
//  * We don't want to log every tiny payment, and we don't want to log probing events.
//  */
//class BalanceEventThrottler(db: AuditDb) extends Actor with ActorLogging {
//
//  import ExecutionContext.Implicits.global
//
//  val delay = 30 seconds
//
//  case class BalanceUpdate(first: AvailableBalanceChanged, last: AvailableBalanceChanged)
//
//  case class ProcessEvent(channelId: ByteVector32)
//
//  override def receive: Receive = run(Map.empty)
//
//  def run(pending: Map[ByteVector32, BalanceUpdate]): Receive = {
//
//    case e: AvailableBalanceChanged =>
//      pending.get(e.channelId) match {
//        case None =>
//          // we delay the processing of the event in order to smooth variations
//          log.info(s"will log balance event in $delay for channelId=${e.channelId}")
//          context.system.scheduler.scheduleOnce(delay, self, ProcessEvent(e.channelId))
//          context.become(run(pending + (e.channelId -> (BalanceUpdate(e, e)))))
//        case Some(BalanceUpdate(first, _)) =>
//          // we already are about to log a balance event, let's update the data we have
//          log.info(s"updating balance data for channelId=${e.channelId}")
//          context.become(run(pending + (e.channelId -> (BalanceUpdate(first, e)))))
//      }
//
//    case ProcessEvent(channelId) =>
//      pending.get(channelId) match {
//        case Some(BalanceUpdate(first, last)) =>
//          if (first.commitments.remoteCommit.spec.toRemote == last.localBalance) {
//            // we don't log anything if the balance didn't change (e.g. it was a probe payment)
//            log.info(s"ignoring balance event for channelId=$channelId (changed was discarded)")
//          } else {
//            log.info(s"processing balance event for channelId=$channelId balance=${first.localBalance}->${last.localBalance}")
//            // we log the last event, which contains the most up to date balance
//            db.add(last)
//            context.become(run(pending - channelId))
//          }
//        case None => () // wtf?
//      }
//
//  }
//
//}
=======
/**
 * We don't want to log every tiny payment, and we don't want to log probing events.
 */
class BalanceEventThrottler(db: AuditDb) extends Actor with ActorLogging {

  import ExecutionContext.Implicits.global

  val delay = 30 seconds

  case class BalanceUpdate(first: AvailableBalanceChanged, last: AvailableBalanceChanged)

  case class ProcessEvent(channelId: ByteVector32)

  override def receive: Receive = run(Map.empty)

  def run(pending: Map[ByteVector32, BalanceUpdate]): Receive = {

    case e: AvailableBalanceChanged =>
      pending.get(e.channelId) match {
        case None =>
          // we delay the processing of the event in order to smooth variations
          log.info(s"will log balance event in $delay for channelId=${e.channelId}")
          context.system.scheduler.scheduleOnce(delay, self, ProcessEvent(e.channelId))
          context.become(run(pending + (e.channelId -> BalanceUpdate(e, e))))
        case Some(BalanceUpdate(first, _)) =>
          // we already are about to log a balance event, let's update the data we have
          log.info(s"updating balance data for channelId=${e.channelId}")
          context.become(run(pending + (e.channelId -> BalanceUpdate(first, e))))
      }

    case ProcessEvent(channelId) =>
      pending.get(channelId) match {
        case Some(BalanceUpdate(first, last)) =>
          if (first.commitments.remoteCommit.spec.toRemote == last.localBalance) {
            // we don't log anything if the balance didn't change (e.g. it was a probe payment)
            log.info(s"ignoring balance event for channelId=$channelId (changed was discarded)")
          } else {
            log.info(s"processing balance event for channelId=$channelId balance=${first.localBalance}->${last.localBalance}")
            // we log the last event, which contains the most up to date balance
            db.add(last)
            context.become(run(pending - channelId))
          }
        case None => () // wtf?
      }

  }

}
>>>>>>> abf3907d

object Auditor {

  def props(nodeParams: NodeParams) = Props(classOf[Auditor], nodeParams)

}<|MERGE_RESOLUTION|>--- conflicted
+++ resolved
@@ -112,10 +112,9 @@
   override def unhandled(message: Any): Unit = log.warning(s"unhandled msg=$message")
 }
 
-<<<<<<< HEAD
 ///**
-//  * We don't want to log every tiny payment, and we don't want to log probing events.
-//  */
+// * We don't want to log every tiny payment, and we don't want to log probing events.
+// */
 //class BalanceEventThrottler(db: AuditDb) extends Actor with ActorLogging {
 //
 //  import ExecutionContext.Implicits.global
@@ -136,11 +135,11 @@
 //          // we delay the processing of the event in order to smooth variations
 //          log.info(s"will log balance event in $delay for channelId=${e.channelId}")
 //          context.system.scheduler.scheduleOnce(delay, self, ProcessEvent(e.channelId))
-//          context.become(run(pending + (e.channelId -> (BalanceUpdate(e, e)))))
+//          context.become(run(pending + (e.channelId -> BalanceUpdate(e, e))))
 //        case Some(BalanceUpdate(first, _)) =>
 //          // we already are about to log a balance event, let's update the data we have
 //          log.info(s"updating balance data for channelId=${e.channelId}")
-//          context.become(run(pending + (e.channelId -> (BalanceUpdate(first, e)))))
+//          context.become(run(pending + (e.channelId -> BalanceUpdate(first, e))))
 //      }
 //
 //    case ProcessEvent(channelId) =>
@@ -161,56 +160,6 @@
 //  }
 //
 //}
-=======
-/**
- * We don't want to log every tiny payment, and we don't want to log probing events.
- */
-class BalanceEventThrottler(db: AuditDb) extends Actor with ActorLogging {
-
-  import ExecutionContext.Implicits.global
-
-  val delay = 30 seconds
-
-  case class BalanceUpdate(first: AvailableBalanceChanged, last: AvailableBalanceChanged)
-
-  case class ProcessEvent(channelId: ByteVector32)
-
-  override def receive: Receive = run(Map.empty)
-
-  def run(pending: Map[ByteVector32, BalanceUpdate]): Receive = {
-
-    case e: AvailableBalanceChanged =>
-      pending.get(e.channelId) match {
-        case None =>
-          // we delay the processing of the event in order to smooth variations
-          log.info(s"will log balance event in $delay for channelId=${e.channelId}")
-          context.system.scheduler.scheduleOnce(delay, self, ProcessEvent(e.channelId))
-          context.become(run(pending + (e.channelId -> BalanceUpdate(e, e))))
-        case Some(BalanceUpdate(first, _)) =>
-          // we already are about to log a balance event, let's update the data we have
-          log.info(s"updating balance data for channelId=${e.channelId}")
-          context.become(run(pending + (e.channelId -> BalanceUpdate(first, e))))
-      }
-
-    case ProcessEvent(channelId) =>
-      pending.get(channelId) match {
-        case Some(BalanceUpdate(first, last)) =>
-          if (first.commitments.remoteCommit.spec.toRemote == last.localBalance) {
-            // we don't log anything if the balance didn't change (e.g. it was a probe payment)
-            log.info(s"ignoring balance event for channelId=$channelId (changed was discarded)")
-          } else {
-            log.info(s"processing balance event for channelId=$channelId balance=${first.localBalance}->${last.localBalance}")
-            // we log the last event, which contains the most up to date balance
-            db.add(last)
-            context.become(run(pending - channelId))
-          }
-        case None => () // wtf?
-      }
-
-  }
-
-}
->>>>>>> abf3907d
 
 object Auditor {
 
