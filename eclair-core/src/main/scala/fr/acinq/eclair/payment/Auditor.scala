--- conflicted
+++ resolved
@@ -50,18 +50,7 @@
 
     case e: AvailableBalanceChanged => balanceEventThrottler ! e
 
-<<<<<<< HEAD
-    case e: ChannelErrorOccured => db.add(e)
-=======
-    case e: ChannelErrorOccurred =>
-      val metric = Kamon.counter("channels.errors")
-      e.error match {
-        case LocalError(_) if e.isFatal => metric.withTag("origin", "local").withTag("fatal", "yes").increment()
-        case LocalError(_) if !e.isFatal => metric.withTag("origin", "local").withTag("fatal", "no").increment()
-        case RemoteError(_) => metric.withTag("origin", "remote").increment()
-      }
-      db.add(e)
->>>>>>> a6b33cb5
+    case e: ChannelErrorOccurred => db.add(e)
 
     case e: ChannelStateChanged =>
       e match {
