--- conflicted
+++ resolved
@@ -20,7 +20,7 @@
 
 import akka.actor.{ActorRef, FSM, Props, Status}
 import fr.acinq.bitcoin.Crypto.PublicKey
-import fr.acinq.bitcoin.{ByteVector32, Satoshi}
+import fr.acinq.bitcoin.ByteVector32
 import fr.acinq.eclair._
 import fr.acinq.eclair.channel.{AddHtlcFailed, CMD_ADD_HTLC, Channel, Register}
 import fr.acinq.eclair.crypto.{Sphinx, TransportHandler}
@@ -32,7 +32,6 @@
 import scodec.Attempt
 import scodec.bits.ByteVector
 
-import concurrent.duration._
 import scala.compat.Platform
 import scala.util.{Failure, Success}
 
@@ -47,24 +46,14 @@
 
   when(WAITING_FOR_REQUEST) {
     case Event(c: SendPaymentToRoute, WaitingForRequest) =>
-<<<<<<< HEAD
-      val send = SendPayment(c.amountMsat, c.paymentHash, c.hops.last, finalCltvExpiry = c.finalCltvExpiry, maxAttempts = 1)
-      paymentsDb.addOutgoingPayment(OutgoingPayment(id, c.paymentHash, None, c.amountMsat, feeMsat = 0L, Platform.currentTime, None, OutgoingPaymentStatus.PENDING))
-=======
       val send = SendPayment(c.amount, c.paymentHash, c.hops.last, finalCltvExpiry = c.finalCltvExpiry, maxAttempts = 1)
-      paymentsDb.addOutgoingPayment(OutgoingPayment(id, c.paymentHash, None, c.amount, Platform.currentTime, None, OutgoingPaymentStatus.PENDING))
->>>>>>> 4929febb
+      paymentsDb.addOutgoingPayment(OutgoingPayment(id, c.paymentHash, None, c.amount, fee = MilliSatoshi(0), Platform.currentTime, None, OutgoingPaymentStatus.PENDING))
       router ! FinalizeRoute(c.hops)
       goto(WAITING_FOR_ROUTE) using WaitingForRoute(sender, send, failures = Nil)
 
     case Event(c: SendPayment, WaitingForRequest) =>
-<<<<<<< HEAD
-      router ! RouteRequest(nodeParams.nodeId, c.targetNodeId, c.amountMsat, c.assistedRoutes, routeParams = c.routeParams)
-      paymentsDb.addOutgoingPayment(OutgoingPayment(id, c.paymentHash, None, c.amountMsat, feeMsat = 0L, Platform.currentTime, None, OutgoingPaymentStatus.PENDING))
-=======
       router ! RouteRequest(nodeParams.nodeId, c.targetNodeId, c.amount, c.assistedRoutes, routeParams = c.routeParams)
-      paymentsDb.addOutgoingPayment(OutgoingPayment(id, c.paymentHash, None, c.amount, Platform.currentTime, None, OutgoingPaymentStatus.PENDING))
->>>>>>> 4929febb
+      paymentsDb.addOutgoingPayment(OutgoingPayment(id, c.paymentHash, None, c.amount, fee = MilliSatoshi(0), Platform.currentTime, None, OutgoingPaymentStatus.PENDING))
       goto(WAITING_FOR_ROUTE) using WaitingForRoute(sender, c, failures = Nil)
   }
 
@@ -81,7 +70,7 @@
 
     case Event(Status.Failure(t), WaitingForRoute(s, c, failures)) =>
       reply(s, PaymentFailed(id, c.paymentHash, failures = failures :+ LocalFailure(t)))
-      paymentsDb.updateOutgoingPayment(id, OutgoingPaymentStatus.FAILED, preimage = None, feeMsat = 0L)
+      paymentsDb.updateOutgoingPayment(id, OutgoingPaymentStatus.FAILED, preimage = None, fee = MilliSatoshi(0))
       stop(FSM.Normal)
   }
 
@@ -89,16 +78,10 @@
     case Event("ok", _) => stay()
 
     case Event(fulfill: UpdateFulfillHtlc, WaitingForComplete(s, c, cmd, _, _, _, _, hops)) =>
-<<<<<<< HEAD
-      val feesPaid = MilliSatoshi(cmd.amountMsat - c.amountMsat)
-      paymentsDb.updateOutgoingPayment(id, OutgoingPaymentStatus.SUCCEEDED, preimage = Some(fulfill.paymentPreimage), feeMsat = feesPaid.amount)
-      reply(s, PaymentSucceeded(id, cmd.amountMsat, c.paymentHash, fulfill.paymentPreimage, hops))
-      context.system.eventStream.publish(PaymentSent(id, MilliSatoshi(c.amountMsat), feesPaid, cmd.paymentHash, fulfill.paymentPreimage, fulfill.channelId))
-=======
-      paymentsDb.updateOutgoingPayment(id, OutgoingPaymentStatus.SUCCEEDED, preimage = Some(fulfill.paymentPreimage))
+      val feesPaid = cmd.amount - c.amount
+      paymentsDb.updateOutgoingPayment(id, OutgoingPaymentStatus.SUCCEEDED, preimage = Some(fulfill.paymentPreimage), fee = feesPaid)
       reply(s, PaymentSucceeded(id, cmd.amount, c.paymentHash, fulfill.paymentPreimage, hops))
-      context.system.eventStream.publish(PaymentSent(id, c.amount, cmd.amount - c.amount, cmd.paymentHash, fulfill.paymentPreimage, fulfill.channelId))
->>>>>>> 4929febb
+      context.system.eventStream.publish(PaymentSent(id, c.amount, feesPaid, cmd.paymentHash, fulfill.paymentPreimage, fulfill.channelId))
       stop(FSM.Normal)
 
     case Event(fail: UpdateFailHtlc, WaitingForComplete(s, c, _, failures, sharedSecrets, ignoreNodes, ignoreChannels, hops)) =>
@@ -107,7 +90,7 @@
           // if destination node returns an error, we fail the payment immediately
           log.warning(s"received an error message from target nodeId=$nodeId, failing the payment (failure=$failureMessage)")
           reply(s, PaymentFailed(id, c.paymentHash, failures = failures :+ RemoteFailure(hops, e)))
-          paymentsDb.updateOutgoingPayment(id, OutgoingPaymentStatus.FAILED, preimage = None, feeMsat = 0L)
+          paymentsDb.updateOutgoingPayment(id, OutgoingPaymentStatus.FAILED, preimage = None, fee = MilliSatoshi(0))
           stop(FSM.Normal)
         case res if failures.size + 1 >= c.maxAttempts =>
           // otherwise we never try more than maxAttempts, no matter the kind of error returned
@@ -121,7 +104,7 @@
           }
           log.warning(s"too many failed attempts, failing the payment")
           reply(s, PaymentFailed(id, c.paymentHash, failures = failures :+ failure))
-          paymentsDb.updateOutgoingPayment(id, OutgoingPaymentStatus.FAILED, preimage = None, feeMsat = 0L)
+          paymentsDb.updateOutgoingPayment(id, OutgoingPaymentStatus.FAILED, preimage = None, fee = MilliSatoshi(0))
           stop(FSM.Normal)
         case Failure(t) =>
           log.warning(s"cannot parse returned error: ${t.getMessage}")
@@ -186,7 +169,7 @@
 
     case Event(Status.Failure(t), WaitingForComplete(s, c, _, failures, _, ignoreNodes, ignoreChannels, hops)) =>
       if (failures.size + 1 >= c.maxAttempts) {
-        paymentsDb.updateOutgoingPayment(id, OutgoingPaymentStatus.FAILED, preimage = None, feeMsat = 0L)
+        paymentsDb.updateOutgoingPayment(id, OutgoingPaymentStatus.FAILED, preimage = None, fee = MilliSatoshi(0))
         reply(s, PaymentFailed(id, c.paymentHash, failures :+ LocalFailure(t)))
         stop(FSM.Normal)
       } else {
