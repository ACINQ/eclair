--- conflicted
+++ resolved
@@ -180,14 +180,7 @@
   def props(sourceNodeId: PublicKey, router: ActorRef, register: ActorRef) = Props(classOf[PaymentLifecycle], sourceNodeId, router, register)
 
   // @formatter:off
-<<<<<<< HEAD
-  case class ReceivePayment(amountMsat_opt: Option[MilliSatoshi], description: String, expirySeconds_opt: Option[Long] = None, extraHops: List[List[ExtraHop]] = Nil)
-=======
   case class ReceivePayment(amountMsat_opt: Option[MilliSatoshi], description: String, expirySeconds_opt: Option[Long] = None, extraHops: List[List[ExtraHop]] = Nil, fallbackAddress: Option[String] = None)
-  /**
-    * @param maxFeePct set by default to 3% as a safety measure (even if a route is found, if fee is higher than that payment won't be attempted)
-    */
->>>>>>> 2aa088e0
   case class SendPayment(amountMsat: Long,
                          paymentHash: ByteVector32,
                          targetNodeId: PublicKey,
