--- conflicted
+++ resolved
@@ -22,12 +22,9 @@
 import fr.acinq.bitcoin.ByteVector32
 import fr.acinq.bitcoin.Crypto.PublicKey
 import fr.acinq.eclair._
-<<<<<<< HEAD
+import fr.acinq.eclair.channel.{AddHtlcFailed, CMD_ADD_HTLC, Register}
 import fr.acinq.eclair.blockchain.WatchEventSpentBasic
 import fr.acinq.eclair.channel._
-=======
-import fr.acinq.eclair.channel.{AddHtlcFailed, CMD_ADD_HTLC, Register}
->>>>>>> e0461ae0
 import fr.acinq.eclair.crypto.{Sphinx, TransportHandler}
 import fr.acinq.eclair.db.{OutgoingPayment, OutgoingPaymentStatus}
 import fr.acinq.eclair.payment.PaymentLifecycle._
@@ -156,7 +153,6 @@
         case Success(e@Sphinx.DecryptedFailurePacket(nodeId, failureMessage)) =>
           log.info(s"received an error message from nodeId=$nodeId, trying to use a different channel (failure=$failureMessage)")
           // let's try again without the channel outgoing from nodeId
-<<<<<<< HEAD
           val faultyChannel = hops.find(_.nodeId == nodeId).map { hop =>
             // On Android, we don't monitor channels to see if their funding is spent because it is too expensive
             // if the node that created this channel tells us it is unusable (only permanent channel failure) we forget about it
@@ -164,11 +160,7 @@
             router ! WatchEventSpentBasic(BITCOIN_FUNDING_EXTERNAL_CHANNEL_SPENT(hop.lastUpdate.shortChannelId))
             ChannelDesc(hop.lastUpdate.shortChannelId, hop.nodeId, hop.nextNodeId)
           }
-          router ! RouteRequest(nodeParams.nodeId, c.targetNodeId, c.amountMsat, c.assistedRoutes, ignoreNodes, ignoreChannels ++ faultyChannel.toSet, c.routeParams)
-=======
-          val faultyChannel = hops.find(_.nodeId == nodeId).map(hop => ChannelDesc(hop.lastUpdate.shortChannelId, hop.nodeId, hop.nextNodeId))
           router ! RouteRequest(nodeParams.nodeId, c.targetNodeId, c.finalPayload.amount, c.assistedRoutes, ignoreNodes, ignoreChannels ++ faultyChannel.toSet, c.routeParams)
->>>>>>> e0461ae0
           goto(WAITING_FOR_ROUTE) using WaitingForRoute(s, c, failures :+ RemoteFailure(hops, e))
       }
 
@@ -181,7 +173,6 @@
       stay
 
     case Event(Status.Failure(t), WaitingForComplete(s, c, _, failures, _, ignoreNodes, ignoreChannels, hops)) =>
-<<<<<<< HEAD
       t match {
         case Register.ForwardShortIdFailure(fwd) =>
           // On Android we don't actively clean the routing table so we may have cases where we are not aware that a local public channel as in fact been closed
@@ -189,7 +180,7 @@
           // note that if the channel is in fact still alive, we will get it again via network announcements anyway
           log.warning(s"local shortChannelId=${fwd.shortChannelId} doesn't seem to exist, excluding it from routes")
           router ! WatchEventSpentBasic(BITCOIN_FUNDING_EXTERNAL_CHANNEL_SPENT(fwd.shortChannelId))
-          router ! RouteRequest(nodeParams.nodeId, c.targetNodeId, c.amountMsat, c.assistedRoutes, routeParams = c.routeParams)
+          router ! RouteRequest(nodeParams.nodeId, c.targetNodeId, c.finalPayload.amount, c.assistedRoutes, routeParams = c.routeParams)
           goto(WAITING_FOR_ROUTE) using WaitingForRoute(s, c, failures)
         case _ =>
           if (failures.size + 1 >= c.maxAttempts) {
@@ -199,20 +190,9 @@
           } else {
             log.info(s"received an error message from local, trying to use a different channel (failure=${t.getMessage})")
             val faultyChannel = ChannelDesc(hops.head.lastUpdate.shortChannelId, hops.head.nodeId, hops.head.nextNodeId)
-            router ! RouteRequest(nodeParams.nodeId, c.targetNodeId, c.amountMsat, c.assistedRoutes, ignoreNodes, ignoreChannels + faultyChannel, c.routeParams)
+            router ! RouteRequest(nodeParams.nodeId, c.targetNodeId, c.finalPayload.amount, c.assistedRoutes, ignoreNodes, ignoreChannels + faultyChannel, c.routeParams)
             goto(WAITING_FOR_ROUTE) using WaitingForRoute(s, c, failures :+ LocalFailure(t))
           }
-=======
-      if (failures.size + 1 >= c.maxAttempts) {
-        paymentsDb.updateOutgoingPayment(id, OutgoingPaymentStatus.FAILED)
-        reply(s, PaymentFailed(id, c.paymentHash, failures :+ LocalFailure(t)))
-        stop(FSM.Normal)
-      } else {
-        log.info(s"received an error message from local, trying to use a different channel (failure=${t.getMessage})")
-        val faultyChannel = ChannelDesc(hops.head.lastUpdate.shortChannelId, hops.head.nodeId, hops.head.nextNodeId)
-        router ! RouteRequest(nodeParams.nodeId, c.targetNodeId, c.finalPayload.amount, c.assistedRoutes, ignoreNodes, ignoreChannels + faultyChannel, c.routeParams)
-        goto(WAITING_FOR_ROUTE) using WaitingForRoute(s, c, failures :+ LocalFailure(t))
->>>>>>> e0461ae0
       }
   }
 
