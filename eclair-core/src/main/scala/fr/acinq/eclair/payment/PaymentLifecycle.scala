--- conflicted
+++ resolved
@@ -44,11 +44,7 @@
 
   when(WAITING_FOR_REQUEST) {
     case Event(c: SendPayment, WaitingForRequest) =>
-<<<<<<< HEAD
       router ! RouteRequest(sourceNodeId, c.targetNodeId, c.amountMsat, c.assistedRoutes, randomize = c.randomize, routeParams = c.routeParams, weightRatios = c.wr_opt)
-=======
-      router ! RouteRequest(sourceNodeId, c.targetNodeId, c.amountMsat, c.assistedRoutes, randomize = c.randomize, routeParams = c.routeParams)
->>>>>>> 884812ad
       goto(WAITING_FOR_ROUTE) using WaitingForRoute(sender, c, failures = Nil)
   }
 
@@ -101,20 +97,12 @@
           // in that case we don't know which node is sending garbage, let's try to blacklist all nodes except the one we are directly connected to and the destination node
           val blacklist = hops.map(_.nextNodeId).drop(1).dropRight(1)
           log.warning(s"blacklisting intermediate nodes=${blacklist.mkString(",")}")
-<<<<<<< HEAD
           router ! RouteRequest(sourceNodeId, c.targetNodeId, c.amountMsat, c.assistedRoutes, ignoreNodes ++ blacklist, ignoreChannels, randomize = c.randomize, routeParams = c.routeParams, weightRatios = c.wr_opt)
-=======
-          router ! RouteRequest(sourceNodeId, c.targetNodeId, c.amountMsat, c.assistedRoutes, ignoreNodes ++ blacklist, ignoreChannels, c.randomize, c.routeParams)
->>>>>>> 884812ad
           goto(WAITING_FOR_ROUTE) using WaitingForRoute(s, c, failures :+ UnreadableRemoteFailure(hops))
         case Success(e@ErrorPacket(nodeId, failureMessage: Node)) =>
           log.info(s"received 'Node' type error message from nodeId=$nodeId, trying to route around it (failure=$failureMessage)")
           // let's try to route around this node
-<<<<<<< HEAD
           router ! RouteRequest(sourceNodeId, c.targetNodeId, c.amountMsat, c.assistedRoutes, ignoreNodes + nodeId, ignoreChannels, randomize = c.randomize, routeParams = c.routeParams, weightRatios = c.wr_opt)
-=======
-          router ! RouteRequest(sourceNodeId, c.targetNodeId, c.amountMsat, c.assistedRoutes, ignoreNodes + nodeId, ignoreChannels, c.randomize, c.routeParams)
->>>>>>> 884812ad
           goto(WAITING_FOR_ROUTE) using WaitingForRoute(s, c, failures :+ RemoteFailure(hops, e))
         case Success(e@ErrorPacket(nodeId, failureMessage: Update)) =>
           log.info(s"received 'Update' type error message from nodeId=$nodeId, retrying payment (failure=$failureMessage)")
@@ -142,30 +130,18 @@
             // in any case, we forward the update to the router
             router ! failureMessage.update
             // let's try again, router will have updated its state
-<<<<<<< HEAD
             router ! RouteRequest(sourceNodeId, c.targetNodeId, c.amountMsat, c.assistedRoutes, ignoreNodes, ignoreChannels, randomize = c.randomize, routeParams = c.routeParams, weightRatios = c.wr_opt)
           } else {
             // this node is fishy, it gave us a bad sig!! let's filter it out
             log.warning(s"got bad signature from node=$nodeId update=${failureMessage.update}")
             router ! RouteRequest(sourceNodeId, c.targetNodeId, c.amountMsat, c.assistedRoutes, ignoreNodes + nodeId, ignoreChannels, randomize = c.randomize, routeParams = c.routeParams, weightRatios = c.wr_opt)
-=======
-            router ! RouteRequest(sourceNodeId, c.targetNodeId, c.amountMsat, c.assistedRoutes, ignoreNodes, ignoreChannels, c.randomize, c.routeParams)
-          } else {
-            // this node is fishy, it gave us a bad sig!! let's filter it out
-            log.warning(s"got bad signature from node=$nodeId update=${failureMessage.update}")
-            router ! RouteRequest(sourceNodeId, c.targetNodeId, c.amountMsat, c.assistedRoutes, ignoreNodes + nodeId, ignoreChannels, c.randomize, c.routeParams)
->>>>>>> 884812ad
           }
           goto(WAITING_FOR_ROUTE) using WaitingForRoute(s, c, failures :+ RemoteFailure(hops, e))
         case Success(e@ErrorPacket(nodeId, failureMessage)) =>
           log.info(s"received an error message from nodeId=$nodeId, trying to use a different channel (failure=$failureMessage)")
           // let's try again without the channel outgoing from nodeId
           val faultyChannel = hops.find(_.nodeId == nodeId).map(hop => ChannelDesc(hop.lastUpdate.shortChannelId, hop.nodeId, hop.nextNodeId))
-<<<<<<< HEAD
           router ! RouteRequest(sourceNodeId, c.targetNodeId, c.amountMsat, c.assistedRoutes, ignoreNodes, ignoreChannels ++ faultyChannel.toSet, randomize = c.randomize, routeParams = c.routeParams, weightRatios = c.wr_opt)
-=======
-          router ! RouteRequest(sourceNodeId, c.targetNodeId, c.amountMsat, c.assistedRoutes, ignoreNodes, ignoreChannels ++ faultyChannel.toSet, c.randomize, c.routeParams)
->>>>>>> 884812ad
           goto(WAITING_FOR_ROUTE) using WaitingForRoute(s, c, failures :+ RemoteFailure(hops, e))
       }
 
@@ -184,11 +160,7 @@
       } else {
         log.info(s"received an error message from local, trying to use a different channel (failure=${t.getMessage})")
         val faultyChannel = ChannelDesc(hops.head.lastUpdate.shortChannelId, hops.head.nodeId, hops.head.nextNodeId)
-<<<<<<< HEAD
         router ! RouteRequest(sourceNodeId, c.targetNodeId, c.amountMsat, c.assistedRoutes, ignoreNodes, ignoreChannels + faultyChannel, randomize = c.randomize, routeParams = c.routeParams, weightRatios = c.wr_opt)
-=======
-        router ! RouteRequest(sourceNodeId, c.targetNodeId, c.amountMsat, c.assistedRoutes, ignoreNodes, ignoreChannels + faultyChannel, c.randomize, c.routeParams)
->>>>>>> 884812ad
         goto(WAITING_FOR_ROUTE) using WaitingForRoute(s, c, failures :+ LocalFailure(t))
       }
 
@@ -222,14 +194,10 @@
                          finalCltvExpiry: Long = Channel.MIN_CLTV_EXPIRY,
                          maxAttempts: Int = 5,
                          randomize: Option[Boolean] = None,
-<<<<<<< HEAD
                          routeParams: Option[RouteParams] = None,
                          wr_opt: Option[WeightRatios] = None) {
 
 
-=======
-                         routeParams: Option[RouteParams] = None) {
->>>>>>> 884812ad
     require(amountMsat > 0, s"amountMsat must be > 0")
   }
   case class CheckPayment(paymentHash: BinaryData)
