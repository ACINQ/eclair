/*
 * Copyright 2019 ACINQ SAS
 *
 * Licensed under the Apache License, Version 2.0 (the "License");
 * you may not use this file except in compliance with the License.
 * You may obtain a copy of the License at
 *
 *     http://www.apache.org/licenses/LICENSE-2.0
 *
 * Unless required by applicable law or agreed to in writing, software
 * distributed under the License is distributed on an "AS IS" BASIS,
 * WITHOUT WARRANTIES OR CONDITIONS OF ANY KIND, either express or implied.
 * See the License for the specific language governing permissions and
 * limitations under the License.
 */

package fr.acinq.eclair.transactions

import java.nio.ByteOrder

import fr.acinq.bitcoin.Crypto.{PrivateKey, PublicKey, ripemd160}
import fr.acinq.bitcoin.Script._
import fr.acinq.bitcoin.SigVersion._
import fr.acinq.bitcoin._
import fr.acinq.eclair._
import fr.acinq.eclair.transactions.Scripts._
import fr.acinq.eclair.wire.UpdateAddHtlc
import scodec.bits.ByteVector

import scala.util.Try

/**
 * Created by PM on 15/12/2016.
 */
object Transactions {

  // @formatter:off
  case class InputInfo(outPoint: OutPoint, txOut: TxOut, redeemScript: ByteVector)
  object InputInfo {
    def apply(outPoint: OutPoint, txOut: TxOut, redeemScript: Seq[ScriptElt]) = new InputInfo(outPoint, txOut, Script.write(redeemScript))
  }

  sealed trait TransactionWithInputInfo {
    def input: InputInfo
    def tx: Transaction
    def fee: Satoshi = input.txOut.amount - tx.txOut.map(_.amount).sum
    def minRelayFee: Satoshi = {
      val vsize = (tx.weight() + 3) / 4
      Satoshi(fr.acinq.eclair.MinimumRelayFeeRate * vsize / 1000)
    }
  }

  case class CommitTx(input: InputInfo, tx: Transaction) extends TransactionWithInputInfo
  case class HtlcSuccessTx(input: InputInfo, tx: Transaction, paymentHash: ByteVector32) extends TransactionWithInputInfo
  case class HtlcTimeoutTx(input: InputInfo, tx: Transaction) extends TransactionWithInputInfo
  case class ClaimHtlcSuccessTx(input: InputInfo, tx: Transaction) extends TransactionWithInputInfo
  case class ClaimHtlcTimeoutTx(input: InputInfo, tx: Transaction) extends TransactionWithInputInfo
  case class ClaimP2WPKHOutputTx(input: InputInfo, tx: Transaction) extends TransactionWithInputInfo
  case class ClaimDelayedOutputTx(input: InputInfo, tx: Transaction) extends TransactionWithInputInfo
  case class ClaimDelayedOutputPenaltyTx(input: InputInfo, tx: Transaction) extends TransactionWithInputInfo
  case class MainPenaltyTx(input: InputInfo, tx: Transaction) extends TransactionWithInputInfo
  case class HtlcPenaltyTx(input: InputInfo, tx: Transaction) extends TransactionWithInputInfo
  case class ClosingTx(input: InputInfo, tx: Transaction) extends TransactionWithInputInfo

  sealed trait TxGenerationSkipped extends RuntimeException
  case object OutputNotFound extends RuntimeException(s"output not found (probably trimmed)") with TxGenerationSkipped
  case object AmountBelowDustLimit extends RuntimeException(s"amount is below dust limit") with TxGenerationSkipped

  // @formatter:on

  /**
   * When *local* *current* [[CommitTx]] is published:
   *   - [[ClaimDelayedOutputTx]] spends to-local output of [[CommitTx]] after a delay
   *   - [[HtlcSuccessTx]] spends htlc-received outputs of [[CommitTx]] for which we have the preimage
   *     - [[ClaimDelayedOutputTx]] spends [[HtlcSuccessTx]] after a delay
   *   - [[HtlcTimeoutTx]] spends htlc-sent outputs of [[CommitTx]] after a timeout
   *     - [[ClaimDelayedOutputTx]] spends [[HtlcTimeoutTx]] after a delay
   *
   * When *remote* *current* [[CommitTx]] is published:
   *   - [[ClaimP2WPKHOutputTx]] spends to-local output of [[CommitTx]]
   *   - [[ClaimHtlcSuccessTx]] spends htlc-received outputs of [[CommitTx]] for which we have the preimage
   *   - [[ClaimHtlcTimeoutTx]] spends htlc-sent outputs of [[CommitTx]] after a timeout
   *
   * When *remote* *revoked* [[CommitTx]] is published:
   *   - [[ClaimP2WPKHOutputTx]] spends to-local output of [[CommitTx]]
   *   - [[MainPenaltyTx]] spends remote main output using the per-commitment secret
   *   - [[HtlcSuccessTx]] spends htlc-sent outputs of [[CommitTx]] for which they have the preimage (published by remote)
   *     - [[ClaimDelayedOutputPenaltyTx]] spends [[HtlcSuccessTx]] using the revocation secret (published by local)
   *   - [[HtlcTimeoutTx]] spends htlc-received outputs of [[CommitTx]] after a timeout (published by remote)
   *     - [[ClaimDelayedOutputPenaltyTx]] spends [[HtlcTimeoutTx]] using the revocation secret (published by local)
   *   - [[HtlcPenaltyTx]] spends competes with [[HtlcSuccessTx]] and [[HtlcTimeoutTx]] for the same outputs (published by local)
   */

  /**
   * these values are defined in the RFC
   */
  val commitWeight = 724
  val htlcTimeoutWeight = 663
  val htlcSuccessWeight = 703

  /**
   * these values specific to us and used to estimate fees
   */
  val claimP2WPKHOutputWeight = 438
  val claimHtlcDelayedWeight = 483
  val claimHtlcSuccessWeight = 571
  val claimHtlcTimeoutWeight = 545
  val mainPenaltyWeight = 484
  val htlcPenaltyWeight = 578 // based on spending an HTLC-Success output (would be 571 with HTLC-Timeout)

  def weight2fee(feeratePerKw: Long, weight: Int) = Satoshi((feeratePerKw * weight) / 1000)

  /**
   *
   * @param fee    tx fee
   * @param weight tx weight
   * @return the fee rate (in Satoshi/Kw) for this tx
   */
<<<<<<< HEAD
  def fee2rate(fee: Satoshi, weight: Int) = (fee.toLong * 1000L) / weight
=======
  def fee2rate(fee: Satoshi, weight: Int) = (fee.amount * 1000L) / weight
>>>>>>> 0b18abfc

  def trimOfferedHtlcs(dustLimit: Satoshi, spec: CommitmentSpec): Seq[DirectedHtlc] = {
    val htlcTimeoutFee = weight2fee(spec.feeratePerKw, htlcTimeoutWeight)
    spec.htlcs
      .filter(_.direction == OUT)
      .filter(htlc => htlc.add.amountMsat >= (dustLimit + htlcTimeoutFee))
      .toSeq
  }

  def trimReceivedHtlcs(dustLimit: Satoshi, spec: CommitmentSpec): Seq[DirectedHtlc] = {
    val htlcSuccessFee = weight2fee(spec.feeratePerKw, htlcSuccessWeight)
    spec.htlcs
      .filter(_.direction == IN)
      .filter(htlc => htlc.add.amountMsat >= (dustLimit + htlcSuccessFee))
      .toSeq
  }

  def commitTxFee(dustLimit: Satoshi, spec: CommitmentSpec): Satoshi = {
    val trimmedOfferedHtlcs = trimOfferedHtlcs(dustLimit, spec)
    val trimmedReceivedHtlcs = trimReceivedHtlcs(dustLimit, spec)
    val weight = commitWeight + 172 * (trimmedOfferedHtlcs.size + trimmedReceivedHtlcs.size)
    weight2fee(spec.feeratePerKw, weight)
  }

  /**
   *
   * @param commitTxNumber         commit tx number
   * @param isFunder               true if local node is funder
   * @param localPaymentBasePoint  local payment base point
   * @param remotePaymentBasePoint remote payment base point
   * @return the obscured tx number as defined in BOLT #3 (a 48 bits integer)
   */
  def obscuredCommitTxNumber(commitTxNumber: Long, isFunder: Boolean, localPaymentBasePoint: PublicKey, remotePaymentBasePoint: PublicKey): Long = {
    // from BOLT 3: SHA256(payment-basepoint from open_channel || payment-basepoint from accept_channel)
    val h = if (isFunder)
      Crypto.sha256(localPaymentBasePoint.value ++ remotePaymentBasePoint.value)
    else
      Crypto.sha256(remotePaymentBasePoint.value ++ localPaymentBasePoint.value)

    val blind = Protocol.uint64((h.takeRight(6).reverse ++ ByteVector.fromValidHex("0000")).toArray, ByteOrder.LITTLE_ENDIAN)
    commitTxNumber ^ blind
  }

  /**
   *
   * @param commitTx               commit tx
   * @param isFunder               true if local node is funder
   * @param localPaymentBasePoint  local payment base point
   * @param remotePaymentBasePoint remote payment base point
   * @return the actual commit tx number that was blinded and stored in locktime and sequence fields
   */
  def getCommitTxNumber(commitTx: Transaction, isFunder: Boolean, localPaymentBasePoint: PublicKey, remotePaymentBasePoint: PublicKey): Long = {
    val blind = obscuredCommitTxNumber(0, isFunder, localPaymentBasePoint, remotePaymentBasePoint)
    val obscured = decodeTxNumber(commitTx.txIn.head.sequence, commitTx.lockTime)
    obscured ^ blind
  }

  /**
   * This is a trick to split and encode a 48-bit txnumber into the sequence and locktime fields of a tx
   *
   * @param txnumber commitment number
   * @return (sequence, locktime)
   */
  def encodeTxNumber(txnumber: Long): (Long, Long) = {
    require(txnumber <= 0xffffffffffffL, "txnumber must be lesser than 48 bits long")
    (0x80000000L | (txnumber >> 24), (txnumber & 0xffffffL) | 0x20000000)
  }

  def decodeTxNumber(sequence: Long, locktime: Long): Long = ((sequence & 0xffffffL) << 24) + (locktime & 0xffffffL)

  def makeCommitTx(commitTxInput: InputInfo, commitTxNumber: Long, localPaymentBasePoint: PublicKey, remotePaymentBasePoint: PublicKey, localIsFunder: Boolean, localDustLimit: Satoshi, localRevocationPubkey: PublicKey, toLocalDelay: CltvExpiryDelta, localDelayedPaymentPubkey: PublicKey, remotePaymentPubkey: PublicKey, localHtlcPubkey: PublicKey, remoteHtlcPubkey: PublicKey, spec: CommitmentSpec): CommitTx = {
    val commitFee = commitTxFee(localDustLimit, spec)

    val (toLocalAmount: Satoshi, toRemoteAmount: Satoshi) = if (localIsFunder) {
      (spec.toLocal.truncateToSatoshi - commitFee, spec.toRemote.truncateToSatoshi)
    } else {
      (spec.toLocal.truncateToSatoshi, spec.toRemote.truncateToSatoshi - commitFee)
    } // NB: we don't care if values are < 0, they will be trimmed if they are < dust limit anyway

    val toLocalDelayedOutput_opt = if (toLocalAmount >= localDustLimit) Some(TxOut(toLocalAmount, pay2wsh(toLocalDelayed(localRevocationPubkey, toLocalDelay, localDelayedPaymentPubkey)))) else None
    val toRemoteOutput_opt = if (toRemoteAmount >= localDustLimit) Some(TxOut(toRemoteAmount, pay2wpkh(remotePaymentPubkey))) else None

    val htlcOfferedOutputs = trimOfferedHtlcs(localDustLimit, spec)
      .map(htlc => TxOut(htlc.add.amountMsat.truncateToSatoshi, pay2wsh(htlcOffered(localHtlcPubkey, remoteHtlcPubkey, localRevocationPubkey, ripemd160(htlc.add.paymentHash.bytes)))))
    val htlcReceivedOutputs = trimReceivedHtlcs(localDustLimit, spec)
      .map(htlc => TxOut(htlc.add.amountMsat.truncateToSatoshi, pay2wsh(htlcReceived(localHtlcPubkey, remoteHtlcPubkey, localRevocationPubkey, ripemd160(htlc.add.paymentHash.bytes), htlc.add.cltvExpiry))))

    val txnumber = obscuredCommitTxNumber(commitTxNumber, localIsFunder, localPaymentBasePoint, remotePaymentBasePoint)
    val (sequence, locktime) = encodeTxNumber(txnumber)

    val tx = Transaction(
      version = 2,
      txIn = TxIn(commitTxInput.outPoint, ByteVector.empty, sequence = sequence) :: Nil,
      txOut = toLocalDelayedOutput_opt.toSeq ++ toRemoteOutput_opt.toSeq ++ htlcOfferedOutputs ++ htlcReceivedOutputs,
      lockTime = locktime)
    CommitTx(commitTxInput, LexicographicalOrdering.sort(tx))
  }

  def makeHtlcTimeoutTx(commitTx: Transaction, outputsAlreadyUsed: Set[Int], localDustLimit: Satoshi, localRevocationPubkey: PublicKey, toLocalDelay: CltvExpiryDelta, localDelayedPaymentPubkey: PublicKey, localHtlcPubkey: PublicKey, remoteHtlcPubkey: PublicKey, feeratePerKw: Long, htlc: UpdateAddHtlc): HtlcTimeoutTx = {
    val fee = weight2fee(feeratePerKw, htlcTimeoutWeight)
    val redeemScript = htlcOffered(localHtlcPubkey, remoteHtlcPubkey, localRevocationPubkey, ripemd160(htlc.paymentHash.bytes))
    val pubkeyScript = write(pay2wsh(redeemScript))
    val outputIndex = findPubKeyScriptIndex(commitTx, pubkeyScript, outputsAlreadyUsed, amount_opt = Some(htlc.amountMsat.truncateToSatoshi))
    val amount = htlc.amountMsat.truncateToSatoshi - fee
    if (amount < localDustLimit) {
      throw AmountBelowDustLimit
    }
    val input = InputInfo(OutPoint(commitTx, outputIndex), commitTx.txOut(outputIndex), write(redeemScript))
    HtlcTimeoutTx(input, Transaction(
      version = 2,
      txIn = TxIn(input.outPoint, ByteVector.empty, 0x00000000L) :: Nil,
      txOut = TxOut(amount, pay2wsh(toLocalDelayed(localRevocationPubkey, toLocalDelay, localDelayedPaymentPubkey))) :: Nil,
      lockTime = htlc.cltvExpiry.toLong))
  }

  def makeHtlcSuccessTx(commitTx: Transaction, outputsAlreadyUsed: Set[Int], localDustLimit: Satoshi, localRevocationPubkey: PublicKey, toLocalDelay: CltvExpiryDelta, localDelayedPaymentPubkey: PublicKey, localHtlcPubkey: PublicKey, remoteHtlcPubkey: PublicKey, feeratePerKw: Long, htlc: UpdateAddHtlc): HtlcSuccessTx = {
    val fee = weight2fee(feeratePerKw, htlcSuccessWeight)
    val redeemScript = htlcReceived(localHtlcPubkey, remoteHtlcPubkey, localRevocationPubkey, ripemd160(htlc.paymentHash.bytes), htlc.cltvExpiry)
    val pubkeyScript = write(pay2wsh(redeemScript))
    val outputIndex = findPubKeyScriptIndex(commitTx, pubkeyScript, outputsAlreadyUsed, amount_opt = Some(htlc.amountMsat.truncateToSatoshi))
    val amount = htlc.amountMsat.truncateToSatoshi - fee
    if (amount < localDustLimit) {
      throw AmountBelowDustLimit
    }
    val input = InputInfo(OutPoint(commitTx, outputIndex), commitTx.txOut(outputIndex), write(redeemScript))
    HtlcSuccessTx(input, Transaction(
      version = 2,
      txIn = TxIn(input.outPoint, ByteVector.empty, 0x00000000L) :: Nil,
      txOut = TxOut(amount, pay2wsh(toLocalDelayed(localRevocationPubkey, toLocalDelay, localDelayedPaymentPubkey))) :: Nil,
      lockTime = 0), htlc.paymentHash)
  }

  def makeHtlcTxs(commitTx: Transaction, localDustLimit: Satoshi, localRevocationPubkey: PublicKey, toLocalDelay: CltvExpiryDelta, localDelayedPaymentPubkey: PublicKey, localHtlcPubkey: PublicKey, remoteHtlcPubkey: PublicKey, spec: CommitmentSpec): (Seq[HtlcTimeoutTx], Seq[HtlcSuccessTx]) = {
    var outputsAlreadyUsed = Set.empty[Int] // this is needed to handle cases where we have several identical htlcs
    val htlcTimeoutTxs = trimOfferedHtlcs(localDustLimit, spec).map { htlc =>
      val htlcTx = makeHtlcTimeoutTx(commitTx, outputsAlreadyUsed, localDustLimit, localRevocationPubkey, toLocalDelay, localDelayedPaymentPubkey, localHtlcPubkey, remoteHtlcPubkey, spec.feeratePerKw, htlc.add)
      outputsAlreadyUsed = outputsAlreadyUsed + htlcTx.input.outPoint.index.toInt
      htlcTx
    }
    val htlcSuccessTxs = trimReceivedHtlcs(localDustLimit, spec).map { htlc =>
      val htlcTx = makeHtlcSuccessTx(commitTx, outputsAlreadyUsed, localDustLimit, localRevocationPubkey, toLocalDelay, localDelayedPaymentPubkey, localHtlcPubkey, remoteHtlcPubkey, spec.feeratePerKw, htlc.add)
      outputsAlreadyUsed = outputsAlreadyUsed + htlcTx.input.outPoint.index.toInt
      htlcTx
    }
    (htlcTimeoutTxs, htlcSuccessTxs)
  }

  def makeClaimHtlcSuccessTx(commitTx: Transaction, outputsAlreadyUsed: Set[Int], localDustLimit: Satoshi, localHtlcPubkey: PublicKey, remoteHtlcPubkey: PublicKey, remoteRevocationPubkey: PublicKey, localFinalScriptPubKey: ByteVector, htlc: UpdateAddHtlc, feeratePerKw: Long): ClaimHtlcSuccessTx = {
    val redeemScript = htlcOffered(remoteHtlcPubkey, localHtlcPubkey, remoteRevocationPubkey, ripemd160(htlc.paymentHash.bytes))
    val pubkeyScript = write(pay2wsh(redeemScript))
    val outputIndex = findPubKeyScriptIndex(commitTx, pubkeyScript, outputsAlreadyUsed, amount_opt = Some(htlc.amountMsat.truncateToSatoshi))
    val input = InputInfo(OutPoint(commitTx, outputIndex), commitTx.txOut(outputIndex), write(redeemScript))

    val tx = Transaction(
      version = 2,
      txIn = TxIn(input.outPoint, ByteVector.empty, 0xffffffffL) :: Nil,
      txOut = TxOut(Satoshi(0), localFinalScriptPubKey) :: Nil,
      lockTime = 0)

    val weight = addSigs(ClaimHtlcSuccessTx(input, tx), PlaceHolderSig, ByteVector32.Zeroes).tx.weight()
    val fee = weight2fee(feeratePerKw, weight)
    val amount = input.txOut.amount - fee
    if (amount < localDustLimit) {
      throw AmountBelowDustLimit
    }

    val tx1 = tx.copy(txOut = tx.txOut(0).copy(amount = amount) :: Nil)
    ClaimHtlcSuccessTx(input, tx1)
  }

  def makeClaimHtlcTimeoutTx(commitTx: Transaction, outputsAlreadyUsed: Set[Int], localDustLimit: Satoshi, localHtlcPubkey: PublicKey, remoteHtlcPubkey: PublicKey, remoteRevocationPubkey: PublicKey, localFinalScriptPubKey: ByteVector, htlc: UpdateAddHtlc, feeratePerKw: Long): ClaimHtlcTimeoutTx = {
    val redeemScript = htlcReceived(remoteHtlcPubkey, localHtlcPubkey, remoteRevocationPubkey, ripemd160(htlc.paymentHash.bytes), htlc.cltvExpiry)
    val pubkeyScript = write(pay2wsh(redeemScript))
    val outputIndex = findPubKeyScriptIndex(commitTx, pubkeyScript, outputsAlreadyUsed, amount_opt = Some(htlc.amountMsat.truncateToSatoshi))
    val input = InputInfo(OutPoint(commitTx, outputIndex), commitTx.txOut(outputIndex), write(redeemScript))

    // unsigned tx
    val tx = Transaction(
      version = 2,
      txIn = TxIn(input.outPoint, ByteVector.empty, 0x00000000L) :: Nil,
      txOut = TxOut(Satoshi(0), localFinalScriptPubKey) :: Nil,
      lockTime = htlc.cltvExpiry.toLong)

    val weight = addSigs(ClaimHtlcTimeoutTx(input, tx), PlaceHolderSig).tx.weight()
    val fee = weight2fee(feeratePerKw, weight)

    val amount = input.txOut.amount - fee
    if (amount < localDustLimit) {
      throw AmountBelowDustLimit
    }

    val tx1 = tx.copy(txOut = tx.txOut(0).copy(amount = amount) :: Nil)
    ClaimHtlcTimeoutTx(input, tx1)
  }

  def makeClaimP2WPKHOutputTx(delayedOutputTx: Transaction, localDustLimit: Satoshi, localPaymentPubkey: PublicKey, localFinalScriptPubKey: ByteVector, feeratePerKw: Long): ClaimP2WPKHOutputTx = {
    val redeemScript = Script.pay2pkh(localPaymentPubkey)
    val pubkeyScript = write(pay2wpkh(localPaymentPubkey))
    val outputIndex = findPubKeyScriptIndex(delayedOutputTx, pubkeyScript, outputsAlreadyUsed = Set.empty, amount_opt = None)
    val input = InputInfo(OutPoint(delayedOutputTx, outputIndex), delayedOutputTx.txOut(outputIndex), write(redeemScript))

    // unsigned tx
    val tx = Transaction(
      version = 2,
      txIn = TxIn(input.outPoint, ByteVector.empty, 0x00000000L) :: Nil,
      txOut = TxOut(Satoshi(0), localFinalScriptPubKey) :: Nil,
      lockTime = 0)

    // compute weight with a dummy 73 bytes signature (the largest you can get) and a dummy 33 bytes pubkey
    val weight = addSigs(ClaimP2WPKHOutputTx(input, tx), PlaceHolderPubKey, PlaceHolderSig).tx.weight()
    val fee = weight2fee(feeratePerKw, weight)

    val amount = input.txOut.amount - fee
    if (amount < localDustLimit) {
      throw AmountBelowDustLimit
    }

    val tx1 = tx.copy(txOut = tx.txOut(0).copy(amount = amount) :: Nil)
    ClaimP2WPKHOutputTx(input, tx1)
  }

  def makeClaimDelayedOutputTx(delayedOutputTx: Transaction, localDustLimit: Satoshi, localRevocationPubkey: PublicKey, toLocalDelay: CltvExpiryDelta, localDelayedPaymentPubkey: PublicKey, localFinalScriptPubKey: ByteVector, feeratePerKw: Long): ClaimDelayedOutputTx = {
    val redeemScript = toLocalDelayed(localRevocationPubkey, toLocalDelay, localDelayedPaymentPubkey)
    val pubkeyScript = write(pay2wsh(redeemScript))
    val outputIndex = findPubKeyScriptIndex(delayedOutputTx, pubkeyScript, outputsAlreadyUsed = Set.empty, amount_opt = None)
    val input = InputInfo(OutPoint(delayedOutputTx, outputIndex), delayedOutputTx.txOut(outputIndex), write(redeemScript))

    // unsigned transaction
    val tx = Transaction(
      version = 2,
      txIn = TxIn(input.outPoint, ByteVector.empty, toLocalDelay.toInt) :: Nil,
      txOut = TxOut(Satoshi(0), localFinalScriptPubKey) :: Nil,
      lockTime = 0)

    // compute weight with a dummy 73 bytes signature (the largest you can get)
    val weight = addSigs(ClaimDelayedOutputTx(input, tx), PlaceHolderSig).tx.weight()
    val fee = weight2fee(feeratePerKw, weight)

    val amount = input.txOut.amount - fee
    if (amount < localDustLimit) {
      throw AmountBelowDustLimit
    }

    val tx1 = tx.copy(txOut = tx.txOut(0).copy(amount = amount) :: Nil)
    ClaimDelayedOutputTx(input, tx1)
  }

  def makeClaimDelayedOutputPenaltyTx(delayedOutputTx: Transaction, localDustLimit: Satoshi, localRevocationPubkey: PublicKey, toLocalDelay: CltvExpiryDelta, localDelayedPaymentPubkey: PublicKey, localFinalScriptPubKey: ByteVector, feeratePerKw: Long): ClaimDelayedOutputPenaltyTx = {
    val redeemScript = toLocalDelayed(localRevocationPubkey, toLocalDelay, localDelayedPaymentPubkey)
    val pubkeyScript = write(pay2wsh(redeemScript))
    val outputIndex = findPubKeyScriptIndex(delayedOutputTx, pubkeyScript, outputsAlreadyUsed = Set.empty, amount_opt = None)
    val input = InputInfo(OutPoint(delayedOutputTx, outputIndex), delayedOutputTx.txOut(outputIndex), write(redeemScript))

    // unsigned transaction
    val tx = Transaction(
      version = 2,
      txIn = TxIn(input.outPoint, ByteVector.empty, 0xffffffffL) :: Nil,
      txOut = TxOut(Satoshi(0), localFinalScriptPubKey) :: Nil,
      lockTime = 0)

    // compute weight with a dummy 73 bytes signature (the largest you can get)
    val weight = addSigs(ClaimDelayedOutputPenaltyTx(input, tx), PlaceHolderSig).tx.weight()
    val fee = weight2fee(feeratePerKw, weight)

    val amount = input.txOut.amount - fee
    if (amount < localDustLimit) {
      throw AmountBelowDustLimit
    }

    val tx1 = tx.copy(txOut = tx.txOut(0).copy(amount = amount) :: Nil)
    ClaimDelayedOutputPenaltyTx(input, tx1)
  }

  def makeMainPenaltyTx(commitTx: Transaction, localDustLimit: Satoshi, remoteRevocationPubkey: PublicKey, localFinalScriptPubKey: ByteVector, toRemoteDelay: CltvExpiryDelta, remoteDelayedPaymentPubkey: PublicKey, feeratePerKw: Long): MainPenaltyTx = {
    val redeemScript = toLocalDelayed(remoteRevocationPubkey, toRemoteDelay, remoteDelayedPaymentPubkey)
    val pubkeyScript = write(pay2wsh(redeemScript))
    val outputIndex = findPubKeyScriptIndex(commitTx, pubkeyScript, outputsAlreadyUsed = Set.empty, amount_opt = None)
    val input = InputInfo(OutPoint(commitTx, outputIndex), commitTx.txOut(outputIndex), write(redeemScript))

    // unsigned transaction
    val tx = Transaction(
      version = 2,
      txIn = TxIn(input.outPoint, ByteVector.empty, 0xffffffffL) :: Nil,
      txOut = TxOut(Satoshi(0), localFinalScriptPubKey) :: Nil,
      lockTime = 0)

    // compute weight with a dummy 73 bytes signature (the largest you can get)
    val weight = addSigs(MainPenaltyTx(input, tx), PlaceHolderSig).tx.weight()
    val fee = weight2fee(feeratePerKw, weight)

    val amount = input.txOut.amount - fee
    if (amount < localDustLimit) {
      throw AmountBelowDustLimit
    }

    val tx1 = tx.copy(txOut = tx.txOut(0).copy(amount = amount) :: Nil)
    MainPenaltyTx(input, tx1)
  }

  /**
   * We already have the redeemScript, no need to build it
   */
  def makeHtlcPenaltyTx(commitTx: Transaction, outputsAlreadyUsed: Set[Int], redeemScript: ByteVector, localDustLimit: Satoshi, localFinalScriptPubKey: ByteVector, feeratePerKw: Long): HtlcPenaltyTx = {
    val pubkeyScript = write(pay2wsh(redeemScript))
    val outputIndex = findPubKeyScriptIndex(commitTx, pubkeyScript, outputsAlreadyUsed, amount_opt = None)
    val input = InputInfo(OutPoint(commitTx, outputIndex), commitTx.txOut(outputIndex), redeemScript)

    // unsigned transaction
    val tx = Transaction(
      version = 2,
      txIn = TxIn(input.outPoint, ByteVector.empty, 0xffffffffL) :: Nil,
      txOut = TxOut(Satoshi(0), localFinalScriptPubKey) :: Nil,
      lockTime = 0)

    // compute weight with a dummy 73 bytes signature (the largest you can get)
    val weight = addSigs(MainPenaltyTx(input, tx), PlaceHolderSig).tx.weight()
    val fee = weight2fee(feeratePerKw, weight)

    val amount = input.txOut.amount - fee
    if (amount < localDustLimit) {
      throw AmountBelowDustLimit
    }

    val tx1 = tx.copy(txOut = tx.txOut(0).copy(amount = amount) :: Nil)
    HtlcPenaltyTx(input, tx1)
  }

  def makeClosingTx(commitTxInput: InputInfo, localScriptPubKey: ByteVector, remoteScriptPubKey: ByteVector, localIsFunder: Boolean, dustLimit: Satoshi, closingFee: Satoshi, spec: CommitmentSpec): ClosingTx = {
    require(spec.htlcs.isEmpty, "there shouldn't be any pending htlcs")

    val (toLocalAmount: Satoshi, toRemoteAmount: Satoshi) = if (localIsFunder) {
      (spec.toLocal.truncateToSatoshi - closingFee, spec.toRemote.truncateToSatoshi)
    } else {
      (spec.toLocal.truncateToSatoshi, spec.toRemote.truncateToSatoshi - closingFee)
    } // NB: we don't care if values are < 0, they will be trimmed if they are < dust limit anyway

    val toLocalOutput_opt = if (toLocalAmount >= dustLimit) Some(TxOut(toLocalAmount, localScriptPubKey)) else None
    val toRemoteOutput_opt = if (toRemoteAmount >= dustLimit) Some(TxOut(toRemoteAmount, remoteScriptPubKey)) else None

    val tx = Transaction(
      version = 2,
      txIn = TxIn(commitTxInput.outPoint, ByteVector.empty, sequence = 0xffffffffL) :: Nil,
      txOut = toLocalOutput_opt.toSeq ++ toRemoteOutput_opt.toSeq ++ Nil,
      lockTime = 0)
    ClosingTx(commitTxInput, LexicographicalOrdering.sort(tx))
  }

  def findPubKeyScriptIndex(tx: Transaction, pubkeyScript: ByteVector, outputsAlreadyUsed: Set[Int], amount_opt: Option[Satoshi]): Int = {
    val outputIndex = tx.txOut
      .zipWithIndex
      .indexWhere { case (txOut, index) => amount_opt.map(_ == txOut.amount).getOrElse(true) && txOut.publicKeyScript == pubkeyScript && !outputsAlreadyUsed.contains(index) } // it's not enough to only resolve on pubkeyScript because we may have duplicates
    if (outputIndex >= 0) {
      outputIndex
    } else {
      throw OutputNotFound
    }
  }

  /**
   * Default public key used for fee estimation
   */
  val PlaceHolderPubKey = PrivateKey(ByteVector32.One).publicKey

  /**
   * This default sig takes 72B when encoded in DER (incl. 1B for the trailing sig hash), it is used for fee estimation
   * It is 72 bytes because our signatures are normalized (low-s) and will take up 72 bytes at most in DER format
   */
  val PlaceHolderSig = ByteVector64(ByteVector.fill(64)(0xaa))
  assert(der(PlaceHolderSig).size == 72)

  def sign(tx: Transaction, inputIndex: Int, redeemScript: ByteVector, amount: Satoshi, key: PrivateKey): ByteVector64 = {
    val sigDER = Transaction.signInput(tx, inputIndex, redeemScript, SIGHASH_ALL, amount, SIGVERSION_WITNESS_V0, key)
    val sig64 = Crypto.der2compact(sigDER)
    sig64
  }

  def sign(txinfo: TransactionWithInputInfo, key: PrivateKey): ByteVector64 = {
    require(txinfo.tx.txIn.lengthCompare(1) == 0, "only one input allowed")
    sign(txinfo.tx, inputIndex = 0, txinfo.input.redeemScript, txinfo.input.txOut.amount, key)
  }

  def addSigs(commitTx: CommitTx, localFundingPubkey: PublicKey, remoteFundingPubkey: PublicKey, localSig: ByteVector64, remoteSig: ByteVector64): CommitTx = {
    val witness = Scripts.witness2of2(localSig, remoteSig, localFundingPubkey, remoteFundingPubkey)
    commitTx.copy(tx = commitTx.tx.updateWitness(0, witness))
  }

  def addSigs(mainPenaltyTx: MainPenaltyTx, revocationSig: ByteVector64): MainPenaltyTx = {
    val witness = Scripts.witnessToLocalDelayedWithRevocationSig(revocationSig, mainPenaltyTx.input.redeemScript)
    mainPenaltyTx.copy(tx = mainPenaltyTx.tx.updateWitness(0, witness))
  }

  def addSigs(htlcPenaltyTx: HtlcPenaltyTx, revocationSig: ByteVector64, revocationPubkey: PublicKey): HtlcPenaltyTx = {
    val witness = Scripts.witnessHtlcWithRevocationSig(revocationSig, revocationPubkey, htlcPenaltyTx.input.redeemScript)
    htlcPenaltyTx.copy(tx = htlcPenaltyTx.tx.updateWitness(0, witness))
  }

  def addSigs(htlcSuccessTx: HtlcSuccessTx, localSig: ByteVector64, remoteSig: ByteVector64, paymentPreimage: ByteVector32): HtlcSuccessTx = {
    val witness = witnessHtlcSuccess(localSig, remoteSig, paymentPreimage, htlcSuccessTx.input.redeemScript)
    htlcSuccessTx.copy(tx = htlcSuccessTx.tx.updateWitness(0, witness))
  }

  def addSigs(htlcTimeoutTx: HtlcTimeoutTx, localSig: ByteVector64, remoteSig: ByteVector64): HtlcTimeoutTx = {
    val witness = witnessHtlcTimeout(localSig, remoteSig, htlcTimeoutTx.input.redeemScript)
    htlcTimeoutTx.copy(tx = htlcTimeoutTx.tx.updateWitness(0, witness))
  }

  def addSigs(claimHtlcSuccessTx: ClaimHtlcSuccessTx, localSig: ByteVector64, paymentPreimage: ByteVector32): ClaimHtlcSuccessTx = {
    val witness = witnessClaimHtlcSuccessFromCommitTx(localSig, paymentPreimage, claimHtlcSuccessTx.input.redeemScript)
    claimHtlcSuccessTx.copy(tx = claimHtlcSuccessTx.tx.updateWitness(0, witness))
  }

  def addSigs(claimHtlcTimeoutTx: ClaimHtlcTimeoutTx, localSig: ByteVector64): ClaimHtlcTimeoutTx = {
    val witness = witnessClaimHtlcTimeoutFromCommitTx(localSig, claimHtlcTimeoutTx.input.redeemScript)
    claimHtlcTimeoutTx.copy(tx = claimHtlcTimeoutTx.tx.updateWitness(0, witness))
  }

  def addSigs(claimP2WPKHOutputTx: ClaimP2WPKHOutputTx, localPaymentPubkey: PublicKey, localSig: ByteVector64): ClaimP2WPKHOutputTx = {
    val witness = ScriptWitness(Seq(der(localSig), localPaymentPubkey.value))
    claimP2WPKHOutputTx.copy(tx = claimP2WPKHOutputTx.tx.updateWitness(0, witness))
  }

  def addSigs(claimHtlcDelayed: ClaimDelayedOutputTx, localSig: ByteVector64): ClaimDelayedOutputTx = {
    val witness = witnessToLocalDelayedAfterDelay(localSig, claimHtlcDelayed.input.redeemScript)
    claimHtlcDelayed.copy(tx = claimHtlcDelayed.tx.updateWitness(0, witness))
  }

  def addSigs(claimHtlcDelayedPenalty: ClaimDelayedOutputPenaltyTx, revocationSig: ByteVector64): ClaimDelayedOutputPenaltyTx = {
    val witness = Scripts.witnessToLocalDelayedWithRevocationSig(revocationSig, claimHtlcDelayedPenalty.input.redeemScript)
    claimHtlcDelayedPenalty.copy(tx = claimHtlcDelayedPenalty.tx.updateWitness(0, witness))
  }

  def addSigs(closingTx: ClosingTx, localFundingPubkey: PublicKey, remoteFundingPubkey: PublicKey, localSig: ByteVector64, remoteSig: ByteVector64): ClosingTx = {
    val witness = Scripts.witness2of2(localSig, remoteSig, localFundingPubkey, remoteFundingPubkey)
    closingTx.copy(tx = closingTx.tx.updateWitness(0, witness))
  }

  def checkSpendable(txinfo: TransactionWithInputInfo): Try[Unit] =
    Try(Transaction.correctlySpends(txinfo.tx, Map(txinfo.tx.txIn.head.outPoint -> txinfo.input.txOut), ScriptFlags.STANDARD_SCRIPT_VERIFY_FLAGS))

  def checkSig(txinfo: TransactionWithInputInfo, sig: ByteVector64, pubKey: PublicKey): Boolean = {
    val data = Transaction.hashForSigning(txinfo.tx, inputIndex = 0, txinfo.input.redeemScript, SIGHASH_ALL, txinfo.input.txOut.amount, SIGVERSION_WITNESS_V0)
    Crypto.verifySignature(data, sig, pubKey)
  }

}<|MERGE_RESOLUTION|>--- conflicted
+++ resolved
@@ -116,11 +116,7 @@
    * @param weight tx weight
    * @return the fee rate (in Satoshi/Kw) for this tx
    */
-<<<<<<< HEAD
   def fee2rate(fee: Satoshi, weight: Int) = (fee.toLong * 1000L) / weight
-=======
-  def fee2rate(fee: Satoshi, weight: Int) = (fee.amount * 1000L) / weight
->>>>>>> 0b18abfc
 
   def trimOfferedHtlcs(dustLimit: Satoshi, spec: CommitmentSpec): Seq[DirectedHtlc] = {
     val htlcTimeoutFee = weight2fee(spec.feeratePerKw, htlcTimeoutWeight)
