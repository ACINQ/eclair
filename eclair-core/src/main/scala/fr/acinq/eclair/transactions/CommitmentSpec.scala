/*
 * Copyright 2019 ACINQ SAS
 *
 * Licensed under the Apache License, Version 2.0 (the "License");
 * you may not use this file except in compliance with the License.
 * You may obtain a copy of the License at
 *
 *     http://www.apache.org/licenses/LICENSE-2.0
 *
 * Unless required by applicable law or agreed to in writing, software
 * distributed under the License is distributed on an "AS IS" BASIS,
 * WITHOUT WARRANTIES OR CONDITIONS OF ANY KIND, either express or implied.
 * See the License for the specific language governing permissions and
 * limitations under the License.
 */

package fr.acinq.eclair.transactions

import fr.acinq.eclair.MilliSatoshi
import fr.acinq.eclair.wire._
import fr.acinq.eclair._

/**
 * Created by PM on 07/12/2016.
 */

// @formatter:off
sealed trait Direction { def opposite: Direction }
case object IN extends Direction { def opposite: Direction = OUT }
case object OUT extends Direction { def opposite: Direction = IN }
// @formatter:on

case class DirectedHtlc(direction: Direction, add: UpdateAddHtlc)

final case class CommitmentSpec(htlcs: Set[DirectedHtlc], feeratePerKw: Long, toLocal: MilliSatoshi, toRemote: MilliSatoshi) {

  def findHtlcById(id: Long, direction: Direction): Option[DirectedHtlc] = htlcs.find(htlc => htlc.add.id == id && htlc.direction == direction)

  val inFlightIncoming: MilliSatoshi = htlcs.foldLeft(0.msat) { case (acc, htlc) if htlc.direction == IN => acc + htlc.add.amountMsat case (acc, _) => acc }

  val inFlightOutgoing: MilliSatoshi = htlcs.foldLeft(0.msat) { case (acc, htlc) if htlc.direction == OUT => acc + htlc.add.amountMsat case (acc, _) => acc }

  val totalFunds: MilliSatoshi = toLocal + toRemote + inFlightIncoming + inFlightOutgoing
}

object CommitmentSpec {
  def removeHtlc(changes: List[UpdateMessage], id: Long): List[UpdateMessage] = changes.filterNot {
<<<<<<< HEAD
    case u: UpdateAddHtlc if u.id == id => true
=======
    case u: UpdateAddHtlc => u.id == id
>>>>>>> fbdb369e
    case _ => false
  }

  def addHtlc(spec: CommitmentSpec, direction: Direction, update: UpdateAddHtlc): CommitmentSpec = {
    val htlc = DirectedHtlc(direction, update)
    direction match {
      case OUT => spec.copy(toLocal = spec.toLocal - htlc.add.amountMsat, htlcs = spec.htlcs + htlc)
      case IN => spec.copy(toRemote = spec.toRemote - htlc.add.amountMsat, htlcs = spec.htlcs + htlc)
    }
  }

  // OUT means we are sending an UpdateFulfillHtlc message which means that we are fulfilling an HTLC that they sent
  def fulfillHtlc(spec: CommitmentSpec, direction: Direction, htlcId: Long): CommitmentSpec = {
    spec.findHtlcById(htlcId, direction.opposite) match {
      case Some(htlc) if direction == OUT => spec.copy(toLocal = spec.toLocal + htlc.add.amountMsat, htlcs = spec.htlcs - htlc)
      case Some(htlc) if direction == IN => spec.copy(toRemote = spec.toRemote + htlc.add.amountMsat, htlcs = spec.htlcs - htlc)
      case None => throw new RuntimeException(s"cannot find htlc id=$htlcId")
    }
  }

  // OUT means we are sending an UpdateFailHtlc message which means that we are failing an HTLC that they sent
  def failHtlc(spec: CommitmentSpec, direction: Direction, htlcId: Long): CommitmentSpec = {
    spec.findHtlcById(htlcId, direction.opposite) match {
      case Some(htlc) if direction == OUT => spec.copy(toRemote = spec.toRemote + htlc.add.amountMsat, htlcs = spec.htlcs - htlc)
      case Some(htlc) if direction == IN => spec.copy(toLocal = spec.toLocal + htlc.add.amountMsat, htlcs = spec.htlcs - htlc)
      case None => throw new RuntimeException(s"cannot find htlc id=$htlcId")
    }
  }

  def reduce(localCommitSpec: CommitmentSpec, localChanges: List[UpdateMessage], remoteChanges: List[UpdateMessage]): CommitmentSpec = {
    val spec1 = localChanges.foldLeft(localCommitSpec) {
      case (spec, u: UpdateAddHtlc) => addHtlc(spec, OUT, u)
      case (spec, _) => spec
    }
    val spec2 = remoteChanges.foldLeft(spec1) {
      case (spec, u: UpdateAddHtlc) => addHtlc(spec, IN, u)
      case (spec, _) => spec
    }
    val spec3 = localChanges.foldLeft(spec2) {
      case (spec, u: UpdateFulfillHtlc) => fulfillHtlc(spec, OUT, u.id)
      case (spec, u: UpdateFailHtlc) => failHtlc(spec, OUT, u.id)
      case (spec, u: UpdateFailMalformedHtlc) => failHtlc(spec, OUT, u.id)
      case (spec, _) => spec
    }
    val spec4 = remoteChanges.foldLeft(spec3) {
      case (spec, u: UpdateFulfillHtlc) => fulfillHtlc(spec, IN, u.id)
      case (spec, u: UpdateFailHtlc) => failHtlc(spec, IN, u.id)
      case (spec, u: UpdateFailMalformedHtlc) => failHtlc(spec, IN, u.id)
      case (spec, _) => spec
    }
    val spec5 = (localChanges ++ remoteChanges).foldLeft(spec4) {
      case (spec, u: UpdateFee) => spec.copy(feeratePerKw = u.feeratePerKw)
      case (spec, _) => spec
    }
    spec5
  }

}<|MERGE_RESOLUTION|>--- conflicted
+++ resolved
@@ -45,11 +45,7 @@
 
 object CommitmentSpec {
   def removeHtlc(changes: List[UpdateMessage], id: Long): List[UpdateMessage] = changes.filterNot {
-<<<<<<< HEAD
-    case u: UpdateAddHtlc if u.id == id => true
-=======
     case u: UpdateAddHtlc => u.id == id
->>>>>>> fbdb369e
     case _ => false
   }
 
