/*
 * Copyright 2019 ACINQ SAS
 *
 * Licensed under the Apache License, Version 2.0 (the "License");
 * you may not use this file except in compliance with the License.
 * You may obtain a copy of the License at
 *
 *     http://www.apache.org/licenses/LICENSE-2.0
 *
 * Unless required by applicable law or agreed to in writing, software
 * distributed under the License is distributed on an "AS IS" BASIS,
 * WITHOUT WARRANTIES OR CONDITIONS OF ANY KIND, either express or implied.
 * See the License for the specific language governing permissions and
 * limitations under the License.
 */

package fr.acinq.eclair.json

import com.google.common.net.HostAndPort
import fr.acinq.bitcoin.Crypto.{PrivateKey, PublicKey}
import fr.acinq.bitcoin.{Btc, ByteVector32, ByteVector64, OutPoint, Satoshi, Transaction}
import fr.acinq.eclair.balance.CheckBalance.GlobalBalance
import fr.acinq.eclair.blockchain.fee.FeeratePerKw
import fr.acinq.eclair.channel._
import fr.acinq.eclair.crypto.{ShaChain, Sphinx}
import fr.acinq.eclair.db.FailureType.FailureType
import fr.acinq.eclair.db.{IncomingPaymentStatus, OutgoingPaymentStatus}
import fr.acinq.eclair.payment.PaymentFailure.PaymentFailedSummary
import fr.acinq.eclair.payment._
import fr.acinq.eclair.router.Router.{ChannelHop, Route}
import fr.acinq.eclair.transactions.DirectedHtlc
import fr.acinq.eclair.transactions.Transactions._
import fr.acinq.eclair.wire.protocol._
import fr.acinq.eclair.{CltvExpiry, CltvExpiryDelta, Feature, FeatureSupport, MilliSatoshi, ShortChannelId, TimestampMilli, TimestampSecond, UInt64, UnknownFeature}
import org.json4s
import org.json4s.JsonAST._
import org.json4s.jackson.Serialization
import org.json4s.{DefaultFormats, Extraction, Formats, JDecimal, JValue, KeySerializer, Serializer, ShortTypeHints, TypeHints, jackson}
import scodec.bits.ByteVector

import java.net.InetSocketAddress
import java.time.Instant
import java.time.format.DateTimeFormatter
import java.util.UUID

/**
 * Minimal serializer that only does serialization, not deserialization, and does not depend on external formats.
 *
 * NB: this is a stripped-down version of [[org.json4s.CustomSerializer]]
 */
class MinimalSerializer(ser: PartialFunction[Any, JValue]) extends Serializer[Nothing] {

  def deserialize(implicit format: Formats): PartialFunction[(json4s.TypeInfo, JValue), Nothing] = PartialFunction.empty

  def serialize(implicit format: Formats): PartialFunction[Any, JValue] = ser
}

/** Same as above, but for [[org.json4s.CustomKeySerializer]] */
class MinimalKeySerializer(ser: PartialFunction[Any, String]) extends KeySerializer[Nothing] {

  def deserialize(implicit format: Formats): PartialFunction[(json4s.TypeInfo, String), Nothing] = PartialFunction.empty

  def serialize(implicit format: Formats): PartialFunction[Any, String] = ser
}

/**
 * Custom serializer where, instead of providing a `MyClass => JValue` conversion method, we provide a
 * `MyClass => MyClassJson` method, with the assumption that `MyClassJson` is serializable using the base serializers.
 *
 * The rationale is that it's easier to define the structure with types rather than by building json objects.
 *
 * Usage:
 * {{{
 *   /** A type used in eclair */
 *   case class Foo(a: String, b: Int, c: ByteVector32)
 *
 *   /** Special purpose type used only for serialization */
 *   private[json] case class FooJson(a: String, c: ByteVector32)
 *   object FooSerializer extends ConvertClassSerializer[Foo]({ foo: Foo =>
 *     FooJson(foo.a, foo.c)
 * }}}
 *
 */
class ConvertClassSerializer[T: Manifest](f: T => Any) extends Serializer[Nothing] {

  def deserialize(implicit format: Formats): PartialFunction[(json4s.TypeInfo, JValue), Nothing] = PartialFunction.empty

  def serialize(implicit format: Formats): PartialFunction[Any, JValue] = {
    case o: T => Extraction.decompose(f(o))
  }
}

object ByteVectorSerializer extends MinimalSerializer({
  case x: ByteVector => JString(x.toHex)
})

object ByteVector32Serializer extends MinimalSerializer({
  case x: ByteVector32 => JString(x.toHex)
})

object ByteVector32KeySerializer extends MinimalKeySerializer({
  case x: ByteVector32 => x.toHex
})

object ByteVector64Serializer extends MinimalSerializer({
  case x: ByteVector64 => JString(x.toHex)
})

object UInt64Serializer extends MinimalSerializer({
  case x: UInt64 => JInt(x.toBigInt)
})

// @formatter:off
private case class TimestampJson(iso: String, unix: Long)
object TimestampSecondSerializer extends ConvertClassSerializer[TimestampSecond](ts => TimestampJson(
  iso = DateTimeFormatter.ISO_INSTANT.format(Instant.ofEpochSecond(ts.toLong)),
  unix = ts.toLong
))
object TimestampMilliSerializer extends ConvertClassSerializer[TimestampMilli](ts => TimestampJson(
  iso = DateTimeFormatter.ISO_INSTANT.format(Instant.ofEpochMilli(ts.toLong)),
  unix = ts.toLong / 1000 // we convert to standard unix timestamp with second precision
))
// @formatter:on

object BtcSerializer extends MinimalSerializer({
  case x: Btc => JDecimal(x.toDouble)
})

object SatoshiSerializer extends MinimalSerializer({
  case x: Satoshi => JInt(x.toLong)
})

object MilliSatoshiSerializer extends MinimalSerializer({
  case x: MilliSatoshi => JInt(x.toLong)
})

object CltvExpirySerializer extends MinimalSerializer({
  case x: CltvExpiry => JLong(x.toLong)
})

object CltvExpiryDeltaSerializer extends MinimalSerializer({
  case x: CltvExpiryDelta => JInt(x.toInt)
})

object FeeratePerKwSerializer extends MinimalSerializer({
  case x: FeeratePerKw => JLong(x.toLong)
})

object ShortChannelIdSerializer extends MinimalSerializer({
  case x: ShortChannelId => JString(x.toString)
})

object ChannelIdentifierSerializer extends MinimalKeySerializer({
  case Left(x: ByteVector32) => x.toHex
  case Right(x: ShortChannelId) => x.toString
})

object ChannelStateSerializer extends MinimalSerializer({
  case x: ChannelState => JString(x.toString)
})

object ShaChainSerializer extends MinimalSerializer({
  case _: ShaChain => JNull
})

object PublicKeySerializer extends MinimalSerializer({
  case x: PublicKey => JString(x.toString())
})

object PrivateKeySerializer extends MinimalSerializer({
  case _: PrivateKey => JString("XXX")
})

object FeatureKeySerializer extends MinimalKeySerializer({ case f: Feature => f.rfcName })

object FeatureSupportSerializer extends MinimalSerializer({ case s: FeatureSupport => JString(s.toString) })

object UnknownFeatureSerializer extends MinimalSerializer({ case f: UnknownFeature => JInt(f.bitIndex) })

object ChannelConfigSerializer extends MinimalSerializer({
  case x: ChannelConfig => JArray(x.options.toList.map(o => JString(o.name)))
})

object ChannelFeaturesSerializer extends MinimalSerializer({
  case channelFeatures: ChannelFeatures => JArray(channelFeatures.features.map(f => JString(f.rfcName)).toList)
})

object ChannelOpenResponseSerializer extends MinimalSerializer({
  case x: ChannelOpenResponse => JString(x.toString)
})

object CommandResponseSerializer extends MinimalSerializer({
  case RES_SUCCESS(_: CloseCommand, channelId) => JString(s"closed channel $channelId")
  case RES_FAILURE(_: Command, ex: Throwable) => JString(ex.getMessage)
})

object TransactionSerializer extends MinimalSerializer({
  case x: Transaction => JObject(List(
    JField("txid", JString(x.txid.toHex)),
    JField("tx", JString(x.toString()))
  ))
})

object TransactionWithInputInfoSerializer extends MinimalSerializer({
  case x: HtlcSuccessTx => JObject(List(
    JField("txid", JString(x.tx.txid.toHex)),
    JField("tx", JString(x.tx.toString())),
    JField("paymentHash", JString(x.paymentHash.toString())),
    JField("htlcId", JLong(x.htlcId))
  ))
  case x: HtlcTimeoutTx => JObject(List(
    JField("txid", JString(x.tx.txid.toHex)),
    JField("tx", JString(x.tx.toString())),
    JField("htlcId", JLong(x.htlcId))
  ))
  case x: ClaimHtlcTx => JObject(List(
    JField("txid", JString(x.tx.txid.toHex)),
    JField("tx", JString(x.tx.toString())),
    JField("htlcId", JLong(x.htlcId))
  ))
  case x: ClosingTx =>
    val txFields = List(
      JField("txid", JString(x.tx.txid.toHex)),
      JField("tx", JString(x.tx.toString()))
    )
    x.toLocalOutput match {
      case Some(toLocal) =>
        val toLocalField = JField("toLocalOutput", JObject(List(
          JField("index", JLong(toLocal.index)),
          JField("amount", JLong(toLocal.amount.toLong)),
          JField("publicKeyScript", JString(toLocal.publicKeyScript.toHex))
        )))
        JObject(txFields :+ toLocalField)
      case None => JObject(txFields)
    }
  case x: TransactionWithInputInfo => JObject(List(
    JField("txid", JString(x.tx.txid.toHex)),
    JField("tx", JString(x.tx.toString()))
  ))
})

object InetSocketAddressSerializer extends MinimalSerializer({
  case address: InetSocketAddress => JString(HostAndPort.fromParts(address.getHostString, address.getPort).toString)
})

object OutPointSerializer extends MinimalSerializer({
  case x: OutPoint => JString(s"${x.txid}:${x.index}")
})

object OutPointKeySerializer extends MinimalKeySerializer({
  case x: OutPoint => s"${x.txid}:${x.index}"
})

// @formatter:off
private case class InputInfoJson(outPoint: OutPoint, amountSatoshis: Satoshi)
object InputInfoSerializer extends ConvertClassSerializer[InputInfo](i => InputInfoJson(i.outPoint, i.txOut.amount))
// @formatter:on

object ColorSerializer extends MinimalSerializer({
  case c: Color => JString(c.toString)
})

<<<<<<< HEAD
object RouteSerializer extends MinimalSerializer ({
  case route: Route =>
    Extraction.decompose(route)(DefaultFormats +
      ByteVector32Serializer +
      ByteVectorSerializer +
      PublicKeySerializer +
      ShortChannelIdSerializer +
      MilliSatoshiSerializer +
      TimestampSecondSerializer +
      CltvExpiryDeltaSerializer)
=======
// @formatter:off
private case class RouteFullJson(amount: MilliSatoshi, hops: Seq[ChannelHop])
object RouteFullSerializer extends ConvertClassSerializer[Route](route => RouteFullJson(route.amount, route.hops))

private case class RouteNodeIdsJson(amount: MilliSatoshi, nodeIds: Seq[PublicKey])
object RouteNodeIdsSerializer extends ConvertClassSerializer[Route](route => {
  val nodeIds = route.hops match {
    case rest :+ last => rest.map(_.nodeId) :+ last.nodeId :+ last.nextNodeId
    case Nil => Nil
  }
  RouteNodeIdsJson(route.amount, nodeIds)
>>>>>>> 6d40b0d3
})

private case class RouteShortChannelIdsJson(amount: MilliSatoshi, shortChannelIds: Seq[ShortChannelId])
object RouteShortChannelIdsSerializer extends ConvertClassSerializer[Route](route => RouteShortChannelIdsJson(route.amount, route.hops.map(_.lastUpdate.shortChannelId)))
// @formatter:on

// @formatter:off
private case class PaymentFailureSummaryJson(amount: MilliSatoshi, route: Seq[PublicKey], message: String)
private case class PaymentFailedSummaryJson(paymentHash: ByteVector32, destination: PublicKey, totalAmount: MilliSatoshi, pathFindingExperiment: String, failures: Seq[PaymentFailureSummaryJson])
object PaymentFailedSummarySerializer extends ConvertClassSerializer[PaymentFailedSummary](p => PaymentFailedSummaryJson(
  p.cfg.paymentHash,
  p.cfg.recipientNodeId,
  p.cfg.recipientAmount,
  p.pathFindingExperiment,
  p.paymentFailed.failures.map(f => {
    val route = f.route.map(_.nodeId) ++ f.route.lastOption.map(_.nextNodeId)
    val message = f match {
      case LocalFailure(_, _, t) => t.getMessage
      case RemoteFailure(_, _, Sphinx.DecryptedFailurePacket(origin, failureMessage)) => s"$origin returned: ${failureMessage.message}"
      case _: UnreadableRemoteFailure => "unreadable remote failure"
    }
    PaymentFailureSummaryJson(f.amount, route, message)
  })
))
// @formatter:on

object ThrowableSerializer extends MinimalSerializer({
  case t: Throwable if t.getMessage != null => JString(t.getMessage)
  case t: Throwable => JString(t.getClass.getSimpleName)
})

object FailureMessageSerializer extends MinimalSerializer({
  case m: FailureMessage => JString(m.message)
})

object FailureTypeSerializer extends MinimalSerializer({
  case ft: FailureType => JString(ft.toString)
})

object NodeAddressSerializer extends MinimalSerializer({
  case n: NodeAddress => JString(HostAndPort.fromParts(n.socketAddress.getHostString, n.socketAddress.getPort).toString)
})

// @formatter:off
private case class DirectedHtlcJson(direction: String, add: UpdateAddHtlc)
object DirectedHtlcSerializer extends ConvertClassSerializer[DirectedHtlc](h => DirectedHtlcJson(direction = h.direction, add = h.add))
// @formatter:on

object PaymentRequestSerializer extends MinimalSerializer({
  case p: PaymentRequest =>
    val expiry = p.expiry.map(ex => JField("expiry", JLong(ex))).toSeq
    val minFinalCltvExpiry = p.minFinalCltvExpiryDelta.map(mfce => JField("minFinalCltvExpiry", JInt(mfce.toInt))).toSeq
    val amount = p.amount.map(msat => JField("amount", JLong(msat.toLong))).toSeq
    val features = JField("features", Extraction.decompose(p.features.features)(
      DefaultFormats +
        FeatureKeySerializer +
        FeatureSupportSerializer +
        UnknownFeatureSerializer
    ))
    val routingInfo = JField("routingInfo", Extraction.decompose(p.routingInfo)(
      DefaultFormats +
        ByteVector32Serializer +
        ByteVectorSerializer +
        PublicKeySerializer +
        ShortChannelIdSerializer +
        MilliSatoshiSerializer +
        CltvExpiryDeltaSerializer
    ))
    val fieldList = List(JField("prefix", JString(p.prefix)),
      JField("timestamp", JLong(p.timestamp.toLong)),
      JField("nodeId", JString(p.nodeId.toString())),
      JField("serialized", JString(PaymentRequest.write(p))),
      p.description.fold(string => JField("description", JString(string)), hash => JField("descriptionHash", JString(hash.toHex))),
      JField("paymentHash", JString(p.paymentHash.toString()))) ++
      expiry ++
      minFinalCltvExpiry ++
      amount :+
      features :+
      routingInfo

    JObject(fieldList)
})

object JavaUUIDSerializer extends MinimalSerializer({
  case id: UUID => JString(id.toString)
})

object ChannelEventSerializer extends MinimalSerializer({
  case e: ChannelCreated => JObject(
    JField("type", JString("channel-opened")),
    JField("remoteNodeId", JString(e.remoteNodeId.toString())),
    JField("isFunder", JBool(e.isFunder)),
    JField("temporaryChannelId", JString(e.temporaryChannelId.toHex)),
    JField("initialFeeratePerKw", JLong(e.initialFeeratePerKw.toLong)),
    JField("fundingTxFeeratePerKw", e.fundingTxFeeratePerKw.map(f => JLong(f.toLong)).getOrElse(JNothing))
  )
  case e: ChannelStateChanged => JObject(
    JField("type", JString("channel-state-changed")),
    JField("channelId", JString(e.channelId.toHex)),
    JField("remoteNodeId", JString(e.remoteNodeId.toString())),
    JField("previousState", JString(e.previousState.toString)),
    JField("currentState", JString(e.currentState.toString))
  )
  case e: ChannelClosed => JObject(
    JField("type", JString("channel-closed")),
    JField("channelId", JString(e.channelId.toHex)),
    JField("closingType", JString(e.closingType.getClass.getSimpleName))
  )
})

object OriginSerializer extends MinimalSerializer({
  case o: Origin.Local => JObject(JField("paymentId", JString(o.id.toString)))
  case o: Origin.ChannelRelayed => JObject(
    JField("channelId", JString(o.originChannelId.toHex)),
    JField("htlcId", JLong(o.originHtlcId)),
  )
  case o: Origin.TrampolineRelayed => JArray(o.htlcs.map {
    case (channelId, htlcId) => JObject(
      JField("channelId", JString(channelId.toHex)),
      JField("htlcId", JLong(htlcId)),
    )
  })
})

object GlobalBalanceSerializer extends MinimalSerializer({
  case o: GlobalBalance =>
    val formats = DefaultFormats + ByteVector32KeySerializer + BtcSerializer + SatoshiSerializer
    JObject(JField("total", JDecimal(o.total.toDouble))) merge Extraction.decompose(o)(formats)
})

case class CustomTypeHints(custom: Map[Class[_], String]) extends TypeHints {
  val reverse: Map[String, Class[_]] = custom.map(_.swap)

  override val hints: List[Class[_]] = custom.keys.toList

  override def hintFor(clazz: Class[_]): String = custom.getOrElse(clazz, {
    throw new IllegalArgumentException(s"No type hint mapping found for $clazz")
  })

  override def classFor(hint: String): Option[Class[_]] = reverse.get(hint)
}

object CustomTypeHints {
  val incomingPaymentStatus: CustomTypeHints = CustomTypeHints(Map(
    IncomingPaymentStatus.Pending.getClass -> "pending",
    IncomingPaymentStatus.Expired.getClass -> "expired",
    classOf[IncomingPaymentStatus.Received] -> "received"
  ))

  val outgoingPaymentStatus: CustomTypeHints = CustomTypeHints(Map(
    OutgoingPaymentStatus.Pending.getClass -> "pending",
    classOf[OutgoingPaymentStatus.Failed] -> "failed",
    classOf[OutgoingPaymentStatus.Succeeded] -> "sent"
  ))

  val paymentEvent: CustomTypeHints = CustomTypeHints(Map(
    classOf[PaymentSent] -> "payment-sent",
    classOf[ChannelPaymentRelayed] -> "payment-relayed",
    classOf[TrampolinePaymentRelayed] -> "trampoline-payment-relayed",
    classOf[PaymentReceived] -> "payment-received",
    classOf[PaymentSettlingOnChain] -> "payment-settling-onchain",
    classOf[PaymentFailed] -> "payment-failed"
  ))

  val channelStates: ShortTypeHints = ShortTypeHints(
    List(
      classOf[Nothing],
      classOf[DATA_WAIT_FOR_OPEN_CHANNEL],
      classOf[DATA_WAIT_FOR_ACCEPT_CHANNEL],
      classOf[DATA_WAIT_FOR_FUNDING_INTERNAL],
      classOf[DATA_WAIT_FOR_FUNDING_CREATED],
      classOf[DATA_WAIT_FOR_FUNDING_SIGNED],
      classOf[DATA_WAIT_FOR_FUNDING_LOCKED],
      classOf[DATA_WAIT_FOR_FUNDING_CONFIRMED],
      classOf[DATA_NORMAL],
      classOf[DATA_SHUTDOWN],
      classOf[DATA_NEGOTIATING],
      classOf[DATA_CLOSING],
      classOf[DATA_WAIT_FOR_REMOTE_PUBLISH_FUTURE_COMMITMENT]
    ))
}

object JsonSerializers {

  implicit val serialization: Serialization.type = jackson.Serialization

  implicit val formats: Formats = org.json4s.DefaultFormats.withTypeHintFieldName("type") +
    CustomTypeHints.incomingPaymentStatus +
    CustomTypeHints.outgoingPaymentStatus +
    CustomTypeHints.paymentEvent +
    CustomTypeHints.channelStates +
    ByteVectorSerializer +
    ByteVector32Serializer +
    ByteVector64Serializer +
    ChannelEventSerializer +
    UInt64Serializer +
    TimestampSecondSerializer +
    TimestampMilliSerializer +
    BtcSerializer +
    SatoshiSerializer +
    MilliSatoshiSerializer +
    CltvExpirySerializer +
    CltvExpiryDeltaSerializer +
    FeeratePerKwSerializer +
    ShortChannelIdSerializer +
    ChannelIdentifierSerializer +
    ChannelStateSerializer +
    ShaChainSerializer +
    PublicKeySerializer +
    PrivateKeySerializer +
    TransactionSerializer +
    TransactionWithInputInfoSerializer +
    InetSocketAddressSerializer +
    OutPointSerializer +
    OutPointKeySerializer +
    FeatureKeySerializer +
    FeatureSupportSerializer +
    UnknownFeatureSerializer +
    ChannelConfigSerializer +
    ChannelFeaturesSerializer +
    ChannelOpenResponseSerializer +
    CommandResponseSerializer +
    InputInfoSerializer +
    ColorSerializer +
    ThrowableSerializer +
    FailureMessageSerializer +
    FailureTypeSerializer +
    NodeAddressSerializer +
    DirectedHtlcSerializer +
    PaymentRequestSerializer +
    JavaUUIDSerializer +
    OriginSerializer +
    GlobalBalanceSerializer +
    PaymentFailedSummarySerializer

}<|MERGE_RESOLUTION|>--- conflicted
+++ resolved
@@ -260,18 +260,6 @@
   case c: Color => JString(c.toString)
 })
 
-<<<<<<< HEAD
-object RouteSerializer extends MinimalSerializer ({
-  case route: Route =>
-    Extraction.decompose(route)(DefaultFormats +
-      ByteVector32Serializer +
-      ByteVectorSerializer +
-      PublicKeySerializer +
-      ShortChannelIdSerializer +
-      MilliSatoshiSerializer +
-      TimestampSecondSerializer +
-      CltvExpiryDeltaSerializer)
-=======
 // @formatter:off
 private case class RouteFullJson(amount: MilliSatoshi, hops: Seq[ChannelHop])
 object RouteFullSerializer extends ConvertClassSerializer[Route](route => RouteFullJson(route.amount, route.hops))
@@ -283,7 +271,6 @@
     case Nil => Nil
   }
   RouteNodeIdsJson(route.amount, nodeIds)
->>>>>>> 6d40b0d3
 })
 
 private case class RouteShortChannelIdsJson(amount: MilliSatoshi, shortChannelIds: Seq[ShortChannelId])
