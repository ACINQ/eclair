package fr.acinq.eclair.crypto

import java.nio.ByteOrder

import akka.actor.{Actor, ActorRef, FSM, Props, Terminated}
import akka.io.Tcp.{PeerClosed, _}
import akka.util.ByteString
import fr.acinq.bitcoin.Crypto.PublicKey
import fr.acinq.bitcoin.{BinaryData, Protocol}
import fr.acinq.eclair.crypto.Noise._
import fr.acinq.eclair.io.WriteAckSender
import scodec.bits.BitVector
import scodec.{Attempt, Codec, DecodeResult}

import scala.annotation.tailrec
import scala.reflect.ClassTag

/**
  * see BOLT #8
  * This class handles the transport layer:
  * - initial handshake. upon completion we will have  a pair of cipher states (one for encryption, one for decryption)
  * - encryption/decryption of messages
  *
  * Once the initial handshake has been completed successfully, the handler will create a listener actor with the
  * provided factory, and will forward it all decrypted messages
  *
  * @param keyPair    private/public key pair for this node
  * @param rs         remote node static public key (which must be known before we initiate communication)
  * @param connection actor that represents the other node's
  */
class TransportHandler[T: ClassTag](keyPair: KeyPair, rs: Option[BinaryData], connection: ActorRef, codec: Codec[T]) extends Actor with FSM[TransportHandler.State, TransportHandler.Data] {

  import TransportHandler._

  connection ! akka.io.Tcp.Register(self)

  val out = context.actorOf(Props(new WriteAckSender(connection)))

  def buf(message: BinaryData): ByteString = ByteString.fromArray(message)

  // it means we initiate the dialog
  val isWriter = rs.isDefined

  context.watch(connection)

  val reader = if (isWriter) {
    val state = makeWriter(keyPair, rs.get)
    val (state1, message, None) = state.write(BinaryData.empty)
    log.debug(s"sending prefix + $message")
    out ! buf(TransportHandler.prefix +: message)
    state1
  } else {
    makeReader(keyPair)
  }

  def sendToListener(listener: ActorRef, plaintextMessages: Seq[BinaryData]) = {
    plaintextMessages.map(plaintext => {
      codec.decode(BitVector(plaintext.data)) match {
        case Attempt.Successful(DecodeResult(message, _)) => listener ! message
        case Attempt.Failure(err) => log.error(s"cannot deserialize $plaintext: $err")
      }
    })
  }

  startWith(Handshake, HandshakeData(reader))

  when(Handshake) {
    case Event(Received(data), HandshakeData(reader, buffer)) =>
      log.debug(s"received ${BinaryData(data)}")
      val buffer1 = buffer ++ data
      if (buffer1.length < expectedLength(reader))
        stay using HandshakeData(reader, buffer1)
      else {
        require(buffer1.head == TransportHandler.prefix, s"invalid transport prefix ${buffer1.head}")
        val (payload, remainder) = buffer1.tail.splitAt(expectedLength(reader) - 1)

        reader.read(payload) match {
          case (writer, _, Some((dec, enc, ck))) =>
            val remoteNodeId = PublicKey(writer.rs)
            context.parent ! HandshakeCompleted(connection, self, remoteNodeId)
            val nextStateData = WaitingForListenerData(ExtendedCipherState(enc, ck), ExtendedCipherState(dec, ck), remainder)
            goto(WaitingForListener) using nextStateData

          case (writer, _, None) => {
            writer.write(BinaryData.empty) match {
              case (reader1, message, None) => {
                // we're still in the middle of the handshake process and the other end must first received our next
                // message before they can reply
                require(remainder.isEmpty, "unexpected additional data received during handshake")
                out ! buf(TransportHandler.prefix +: message)
                stay using HandshakeData(reader1, remainder)
              }
              case (_, message, Some((enc, dec, ck))) => {
                out ! buf(TransportHandler.prefix +: message)
                val remoteNodeId = PublicKey(writer.rs)
                context.parent ! HandshakeCompleted(connection, self, remoteNodeId)
                val nextStateData = WaitingForListenerData(ExtendedCipherState(enc, ck), ExtendedCipherState(dec, ck), remainder)
                goto(WaitingForListener) using nextStateData
              }
            }
          }
        }
      }
  }

  when(WaitingForListener) {

    case Event(Received(data), currentStateData@WaitingForListenerData(enc, dec, buffer)) =>
      stay using currentStateData.copy(buffer = buffer ++ data)

    case Event(Listener(listener), WaitingForListenerData(enc, dec, buffer)) =>
      val (nextStateData, plaintextMessages) = WaitingForCyphertextData(enc, dec, None, buffer, listener).decrypt
      context.watch(listener)
      sendToListener(listener, plaintextMessages)
      goto(WaitingForCyphertext) using nextStateData

  }

  when(WaitingForCyphertext) {
    case Event(Received(data), currentStateData@WaitingForCyphertextData(enc, dec, length, buffer, listener)) =>
      val (nextStateData, plaintextMessages) = WaitingForCyphertextData.decrypt(currentStateData.copy(buffer = buffer ++ data))
      sendToListener(listener, plaintextMessages)
      stay using nextStateData

    case Event(t: T, WaitingForCyphertextData(enc, dec, length, buffer, listener)) =>
      val blob = codec.encode(t).require.toByteArray
      val (enc1, ciphertext) = TransportHandler.encrypt(enc, blob)
      out ! buf(ciphertext)
      stay using WaitingForCyphertextData(enc1, dec, length, buffer, listener)
  }

  whenUnhandled {
    case Event(ErrorClosed(cause), _) =>
<<<<<<< HEAD
      log.info(s"tcp connection error: $cause")
      stop(FSM.Normal)

    case Event(PeerClosed, _) =>
      log.info(s"connection closed")
      stop(FSM.Normal)

    case Event(Terminated(actor), _) if actor == connection =>
      log.info(s"connection terminated, stopping the transport")
=======
      log.debug(s"tcp connection error: $cause")
      stop(FSM.Normal)

    case Event(PeerClosed, _) =>
      log.debug(s"connection closed")
      stop(FSM.Normal)

    case Event(Terminated(actor), _) if actor == connection =>
      log.debug(s"connection terminated, stopping the transport")
>>>>>>> fe5416d2
      // this can be the connection or the listener, either way it is a cause of death
      stop(FSM.Normal)
  }

  override def aroundPostStop(): Unit = connection ! Close

  initialize()

}

object TransportHandler {
  // see BOLT #8
  // this prefix is prepended to all Noise messages sent during the hanshake phase
  val prefix: Byte = 0

  val prologue = "lightning".getBytes("UTF-8")

  /**
    * See BOLT #8: during the handshake phase we are expecting 3 messages of 50, 50 and 66 bytes (including the prefix)
    *
    * @param reader handshake state reader
    * @return the size of the message the reader is expecting
    */
  def expectedLength(reader: Noise.HandshakeStateReader) = reader.messages.length match {
    case 3 | 2 => 50
    case 1 => 66
  }

  /**
    * see BOLT #8
    * +-------------------------------
    * |2-byte encrypted message length|
    * +-------------------------------
    * |  16-byte MAC of the encrypted |
    * |        message length         |
    * +-------------------------------
    * |                               |
    * |                               |
    * |     encrypted lightning       |
    * |            message            |
    * |                               |
    * +-------------------------------
    * |     16-byte MAC of the        |
    * |      lightning message        |
    * +-------------------------------
    *
    * @param enc       cipherstate
    * @param plaintext plaintext
    * @return a (cipherstate, ciphertext) tuple where ciphertext is encrypted according to BOLT #8
    */
  def encrypt(enc: CipherState, plaintext: BinaryData): (CipherState, BinaryData) = {
    val (enc1, ciphertext1) = enc.encryptWithAd(BinaryData.empty, Protocol.writeUInt16(plaintext.length, ByteOrder.BIG_ENDIAN))
    val (enc2, ciphertext2) = enc1.encryptWithAd(BinaryData.empty, plaintext)
    (enc2, ciphertext1 ++ ciphertext2)
  }

  def makeWriter(localStatic: KeyPair, remoteStatic: BinaryData) = Noise.HandshakeState.initializeWriter(
    Noise.handshakePatternXK, prologue,
    localStatic, KeyPair(BinaryData.empty, BinaryData.empty), remoteStatic, BinaryData.empty,
    Noise.Secp256k1DHFunctions, Noise.Chacha20Poly1305CipherFunctions, Noise.SHA256HashFunctions)

  def makeReader(localStatic: KeyPair) = Noise.HandshakeState.initializeReader(
    Noise.handshakePatternXK, prologue,
    localStatic, KeyPair(BinaryData.empty, BinaryData.empty), BinaryData.empty, BinaryData.empty,
    Noise.Secp256k1DHFunctions, Noise.Chacha20Poly1305CipherFunctions, Noise.SHA256HashFunctions)

  // @formatter:off
  sealed trait State
  case object Handshake extends State
  case object WaitingForListener extends State
  case object WaitingForCyphertext extends State
  // @formatter:on

  case class Listener(listener: ActorRef)

  case class HandshakeCompleted(connection: ActorRef, transport: ActorRef, remoteNodeId: PublicKey)

  sealed trait Data

  case class HandshakeData(reader: Noise.HandshakeStateReader, buffer: ByteString = ByteString.empty) extends Data

  /**
    * extended cipher state which implements key rotation as per BOLT #8
    *
    * @param cs cipher state
    * @param ck chaining key
    */
  case class ExtendedCipherState(cs: CipherState, ck: BinaryData) extends CipherState {
    override def cipher: CipherFunctions = cs.cipher

    override def hasKey: Boolean = cs.hasKey

    override def encryptWithAd(ad: BinaryData, plaintext: BinaryData): (CipherState, BinaryData) = {
      cs match {
        case UnitializedCipherState(_) => (this, plaintext)
        case InitializedCipherState(k, n, _) if n == 999 => {
          val (_, ciphertext) = cs.encryptWithAd(ad, plaintext)
          val (ck1, k1) = SHA256HashFunctions.hkdf(ck, k)
          (this.copy(cs = cs.initializeKey(k1), ck = ck1), ciphertext)
        }
        case InitializedCipherState(_, n, _) => {
          val (cs1, ciphertext) = cs.encryptWithAd(ad, plaintext)
          (this.copy(cs = cs1), ciphertext)
        }
      }
    }

    override def decryptWithAd(ad: BinaryData, ciphertext: BinaryData): (CipherState, BinaryData) = {
      cs match {
        case UnitializedCipherState(_) => (this, ciphertext)
        case InitializedCipherState(k, n, _) if n == 999 => {
          val (_, plaintext) = cs.decryptWithAd(ad, ciphertext)
          val (ck1, k1) = SHA256HashFunctions.hkdf(ck, k)
          (this.copy(cs = cs.initializeKey(k1), ck = ck1), plaintext)
        }
        case InitializedCipherState(_, n, _) => {
          val (cs1, plaintext) = cs.decryptWithAd(ad, ciphertext)
          (this.copy(cs = cs1), plaintext)
        }
      }
    }
  }

  case class WaitingForListenerData(enc: CipherState, dec: CipherState, buffer: ByteString) extends Data

  case class WaitingForCyphertextData(enc: CipherState, dec: CipherState, ciphertextLength: Option[Int], buffer: ByteString, listener: ActorRef) extends Data {
    def decrypt: (WaitingForCyphertextData, Seq[BinaryData]) = WaitingForCyphertextData.decrypt(this)
  }

  object WaitingForCyphertextData {
    @tailrec
    def decrypt(state: WaitingForCyphertextData, acc: Seq[BinaryData] = Nil): (WaitingForCyphertextData, Seq[BinaryData]) = {
      (state.ciphertextLength, state.buffer.length) match {
        case (None, length) if length < 18 => (state, acc)
        case (None, _) =>
          val (ciphertext, remainder) = state.buffer.splitAt(18)
          val (dec1, plaintext) = state.dec.decryptWithAd(BinaryData.empty, ciphertext)
          val length = Protocol.uint16(plaintext, ByteOrder.BIG_ENDIAN)
          decrypt(state.copy(dec = dec1, ciphertextLength = Some(length), buffer = remainder), acc)
        case (Some(expectedLength), length) if length < expectedLength + 16 => (state, acc)
        case (Some(expectedLength), _) =>
          val (ciphertext, remainder) = state.buffer.splitAt(expectedLength + 16)
          val (dec1, plaintext) = state.dec.decryptWithAd(BinaryData.empty, ciphertext)
          decrypt(state.copy(dec = dec1, ciphertextLength = None, buffer = remainder), acc :+ plaintext)
      }
    }
  }

}<|MERGE_RESOLUTION|>--- conflicted
+++ resolved
@@ -131,7 +131,6 @@
 
   whenUnhandled {
     case Event(ErrorClosed(cause), _) =>
-<<<<<<< HEAD
       log.info(s"tcp connection error: $cause")
       stop(FSM.Normal)
 
@@ -141,17 +140,6 @@
 
     case Event(Terminated(actor), _) if actor == connection =>
       log.info(s"connection terminated, stopping the transport")
-=======
-      log.debug(s"tcp connection error: $cause")
-      stop(FSM.Normal)
-
-    case Event(PeerClosed, _) =>
-      log.debug(s"connection closed")
-      stop(FSM.Normal)
-
-    case Event(Terminated(actor), _) if actor == connection =>
-      log.debug(s"connection terminated, stopping the transport")
->>>>>>> fe5416d2
       // this can be the connection or the listener, either way it is a cause of death
       stop(FSM.Normal)
   }
