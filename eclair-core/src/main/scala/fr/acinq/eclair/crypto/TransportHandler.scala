package fr.acinq.eclair.crypto

import java.nio.ByteOrder

import akka.actor.{Actor, ActorRef, FSM, PoisonPill, Props, Terminated}
import akka.io.Tcp
import akka.util.ByteString
import fr.acinq.bitcoin.Crypto.PublicKey
import fr.acinq.bitcoin.{BinaryData, Protocol}
import fr.acinq.eclair.crypto.Noise._
<<<<<<< HEAD
=======
import fr.acinq.eclair.wire.{ChannelAnnouncement, ChannelUpdate, NodeAnnouncement}
>>>>>>> 3b5355bb
import scodec.bits.BitVector
import scodec.{Attempt, Codec, DecodeResult}

import scala.annotation.tailrec
import scala.collection.immutable.Queue
import scala.reflect.ClassTag

/**
  * see BOLT #8
  * This class handles the transport layer:
  * - initial handshake. upon completion we will have  a pair of cipher states (one for encryption, one for decryption)
  * - encryption/decryption of messages
  *
  * Once the initial handshake has been completed successfully, the handler will create a listener actor with the
  * provided factory, and will forward it all decrypted messages
  *
  * @param keyPair    private/public key pair for this node
  * @param rs         remote node static public key (which must be known before we initiate communication)
  * @param connection actor that represents the other node's
  */
class TransportHandler[T: ClassTag](keyPair: KeyPair, rs: Option[BinaryData], connection: ActorRef, codec: Codec[T]) extends Actor with FSM[TransportHandler.State, TransportHandler.Data] {

  import TransportHandler._

  connection ! Tcp.Register(self)
  connection ! Tcp.ResumeReading

  def buf(message: BinaryData): ByteString = ByteString.fromArray(message)

  // it means we initiate the dialog
  val isWriter = rs.isDefined

  context.watch(connection)

  val reader = if (isWriter) {
    val state = makeWriter(keyPair, rs.get)
    val (state1, message, None) = state.write(BinaryData.empty)
    log.debug(s"sending prefix + $message")
    connection ! Tcp.Write(buf(TransportHandler.prefix +: message))
    state1
  } else {
    makeReader(keyPair)
  }

  def sendToListener(listener: ActorRef, plaintextMessages: Seq[BinaryData]): Map[T, Int] = {
    var m: Map[T, Int] = Map()
    plaintextMessages.foreach(plaintext => codec.decode(BitVector(plaintext.data)) match {
      case Attempt.Successful(DecodeResult(message, _)) =>
        listener ! message
        m += (message -> (m.getOrElse(message, 0) + 1))
      case Attempt.Failure(err) =>
        log.error(s"cannot deserialize $plaintext: $err")
    })
    m
  }

  startWith(Handshake, HandshakeData(reader))

  when(Handshake) {
    case Event(Tcp.Received(data), HandshakeData(reader, buffer)) =>
      connection ! Tcp.ResumeReading
      log.debug("received {}", BinaryData(data))
      val buffer1 = buffer ++ data
      if (buffer1.length < expectedLength(reader))
        stay using HandshakeData(reader, buffer1)
      else {
        require(buffer1.head == TransportHandler.prefix, s"invalid transport prefix first64=${BinaryData(buffer1.take(64))}")
        val (payload, remainder) = buffer1.tail.splitAt(expectedLength(reader) - 1)

        reader.read(payload) match {
          case (writer, _, Some((dec, enc, ck))) =>
            val remoteNodeId = PublicKey(writer.rs)
            context.parent ! HandshakeCompleted(connection, self, remoteNodeId)
            val nextStateData = WaitingForListenerData(Encryptor(ExtendedCipherState(enc, ck)), Decryptor(ExtendedCipherState(dec, ck), ciphertextLength = None, remainder))
            goto(WaitingForListener) using nextStateData

          case (writer, _, None) => {
            writer.write(BinaryData.empty) match {
              case (reader1, message, None) => {
                // we're still in the middle of the handshake process and the other end must first received our next
                // message before they can reply
                require(remainder.isEmpty, "unexpected additional data received during handshake")
                connection ! Tcp.Write(buf(TransportHandler.prefix +: message))
                stay using HandshakeData(reader1, remainder)
              }
              case (_, message, Some((enc, dec, ck))) => {
                connection ! Tcp.Write(buf(TransportHandler.prefix +: message))
                val remoteNodeId = PublicKey(writer.rs)
                context.parent ! HandshakeCompleted(connection, self, remoteNodeId)
                val nextStateData = WaitingForListenerData(Encryptor(ExtendedCipherState(enc, ck)), Decryptor(ExtendedCipherState(dec, ck), ciphertextLength = None, remainder))
                goto(WaitingForListener) using nextStateData
              }
            }
          }
        }
      }
  }

  when(WaitingForListener) {
    case Event(Tcp.Received(data), d@WaitingForListenerData(_, dec)) =>
      stay using d.copy(decryptor = dec.copy(buffer = dec.buffer ++ data))

    case Event(Listener(listener), d@WaitingForListenerData(_, dec)) =>
      context.watch(listener)
      val (dec1, plaintextMessages) = dec.decrypt()
      if (plaintextMessages.isEmpty) {
        connection ! Tcp.ResumeReading
<<<<<<< HEAD
        goto(Normal) using NormalData(d.encryptor, dec1, listener, sendBuffer = Queue.empty, unackedReceived = Map.empty[T, Int], unackedSent = None)
      } else {
        log.debug(s"read ${plaintextMessages.size} messages, waiting for readacks")
        val unackedReceived = sendToListener(listener, plaintextMessages)
        goto(Normal) using NormalData(d.encryptor, dec1, listener, sendBuffer = Queue.empty, unackedReceived, unackedSent = None)
=======
        goto(Normal) using NormalData(d.encryptor, dec1, listener, sendBuffer = SendBuffer(Queue.empty, Queue.empty), unackedReceived = Map.empty[T, Int], unackedSent = None)
      } else {
        log.debug(s"read ${plaintextMessages.size} messages, waiting for readacks")
        val unackedReceived = sendToListener(listener, plaintextMessages)
        goto(Normal) using NormalData(d.encryptor, dec1, listener, sendBuffer = SendBuffer(Queue.empty, Queue.empty), unackedReceived, unackedSent = None)
>>>>>>> 3b5355bb
      }
  }

  when(Normal) {
    case Event(Tcp.Received(data), d: NormalData[T]) =>
      val (dec1, plaintextMessages) = d.decryptor.copy(buffer = d.decryptor.buffer ++ data).decrypt()
      if (plaintextMessages.isEmpty) {
        connection ! Tcp.ResumeReading
        stay using d.copy(decryptor = dec1)
      } else {
        log.debug(s"read {} messages, waiting for readacks", plaintextMessages.size)
        val unackedReceived = sendToListener(d.listener, plaintextMessages)
        stay using NormalData(d.encryptor, dec1, d.listener, d.sendBuffer, unackedReceived, d.unackedSent)
      }

    case Event(ReadAck(msg: T), d: NormalData[T]) =>
      // how many occurences of this message are still unacked?
      val remaining = d.unackedReceived.getOrElse(msg, 0) - 1
      // if all occurences have been acked then we remove the entry from the map
      val unackedReceived1 = if (remaining > 0) d.unackedReceived + (msg -> remaining) else d.unackedReceived - msg
      if (unackedReceived1.isEmpty) {
        log.debug("last incoming message was acked, resuming reading")
        connection ! Tcp.ResumeReading
        stay using d.copy(unackedReceived = unackedReceived1)
      } else {
        stay using d.copy(unackedReceived = unackedReceived1)
      }

    case Event(t: T, d: NormalData[T]) =>
<<<<<<< HEAD
      if (d.sendBuffer.size >= MAX_BUFFERED) {
=======
      if (d.sendBuffer.normalPriority.size + d.sendBuffer.lowPriority.size >= MAX_BUFFERED) {
>>>>>>> 3b5355bb
        log.warning(s"send buffer overrun, closing connection")
        connection ! PoisonPill
        stop(FSM.Normal)
      } else if (d.unackedSent.isDefined) {
        log.debug("buffering send data={}", t)
<<<<<<< HEAD
        stay using d.copy(sendBuffer = d.sendBuffer :+ t)
=======
        val sendBuffer1 = t match {
          case _: ChannelAnnouncement => d.sendBuffer.copy(lowPriority = d.sendBuffer.lowPriority :+ t)
          case _: NodeAnnouncement => d.sendBuffer.copy(lowPriority = d.sendBuffer.lowPriority :+ t)
          case _: ChannelUpdate => d.sendBuffer.copy(lowPriority = d.sendBuffer.lowPriority :+ t)
          case _ => d.sendBuffer.copy(normalPriority = d.sendBuffer.normalPriority :+ t)
        }
        stay using d.copy(sendBuffer = sendBuffer1)
>>>>>>> 3b5355bb
      } else {
        val blob = codec.encode(t).require.toByteArray
        val (enc1, ciphertext) = d.encryptor.encrypt(blob)
        connection ! Tcp.Write(buf(ciphertext), WriteAck)
        stay using d.copy(encryptor = enc1, unackedSent = Some(t))
      }

    case Event(WriteAck, d: NormalData[T]) =>
<<<<<<< HEAD
      d.sendBuffer.dequeueOption match {
        case Some((t, sendBuffer1)) =>
          val blob = codec.encode(t).require.toByteArray
          val (enc1, ciphertext) = d.encryptor.encrypt(blob)
          connection ! Tcp.Write(buf(ciphertext), WriteAck)
          stay using d.copy(encryptor = enc1, sendBuffer = sendBuffer1, unackedSent = Some(t))
        case None =>
          stay using d.copy(unackedSent = None)
=======
      def send(t: T) = {
        val blob = codec.encode(t).require.toByteArray
        val (enc1, ciphertext) = d.encryptor.encrypt(blob)
        connection ! Tcp.Write(buf(ciphertext), WriteAck)
        enc1
      }
      d.sendBuffer.normalPriority.dequeueOption match {
        case Some((t, normalPriority1)) =>
          val enc1 = send(t)
          stay using d.copy(encryptor = enc1, sendBuffer = d.sendBuffer.copy(normalPriority = normalPriority1), unackedSent = Some(t))
        case None =>
          d.sendBuffer.lowPriority.dequeueOption match {
            case Some((t, lowPriority1)) =>
              val enc1 = send(t)
              stay using d.copy(encryptor = enc1, sendBuffer = d.sendBuffer.copy(lowPriority = lowPriority1), unackedSent = Some(t))
            case None =>
              stay using d.copy(unackedSent = None)
          }
>>>>>>> 3b5355bb
      }
  }

  whenUnhandled {
    case Event(closed: Tcp.ConnectionClosed, _) =>
      log.info(s"connection closed: $closed")
      stop(FSM.Normal)

    case Event(Terminated(actor), _) if actor == connection =>
      log.info(s"connection terminated, stopping the transport")
      // this can be the connection or the listener, either way it is a cause of death
      stop(FSM.Normal)
  }

  override def aroundPostStop(): Unit = connection ! Tcp.Close // attempts to gracefully close the connection when dying

  initialize()

}

object TransportHandler {

  def props[T: ClassTag](keyPair: KeyPair, rs: Option[BinaryData], connection: ActorRef, codec: Codec[T]): Props = Props(new TransportHandler(keyPair, rs, connection, codec))

  val MAX_BUFFERED = 100000L

  // see BOLT #8
  // this prefix is prepended to all Noise messages sent during the handshake phase
  val prefix: Byte = 0x00

  val prologue = "lightning".getBytes("UTF-8")

  /**
    * See BOLT #8: during the handshake phase we are expecting 3 messages of 50, 50 and 66 bytes (including the prefix)
    *
    * @param reader handshake state reader
    * @return the size of the message the reader is expecting
    */
  def expectedLength(reader: Noise.HandshakeStateReader) = reader.messages.length match {
    case 3 | 2 => 50
    case 1 => 66
  }

  def makeWriter(localStatic: KeyPair, remoteStatic: BinaryData) = Noise.HandshakeState.initializeWriter(
    Noise.handshakePatternXK, prologue,
    localStatic, KeyPair(BinaryData.empty, BinaryData.empty), remoteStatic, BinaryData.empty,
    Noise.Secp256k1DHFunctions, Noise.Chacha20Poly1305CipherFunctions, Noise.SHA256HashFunctions)

  def makeReader(localStatic: KeyPair) = Noise.HandshakeState.initializeReader(
    Noise.handshakePatternXK, prologue,
    localStatic, KeyPair(BinaryData.empty, BinaryData.empty), BinaryData.empty, BinaryData.empty,
    Noise.Secp256k1DHFunctions, Noise.Chacha20Poly1305CipherFunctions, Noise.SHA256HashFunctions)

  /**
    * extended cipher state which implements key rotation as per BOLT #8
    *
    * @param cs cipher state
    * @param ck chaining key
    */
  case class ExtendedCipherState(cs: CipherState, ck: BinaryData) extends CipherState {
    override def cipher: CipherFunctions = cs.cipher

    override def hasKey: Boolean = cs.hasKey

    override def encryptWithAd(ad: BinaryData, plaintext: BinaryData): (CipherState, BinaryData) = {
      cs match {
        case UninitializedCipherState(_) => (this, plaintext)
        case InitializedCipherState(k, n, _) if n == 999 => {
          val (_, ciphertext) = cs.encryptWithAd(ad, plaintext)
          val (ck1, k1) = SHA256HashFunctions.hkdf(ck, k)
          (this.copy(cs = cs.initializeKey(k1), ck = ck1), ciphertext)
        }
        case InitializedCipherState(_, n, _) => {
          val (cs1, ciphertext) = cs.encryptWithAd(ad, plaintext)
          (this.copy(cs = cs1), ciphertext)
        }
      }
    }

    override def decryptWithAd(ad: BinaryData, ciphertext: BinaryData): (CipherState, BinaryData) = {
      cs match {
        case UninitializedCipherState(_) => (this, ciphertext)
        case InitializedCipherState(k, n, _) if n == 999 => {
          val (_, plaintext) = cs.decryptWithAd(ad, ciphertext)
          val (ck1, k1) = SHA256HashFunctions.hkdf(ck, k)
          (this.copy(cs = cs.initializeKey(k1), ck = ck1), plaintext)
        }
        case InitializedCipherState(_, n, _) => {
          val (cs1, plaintext) = cs.decryptWithAd(ad, ciphertext)
          (this.copy(cs = cs1), plaintext)
        }
      }
    }
  }

  case class Decryptor(state: CipherState, ciphertextLength: Option[Int], buffer: ByteString) {
    @tailrec
    final def decrypt(acc: Seq[BinaryData] = Vector()): (Decryptor, Seq[BinaryData]) = {
      (ciphertextLength, buffer.length) match {
        case (None, length) if length < 18 => (this, acc)
        case (None, _) =>
          val (ciphertext, remainder) = buffer.splitAt(18)
          val (dec1, plaintext) = state.decryptWithAd(BinaryData.empty, ciphertext)
          val length = Protocol.uint16(plaintext, ByteOrder.BIG_ENDIAN)
          Decryptor(dec1, ciphertextLength = Some(length), buffer = remainder).decrypt(acc)
        case (Some(expectedLength), length) if length < expectedLength + 16 => (Decryptor(state, ciphertextLength, buffer), acc)
        case (Some(expectedLength), _) =>
          val (ciphertext, remainder) = buffer.splitAt(expectedLength + 16)
          val (dec1, plaintext) = state.decryptWithAd(BinaryData.empty, ciphertext)
          Decryptor(dec1, ciphertextLength = None, buffer = remainder).decrypt(acc :+ plaintext)
      }
    }
  }

  case class Encryptor(state: CipherState) {
    /**
      * see BOLT #8
      * +-------------------------------
      * |2-byte encrypted message length|
      * +-------------------------------
      * |  16-byte MAC of the encrypted |
      * |        message length         |
      * +-------------------------------
      * |                               |
      * |                               |
      * |     encrypted lightning       |
      * |            message            |
      * |                               |
      * +-------------------------------
      * |     16-byte MAC of the        |
      * |      lightning message        |
      * +-------------------------------
      *
      * @param plaintext plaintext
      * @return a (cipherstate, ciphertext) tuple where ciphertext is encrypted according to BOLT #8
      */
    def encrypt(plaintext: BinaryData): (Encryptor, BinaryData) = {
      val (state1, ciphertext1) = state.encryptWithAd(BinaryData.empty, Protocol.writeUInt16(plaintext.length, ByteOrder.BIG_ENDIAN))
      val (state2, ciphertext2) = state1.encryptWithAd(BinaryData.empty, plaintext)
      (Encryptor(state2), ciphertext1 ++ ciphertext2)
    }
  }

  // @formatter:off
  sealed trait State
  case object Handshake extends State
  case object WaitingForListener extends State
  case object Normal extends State

  sealed trait Data
  case class HandshakeData(reader: Noise.HandshakeStateReader, buffer: ByteString = ByteString.empty) extends Data
  case class WaitingForListenerData(encryptor: Encryptor, decryptor: Decryptor) extends Data
<<<<<<< HEAD
  case class NormalData[T](encryptor: Encryptor, decryptor: Decryptor, listener: ActorRef, sendBuffer: Queue[T], unackedReceived: Map[T, Int], unackedSent: Option[T]) extends Data
=======
  case class NormalData[T](encryptor: Encryptor, decryptor: Decryptor, listener: ActorRef, sendBuffer: SendBuffer[T], unackedReceived: Map[T, Int], unackedSent: Option[T]) extends Data

  case class SendBuffer[T](normalPriority: Queue[T], lowPriority: Queue[T])
>>>>>>> 3b5355bb

  case class Listener(listener: ActorRef)

  case class HandshakeCompleted(connection: ActorRef, transport: ActorRef, remoteNodeId: PublicKey)

  case class ReadAck(msg: Any)
  case object WriteAck extends Tcp.Event
  // @formatter:on


}<|MERGE_RESOLUTION|>--- conflicted
+++ resolved
@@ -8,10 +8,7 @@
 import fr.acinq.bitcoin.Crypto.PublicKey
 import fr.acinq.bitcoin.{BinaryData, Protocol}
 import fr.acinq.eclair.crypto.Noise._
-<<<<<<< HEAD
-=======
 import fr.acinq.eclair.wire.{ChannelAnnouncement, ChannelUpdate, NodeAnnouncement}
->>>>>>> 3b5355bb
 import scodec.bits.BitVector
 import scodec.{Attempt, Codec, DecodeResult}
 
@@ -119,19 +116,11 @@
       val (dec1, plaintextMessages) = dec.decrypt()
       if (plaintextMessages.isEmpty) {
         connection ! Tcp.ResumeReading
-<<<<<<< HEAD
-        goto(Normal) using NormalData(d.encryptor, dec1, listener, sendBuffer = Queue.empty, unackedReceived = Map.empty[T, Int], unackedSent = None)
-      } else {
-        log.debug(s"read ${plaintextMessages.size} messages, waiting for readacks")
-        val unackedReceived = sendToListener(listener, plaintextMessages)
-        goto(Normal) using NormalData(d.encryptor, dec1, listener, sendBuffer = Queue.empty, unackedReceived, unackedSent = None)
-=======
         goto(Normal) using NormalData(d.encryptor, dec1, listener, sendBuffer = SendBuffer(Queue.empty, Queue.empty), unackedReceived = Map.empty[T, Int], unackedSent = None)
       } else {
         log.debug(s"read ${plaintextMessages.size} messages, waiting for readacks")
         val unackedReceived = sendToListener(listener, plaintextMessages)
         goto(Normal) using NormalData(d.encryptor, dec1, listener, sendBuffer = SendBuffer(Queue.empty, Queue.empty), unackedReceived, unackedSent = None)
->>>>>>> 3b5355bb
       }
   }
 
@@ -161,19 +150,12 @@
       }
 
     case Event(t: T, d: NormalData[T]) =>
-<<<<<<< HEAD
-      if (d.sendBuffer.size >= MAX_BUFFERED) {
-=======
       if (d.sendBuffer.normalPriority.size + d.sendBuffer.lowPriority.size >= MAX_BUFFERED) {
->>>>>>> 3b5355bb
         log.warning(s"send buffer overrun, closing connection")
         connection ! PoisonPill
         stop(FSM.Normal)
       } else if (d.unackedSent.isDefined) {
         log.debug("buffering send data={}", t)
-<<<<<<< HEAD
-        stay using d.copy(sendBuffer = d.sendBuffer :+ t)
-=======
         val sendBuffer1 = t match {
           case _: ChannelAnnouncement => d.sendBuffer.copy(lowPriority = d.sendBuffer.lowPriority :+ t)
           case _: NodeAnnouncement => d.sendBuffer.copy(lowPriority = d.sendBuffer.lowPriority :+ t)
@@ -181,7 +163,6 @@
           case _ => d.sendBuffer.copy(normalPriority = d.sendBuffer.normalPriority :+ t)
         }
         stay using d.copy(sendBuffer = sendBuffer1)
->>>>>>> 3b5355bb
       } else {
         val blob = codec.encode(t).require.toByteArray
         val (enc1, ciphertext) = d.encryptor.encrypt(blob)
@@ -190,16 +171,6 @@
       }
 
     case Event(WriteAck, d: NormalData[T]) =>
-<<<<<<< HEAD
-      d.sendBuffer.dequeueOption match {
-        case Some((t, sendBuffer1)) =>
-          val blob = codec.encode(t).require.toByteArray
-          val (enc1, ciphertext) = d.encryptor.encrypt(blob)
-          connection ! Tcp.Write(buf(ciphertext), WriteAck)
-          stay using d.copy(encryptor = enc1, sendBuffer = sendBuffer1, unackedSent = Some(t))
-        case None =>
-          stay using d.copy(unackedSent = None)
-=======
       def send(t: T) = {
         val blob = codec.encode(t).require.toByteArray
         val (enc1, ciphertext) = d.encryptor.encrypt(blob)
@@ -218,7 +189,6 @@
             case None =>
               stay using d.copy(unackedSent = None)
           }
->>>>>>> 3b5355bb
       }
   }
 
@@ -371,13 +341,9 @@
   sealed trait Data
   case class HandshakeData(reader: Noise.HandshakeStateReader, buffer: ByteString = ByteString.empty) extends Data
   case class WaitingForListenerData(encryptor: Encryptor, decryptor: Decryptor) extends Data
-<<<<<<< HEAD
-  case class NormalData[T](encryptor: Encryptor, decryptor: Decryptor, listener: ActorRef, sendBuffer: Queue[T], unackedReceived: Map[T, Int], unackedSent: Option[T]) extends Data
-=======
   case class NormalData[T](encryptor: Encryptor, decryptor: Decryptor, listener: ActorRef, sendBuffer: SendBuffer[T], unackedReceived: Map[T, Int], unackedSent: Option[T]) extends Data
 
   case class SendBuffer[T](normalPriority: Queue[T], lowPriority: Queue[T])
->>>>>>> 3b5355bb
 
   case class Listener(listener: ActorRef)
 
