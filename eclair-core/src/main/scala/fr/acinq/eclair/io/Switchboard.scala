--- conflicted
+++ resolved
@@ -40,42 +40,6 @@
     case Peer.Connect(NodeURI(publicKey, _)) if publicKey == nodeParams.privateKey.publicKey =>
       sender ! Status.Failure(new RuntimeException("cannot open connection with oneself"))
 
-<<<<<<< HEAD
-    case NewConnection(remoteNodeId, address, newChannel_opt) =>
-      val connection = connections.get(remoteNodeId) match {
-        case Some(connection) =>
-          log.debug(s"already connected to nodeId=$remoteNodeId")
-          // reconnection can be automated so we only answer if sender is real
-          if (sender != context.system.deadLetters) {
-            sender ! s"already connected to nodeId=$remoteNodeId"
-          }
-          connection
-        case None =>
-          log.info(s"connecting to $remoteNodeId @ $address on behalf of $sender")
-          val connection = context.actorOf(Client.props(nodeParams, self, address, remoteNodeId, sender))
-          context watch (connection)
-          connection
-      }
-      val peer = createOrGetPeer(peers, remoteNodeId, Some(address), Set.empty)
-      newChannel_opt.foreach(peer forward _)
-      context become main(peers + (remoteNodeId -> peer), connections + (remoteNodeId -> connection))
-
-    case Terminated(actor) if connections.values.toSet.contains(actor) =>
-      log.debug(s"$actor is dead, removing from connections")
-      val remoteNodeId = connections.find(_._2 == actor).get._1
-      context become main(peers, connections - remoteNodeId)
-
-    case Terminated(actor) if peers.values.toSet.contains(actor) =>
-      log.debug(s"$actor is dead, removing from peers/connections/db")
-      val remoteNodeId = peers.find(_._2 == actor).get._1
-      nodeParams.peersDb.removePeer(remoteNodeId)
-      context become main(peers - remoteNodeId, connections - remoteNodeId)
-
-    case h@HandshakeCompleted(_, remoteNodeId) =>
-      val peer = createOrGetPeer(peers, remoteNodeId, None, Set.empty)
-      peer forward h
-      context become main(peers + (remoteNodeId -> peer), connections)
-=======
     case c@Peer.Connect(NodeURI(remoteNodeId, _)) =>
       // we create a peer if it doesn't exist
       val peer = createOrGetPeer(peers, remoteNodeId, previousKnownAddress = None, offlineChannels = Set.empty)
@@ -101,7 +65,6 @@
       val peer = createOrGetPeer(peers, remoteNodeId, previousKnownAddress = None, offlineChannels = Set.empty)
       peer forward auth
       context become main(peers + (remoteNodeId -> peer))
->>>>>>> fe5416d2
 
     case r: Rebroadcast => peers.values.foreach(_ forward r)
 
