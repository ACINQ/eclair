/*
 * Copyright 2018 ACINQ SAS
 *
 * Licensed under the Apache License, Version 2.0 (the "License");
 * you may not use this file except in compliance with the License.
 * You may obtain a copy of the License at
 *
 *     http://www.apache.org/licenses/LICENSE-2.0
 *
 * Unless required by applicable law or agreed to in writing, software
 * distributed under the License is distributed on an "AS IS" BASIS,
 * WITHOUT WARRANTIES OR CONDITIONS OF ANY KIND, either express or implied.
 * See the License for the specific language governing permissions and
 * limitations under the License.
 */

package fr.acinq.eclair.io

import java.io.ByteArrayInputStream
import java.net.InetSocketAddress
import java.nio.ByteOrder

import akka.actor.{ActorRef, OneForOneStrategy, PoisonPill, Props, Status, SupervisorStrategy, Terminated}
import akka.event.Logging.MDC
import fr.acinq.bitcoin.Crypto.PublicKey
import fr.acinq.bitcoin.{BinaryData, DeterministicWallet, MilliSatoshi, Protocol, Satoshi}
import fr.acinq.eclair.blockchain.EclairWallet
import fr.acinq.eclair.channel._
import fr.acinq.eclair.crypto.TransportHandler
import fr.acinq.eclair.crypto.TransportHandler
import fr.acinq.eclair.router._
import fr.acinq.eclair.wire._
import fr.acinq.eclair.{wire, _}
import scodec.Attempt

import scala.concurrent.duration._
import scala.util.Random

/**
  * Created by PM on 26/08/2016.
  */
class Peer(nodeParams: NodeParams, remoteNodeId: PublicKey, authenticator: ActorRef, watcher: ActorRef, router: ActorRef, relayer: ActorRef, wallet: EclairWallet) extends FSMDiagnosticActorLogging[Peer.State, Peer.Data] {

  import Peer._

  startWith(INSTANTIATING, Nothing())

  when(INSTANTIATING) {
    case Event(Init(previousKnownAddress, storedChannels), _) =>
      val channels = storedChannels.map { state =>
        val channel = spawnChannel(nodeParams, origin_opt = None)
        channel ! INPUT_RESTORED(state)
        FinalChannelId(state.channelId) -> channel
      }.toMap
      setTimer(RECONNECT_TIMER, Reconnect, 1 second, repeat = false)
      goto(DISCONNECTED) using DisconnectedData(previousKnownAddress, channels)
  }

  when(DISCONNECTED) {
    case Event(Peer.Connect(NodeURI(_, address), init), d: DisconnectedData) =>
      // even if we are in a reconnection loop, we immediately process explicit connection requests
      context.actorOf(Client.props(nodeParams, authenticator, new InetSocketAddress(address.getHost, address.getPort), remoteNodeId, origin_opt = Some(sender())))
      stay using d.copy(localInit = init)

    case Event(Reconnect, d@DisconnectedData(address_opt, channels, attempts, _)) =>
      address_opt match {
        case None => stay // no-op (this peer didn't initiate the connection and doesn't have the ip of the counterparty)
        case _ if channels.isEmpty => stay // no-op (no more channels with this peer)
        case Some(address) =>
          context.actorOf(Client.props(nodeParams, authenticator, address, remoteNodeId, origin_opt = None))
          // exponential backoff retry with a finite max
          setTimer(RECONNECT_TIMER, Reconnect, Math.min(10 + Math.pow(2, attempts), 20) seconds, repeat = false)
          stay using d.copy(attempts = attempts + 1)
      }

    case Event(Authenticator.Authenticated(_, transport, remoteNodeId, address, outgoing, origin_opt), DisconnectedData(_, channels, _, init)) =>
      log.debug(s"got authenticated connection to $remoteNodeId@${address.getHostString}:${address.getPort}")
      transport ! TransportHandler.Listener(self)
      context watch transport
      val localInit = init.getOrElse(wire.Init(globalFeatures = nodeParams.globalFeatures, localFeatures = nodeParams.localFeatures))
      transport ! localInit

      // we store the ip upon successful outgoing connection, keeping only the most recent one
      if (outgoing) {
        nodeParams.peersDb.addOrUpdatePeer(remoteNodeId, address)
      }
      goto(INITIALIZING) using InitializingData(if (outgoing) Some(address) else None, transport, channels, origin_opt, localInit)

    case Event(Terminated(actor), d@DisconnectedData(_, channels, _, _)) if channels.exists(_._2 == actor) =>
      val h = channels.filter(_._2 == actor).map(_._1)
      log.info(s"channel closed: channelId=${h.mkString("/")}")
      stay using d.copy(channels = channels -- h)

    case Event(_: wire.LightningMessage, _) => stay // we probably just got disconnected and that's the last messages we received
  }

  when(INITIALIZING) {
    case Event(remoteInit: wire.Init, InitializingData(address_opt, transport, channels, origin_opt, localInit)) =>
      transport ! TransportHandler.ReadAck(remoteInit)
      val remoteHasInitialRoutingSync = Features.hasFeature(remoteInit.localFeatures, Features.INITIAL_ROUTING_SYNC_BIT_OPTIONAL)
      val remoteHasChannelRangeQueriesOptional = Features.hasFeature(remoteInit.localFeatures, Features.CHANNEL_RANGE_QUERIES_BIT_OPTIONAL)
      val remoteHasChannelRangeQueriesMandatory = Features.hasFeature(remoteInit.localFeatures, Features.CHANNEL_RANGE_QUERIES_BIT_MANDATORY)
      val remoteHasChannelRangeQueriesExOptional = Features.hasFeature(remoteInit.localFeatures, Features.CHANNEL_RANGE_QUERIES_EX_BIT_OPTIONAL)
      val remoteHasChannelRangeQueriesExMandatory = Features.hasFeature(remoteInit.localFeatures, Features.CHANNEL_RANGE_QUERIES_EX_BIT_MANDATORY)
      val localHasChannelRangeQueriesOptional = Features.hasFeature(localInit.localFeatures, Features.CHANNEL_RANGE_QUERIES_BIT_OPTIONAL)
      val localHasChannelRangeQueriesMandatory = Features.hasFeature(localInit.localFeatures, Features.CHANNEL_RANGE_QUERIES_BIT_MANDATORY)
      val localHasChannelRangeQueriesExOptional = Features.hasFeature(localInit.localFeatures, Features.CHANNEL_RANGE_QUERIES_EX_BIT_OPTIONAL)
      val localHasChannelRangeQueriesExMandatory = Features.hasFeature(localInit.localFeatures, Features.CHANNEL_RANGE_QUERIES_EX_BIT_MANDATORY)
      log.info(s"$remoteNodeId has features: initialRoutingSync=$remoteHasInitialRoutingSync channelRangeQueriesOptional=$remoteHasChannelRangeQueriesOptional channelRangeQueriesMandatory=$remoteHasChannelRangeQueriesMandatory")
      if (Features.areSupported(remoteInit.localFeatures)) {
        origin_opt.map(origin => origin ! "connected")

        if (remoteHasInitialRoutingSync) {
          if (remoteHasChannelRangeQueriesExOptional || remoteHasChannelRangeQueriesExMandatory) {
            // if they support extended channel queries we do nothing, they will send us their filters
            log.info("{} has set initial routing sync and support extended channel range queries, we do nothing (they will send us a query)", remoteNodeId)
          } else if (remoteHasChannelRangeQueriesOptional || remoteHasChannelRangeQueriesMandatory) {
            // if they support channel queries we do nothing, they will send us their filters
            log.info("{} has set initial routing sync and support channel range queries, we do nothing (they will send us a query)", remoteNodeId)
          } else {
            // "old" nodes, do as before
            router ! GetRoutingState
          }
        }
        // TODO: this is a hack for the Android version: don't send queries if we advertise that we don't support them
        if ((localHasChannelRangeQueriesExOptional || localHasChannelRangeQueriesExMandatory) && (remoteHasChannelRangeQueriesExOptional || remoteHasChannelRangeQueriesExMandatory)) {
          // if they support extended channel queries, always ask for their filter
          router ! SendChannelQueryEx(remoteNodeId, transport)
        } else if ((localHasChannelRangeQueriesOptional || localHasChannelRangeQueriesMandatory) && (remoteHasChannelRangeQueriesOptional || remoteHasChannelRangeQueriesMandatory)) {
          // if they support channel queries, always ask for their filter
          router ! SendChannelQuery(remoteNodeId, transport)
        }

        // let's bring existing/requested channels online
        channels.values.toSet[ActorRef].foreach(_ ! INPUT_RECONNECTED(transport)) // we deduplicate with toSet because there might be two entries per channel (tmp id and final id)
        goto(CONNECTED) using ConnectedData(address_opt, transport, remoteInit, channels.map { case (k: ChannelId, v) => (k, v) }, localInit = localInit)
      } else {
        log.warning(s"incompatible features, disconnecting")
        origin_opt.map(origin => origin ! Status.Failure(new RuntimeException("incompatible features")))
        transport ! PoisonPill
        stay
      }

    case Event(Authenticator.Authenticated(connection, _, _, _, _, origin_opt), _) =>
      // two connections in parallel
      origin_opt.map(origin => origin ! Status.Failure(new RuntimeException("there is another connection attempt in progress")))
      // we kill this one
      log.warning(s"killing parallel connection $connection")
      connection ! PoisonPill
      stay

    case Event(o: Peer.OpenChannel, _) =>
      // we're almost there, just wait a little
      import scala.concurrent.ExecutionContext.Implicits.global
      context.system.scheduler.scheduleOnce(100 milliseconds, self, o)
      stay

    case Event(Terminated(actor), InitializingData(address_opt, transport, channels, _, _)) if actor == transport =>
      log.warning(s"lost connection to $remoteNodeId")
      goto(DISCONNECTED) using DisconnectedData(address_opt, channels)

    case Event(Terminated(actor), d@InitializingData(_, _, channels, _, _)) if channels.exists(_._2 == actor) =>
      val h = channels.filter(_._2 == actor).map(_._1)
      log.info(s"channel closed: channelId=${h.mkString("/")}")
      stay using d.copy(channels = channels -- h)
  }

  when(CONNECTED, stateTimeout = nodeParams.pingInterval) {
    case Event(StateTimeout, ConnectedData(_, transport, _, _, _, _ ,_)) =>
      // no need to use secure random here
      val pingSize = Random.nextInt(1000)
      val pongSize = Random.nextInt(1000)
      transport ! wire.Ping(pongSize, BinaryData("00" * pingSize))
      stay

    case Event(ping@wire.Ping(pongLength, _), ConnectedData(_, transport, _, _, _, _ ,_)) =>
      transport ! TransportHandler.ReadAck(ping)
      // TODO: (optional) check against the expected data size tat we requested when we sent ping messages
      if (pongLength > 0) {
        transport ! wire.Pong(BinaryData("00" * pongLength))
      }
      stay

    case Event(pong@wire.Pong(data), ConnectedData(_, transport, _, _, _, _ ,_)) =>
      transport ! TransportHandler.ReadAck(pong)
      // TODO: compute latency for remote peer ?
      log.debug(s"received pong with ${data.length} bytes")
      stay

    case Event(err@wire.Error(channelId, reason), ConnectedData(_, transport, _, channels, _, _ ,_)) if channelId == CHANNELID_ZERO =>
      transport ! TransportHandler.ReadAck(err)
      log.error(s"connection-level error, failing all channels! reason=${new String(reason)}")
      channels.values.toSet[ActorRef].foreach(_ forward err) // we deduplicate with toSet because there might be two entries per channel (tmp id and final id)
      transport ! PoisonPill
      stay

    case Event(err: wire.Error, ConnectedData(_, transport, _, channels, _, _ ,_)) =>
      transport ! TransportHandler.ReadAck(err)
      // error messages are a bit special because they can contain either temporaryChannelId or channelId (see BOLT 1)
      channels.get(FinalChannelId(err.channelId)).orElse(channels.get(TemporaryChannelId(err.channelId))) match {
        case Some(channel) => channel forward err
        case None => transport ! wire.Error(err.channelId, UNKNOWN_CHANNEL_MESSAGE)
      }
      stay

    case Event(c: Peer.OpenChannel, d@ConnectedData(_, transport, remoteInit, channels, _, _ ,_)) =>
      log.info(s"requesting a new channel to $remoteNodeId with fundingSatoshis=${c.fundingSatoshis}, pushMsat=${c.pushMsat} and fundingFeeratePerByte=${c.fundingTxFeeratePerKw_opt}")
      val (channel, localParams) = createNewChannel(nodeParams, funder = true, c.fundingSatoshis.toLong, origin_opt = Some(sender))
      val temporaryChannelId = randomBytes(32)
      val channelFeeratePerKw = Globals.feeratesPerKw.get.blocks_2
      val fundingTxFeeratePerKw = c.fundingTxFeeratePerKw_opt.getOrElse(Globals.feeratesPerKw.get.blocks_6)
      channel ! INPUT_INIT_FUNDER(temporaryChannelId, c.fundingSatoshis.amount, c.pushMsat.amount, channelFeeratePerKw, fundingTxFeeratePerKw, localParams, transport, remoteInit, c.channelFlags.getOrElse(nodeParams.channelFlags))
      stay using d.copy(channels = channels + (TemporaryChannelId(temporaryChannelId) -> channel))

    case Event(msg: wire.OpenChannel, d@ConnectedData(_, transport, remoteInit, channels, _, _ ,_)) =>
      transport ! TransportHandler.ReadAck(msg)
      channels.get(TemporaryChannelId(msg.temporaryChannelId)) match {
        case None =>
          log.info(s"accepting a new channel to $remoteNodeId")
          val (channel, localParams) = createNewChannel(nodeParams, funder = false, fundingSatoshis = msg.fundingSatoshis, origin_opt = None)
          val temporaryChannelId = msg.temporaryChannelId
          channel ! INPUT_INIT_FUNDEE(temporaryChannelId, localParams, transport, remoteInit)
          channel ! msg
          stay using d.copy(channels = channels + (TemporaryChannelId(temporaryChannelId) -> channel))
        case Some(_) =>
          log.warning(s"ignoring open_channel with duplicate temporaryChannelId=${msg.temporaryChannelId}")
          stay
      }

    case Event(msg: wire.HasChannelId, ConnectedData(_, transport, _, channels, _, _, _)) =>
      transport ! TransportHandler.ReadAck(msg)
      channels.get(FinalChannelId(msg.channelId)) match {
        case Some(channel) => channel forward msg
        case None => transport ! wire.Error(msg.channelId, UNKNOWN_CHANNEL_MESSAGE)
      }
      stay

    case Event(msg: wire.HasTemporaryChannelId, ConnectedData(_, transport, _, channels, _, _, _)) =>
      transport ! TransportHandler.ReadAck(msg)
      channels.get(TemporaryChannelId(msg.temporaryChannelId)) match {
        case Some(channel) => channel forward msg
        case None => transport ! wire.Error(msg.temporaryChannelId, UNKNOWN_CHANNEL_MESSAGE)
      }
      stay

    case Event(ChannelIdAssigned(channel, _, temporaryChannelId, channelId), d@ConnectedData(_, _, _, channels, _, _, _)) if channels.contains(TemporaryChannelId(temporaryChannelId)) =>
      log.info(s"channel id switch: previousId=$temporaryChannelId nextId=$channelId")
      // NB: we keep the temporary channel id because the switch is not always acknowledged at this point (see https://github.com/lightningnetwork/lightning-rfc/pull/151)
      // we won't clean it up, but we won't remember the temporary id on channel termination
      stay using d.copy(channels = channels + (FinalChannelId(channelId) -> channel))

    case Event(RoutingState(channels, updates, nodes), ConnectedData(_, transport, _, _, _, _, _)) =>
      // let's send the messages
      def send(announcements: Iterable[_ <: LightningMessage]) = announcements.foldLeft(0) {
        case (c, ann) =>
          transport ! ann
          c + 1
      }

      log.info(s"sending all announcements to {}", remoteNodeId)
      val channelsSent = send(channels)
      val nodesSent = send(nodes)
      val updatesSent = send(updates)
      log.info(s"sent all announcements to {}: channels={} updates={} nodes={}", remoteNodeId, channelsSent, updatesSent, nodesSent)
      stay

<<<<<<< HEAD
    case Event(rebroadcast: Rebroadcast, ConnectedData(_, transport, _, _, maybeGossipTimestampFilter, _, _)) =>
      val (channels1, updates1, nodes1) = Peer.filterGossipMessages(rebroadcast, self, maybeGossipTimestampFilter)
=======
    case Event(rebroadcast: Rebroadcast, ConnectedData(_, transport, _, _, maybeGossipTimestampFilter, _)) =>
>>>>>>> 2bdf258c

      /**
        * Send and count in a single iteration
        */
      def sendAndCount(msgs: Map[_ <: RoutingMessage, Set[ActorRef]]): Int = msgs.foldLeft(0) {
        case (count, (_, origins)) if origins.contains(self) =>
          // the announcement came from this peer, we don't send it back
          count
        case (count, (msg: HasTimestamp, _)) if !timestampInRange(msg, maybeGossipTimestampFilter) =>
          // the peer has set up a filter on timestamp and this message is out of range
          count
        case (count, (msg, _)) =>
          transport ! msg
          count + 1
      }

      val channelsSent = sendAndCount(rebroadcast.channels)
      val updatesSent = sendAndCount(rebroadcast.updates)
      val nodesSent = sendAndCount(rebroadcast.nodes)

      if (channelsSent > 0 || updatesSent > 0 || nodesSent > 0) {
        log.info(s"sent announcements to {}: channels={} updates={} nodes={}", remoteNodeId, channelsSent, updatesSent, nodesSent)
      }
      stay

    case Event(msg: GossipTimestampFilter, data: ConnectedData) =>
      // special case: time range filters are peer specific and must not be sent to the router
      sender ! TransportHandler.ReadAck(msg)
      if (msg.chainHash != nodeParams.chainHash) {
        log.warning("received gossip_timestamp_range message for chain {}, we're on {}", msg.chainHash, nodeParams.chainHash)
        stay
      } else {
        log.info(s"setting up gossipTimestampFilter=$msg")
        // update their timestamp filter
        stay using data.copy(gossipTimestampFilter = Some(msg))
      }

    case Event(msg: wire.RoutingMessage, ConnectedData(_, transport, _, _, _, _, behavior)) =>
      msg match {
        case _: ChannelAnnouncement | _: ChannelUpdate | _: NodeAnnouncement if behavior.ignoreNetworkAnnouncement =>
          // this peer is currently under embargo!
          sender ! TransportHandler.ReadAck(msg)
        case _ =>
          // Note: we don't ack messages here because we don't want them to be stacked in the router's mailbox
          router ! PeerRoutingMessage(transport, remoteNodeId, msg)
      }
      stay

    case Event(readAck: TransportHandler.ReadAck, c: ConnectedData) =>
      // we just forward acks from router to transport
      c.transport forward readAck
      stay

    case Event(badMessage: BadMessage, data@ConnectedData(_, transport, _, _, _, _, behavior)) =>
      val behavior1 = badMessage match {
        case InvalidSignature(r) =>
          val bin: String = LightningMessageCodecs.lightningMessageCodec.encode(r) match {
            case Attempt.Successful(b) => b.toHex
            case _ => "unknown"
          }
          log.error(s"peer sent us a routing message with invalid sig: r=$r bin=$bin")
          // for now we just return an error, maybe ban the peer in the future?
          transport ! Error(CHANNELID_ZERO, s"bad announcement sig! bin=$bin".getBytes())
          behavior
        case ChannelClosed(_) =>
          if (behavior.ignoreNetworkAnnouncement) {
            // we already are ignoring announcements, we may have additional notifications for announcements that were received right before our ban
            behavior.copy(fundingTxAlreadySpentCount = behavior.fundingTxAlreadySpentCount + 1)
          } else if (behavior.fundingTxAlreadySpentCount < MAX_FUNDING_TX_ALREADY_SPENT) {
            behavior.copy(fundingTxAlreadySpentCount = behavior.fundingTxAlreadySpentCount + 1)
          } else {
            log.warning(s"peer sent us too many channel announcements with funding tx already spent (count=${behavior.fundingTxAlreadySpentCount + 1}), ignoring network announcements for $IGNORE_NETWORK_ANNOUNCEMENTS_PERIOD")
            import scala.concurrent.ExecutionContext.Implicits.global
            context.system.scheduler.scheduleOnce(IGNORE_NETWORK_ANNOUNCEMENTS_PERIOD, self, ResumeAnnouncements)
            behavior.copy(fundingTxAlreadySpentCount = behavior.fundingTxAlreadySpentCount + 1, ignoreNetworkAnnouncement = true)
          }
        case NonexistingChannel(_) =>
          // this should never happen, unless we are not in sync or there is a 6+ blocks reorg
          if (behavior.ignoreNetworkAnnouncement) {
            // we already are ignoring announcements, we may have additional notifications for announcements that were received right before our ban
            behavior.copy(fundingTxNotFoundCount = behavior.fundingTxNotFoundCount + 1)
          } else if (behavior.fundingTxNotFoundCount < MAX_FUNDING_TX_NOT_FOUND) {
            behavior.copy(fundingTxNotFoundCount = behavior.fundingTxNotFoundCount + 1)
          } else {
            log.warning(s"peer sent us too many channel announcements with non-existing funding tx (count=${behavior.fundingTxNotFoundCount + 1}), ignoring network announcements for $IGNORE_NETWORK_ANNOUNCEMENTS_PERIOD")
            import scala.concurrent.ExecutionContext.Implicits.global
            context.system.scheduler.scheduleOnce(IGNORE_NETWORK_ANNOUNCEMENTS_PERIOD, self, ResumeAnnouncements)
            behavior.copy(fundingTxNotFoundCount = behavior.fundingTxNotFoundCount + 1, ignoreNetworkAnnouncement = true)
          }
      }
      stay using data.copy(behavior = behavior1)

    case Event(ResumeAnnouncements, data: ConnectedData) =>
      log.info(s"resuming processing of network announcements for peer")
      stay using data.copy(behavior = data.behavior.copy(fundingTxAlreadySpentCount = 0, ignoreNetworkAnnouncement = false))

    case Event(Disconnect, c:ConnectedData) =>
      c.transport ! PoisonPill
      stay

    case Event(Terminated(actor), ConnectedData(address_opt, transport, _, channels, _, _, _)) if actor == transport =>
      log.info(s"lost connection to $remoteNodeId")
      channels.values.toSet[ActorRef].foreach(_ ! INPUT_DISCONNECTED) // we deduplicate with toSet because there might be two entries per channel (tmp id and final id)
      goto(DISCONNECTED) using DisconnectedData(address_opt, channels.collect { case (k: FinalChannelId, v) => (k, v) })

    case Event(Terminated(actor), d@ConnectedData(_, transport, _, channels, _, _, _)) if channels.values.toSet.contains(actor) =>
      // we will have at most 2 ids: a TemporaryChannelId and a FinalChannelId
      val channelIds = channels.filter(_._2 == actor).keys
      log.info(s"channel closed: channelId=${channelIds.mkString("/")}")
      if (channels.values.toSet - actor == Set.empty) {
        log.info(s"that was the last open channel, closing the connection")
        transport ! PoisonPill
      }
      stay using d.copy(channels = channels -- channelIds)

    case Event(h: Authenticator.Authenticated, ConnectedData(address_opt, oldTransport, _, channels, _, _, _)) =>
      log.info(s"got new transport while already connected, switching to new transport")
      context unwatch oldTransport
      oldTransport ! PoisonPill
      channels.values.toSet[ActorRef].foreach(_ ! INPUT_DISCONNECTED) // we deduplicate with toSet because there might be two entries per channel (tmp id and final id)
      self ! h
      goto(DISCONNECTED) using DisconnectedData(address_opt, channels.collect { case (k: FinalChannelId, v) => (k, v) })
  }

  whenUnhandled {
    case Event(_: Peer.Connect, _) =>
      sender ! "already connected"
      stay

    case Event(_: Peer.OpenChannel, _) =>
      sender ! Status.Failure(new RuntimeException("not connected"))
      stay

    case Event(GetPeerInfo, d) =>
      sender ! PeerInfo(remoteNodeId, stateName.toString, d.address_opt, d.channels.values.toSet.size) // we use toSet to dedup because a channel can have a TemporaryChannelId + a ChannelId
      stay

    case Event(_: TransportHandler.ReadAck, _) => stay // ignored
  }

  onTransition {
    case _ -> DISCONNECTED if nodeParams.autoReconnect && nextStateData.address_opt.isDefined => setTimer(RECONNECT_TIMER, Reconnect, 1 second, repeat = false)
    case DISCONNECTED -> _ if nodeParams.autoReconnect && stateData.address_opt.isDefined => cancelTimer(RECONNECT_TIMER)
  }

  def createNewChannel(nodeParams: NodeParams, funder: Boolean, fundingSatoshis: Long, origin_opt: Option[ActorRef]): (ActorRef, LocalParams) = {
    val defaultFinalScriptPubKey = Helpers.getFinalScriptPubKey(wallet, nodeParams.chainHash)
    val localParams = makeChannelParams(nodeParams, defaultFinalScriptPubKey, funder, fundingSatoshis)
    val channel = spawnChannel(nodeParams, origin_opt)
    (channel, localParams)
  }

  def spawnChannel(nodeParams: NodeParams, origin_opt: Option[ActorRef]): ActorRef = {
    val channel = context.actorOf(Channel.props(nodeParams, wallet, remoteNodeId, watcher, router, relayer, origin_opt))
    context watch channel
    channel
  }

  // a failing channel won't be restarted, it should handle its states
  override val supervisorStrategy = OneForOneStrategy(loggingEnabled = true) { case _ => SupervisorStrategy.Stop }

  initialize()

  override def mdc(currentMessage: Any): MDC = Logs.mdc(remoteNodeId_opt = Some(remoteNodeId))

}

object Peer {

  val CHANNELID_ZERO = BinaryData("00" * 32)

  val UNKNOWN_CHANNEL_MESSAGE = "unknown channel".getBytes()

  val RECONNECT_TIMER = "reconnect"

  val MAX_FUNDING_TX_ALREADY_SPENT = 10

  val MAX_FUNDING_TX_NOT_FOUND = 10

  val IGNORE_NETWORK_ANNOUNCEMENTS_PERIOD = 5 minutes

  def props(nodeParams: NodeParams, remoteNodeId: PublicKey, authenticator: ActorRef, watcher: ActorRef, router: ActorRef, relayer: ActorRef, wallet: EclairWallet) = Props(new Peer(nodeParams, remoteNodeId, authenticator, watcher, router, relayer, wallet: EclairWallet))

  // @formatter:off

  sealed trait ChannelId { def id: BinaryData }
  case class TemporaryChannelId(id: BinaryData) extends ChannelId
  case class FinalChannelId(id: BinaryData) extends ChannelId

  sealed trait Data {
    def address_opt: Option[InetSocketAddress]
    def channels: Map[_ <: ChannelId, ActorRef] // will be overridden by Map[FinalChannelId, ActorRef] or Map[ChannelId, ActorRef]
  }
  case class Nothing() extends Data { override def address_opt = None; override def channels = Map.empty }
  case class DisconnectedData(address_opt: Option[InetSocketAddress], channels: Map[FinalChannelId, ActorRef], attempts: Int = 0, localInit: Option[wire.Init] = None) extends Data
  case class InitializingData(address_opt: Option[InetSocketAddress], transport: ActorRef, channels: Map[FinalChannelId, ActorRef], origin_opt: Option[ActorRef], localInit: wire.Init) extends Data
  case class ConnectedData(address_opt: Option[InetSocketAddress], transport: ActorRef, remoteInit: wire.Init, channels: Map[ChannelId, ActorRef], gossipTimestampFilter: Option[GossipTimestampFilter] = None, localInit: wire.Init, behavior: Behavior = Behavior()) extends Data

  sealed trait State
  case object INSTANTIATING extends State
  case object DISCONNECTED extends State
  case object INITIALIZING extends State
  case object CONNECTED extends State

  case class Init(previousKnownAddress: Option[InetSocketAddress], storedChannels: Set[HasCommitments])
  case class Connect(uri: NodeURI, init: Option[wire.Init] = None)
  case object Reconnect
  case object Disconnect
  case object ResumeAnnouncements
  case class OpenChannel(remoteNodeId: PublicKey, fundingSatoshis: Satoshi, pushMsat: MilliSatoshi, fundingTxFeeratePerKw_opt: Option[Long], channelFlags: Option[Byte]) {
    require(fundingSatoshis.amount < Channel.MAX_FUNDING_SATOSHIS, s"fundingSatoshis must be less than ${Channel.MAX_FUNDING_SATOSHIS}")
    require(pushMsat.amount <= 1000 * fundingSatoshis.amount, s"pushMsat must be less or equal to fundingSatoshis")
    require(fundingSatoshis.amount >= 0, s"fundingSatoshis must be positive")
    require(pushMsat.amount >= 0, s"pushMsat must be positive")
    require(fundingTxFeeratePerKw_opt.getOrElse(0L) >= 0, s"funding tx feerate must be positive")
  }
  case object GetPeerInfo
  case class PeerInfo(nodeId: PublicKey, state: String, address: Option[InetSocketAddress], channels: Int)

  case class PeerRoutingMessage(transport: ActorRef, remoteNodeId: PublicKey, message: RoutingMessage)

  sealed trait BadMessage
  case class InvalidSignature(r: RoutingMessage) extends BadMessage
  case class ChannelClosed(c: ChannelAnnouncement) extends BadMessage
  case class NonexistingChannel(c: ChannelAnnouncement) extends BadMessage

  case class Behavior(fundingTxAlreadySpentCount: Int = 0, fundingTxNotFoundCount: Int = 0, ignoreNetworkAnnouncement: Boolean = false)

  // @formatter:on

  def makeChannelParams(nodeParams: NodeParams, defaultFinalScriptPubKey: BinaryData, isFunder: Boolean, fundingSatoshis: Long): LocalParams = {
    val entropy = new Array[Byte](16)
    secureRandom.nextBytes(entropy)
    val bis = new ByteArrayInputStream(entropy)
    val channelKeyPath = DeterministicWallet.KeyPath(Seq(Protocol.uint32(bis, ByteOrder.BIG_ENDIAN), Protocol.uint32(bis, ByteOrder.BIG_ENDIAN), Protocol.uint32(bis, ByteOrder.BIG_ENDIAN), Protocol.uint32(bis, ByteOrder.BIG_ENDIAN)))
    makeChannelParams(nodeParams, defaultFinalScriptPubKey, isFunder, fundingSatoshis, channelKeyPath)
  }

  def makeChannelParams(nodeParams: NodeParams, defaultFinalScriptPubKey: BinaryData, isFunder: Boolean, fundingSatoshis: Long, channelKeyPath: DeterministicWallet.KeyPath): LocalParams = {
    LocalParams(
      nodeParams.nodeId,
      channelKeyPath,
      dustLimitSatoshis = nodeParams.dustLimitSatoshis,
      maxHtlcValueInFlightMsat = nodeParams.maxHtlcValueInFlightMsat,
      channelReserveSatoshis = Math.max((nodeParams.reserveToFundingRatio * fundingSatoshis).toLong, nodeParams.dustLimitSatoshis), // BOLT #2: make sure that our reserve is above our dust limit
      htlcMinimumMsat = nodeParams.htlcMinimumMsat,
      toSelfDelay = nodeParams.toRemoteDelayBlocks, // we choose their delay
      maxAcceptedHtlcs = nodeParams.maxAcceptedHtlcs,
      defaultFinalScriptPubKey = defaultFinalScriptPubKey,
      isFunder = isFunder,
      globalFeatures = nodeParams.globalFeatures,
      localFeatures = nodeParams.localFeatures)
  }

  /**
    * Peer may want to filter announcements based on timestamp
    *
    * @param gossipTimestampFilter_opt optional gossip timestamp range
    * @return
    *           - true if the msg's timestamp is in the requested range, or if there is no filtering
    *           - false otherwise
    */
  def timestampInRange(msg: HasTimestamp, gossipTimestampFilter_opt: Option[GossipTimestampFilter]): Boolean = {
    // check if this message has a timestamp that matches our timestamp filter
    gossipTimestampFilter_opt match {
      case None => true // no filtering
      case Some(GossipTimestampFilter(_, firstTimestamp, timestampRange)) => msg.timestamp >= firstTimestamp && msg.timestamp <= firstTimestamp + timestampRange
    }
  }
}<|MERGE_RESOLUTION|>--- conflicted
+++ resolved
@@ -264,12 +264,7 @@
       log.info(s"sent all announcements to {}: channels={} updates={} nodes={}", remoteNodeId, channelsSent, updatesSent, nodesSent)
       stay
 
-<<<<<<< HEAD
     case Event(rebroadcast: Rebroadcast, ConnectedData(_, transport, _, _, maybeGossipTimestampFilter, _, _)) =>
-      val (channels1, updates1, nodes1) = Peer.filterGossipMessages(rebroadcast, self, maybeGossipTimestampFilter)
-=======
-    case Event(rebroadcast: Rebroadcast, ConnectedData(_, transport, _, _, maybeGossipTimestampFilter, _)) =>
->>>>>>> 2bdf258c
 
       /**
         * Send and count in a single iteration
