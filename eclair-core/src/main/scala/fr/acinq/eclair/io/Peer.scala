--- conflicted
+++ resolved
@@ -58,12 +58,6 @@
   }
 
   when(DISCONNECTED) {
-<<<<<<< HEAD
-    case Event(Peer.Connect(NodeURI(_, address)), _) =>
-      // even if we are in a reconnection loop, we immediately process explicit connection requests
-      context.actorOf(Client.props(nodeParams, authenticator, new InetSocketAddress(address.getHost, address.getPort), remoteNodeId, origin_opt = Some(sender()), socksProxy))
-      stay
-=======
     case Event(Peer.Connect(NodeURI(_, hostAndPort)), d: DisconnectedData) =>
       val address = new InetSocketAddress(hostAndPort.getHost, hostAndPort.getPort)
       if (d.address_opt == Some(address)) {
@@ -72,10 +66,9 @@
         stay
       } else {
         // we immediately process explicit connection requests to new addresses
-        context.actorOf(Client.props(nodeParams, authenticator, address, remoteNodeId, origin_opt = Some(sender())))
+        context.actorOf(Client.props(nodeParams, authenticator, address, remoteNodeId, origin_opt = Some(sender()), socksProxy))
         stay
       }
->>>>>>> 4db9c8da
 
     case Event(Reconnect, d: DisconnectedData) =>
       d.address_opt match {
