--- conflicted
+++ resolved
@@ -121,13 +121,9 @@
     case Event(Terminated(actor), d@InitializingData(_, offlineChannels)) if offlineChannels.collect { case h: HotChannel if h.a == actor => h }.size > 0 =>
       val h = offlineChannels.collect { case h: HotChannel if h.a == actor => h }
       log.info(s"channel closed: channelId=${h.map(_.channelId).mkString("/")}")
-<<<<<<< HEAD
-      stay using d.copy(offlineChannels = offlineChannels -- h)
+      stay using d.copy(offlineChannels = offlineChannels diff h)
 
     case Event(_: Rebroadcast, _) => stay // ignored
-=======
-      stay using d.copy(offlineChannels = offlineChannels diff h)
->>>>>>> f454c5e0
   }
 
   when(CONNECTED, stateTimeout = nodeParams.pingInterval) {
