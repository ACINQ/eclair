--- conflicted
+++ resolved
@@ -29,24 +29,10 @@
 import fr.acinq.eclair.Logs.LogCategory
 import fr.acinq.eclair.blockchain.EclairWallet
 import fr.acinq.eclair.channel._
-<<<<<<< HEAD
+import fr.acinq.eclair.io.Monitoring.Metrics
 import fr.acinq.eclair.wire._
 import fr.acinq.eclair.{wire, _}
-import kamon.Kamon
 import scodec.bits.ByteVector
-=======
-import fr.acinq.eclair.crypto.TransportHandler
-import fr.acinq.eclair.io.Monitoring.Metrics
-import fr.acinq.eclair.router._
-import fr.acinq.eclair.wire._
-import fr.acinq.eclair.{wire, _}
-import scodec.Attempt
-import scodec.bits.{BitVector, ByteVector}
-
-import scala.compat.Platform
-import scala.concurrent.duration._
-import scala.util.Random
->>>>>>> 68874c2d
 
 /**
  * This actor represents a logical peer. There is one [[Peer]] per unique remote node id at all time.
@@ -170,40 +156,8 @@
       } else if (c.fundingSatoshis >= Channel.MAX_FUNDING && !Features.hasFeature(d.remoteInit.features, Wumbo)) {
         sender ! Status.Failure(new RuntimeException(s"fundingSatoshis=${c.fundingSatoshis} is too big, the remote peer doesn't support wumbo"))
         stay
-<<<<<<< HEAD
       } else if (c.fundingSatoshis > nodeParams.maxFundingSatoshis) {
         sender ! Status.Failure(new RuntimeException(s"fundingSatoshis=${c.fundingSatoshis} is too big for the current settings, increase 'eclair.max-funding-satoshis' (see eclair.conf)"))
-=======
-
-      case Event(pong@wire.Pong(data), d: ConnectedData) =>
-        d.transport ! TransportHandler.ReadAck(pong)
-        d.expectedPong_opt match {
-          case Some(ExpectedPong(ping, timestamp)) if ping.pongLength == data.length =>
-            // we use the pong size to correlate between pings and pongs
-            val latency = Platform.currentTime - timestamp
-            log.debug(s"received pong with latency=$latency")
-            cancelTimer(PingTimeout.toString())
-          // we don't need to call scheduleNextPing here, the next ping was already scheduled when we received that pong
-          case None =>
-            log.debug(s"received unexpected pong with size=${data.length}")
-        }
-        stay using d.copy(expectedPong_opt = None)
-
-      case Event(err@wire.Error(channelId, reason), d: ConnectedData) if channelId == CHANNELID_ZERO =>
-        d.transport ! TransportHandler.ReadAck(err)
-        log.error(s"connection-level error, failing all channels! reason=${new String(reason.toArray)}")
-        d.channels.values.toSet[ActorRef].foreach(_ forward err) // we deduplicate with toSet because there might be two entries per channel (tmp id and final id)
-        d.transport ! PoisonPill
-        stay
-
-      case Event(err: wire.Error, d: ConnectedData) =>
-        d.transport ! TransportHandler.ReadAck(err)
-        // error messages are a bit special because they can contain either temporaryChannelId or channelId (see BOLT 1)
-        d.channels.get(FinalChannelId(err.channelId)).orElse(d.channels.get(TemporaryChannelId(err.channelId))) match {
-          case Some(channel) => channel forward err
-          case None => d.transport ! wire.Error(err.channelId, UNKNOWN_CHANNEL_MESSAGE)
-        }
->>>>>>> 68874c2d
         stay
       } else {
         val (channel, localParams) = createNewChannel(nodeParams, funder = true, c.fundingSatoshis, origin_opt = Some(sender))
