/*
 * Copyright 2018 ACINQ SAS
 *
 * Licensed under the Apache License, Version 2.0 (the "License");
 * you may not use this file except in compliance with the License.
 * You may obtain a copy of the License at
 *
 *     http://www.apache.org/licenses/LICENSE-2.0
 *
 * Unless required by applicable law or agreed to in writing, software
 * distributed under the License is distributed on an "AS IS" BASIS,
 * WITHOUT WARRANTIES OR CONDITIONS OF ANY KIND, either express or implied.
 * See the License for the specific language governing permissions and
 * limitations under the License.
 */

package fr.acinq.eclair.io

import java.io.ByteArrayInputStream
import java.net.InetSocketAddress
import java.nio.ByteOrder

import akka.actor.{ActorRef, Cancellable, OneForOneStrategy, PoisonPill, Props, Status, SupervisorStrategy, Terminated}
import akka.event.Logging.MDC
import fr.acinq.bitcoin.Crypto.PublicKey
import fr.acinq.bitcoin.{BinaryData, DeterministicWallet, MilliSatoshi, Protocol, Satoshi}
import fr.acinq.eclair.blockchain.EclairWallet
import fr.acinq.eclair.channel._
import fr.acinq.eclair.crypto.TransportHandler
import fr.acinq.eclair.router._
import fr.acinq.eclair.wire._
import fr.acinq.eclair.{wire, _}
import scodec.Attempt

import scala.compat.Platform
import scala.concurrent.duration._
import scala.util.Random

/**
  * Created by PM on 26/08/2016.
  */
class Peer(nodeParams: NodeParams, remoteNodeId: PublicKey, authenticator: ActorRef, watcher: ActorRef, router: ActorRef, relayer: ActorRef, wallet: EclairWallet) extends FSMDiagnosticActorLogging[Peer.State, Peer.Data] {

  import Peer._

  startWith(INSTANTIATING, Nothing())

  when(INSTANTIATING) {
    case Event(Init(previousKnownAddress, storedChannels), _) =>
      val channels = storedChannels.map { state =>
        val channel = spawnChannel(nodeParams, origin_opt = None)
        channel ! INPUT_RESTORED(state)
        FinalChannelId(state.channelId) -> channel
      }.toMap
      goto(DISCONNECTED) using DisconnectedData(previousKnownAddress, channels)
  }

  when(DISCONNECTED) {
    case Event(Peer.Connect(NodeURI(_, address)), _) =>
      // even if we are in a reconnection loop, we immediately process explicit connection requests
      context.actorOf(Client.props(nodeParams, authenticator, new InetSocketAddress(address.getHost, address.getPort), remoteNodeId, origin_opt = Some(sender())))
      stay

    case Event(Reconnect, d@DisconnectedData(address_opt, channels, attempts)) =>
      address_opt match {
        case None => stay // no-op (this peer didn't initiate the connection and doesn't have the ip of the counterparty)
        case _ if channels.isEmpty => stay // no-op (no more channels with this peer)
        case Some(address) =>
          context.actorOf(Client.props(nodeParams, authenticator, address, remoteNodeId, origin_opt = None))
          // exponential backoff retry with a finite max
          setTimer(RECONNECT_TIMER, Reconnect, Math.min(10 + Math.pow(2, attempts), 60) seconds, repeat = false)
          stay using d.copy(attempts = attempts + 1)
      }

    case Event(Authenticator.Authenticated(_, transport, remoteNodeId1, address, outgoing, origin_opt), d: DisconnectedData) =>
      require(remoteNodeId == remoteNodeId1, s"invalid nodeid: $remoteNodeId != $remoteNodeId1")
      log.debug(s"got authenticated connection to $remoteNodeId@${address.getHostString}:${address.getPort}")
      transport ! TransportHandler.Listener(self)
      context watch transport
<<<<<<< HEAD
      val localInit = nodeParams.overrideFeatures.get(remoteNodeId) match {
        case Some((gf, lf)) => wire.Init(globalFeatures = gf, localFeatures = lf)
        case None => wire.Init(globalFeatures = nodeParams.globalFeatures, localFeatures = nodeParams.localFeatures)
      }
      log.info(s"using globalFeatures=${localInit.globalFeatures} and localFeatures=${localInit.localFeatures}")
=======
      val localInit = wire.Init(globalFeatures = nodeParams.globalFeatures, localFeatures = nodeParams.localFeatures)
>>>>>>> b5c96f04
      transport ! localInit

      // we store the ip upon successful outgoing connection, keeping only the most recent one
      if (outgoing) {
        nodeParams.peersDb.addOrUpdatePeer(remoteNodeId, address)
      }
      goto(INITIALIZING) using InitializingData(if (outgoing) Some(address) else None, transport, d.channels, origin_opt, localInit)

    case Event(Terminated(actor), d@DisconnectedData(_, channels, _)) if channels.exists(_._2 == actor) =>
      val h = channels.filter(_._2 == actor).keys
      log.info(s"channel closed: channelId=${h.mkString("/")}")
      stay using d.copy(channels = channels -- h)

    case Event(_: wire.LightningMessage, _) => stay // we probably just got disconnected and that's the last messages we received
  }

  when(INITIALIZING) {
    case Event(remoteInit: wire.Init, d: InitializingData) =>
      d.transport ! TransportHandler.ReadAck(remoteInit)
      val remoteHasInitialRoutingSync = Features.hasFeature(remoteInit.localFeatures, Features.INITIAL_ROUTING_SYNC_BIT_OPTIONAL)
      val remoteHasChannelRangeQueriesOptional = Features.hasFeature(remoteInit.localFeatures, Features.CHANNEL_RANGE_QUERIES_BIT_OPTIONAL)
      val remoteHasChannelRangeQueriesMandatory = Features.hasFeature(remoteInit.localFeatures, Features.CHANNEL_RANGE_QUERIES_BIT_MANDATORY)
      log.info(s"$remoteNodeId has features: initialRoutingSync=$remoteHasInitialRoutingSync channelRangeQueriesOptional=$remoteHasChannelRangeQueriesOptional channelRangeQueriesMandatory=$remoteHasChannelRangeQueriesMandatory")
      if (Features.areSupported(remoteInit.localFeatures)) {
        d.origin_opt.foreach(origin => origin ! "connected")

        if (remoteHasInitialRoutingSync) {
          if (remoteHasChannelRangeQueriesOptional || remoteHasChannelRangeQueriesMandatory) {
            // if they support channel queries we do nothing, they will send us their filters
            log.info("{} has set initial routing sync and support channel range queries, we do nothing (they will send us a query)", remoteNodeId)
          } else {
            // "old" nodes, do as before
            router ! GetRoutingState
          }
        }
        if (remoteHasChannelRangeQueriesOptional || remoteHasChannelRangeQueriesMandatory) {
          // if they support channel queries, always ask for their filter
          router ! SendChannelQuery(remoteNodeId, d.transport)
        }

        // let's bring existing/requested channels online
        d.channels.values.toSet[ActorRef].foreach(_ ! INPUT_RECONNECTED(d.transport, d.localInit, remoteInit)) // we deduplicate with toSet because there might be two entries per channel (tmp id and final id)
        goto(CONNECTED) using ConnectedData(d.address_opt, d.transport, d.localInit, remoteInit, d.channels.map { case (k: ChannelId, v) => (k, v) })
      } else {
        log.warning(s"incompatible features, disconnecting")
        d.origin_opt.foreach(origin => origin ! Status.Failure(new RuntimeException("incompatible features")))
        d.transport ! PoisonPill
        stay
      }

    case Event(Authenticator.Authenticated(connection, _, _, _, _, origin_opt), _) =>
      // two connections in parallel
      origin_opt.foreach(origin => origin ! Status.Failure(new RuntimeException("there is another connection attempt in progress")))
      // we kill this one
      log.warning(s"killing parallel connection $connection")
      connection ! PoisonPill
      stay

    case Event(o: Peer.OpenChannel, _) =>
      // we're almost there, just wait a little
      import scala.concurrent.ExecutionContext.Implicits.global
      context.system.scheduler.scheduleOnce(100 milliseconds, self, o)
      stay

    case Event(Terminated(actor), d: InitializingData) if actor == d.transport =>
      log.warning(s"lost connection to $remoteNodeId")
      goto(DISCONNECTED) using DisconnectedData(d.address_opt, d.channels)

    case Event(Terminated(actor), d: InitializingData) if d.channels.exists(_._2 == actor) =>
      val h = d.channels.filter(_._2 == actor).keys
      log.info(s"channel closed: channelId=${h.mkString("/")}")
      stay using d.copy(channels = d.channels -- h)
  }

  when(CONNECTED) {
    case Event(SendPing, d: ConnectedData) =>
      // no need to use secure random here
      val pingSize = Random.nextInt(1000)
      val pongSize = Random.nextInt(1000)
      val ping = wire.Ping(pongSize, BinaryData("00" * pingSize))
      setTimer(PingTimeout.toString, PingTimeout(ping), 10 seconds, repeat = false)
      d.transport ! ping
      stay using d.copy(expectedPong_opt = Some(ExpectedPong(ping)))

    case Event(PingTimeout(ping), d: ConnectedData) =>
      log.warning(s"no response to ping=$ping, closing connection")
      d.transport ! PoisonPill
      stay

    case Event(ping@wire.Ping(pongLength, _), d: ConnectedData) =>
      d.transport ! TransportHandler.ReadAck(ping)
      if (pongLength <= 65532) {
        // see BOLT 1: we reply only if requested pong length is acceptable
        d.transport ! wire.Pong(BinaryData(Seq.fill[Byte](pongLength)(0.toByte)))
      } else {
        log.warning(s"ignoring invalid ping with pongLength=${ping.pongLength}")
      }
      stay

    case Event(pong@wire.Pong(data), d: ConnectedData) =>
      d.transport ! TransportHandler.ReadAck(pong)
      d.expectedPong_opt match {
        case Some(ExpectedPong(ping, timestamp)) if ping.pongLength == data.length =>
          // we use the pong size to correlate between pings and pongs
          val latency = Platform.currentTime - timestamp
          log.debug(s"received pong with latency=$latency")
          cancelTimer(PingTimeout.toString())
          schedulePing()
        case None =>
          log.debug(s"received unexpected pong with size=${data.length}")
      }
      stay using d.copy(expectedPong_opt = None)

    case Event(err@wire.Error(channelId, reason), d: ConnectedData) if channelId == CHANNELID_ZERO =>
      d.transport ! TransportHandler.ReadAck(err)
      log.error(s"connection-level error, failing all channels! reason=${new String(reason)}")
      d.channels.values.toSet[ActorRef].foreach(_ forward err) // we deduplicate with toSet because there might be two entries per channel (tmp id and final id)
      d.transport ! PoisonPill
      stay

    case Event(err: wire.Error, d: ConnectedData) =>
      d.transport ! TransportHandler.ReadAck(err)
      // error messages are a bit special because they can contain either temporaryChannelId or channelId (see BOLT 1)
      d.channels.get(FinalChannelId(err.channelId)).orElse(d.channels.get(TemporaryChannelId(err.channelId))) match {
        case Some(channel) => channel forward err
        case None => d.transport ! wire.Error(err.channelId, UNKNOWN_CHANNEL_MESSAGE)
      }
      stay

    case Event(c: Peer.OpenChannel, d: ConnectedData) =>
      log.info(s"requesting a new channel to $remoteNodeId with fundingSatoshis=${c.fundingSatoshis}, pushMsat=${c.pushMsat} and fundingFeeratePerByte=${c.fundingTxFeeratePerKw_opt}")
      val (channel, localParams) = createNewChannel(nodeParams, funder = true, c.fundingSatoshis.toLong, origin_opt = Some(sender))
      val temporaryChannelId = randomBytes(32)
      val channelFeeratePerKw = Globals.feeratesPerKw.get.blocks_2
      val fundingTxFeeratePerKw = c.fundingTxFeeratePerKw_opt.getOrElse(Globals.feeratesPerKw.get.blocks_6)
      channel ! INPUT_INIT_FUNDER(temporaryChannelId, c.fundingSatoshis.amount, c.pushMsat.amount, channelFeeratePerKw, fundingTxFeeratePerKw, localParams, d.transport, d.remoteInit, c.channelFlags.getOrElse(nodeParams.channelFlags))
      stay using d.copy(channels = d.channels + (TemporaryChannelId(temporaryChannelId) -> channel))

    case Event(msg: wire.OpenChannel, d: ConnectedData) =>
      d.transport ! TransportHandler.ReadAck(msg)
      d.channels.get(TemporaryChannelId(msg.temporaryChannelId)) match {
        case None =>
          log.info(s"accepting a new channel to $remoteNodeId")
          val (channel, localParams) = createNewChannel(nodeParams, funder = false, fundingSatoshis = msg.fundingSatoshis, origin_opt = None)
          val temporaryChannelId = msg.temporaryChannelId
          channel ! INPUT_INIT_FUNDEE(temporaryChannelId, localParams, d.transport, d.remoteInit)
          channel ! msg
          stay using d.copy(channels = d.channels + (TemporaryChannelId(temporaryChannelId) -> channel))
        case Some(_) =>
          log.warning(s"ignoring open_channel with duplicate temporaryChannelId=${msg.temporaryChannelId}")
          stay
      }

    case Event(msg: wire.HasChannelId, d: ConnectedData) =>
      d.transport ! TransportHandler.ReadAck(msg)
      d.channels.get(FinalChannelId(msg.channelId)) match {
        case Some(channel) => channel forward msg
        case None => d.transport ! wire.Error(msg.channelId, UNKNOWN_CHANNEL_MESSAGE)
      }
      stay

    case Event(msg: wire.HasTemporaryChannelId, d: ConnectedData) =>
      d.transport ! TransportHandler.ReadAck(msg)
      d.channels.get(TemporaryChannelId(msg.temporaryChannelId)) match {
        case Some(channel) => channel forward msg
        case None => d.transport ! wire.Error(msg.temporaryChannelId, UNKNOWN_CHANNEL_MESSAGE)
      }
      stay

    case Event(ChannelIdAssigned(channel, _, temporaryChannelId, channelId), d: ConnectedData) if d.channels.contains(TemporaryChannelId(temporaryChannelId)) =>
      log.info(s"channel id switch: previousId=$temporaryChannelId nextId=$channelId")
      // NB: we keep the temporary channel id because the switch is not always acknowledged at this point (see https://github.com/lightningnetwork/lightning-rfc/pull/151)
      // we won't clean it up, but we won't remember the temporary id on channel termination
      stay using d.copy(channels = d.channels + (FinalChannelId(channelId) -> channel))

    case Event(RoutingState(channels, updates, nodes), d: ConnectedData) =>
      // let's send the messages
      def send(announcements: Iterable[_ <: LightningMessage]) = announcements.foldLeft(0) {
        case (c, ann) =>
          d.transport ! ann
          c + 1
      }

      log.info(s"sending all announcements to {}", remoteNodeId)
      val channelsSent = send(channels)
      val nodesSent = send(nodes)
      val updatesSent = send(updates)
      log.info(s"sent all announcements to {}: channels={} updates={} nodes={}", remoteNodeId, channelsSent, updatesSent, nodesSent)
      stay

    case Event(rebroadcast: Rebroadcast, d: ConnectedData) =>

      /**
        * Send and count in a single iteration
        */
      def sendAndCount(msgs: Map[_ <: RoutingMessage, Set[ActorRef]]): Int = msgs.foldLeft(0) {
        case (count, (_, origins)) if origins.contains(self) =>
          // the announcement came from this peer, we don't send it back
          count
        case (count, (msg: HasTimestamp, _)) if !timestampInRange(msg, d.gossipTimestampFilter) =>
          // the peer has set up a filter on timestamp and this message is out of range
          count
        case (count, (msg, _)) =>
          d.transport ! msg
          count + 1
      }

      val channelsSent = sendAndCount(rebroadcast.channels)
      val updatesSent = sendAndCount(rebroadcast.updates)
      val nodesSent = sendAndCount(rebroadcast.nodes)

      if (channelsSent > 0 || updatesSent > 0 || nodesSent > 0) {
        log.info(s"sent announcements to {}: channels={} updates={} nodes={}", remoteNodeId, channelsSent, updatesSent, nodesSent)
      }
      stay

    case Event(msg: GossipTimestampFilter, d: ConnectedData) =>
      // special case: time range filters are peer specific and must not be sent to the router
      sender ! TransportHandler.ReadAck(msg)
      if (msg.chainHash != nodeParams.chainHash) {
        log.warning("received gossip_timestamp_range message for chain {}, we're on {}", msg.chainHash, nodeParams.chainHash)
        stay
      } else {
        log.info(s"setting up gossipTimestampFilter=$msg")
        // update their timestamp filter
        stay using d.copy(gossipTimestampFilter = Some(msg))
      }

    case Event(msg: wire.RoutingMessage, d: ConnectedData) =>
      msg match {
        case _: ChannelAnnouncement | _: ChannelUpdate | _: NodeAnnouncement if d.behavior.ignoreNetworkAnnouncement =>
          // this peer is currently under embargo!
          sender ! TransportHandler.ReadAck(msg)
        case _ =>
          // Note: we don't ack messages here because we don't want them to be stacked in the router's mailbox
          router ! PeerRoutingMessage(d.transport, remoteNodeId, msg)
      }
      stay

    case Event(readAck: TransportHandler.ReadAck, d: ConnectedData) =>
      // we just forward acks from router to transport
      d.transport forward readAck
      stay

    case Event(badMessage: BadMessage, d: ConnectedData) =>
      val behavior1 = badMessage match {
        case InvalidSignature(r) =>
          val bin: String = LightningMessageCodecs.lightningMessageCodec.encode(r) match {
            case Attempt.Successful(b) => b.toHex
            case _ => "unknown"
          }
          log.error(s"peer sent us a routing message with invalid sig: r=$r bin=$bin")
          // for now we just return an error, maybe ban the peer in the future?
          d.transport ! Error(CHANNELID_ZERO, s"bad announcement sig! bin=$bin".getBytes())
          d.behavior
        case ChannelClosed(_) =>
          if (d.behavior.ignoreNetworkAnnouncement) {
            // we already are ignoring announcements, we may have additional notifications for announcements that were received right before our ban
            d.behavior.copy(fundingTxAlreadySpentCount = d.behavior.fundingTxAlreadySpentCount + 1)
          } else if (d.behavior.fundingTxAlreadySpentCount < MAX_FUNDING_TX_ALREADY_SPENT) {
            d.behavior.copy(fundingTxAlreadySpentCount = d.behavior.fundingTxAlreadySpentCount + 1)
          } else {
            log.warning(s"peer sent us too many channel announcements with funding tx already spent (count=${d.behavior.fundingTxAlreadySpentCount + 1}), ignoring network announcements for $IGNORE_NETWORK_ANNOUNCEMENTS_PERIOD")
            setTimer(ResumeAnnouncements.toString, ResumeAnnouncements, IGNORE_NETWORK_ANNOUNCEMENTS_PERIOD, repeat = false)
            d.behavior.copy(fundingTxAlreadySpentCount = d.behavior.fundingTxAlreadySpentCount + 1, ignoreNetworkAnnouncement = true)
          }
        case NonexistingChannel(_) =>
          // this should never happen, unless we are not in sync or there is a 6+ blocks reorg
          if (d.behavior.ignoreNetworkAnnouncement) {
            // we already are ignoring announcements, we may have additional notifications for announcements that were received right before our ban
            d.behavior.copy(fundingTxNotFoundCount = d.behavior.fundingTxNotFoundCount + 1)
          } else if (d.behavior.fundingTxNotFoundCount < MAX_FUNDING_TX_NOT_FOUND) {
            d.behavior.copy(fundingTxNotFoundCount = d.behavior.fundingTxNotFoundCount + 1)
          } else {
            log.warning(s"peer sent us too many channel announcements with non-existing funding tx (count=${d.behavior.fundingTxNotFoundCount + 1}), ignoring network announcements for $IGNORE_NETWORK_ANNOUNCEMENTS_PERIOD")
            setTimer(ResumeAnnouncements.toString, ResumeAnnouncements, IGNORE_NETWORK_ANNOUNCEMENTS_PERIOD, repeat = false)
            d.behavior.copy(fundingTxNotFoundCount = d.behavior.fundingTxNotFoundCount + 1, ignoreNetworkAnnouncement = true)
          }
      }
      stay using d.copy(behavior = behavior1)

    case Event(ResumeAnnouncements, d: ConnectedData) =>
      log.info(s"resuming processing of network announcements for peer")
      stay using d.copy(behavior = d.behavior.copy(fundingTxAlreadySpentCount = 0, ignoreNetworkAnnouncement = false))

    case Event(Disconnect, d: ConnectedData) =>
      d.transport ! PoisonPill
      stay

    case Event(Terminated(actor), d: ConnectedData) if actor == d.transport =>
      log.info(s"lost connection to $remoteNodeId")
      d.channels.values.toSet[ActorRef].foreach(_ ! INPUT_DISCONNECTED) // we deduplicate with toSet because there might be two entries per channel (tmp id and final id)
      goto(DISCONNECTED) using DisconnectedData(d.address_opt, d.channels.collect { case (k: FinalChannelId, v) => (k, v) })

    case Event(Terminated(actor), d: ConnectedData) if d.channels.values.toSet.contains(actor) =>
      // we will have at most 2 ids: a TemporaryChannelId and a FinalChannelId
      val channelIds = d.channels.filter(_._2 == actor).keys
      log.info(s"channel closed: channelId=${channelIds.mkString("/")}")
      if (d.channels.values.toSet - actor == Set.empty) {
        log.info(s"that was the last open channel, closing the connection")
        d.transport ! PoisonPill
      }
      stay using d.copy(channels = d.channels -- channelIds)

    case Event(h: Authenticator.Authenticated, d: ConnectedData) =>
      log.info(s"got new transport while already connected, switching to new transport")
      context unwatch d.transport
      d.transport ! PoisonPill
      d.channels.values.toSet[ActorRef].foreach(_ ! INPUT_DISCONNECTED) // we deduplicate with toSet because there might be two entries per channel (tmp id and final id)
      self ! h
      goto(DISCONNECTED) using DisconnectedData(d.address_opt, d.channels.collect { case (k: FinalChannelId, v) => (k, v) })
  }

  whenUnhandled {
    case Event(_: Peer.Connect, _) =>
      sender ! "already connected"
      stay

    case Event(_: Peer.OpenChannel, _) =>
      sender ! Status.Failure(new RuntimeException("not connected"))
      stay

    case Event(GetPeerInfo, d) =>
      sender ! PeerInfo(remoteNodeId, stateName.toString, d.address_opt, d.channels.values.toSet.size) // we use toSet to dedup because a channel can have a TemporaryChannelId + a ChannelId
      stay

    case Event(_: Rebroadcast, _) => stay // ignored

    case Event(_: RoutingState, _) => stay // ignored

    case Event(_: TransportHandler.ReadAck, _) => stay // ignored

    case Event(SendPing, _) => stay // we got disconnected in the meantime

    case Event(_: Pong, _) => stay // we got disconnected before receiving the pong
  }

  onTransition {
    case _ -> DISCONNECTED if nodeParams.autoReconnect && nextStateData.address_opt.isDefined => setTimer(RECONNECT_TIMER, Reconnect, 1 second, repeat = false)
    case DISCONNECTED -> _ if nodeParams.autoReconnect && stateData.address_opt.isDefined => cancelTimer(RECONNECT_TIMER)
    case _ -> CONNECTED => schedulePing()
  }

  def createNewChannel(nodeParams: NodeParams, funder: Boolean, fundingSatoshis: Long, origin_opt: Option[ActorRef]): (ActorRef, LocalParams) = {
    val defaultFinalScriptPubKey = Helpers.getFinalScriptPubKey(wallet, nodeParams.chainHash)
    val localParams = makeChannelParams(nodeParams, defaultFinalScriptPubKey, funder, fundingSatoshis)
    val channel = spawnChannel(nodeParams, origin_opt)
    (channel, localParams)
  }

  def spawnChannel(nodeParams: NodeParams, origin_opt: Option[ActorRef]): ActorRef = {
    val channel = context.actorOf(Channel.props(nodeParams, wallet, remoteNodeId, watcher, router, relayer, origin_opt))
    context watch channel
    channel
  }

  // a failing channel won't be restarted, it should handle its states
  override val supervisorStrategy = OneForOneStrategy(loggingEnabled = true) { case _ => SupervisorStrategy.Stop }

  initialize()

  override def mdc(currentMessage: Any): MDC = Logs.mdc(remoteNodeId_opt = Some(remoteNodeId))

  def schedulePing(): Unit = {
    // pings are periodically with some randomization
    val nextDelay = nodeParams.pingInterval + secureRandom.nextInt(10).seconds
    setTimer(SendPing.toString, SendPing, nextDelay, repeat = false)
  }

}

object Peer {

  val CHANNELID_ZERO = BinaryData("00" * 32)

  val UNKNOWN_CHANNEL_MESSAGE = "unknown channel".getBytes()

  val RECONNECT_TIMER = "reconnect"

  val MAX_FUNDING_TX_ALREADY_SPENT = 10

  val MAX_FUNDING_TX_NOT_FOUND = 10

  val IGNORE_NETWORK_ANNOUNCEMENTS_PERIOD = 5 minutes

  def props(nodeParams: NodeParams, remoteNodeId: PublicKey, authenticator: ActorRef, watcher: ActorRef, router: ActorRef, relayer: ActorRef, wallet: EclairWallet) = Props(new Peer(nodeParams, remoteNodeId, authenticator, watcher, router, relayer, wallet: EclairWallet))

  // @formatter:off

  sealed trait ChannelId { def id: BinaryData }
  case class TemporaryChannelId(id: BinaryData) extends ChannelId
  case class FinalChannelId(id: BinaryData) extends ChannelId

  sealed trait Data {
    def address_opt: Option[InetSocketAddress]
    def channels: Map[_ <: ChannelId, ActorRef] // will be overridden by Map[FinalChannelId, ActorRef] or Map[ChannelId, ActorRef]
  }
  case class Nothing() extends Data { override def address_opt = None; override def channels = Map.empty }
  case class DisconnectedData(address_opt: Option[InetSocketAddress], channels: Map[FinalChannelId, ActorRef], attempts: Int = 0) extends Data
  case class InitializingData(address_opt: Option[InetSocketAddress], transport: ActorRef, channels: Map[FinalChannelId, ActorRef], origin_opt: Option[ActorRef], localInit: wire.Init) extends Data
  case class ConnectedData(address_opt: Option[InetSocketAddress], transport: ActorRef, localInit: wire.Init, remoteInit: wire.Init, channels: Map[ChannelId, ActorRef], gossipTimestampFilter: Option[GossipTimestampFilter] = None, behavior: Behavior = Behavior(), expectedPong_opt: Option[ExpectedPong] = None) extends Data
  case class ExpectedPong(ping: Ping, timestamp: Long = Platform.currentTime)
  case class PingTimeout(ping: Ping)

  sealed trait State
  case object INSTANTIATING extends State
  case object DISCONNECTED extends State
  case object INITIALIZING extends State
  case object CONNECTED extends State

  case class Init(previousKnownAddress: Option[InetSocketAddress], storedChannels: Set[HasCommitments])
  case class Connect(uri: NodeURI)
  case object Reconnect
  case object Disconnect
  case object ResumeAnnouncements
  case class OpenChannel(remoteNodeId: PublicKey, fundingSatoshis: Satoshi, pushMsat: MilliSatoshi, fundingTxFeeratePerKw_opt: Option[Long], channelFlags: Option[Byte]) {
    require(fundingSatoshis.amount < Channel.MAX_FUNDING_SATOSHIS, s"fundingSatoshis must be less than ${Channel.MAX_FUNDING_SATOSHIS}")
    require(pushMsat.amount <= 1000 * fundingSatoshis.amount, s"pushMsat must be less or equal to fundingSatoshis")
    require(fundingSatoshis.amount >= 0, s"fundingSatoshis must be positive")
    require(pushMsat.amount >= 0, s"pushMsat must be positive")
    require(fundingTxFeeratePerKw_opt.getOrElse(0L) >= 0, s"funding tx feerate must be positive")
  }
  case object GetPeerInfo
  case object SendPing
  case class PeerInfo(nodeId: PublicKey, state: String, address: Option[InetSocketAddress], channels: Int)

  case class PeerRoutingMessage(transport: ActorRef, remoteNodeId: PublicKey, message: RoutingMessage)

  sealed trait BadMessage
  case class InvalidSignature(r: RoutingMessage) extends BadMessage
  case class ChannelClosed(c: ChannelAnnouncement) extends BadMessage
  case class NonexistingChannel(c: ChannelAnnouncement) extends BadMessage

  case class Behavior(fundingTxAlreadySpentCount: Int = 0, fundingTxNotFoundCount: Int = 0, ignoreNetworkAnnouncement: Boolean = false)

  // @formatter:on

  def makeChannelParams(nodeParams: NodeParams, defaultFinalScriptPubKey: BinaryData, isFunder: Boolean, fundingSatoshis: Long): LocalParams = {
    val entropy = new Array[Byte](16)
    secureRandom.nextBytes(entropy)
    val bis = new ByteArrayInputStream(entropy)
    val channelKeyPath = DeterministicWallet.KeyPath(Seq(Protocol.uint32(bis, ByteOrder.BIG_ENDIAN), Protocol.uint32(bis, ByteOrder.BIG_ENDIAN), Protocol.uint32(bis, ByteOrder.BIG_ENDIAN), Protocol.uint32(bis, ByteOrder.BIG_ENDIAN)))
    makeChannelParams(nodeParams, defaultFinalScriptPubKey, isFunder, fundingSatoshis, channelKeyPath)
  }

  def makeChannelParams(nodeParams: NodeParams, defaultFinalScriptPubKey: BinaryData, isFunder: Boolean, fundingSatoshis: Long, channelKeyPath: DeterministicWallet.KeyPath): LocalParams = {
    LocalParams(
      nodeParams.nodeId,
      channelKeyPath,
      dustLimitSatoshis = nodeParams.dustLimitSatoshis,
      maxHtlcValueInFlightMsat = nodeParams.maxHtlcValueInFlightMsat,
      channelReserveSatoshis = Math.max((nodeParams.reserveToFundingRatio * fundingSatoshis).toLong, nodeParams.dustLimitSatoshis), // BOLT #2: make sure that our reserve is above our dust limit
      htlcMinimumMsat = nodeParams.htlcMinimumMsat,
      toSelfDelay = nodeParams.toRemoteDelayBlocks, // we choose their delay
      maxAcceptedHtlcs = nodeParams.maxAcceptedHtlcs,
      defaultFinalScriptPubKey = defaultFinalScriptPubKey,
      isFunder = isFunder,
      globalFeatures = nodeParams.globalFeatures,
      localFeatures = nodeParams.localFeatures)
  }

  /**
    * Peer may want to filter announcements based on timestamp
    *
    * @param gossipTimestampFilter_opt optional gossip timestamp range
    * @return
    *           - true if the msg's timestamp is in the requested range, or if there is no filtering
    *           - false otherwise
    */
  def timestampInRange(msg: HasTimestamp, gossipTimestampFilter_opt: Option[GossipTimestampFilter]): Boolean = {
    // check if this message has a timestamp that matches our timestamp filter
    gossipTimestampFilter_opt match {
      case None => true // no filtering
      case Some(GossipTimestampFilter(_, firstTimestamp, timestampRange)) => msg.timestamp >= firstTimestamp && msg.timestamp <= firstTimestamp + timestampRange
    }
  }
}<|MERGE_RESOLUTION|>--- conflicted
+++ resolved
@@ -77,15 +77,11 @@
       log.debug(s"got authenticated connection to $remoteNodeId@${address.getHostString}:${address.getPort}")
       transport ! TransportHandler.Listener(self)
       context watch transport
-<<<<<<< HEAD
       val localInit = nodeParams.overrideFeatures.get(remoteNodeId) match {
         case Some((gf, lf)) => wire.Init(globalFeatures = gf, localFeatures = lf)
         case None => wire.Init(globalFeatures = nodeParams.globalFeatures, localFeatures = nodeParams.localFeatures)
       }
       log.info(s"using globalFeatures=${localInit.globalFeatures} and localFeatures=${localInit.localFeatures}")
-=======
-      val localInit = wire.Init(globalFeatures = nodeParams.globalFeatures, localFeatures = nodeParams.localFeatures)
->>>>>>> b5c96f04
       transport ! localInit
 
       // we store the ip upon successful outgoing connection, keeping only the most recent one
