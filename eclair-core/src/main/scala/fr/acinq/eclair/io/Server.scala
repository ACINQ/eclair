/*
 * Copyright 2019 ACINQ SAS
 *
 * Licensed under the Apache License, Version 2.0 (the "License");
 * you may not use this file except in compliance with the License.
 * You may obtain a copy of the License at
 *
 *     http://www.apache.org/licenses/LICENSE-2.0
 *
 * Unless required by applicable law or agreed to in writing, software
 * distributed under the License is distributed on an "AS IS" BASIS,
 * WITHOUT WARRANTIES OR CONDITIONS OF ANY KIND, either express or implied.
 * See the License for the specific language governing permissions and
 * limitations under the License.
 */

package fr.acinq.eclair.io

import java.net.InetSocketAddress

import akka.Done
import akka.actor.{Actor, ActorRef, DiagnosticActorLogging, Props}
import akka.event.Logging.MDC
import akka.io.Tcp.SO.KeepAlive
import akka.io.{IO, Tcp}
import fr.acinq.eclair.Logs.LogCategory
import fr.acinq.eclair.{Logs, NodeParams}

import scala.concurrent.Promise

/**
 * Created by PM on 27/10/2015.
 */
class Server(nodeParams: NodeParams, switchboard: ActorRef, router: ActorRef, address: InetSocketAddress, bound: Option[Promise[Done]] = None) extends Actor with DiagnosticActorLogging {

  import Tcp._
  import context.system

  IO(Tcp) ! Bind(self, address, options = KeepAlive(true) :: Nil, pullMode = true)

<<<<<<< HEAD
  def receive: Receive = {
=======
  override def receive: Receive = {
>>>>>>> 12741680
    case Bound(localAddress) =>
      bound.map(_.success(Done))
      log.info(s"bound on $localAddress")
      // Accept connections one by one
      sender() ! ResumeAccepting(batchSize = 1)
      context.become(listening(sender()))

    case CommandFailed(_: Bind) =>
      bound.map(_.failure(new RuntimeException("TCP bind failed")))
      context stop self
  }

  def listening(listener: ActorRef): Receive = {
    case Connected(remote, _) =>
      log.info(s"connected to $remote")
      val connection = sender
      val peerConnection = context.actorOf(PeerConnection.props(
        nodeParams = nodeParams,
        switchboard = switchboard,
        router = router
      ))
      peerConnection ! PeerConnection.PendingAuth(connection, remoteNodeId_opt = None, address = remote, origin_opt = None)
      listener ! ResumeAccepting(batchSize = 1)
  }

  override def mdc(currentMessage: Any): MDC = Logs.mdc(Some(LogCategory.CONNECTION))
}

object Server {

  def props(nodeParams: NodeParams, switchboard: ActorRef, router: ActorRef, address: InetSocketAddress, bound: Option[Promise[Done]] = None): Props = Props(new Server(nodeParams, switchboard, router: ActorRef, address, bound))

}
<|MERGE_RESOLUTION|>--- conflicted
+++ resolved
@@ -38,11 +38,7 @@
 
   IO(Tcp) ! Bind(self, address, options = KeepAlive(true) :: Nil, pullMode = true)
 
-<<<<<<< HEAD
-  def receive: Receive = {
-=======
   override def receive: Receive = {
->>>>>>> 12741680
     case Bound(localAddress) =>
       bound.map(_.success(Done))
       log.info(s"bound on $localAddress")
