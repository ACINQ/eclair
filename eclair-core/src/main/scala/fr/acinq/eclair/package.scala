/*
 * Copyright 2019 ACINQ SAS
 *
 * Licensed under the Apache License, Version 2.0 (the "License");
 * you may not use this file except in compliance with the License.
 * You may obtain a copy of the License at
 *
 *     http://www.apache.org/licenses/LICENSE-2.0
 *
 * Unless required by applicable law or agreed to in writing, software
 * distributed under the License is distributed on an "AS IS" BASIS,
 * WITHOUT WARRANTIES OR CONDITIONS OF ANY KIND, either express or implied.
 * See the License for the specific language governing permissions and
 * limitations under the License.
 */

package fr.acinq

import java.security.SecureRandom
import com.google.common.primitives.UnsignedLongs
import fr.acinq.bitcoin.Crypto.PrivateKey
import fr.acinq.bitcoin._
import scodec.Attempt
import scodec.bits.{BitVector, ByteVector}
import scala.concurrent.duration.Duration
import scala.util.{Failure, Success, Try}

package object eclair {

  /**
   * We are using 'new SecureRandom()' instead of 'SecureRandom.getInstanceStrong()' because the latter can hang on Linux
   * See http://bugs.java.com/view_bug.do?bug_id=6521844 and https://tersesystems.com/2015/12/17/the-right-way-to-use-securerandom/
   */
  val secureRandom = new SecureRandom()

  def randomBytes(length: Int): ByteVector = {
    val buffer = new Array[Byte](length)
    secureRandom.nextBytes(buffer)
    ByteVector.view(buffer)
  }

  def randomBytes32: ByteVector32 = ByteVector32(randomBytes(32))

  def randomBytes64: ByteVector64 = ByteVector64(randomBytes(64))

  def randomKey: PrivateKey = PrivateKey(randomBytes32)

  def toLongId(fundingTxHash: ByteVector32, fundingOutputIndex: Int): ByteVector32 = {
    require(fundingOutputIndex < 65536, "fundingOutputIndex must not be greater than FFFF")
    require(fundingTxHash.size == 32, "fundingTxHash must be of length 32B")
    val channelId = ByteVector32(fundingTxHash.take(30) :+ (fundingTxHash(30) ^ (fundingOutputIndex >> 8)).toByte :+ (fundingTxHash(31) ^ fundingOutputIndex).toByte)
    channelId
  }

  def serializationResult(attempt: Attempt[BitVector]): ByteVector = attempt match {
    case Attempt.Successful(bin) => bin.toByteVector
    case Attempt.Failure(cause) => throw new RuntimeException(s"serialization error: $cause")
  }

  /**
   * Converts fee rate in satoshi-per-bytes to fee rate in satoshi-per-kw
   *
   * @param feeratePerByte fee rate in satoshi-per-bytes
   * @return fee rate in satoshi-per-kw
   */
  def feerateByte2Kw(feeratePerByte: Long): Long = feerateKB2Kw(feeratePerByte * 1000)

  /**
   * Converts fee rate in satoshi-per-kw to fee rate in satoshi-per-byte
   *
   * @param feeratePerKw fee rate in satoshi-per-kw
   * @return fee rate in satoshi-per-byte
   */
  def feerateKw2Byte(feeratePerKw: Long): Long = feeratePerKw / 250

  /**
   * why 253 and not 250 since feerate-per-kw is feerate-per-kb / 250 and the minimum relay fee rate is 1000 satoshi/Kb ?
   *
   * because bitcoin core uses neither the actual tx size in bytes or the tx weight to check fees, but a "virtual size"
   * which is (3 * weight) / 4 ...
   * so we want :
   * fee > 1000 * virtual size
   * feerate-per-kw * weight > 1000 * (3 * weight / 4)
   * feerate_per-kw > 250 + 3000 / (4 * weight)
   * with a conservative minimum weight of 400, we get a minimum feerate_per-kw of 253
   *
   * see https://github.com/ElementsProject/lightning/pull/1251
   **/
  val MinimumFeeratePerKw = 253

  /**
   * minimum relay fee rate, in satoshi per kilo
   * bitcoin core uses virtual size and not the actual size in bytes, see above
   **/
  val MinimumRelayFeeRate = 1000

  /**
   * Converts fee rate in satoshi-per-kilobytes to fee rate in satoshi-per-kw
   *
   * @param feeratePerKB fee rate in satoshi-per-kilobytes
   * @return fee rate in satoshi-per-kw
   */
  def feerateKB2Kw(feeratePerKB: Long): Long = Math.max(feeratePerKB / 4, MinimumFeeratePerKw)

  /**
   * Converts fee rate in satoshi-per-kw to fee rate in satoshi-per-kilobyte
   *
   * @param feeratePerKw fee rate in satoshi-per-kw
   * @return fee rate in satoshi-per-kilobyte
   */
  def feerateKw2KB(feeratePerKw: Long): Long = feeratePerKw * 4

  def isPay2PubkeyHash(address: String): Boolean = address.startsWith("1") || address.startsWith("m") || address.startsWith("n")

  /**
   * Tests whether the binary data is composed solely of printable ASCII characters (see BOLT 1)
   *
   * @param data to check
   */
  def isAsciiPrintable(data: ByteVector): Boolean = data.toArray.forall(ch => ch >= 32 && ch < 127)

  /**
   * @param baseFee         fixed fee
   * @param proportionalFee proportional fee (millionths)
   * @param paymentAmount   payment amount in millisatoshi
   * @return the fee that a node should be paid to forward an HTLC of 'paymentAmount' millisatoshis
   */
  def nodeFee(baseFee: MilliSatoshi, proportionalFee: Long, paymentAmount: MilliSatoshi): MilliSatoshi = baseFee + (paymentAmount * proportionalFee) / 1000000

  /**
   * @param address   base58 of bech32 address
   * @param chainHash hash of the chain we're on, which will be checked against the input address
   * @return the public key script that matches the input address.
   */
  def addressToPublicKeyScript(address: String, chainHash: ByteVector32): Seq[ScriptElt] = {
    Try(Base58Check.decode(address)) match {
      case Success((Base58.Prefix.PubkeyAddressTestnet, pubKeyHash)) if chainHash == Block.TestnetGenesisBlock.hash || chainHash == Block.RegtestGenesisBlock.hash => Script.pay2pkh(pubKeyHash)
      case Success((Base58.Prefix.PubkeyAddress, pubKeyHash)) if chainHash == Block.LivenetGenesisBlock.hash => Script.pay2pkh(pubKeyHash)
      case Success((Base58.Prefix.ScriptAddressTestnet, scriptHash)) if chainHash == Block.TestnetGenesisBlock.hash || chainHash == Block.RegtestGenesisBlock.hash => OP_HASH160 :: OP_PUSHDATA(scriptHash) :: OP_EQUAL :: Nil
      case Success((Base58.Prefix.ScriptAddress, scriptHash)) if chainHash == Block.LivenetGenesisBlock.hash => OP_HASH160 :: OP_PUSHDATA(scriptHash) :: OP_EQUAL :: Nil
      case Success(_) => throw new IllegalArgumentException("base58 address does not match our blockchain")
      case Failure(base58error) =>
        Try(Bech32.decodeWitnessAddress(address)) match {
          case Success((_, version, _)) if version != 0.toByte => throw new IllegalArgumentException(s"invalid version $version in bech32 address")
          case Success((_, _, bin)) if bin.length != 20 && bin.length != 32 => throw new IllegalArgumentException("hash length in bech32 address must be either 20 or 32 bytes")
          case Success(("bc", _, bin)) if chainHash == Block.LivenetGenesisBlock.hash => OP_0 :: OP_PUSHDATA(bin) :: Nil
          case Success(("tb", _, bin)) if chainHash == Block.TestnetGenesisBlock.hash => OP_0 :: OP_PUSHDATA(bin) :: Nil
          case Success(("bcrt", _, bin)) if chainHash == Block.RegtestGenesisBlock.hash => OP_0 :: OP_PUSHDATA(bin) :: Nil
          case Success(_) => throw new IllegalArgumentException("bech32 address does not match our blockchain")
          case Failure(bech32error) => throw new IllegalArgumentException(s"$address is neither a valid Base58 address ($base58error) nor a valid Bech32 address ($bech32error)")
        }
    }
  }

  /**
   * We use this in the context of timestamp filtering, when we don't need an upper bound.
   */
  val MaxEpochSeconds = Duration.fromNanos(Long.MaxValue).toSeconds

  implicit class LongToBtcAmount(l: Long) {
    // @formatter:off
<<<<<<< HEAD
    def toLong = amount
    def +(other: MilliSatoshi) = MilliSatoshi(amount + other.amount)
    def -(other: MilliSatoshi) = MilliSatoshi(amount - other.amount)
    def *(m: Long) = MilliSatoshi(amount * m)
    def *(m: Double) = MilliSatoshi((amount * m).toLong)
    def /(d: Long) = MilliSatoshi(amount / d)
    def compare(other: MilliSatoshi): Int = if (amount == other.amount) 0 else if (amount < other.amount) -1 else 1
    def compareUnsigned(other: UInt64): Int = UnsignedLongs.compare(amount, other.toBigInt.longValue())
    def <= (that: MilliSatoshi): Boolean = compare(that) <= 0
    def >= (that: MilliSatoshi): Boolean = compare(that) >= 0
    def <  (that: MilliSatoshi): Boolean = compare(that) < 0
    def >  (that: MilliSatoshi): Boolean = compare(that) > 0
    def unary_-() = MilliSatoshi(-amount)
    def truncateToSatoshi: Satoshi = Satoshi(amount / 1000)
=======
    def msat: MilliSatoshi = MilliSatoshi(l)
    def sat: Satoshi = Satoshi(l)
    def mbtc: MilliBtc = MilliBtc(l)
    def btc: Btc = Btc(l)
>>>>>>> 46e48735
    // @formatter:on
  }

  // We implement Numeric to take advantage of operations such as sum, sort or min/max on iterables.
  implicit object NumericMilliSatoshi extends Numeric[MilliSatoshi] {
    // @formatter:off
    override def plus(x: MilliSatoshi, y: MilliSatoshi): MilliSatoshi = x + y
    override def minus(x: MilliSatoshi, y: MilliSatoshi): MilliSatoshi = x - y
    override def times(x: MilliSatoshi, y: MilliSatoshi): MilliSatoshi = MilliSatoshi(x.toLong * y.toLong)
    override def negate(x: MilliSatoshi): MilliSatoshi = -x
    override def fromInt(x: Int): MilliSatoshi = MilliSatoshi(x)
    override def toInt(x: MilliSatoshi): Int = x.toLong.toInt
    override def toLong(x: MilliSatoshi): Long = x.toLong
    override def toFloat(x: MilliSatoshi): Float = x.toLong
    override def toDouble(x: MilliSatoshi): Double = x.toLong
    override def compare(x: MilliSatoshi, y: MilliSatoshi): Int = x.compare(y)
    // @formatter:on
  }

  implicit class ToMilliSatoshiConversion(amount: BtcAmount) {
    // @formatter:off
    def toMilliSatoshi: MilliSatoshi = MilliSatoshi.toMilliSatoshi(amount)
    def +(other: MilliSatoshi): MilliSatoshi = amount.toMilliSatoshi + other
    def -(other: MilliSatoshi): MilliSatoshi = amount.toMilliSatoshi - other
    // @formatter:on
  }

}<|MERGE_RESOLUTION|>--- conflicted
+++ resolved
@@ -17,7 +17,7 @@
 package fr.acinq
 
 import java.security.SecureRandom
-import com.google.common.primitives.UnsignedLongs
+
 import fr.acinq.bitcoin.Crypto.PrivateKey
 import fr.acinq.bitcoin._
 import scodec.Attempt
@@ -159,27 +159,10 @@
 
   implicit class LongToBtcAmount(l: Long) {
     // @formatter:off
-<<<<<<< HEAD
-    def toLong = amount
-    def +(other: MilliSatoshi) = MilliSatoshi(amount + other.amount)
-    def -(other: MilliSatoshi) = MilliSatoshi(amount - other.amount)
-    def *(m: Long) = MilliSatoshi(amount * m)
-    def *(m: Double) = MilliSatoshi((amount * m).toLong)
-    def /(d: Long) = MilliSatoshi(amount / d)
-    def compare(other: MilliSatoshi): Int = if (amount == other.amount) 0 else if (amount < other.amount) -1 else 1
-    def compareUnsigned(other: UInt64): Int = UnsignedLongs.compare(amount, other.toBigInt.longValue())
-    def <= (that: MilliSatoshi): Boolean = compare(that) <= 0
-    def >= (that: MilliSatoshi): Boolean = compare(that) >= 0
-    def <  (that: MilliSatoshi): Boolean = compare(that) < 0
-    def >  (that: MilliSatoshi): Boolean = compare(that) > 0
-    def unary_-() = MilliSatoshi(-amount)
-    def truncateToSatoshi: Satoshi = Satoshi(amount / 1000)
-=======
     def msat: MilliSatoshi = MilliSatoshi(l)
     def sat: Satoshi = Satoshi(l)
     def mbtc: MilliBtc = MilliBtc(l)
     def btc: Btc = Btc(l)
->>>>>>> 46e48735
     // @formatter:on
   }
 
