--- conflicted
+++ resolved
@@ -27,6 +27,7 @@
 import com.typesafe.config.{Config, ConfigFactory}
 import fr.acinq.bitcoin.{Block, ByteVector32}
 import fr.acinq.eclair.NodeParams.{BITCOIND, ELECTRUM}
+import fr.acinq.eclair.blockchain.bitcoind.rpc.BasicBitcoinJsonRPCClient
 import fr.acinq.eclair.blockchain.electrum.ElectrumClient.SSL
 import fr.acinq.eclair.blockchain.electrum.ElectrumClientPool.ElectrumServerAddress
 import fr.acinq.eclair.blockchain.electrum._
@@ -98,7 +99,7 @@
       _ <- Future.successful(true)
       feeratesRetrieved = Promise[Done]()
 
-      bitcoin = nodeParams.watcherType match {
+      bitcoin: Bitcoin = nodeParams.watcherType match {
         case ELECTRUM =>
           val addresses = config.hasPath("electrum") match {
             case true =>
@@ -138,14 +139,10 @@
       smoothFeerateWindow = config.getInt("smooth-feerate-window")
       feeProvider = (nodeParams.chainHash, bitcoin) match {
         case (Block.RegtestGenesisBlock.hash, _) => new FallbackFeeProvider(new ConstantFeeProvider(defaultFeerates) :: Nil, minFeeratePerByte)
-<<<<<<< HEAD
-        case _ => new FallbackFeeProvider(new SmoothFeeProvider(new BitgoFeeProvider(nodeParams.chainHash), smoothFeerateWindow) :: new SmoothFeeProvider(new EarnDotComFeeProvider(), smoothFeerateWindow) :: new ConstantFeeProvider(defaultFeerates) :: Nil, minFeeratePerByte) // order matters!
-=======
         case (_, Bitcoind(bitcoinClient)) =>
           new FallbackFeeProvider(new SmoothFeeProvider(new BitcoinCoreFeeProvider(bitcoinClient, defaultFeerates), smoothFeerateWindow) :: new SmoothFeeProvider(new BitgoFeeProvider(nodeParams.chainHash), smoothFeerateWindow) :: new SmoothFeeProvider(new EarnDotComFeeProvider(), smoothFeerateWindow) :: new ConstantFeeProvider(defaultFeerates) :: Nil, minFeeratePerByte) // order matters!
         case _ =>
           new FallbackFeeProvider(new SmoothFeeProvider(new BitgoFeeProvider(nodeParams.chainHash), smoothFeerateWindow) :: new SmoothFeeProvider(new EarnDotComFeeProvider(), smoothFeerateWindow) :: new ConstantFeeProvider(defaultFeerates) :: Nil, minFeeratePerByte) // order matters!
->>>>>>> 87189591
       }
       _ = system.scheduler.schedule(0 seconds, 10 minutes)(feeProvider.getFeerates.map {
         case feerates: FeeratesPerKB =>
@@ -194,13 +191,7 @@
       relayer = system.actorOf(SimpleSupervisor.props(Relayer.props(nodeParams, register, paymentHandler), "relayer", SupervisorStrategy.Resume))
       authenticator = system.actorOf(SimpleSupervisor.props(Authenticator.props(nodeParams), "authenticator", SupervisorStrategy.Resume))
       switchboard = system.actorOf(SimpleSupervisor.props(Switchboard.props(nodeParams, authenticator, watcher, router, relayer, wallet), "switchboard", SupervisorStrategy.Resume))
-<<<<<<< HEAD
-      paymentInitiator = system.actorOf(SimpleSupervisor.props(PaymentInitiator.props(nodeParams.privateKey.publicKey, router, register), "payment-initiator", SupervisorStrategy.Restart))
-=======
-      server = system.actorOf(SimpleSupervisor.props(Server.props(nodeParams, authenticator, serverBindingAddress, Some(tcpBound)), "server", SupervisorStrategy.Restart))
       paymentInitiator = system.actorOf(SimpleSupervisor.props(PaymentInitiator.props(nodeParams, router, register), "payment-initiator", SupervisorStrategy.Restart))
-      _ = for (i <- 0 until config.getInt("autoprobe-count")) yield system.actorOf(SimpleSupervisor.props(Autoprobe.props(nodeParams, router, paymentInitiator), s"payment-autoprobe-$i", SupervisorStrategy.Restart))
->>>>>>> 87189591
 
       kit = Kit(
         nodeParams = nodeParams,
@@ -219,6 +210,7 @@
 
 // @formatter:off
 sealed trait Bitcoin
+case class Bitcoind(bitcoinClient: BasicBitcoinJsonRPCClient) extends Bitcoin
 case class Electrum(electrumClient: ActorRef) extends Bitcoin
 // @formatter:on
 
