/*
 * Copyright 2019 ACINQ SAS
 *
 * Licensed under the Apache License, Version 2.0 (the "License");
 * you may not use this file except in compliance with the License.
 * You may obtain a copy of the License at
 *
 *     http://www.apache.org/licenses/LICENSE-2.0
 *
 * Unless required by applicable law or agreed to in writing, software
 * distributed under the License is distributed on an "AS IS" BASIS,
 * WITHOUT WARRANTIES OR CONDITIONS OF ANY KIND, either express or implied.
 * See the License for the specific language governing permissions and
 * limitations under the License.
 */

package fr.acinq.eclair

import java.io.File
import java.net.InetSocketAddress
import java.sql.DriverManager
import java.util.UUID
import java.util.concurrent.TimeUnit
import java.util.concurrent.atomic.{AtomicLong, AtomicReference}

import akka.Done
import akka.actor.{ActorRef, ActorSystem, Props, SupervisorStrategy}
import akka.pattern.after
import akka.util.Timeout
import com.softwaremill.sttp.okhttp.OkHttpFutureBackend
import com.typesafe.config.Config
import fr.acinq.bitcoin.{Block, ByteVector32}
import fr.acinq.eclair.NodeParams.{BITCOIND, ELECTRUM}
import fr.acinq.eclair.blockchain.bitcoind.rpc.{BasicBitcoinJsonRPCClient, BatchingBitcoinJsonRPCClient, ExtendedBitcoinClient}
import fr.acinq.eclair.blockchain.bitcoind.zmq.ZMQActor
import fr.acinq.eclair.blockchain.bitcoind.{BitcoinCoreWallet, ZmqWatcher}
import fr.acinq.eclair.blockchain.electrum.ElectrumClient.SSL
import fr.acinq.eclair.blockchain.electrum.ElectrumClientPool.ElectrumServerAddress
import fr.acinq.eclair.blockchain.electrum._
import fr.acinq.eclair.blockchain.electrum.db.sqlite.SqliteWalletDb
import fr.acinq.eclair.blockchain.fee.{ConstantFeeProvider, _}
import fr.acinq.eclair.blockchain.{EclairWallet, _}
import fr.acinq.eclair.channel.Register
import fr.acinq.eclair.crypto.LocalKeyManager
import fr.acinq.eclair.db.Databases.CanBackup
import fr.acinq.eclair.db.pg.PgUtils.LockType
import fr.acinq.eclair.db.{BackupHandler, Databases}
import fr.acinq.eclair.io.{ClientSpawner, Server, Switchboard}
import fr.acinq.eclair.payment.Auditor
import fr.acinq.eclair.payment.receive.PaymentHandler
import fr.acinq.eclair.payment.relay.{CommandBuffer, Relayer}
import fr.acinq.eclair.payment.send.{Autoprobe, PaymentInitiator}
import fr.acinq.eclair.router._
import fr.acinq.eclair.tor.TorProtocolHandler.OnionServiceVersion
import fr.acinq.eclair.tor.{Controller, TorProtocolHandler}
import fr.acinq.eclair.wire.NodeAddress
import grizzled.slf4j.Logging
import org.json4s.JsonAST.JArray
import scodec.bits.ByteVector

import scala.concurrent._
import scala.concurrent.duration._
import scala.util.{Failure, Success}

/**
 * Setup eclair from a data directory.
 *
 * Created by PM on 25/01/2016.
 *
 * @param datadir          directory where eclair-core will write/read its data.
 * @param seed_opt         optional seed, if set eclair will use it instead of generating one and won't create a seed.dat file.
 * @param db               optional databases to use, if not set eclair will create the necessary databases
 */
class Setup(datadir: File,
            seed_opt: Option[ByteVector] = None,
            db: Option[Databases] = None)(implicit system: ActorSystem) extends Logging {

  implicit val timeout = Timeout(30 seconds)
  implicit val formats = org.json4s.DefaultFormats
  implicit val ec = ExecutionContext.Implicits.global
  implicit val sttpBackend = OkHttpFutureBackend()

  logger.info(s"hello!")
  logger.info(s"version=${Kit.getVersion} commit=${Kit.getCommit}")
  logger.info(s"datadir=${datadir.getCanonicalPath}")
  logger.info(s"initializing secure random generator")
  // this will force the secure random instance to initialize itself right now, making sure it doesn't hang later (see comment in package.scala)
  secureRandom.nextInt()

  datadir.mkdirs()
  val config = system.settings.config.getConfig("eclair")
  val seed = seed_opt.getOrElse(NodeParams.getSeed(datadir))
  val chain = config.getString("chain")
  val chaindir = new File(datadir, chain)
<<<<<<< HEAD
  val keyManager = new LocalKeyManager(seed, NodeParams.makeChainHash(chain))
  val instanceId = UUID.randomUUID()
=======
  val keyManager = new LocalKeyManager(seed, NodeParams.hashFromChain(chain))
>>>>>>> 85163cb3

  logger.info(s"instanceid=$instanceId")

  val database = initDatabase(config.getConfig("db"), instanceId)

  /**
   * This counter holds the current blockchain height.
   * It is mainly used to calculate htlc expiries.
   * The value is read by all actors, hence it needs to be thread-safe.
   */
  val blockCount = new AtomicLong(0)

  /**
   * This holds the current feerates, in satoshi-per-kilobytes.
   * The value is read by all actors, hence it needs to be thread-safe.
   */
  val feeratesPerKB = new AtomicReference[FeeratesPerKB](null)

  /**
   * This holds the current feerates, in satoshi-per-kw.
   * The value is read by all actors, hence it needs to be thread-safe.
   */
  val feeratesPerKw = new AtomicReference[FeeratesPerKw](null)

  val feeEstimator = new FeeEstimator {
    // @formatter:off
    override def getFeeratePerKb(target: Int): Long = feeratesPerKB.get().feePerBlock(target)

    override def getFeeratePerKw(target: Int): Long = feeratesPerKw.get().feePerBlock(target)
    // @formatter:on
  }

  val nodeParams = NodeParams.makeNodeParams(config, instanceId, keyManager, initTor(), database, blockCount, feeEstimator)

  val serverBindingAddress = new InetSocketAddress(
    config.getString("server.binding-ip"),
    config.getInt("server.port"))

  // early checks
  DBCompatChecker.checkDBCompatibility(nodeParams)
  DBCompatChecker.checkNetworkDBCompatibility(nodeParams)
  PortChecker.checkAvailable(serverBindingAddress)

  logger.info(s"nodeid=${nodeParams.nodeId} alias=${nodeParams.alias}")
  logger.info(s"using chain=$chain chainHash=${nodeParams.chainHash}")

  val bitcoin = nodeParams.watcherType match {
    case BITCOIND =>
      val bitcoinClient = new BasicBitcoinJsonRPCClient(
        user = config.getString("bitcoind.rpcuser"),
        password = config.getString("bitcoind.rpcpassword"),
        host = config.getString("bitcoind.host"),
        port = config.getInt("bitcoind.rpcport"))
      implicit val timeout = Timeout(30 seconds)
      implicit val formats = org.json4s.DefaultFormats
      val future = for {
        json <- bitcoinClient.invoke("getblockchaininfo").recover { case _ => throw BitcoinRPCConnectionException }
        // Make sure wallet support is enabled in bitcoind.
        _ <- bitcoinClient.invoke("getbalance").recover { case _ => throw BitcoinWalletDisabledException }
        progress = (json \ "verificationprogress").extract[Double]
        ibd = (json \ "initialblockdownload").extract[Boolean]
        blocks = (json \ "blocks").extract[Long]
        headers = (json \ "headers").extract[Long]
        chainHash <- bitcoinClient.invoke("getblockhash", 0).map(_.extract[String]).map(s => ByteVector32.fromValidHex(s)).map(_.reverse)
        bitcoinVersion <- bitcoinClient.invoke("getnetworkinfo").map(json => json \ "version").map(_.extract[Int])
        unspentAddresses <- bitcoinClient.invoke("listunspent").collect { case JArray(values) =>
          values
            .filter(value => (value \ "spendable").extract[Boolean])
            .map(value => (value \ "address").extract[String])
        }
        _ <- chain match {
          case "mainnet" => bitcoinClient.invoke("getrawtransaction", "2157b554dcfda405233906e461ee593875ae4b1b97615872db6a25130ecc1dd6") // coinbase of #500000
          case "testnet" => bitcoinClient.invoke("getrawtransaction", "8f38a0dd41dc0ae7509081e262d791f8d53ed6f884323796d5ec7b0966dd3825") // coinbase of #1500000
          case "regtest" => Future.successful(())
        }
      } yield (progress, ibd, chainHash, bitcoinVersion, unspentAddresses, blocks, headers)
      // blocking sanity checks
      val (progress, initialBlockDownload, chainHash, bitcoinVersion, unspentAddresses, blocks, headers) = await(future, 30 seconds, "bicoind did not respond after 30 seconds")
      assert(bitcoinVersion >= 170000, "Eclair requires Bitcoin Core 0.17.0 or higher")
      assert(chainHash == nodeParams.chainHash, s"chainHash mismatch (conf=${nodeParams.chainHash} != bitcoind=$chainHash)")
      if (chainHash != Block.RegtestGenesisBlock.hash) {
        assert(unspentAddresses.forall(address => !isPay2PubkeyHash(address)), "Your wallet contains non-segwit UTXOs. You must send those UTXOs to a p2sh-segwit or bech32 address to use Eclair (check out our README for more details).")
      }
      assert(!initialBlockDownload, s"bitcoind should be synchronized (initialblockdownload=$initialBlockDownload)")
      assert(progress > 0.999, s"bitcoind should be synchronized (progress=$progress)")
      assert(headers - blocks <= 1, s"bitcoind should be synchronized (headers=$headers blocks=$blocks)")
      Bitcoind(bitcoinClient)
    case ELECTRUM =>
      val addresses = config.hasPath("electrum") match {
        case true =>
          val host = config.getString("electrum.host")
          val port = config.getInt("electrum.port")
          val address = InetSocketAddress.createUnresolved(host, port)
          val ssl = config.getString("electrum.ssl") match {
            case "off" => SSL.OFF
            case "loose" => SSL.LOOSE
            case _ => SSL.STRICT // strict mode is the default when we specify a custom electrum server, we don't want to be MITMed
          }
          logger.info(s"override electrum default with server=$address ssl=$ssl")
          Set(ElectrumServerAddress(address, ssl))
        case false =>
          val (addressesFile, sslEnabled) = (nodeParams.chainHash: @unchecked) match {
            case Block.RegtestGenesisBlock.hash => ("/electrum/servers_regtest.json", false) // in regtest we connect in plaintext
            case Block.TestnetGenesisBlock.hash => ("/electrum/servers_testnet.json", true)
            case Block.LivenetGenesisBlock.hash => ("/electrum/servers_mainnet.json", true)
          }
          val stream = classOf[Setup].getResourceAsStream(addressesFile)
          ElectrumClientPool.readServerAddresses(stream, sslEnabled)
      }
      val electrumClient = system.actorOf(SimpleSupervisor.props(Props(new ElectrumClientPool(blockCount, addresses, nodeParams.socksProxy_opt)), "electrum-client", SupervisorStrategy.Resume))
      Electrum(electrumClient)
  }

  def bootstrap: Future[Kit] = {
    for {
      _ <- Future.successful(true)
      feeratesRetrieved = Promise[Done]()
      zmqBlockConnected = Promise[Done]()
      zmqTxConnected = Promise[Done]()
      tcpBound = Promise[Done]()
      routerInitialized = Promise[Done]()
      postRestartCleanUpInitialized = Promise[Done]()

      defaultFeerates = {
        val confDefaultFeerates = FeeratesPerKB(
          block_1 = config.getLong("on-chain-fees.default-feerates.1"),
          blocks_2 = config.getLong("on-chain-fees.default-feerates.2"),
          blocks_6 = config.getLong("on-chain-fees.default-feerates.6"),
          blocks_12 = config.getLong("on-chain-fees.default-feerates.12"),
          blocks_36 = config.getLong("on-chain-fees.default-feerates.36"),
          blocks_72 = config.getLong("on-chain-fees.default-feerates.72"),
          blocks_144 = config.getLong("on-chain-fees.default-feerates.144")
        )
        feeratesPerKB.set(confDefaultFeerates)
        feeratesPerKw.set(FeeratesPerKw(confDefaultFeerates))
        confDefaultFeerates
      }
      minFeeratePerByte = config.getLong("min-feerate")
      smoothFeerateWindow = config.getInt("smooth-feerate-window")
      readTimeout = FiniteDuration(config.getDuration("feerate-provider-timeout", TimeUnit.MILLISECONDS), TimeUnit.MILLISECONDS)
      feeProvider = (nodeParams.chainHash, bitcoin) match {
        case (Block.RegtestGenesisBlock.hash, _) =>
          new FallbackFeeProvider(new ConstantFeeProvider(defaultFeerates) :: Nil, minFeeratePerByte)
        case (_, Bitcoind(bitcoinClient)) =>
          new FallbackFeeProvider(new SmoothFeeProvider(new BitcoinCoreFeeProvider(bitcoinClient, defaultFeerates), smoothFeerateWindow) :: new SmoothFeeProvider(new BitgoFeeProvider(nodeParams.chainHash, readTimeout), smoothFeerateWindow) :: new SmoothFeeProvider(new EarnDotComFeeProvider(readTimeout), smoothFeerateWindow) :: Nil, minFeeratePerByte) // order matters!
        case _ =>
          new FallbackFeeProvider(new SmoothFeeProvider(new BitgoFeeProvider(nodeParams.chainHash, readTimeout), smoothFeerateWindow) :: new SmoothFeeProvider(new EarnDotComFeeProvider(readTimeout), smoothFeerateWindow) :: Nil, minFeeratePerByte) // order matters!
      }
      _ = system.scheduler.schedule(0 seconds, 10 minutes)(feeProvider.getFeerates.onComplete {
        case Success(feerates) =>
          feeratesPerKB.set(feerates)
          feeratesPerKw.set(FeeratesPerKw(feerates))
          channel.Monitoring.Metrics.LocalFeeratePerKw.withoutTags().update(feeratesPerKw.get.feePerBlock(nodeParams.onChainFeeConf.feeTargets.commitmentBlockTarget))
          system.eventStream.publish(CurrentFeerates(feeratesPerKw.get))
          logger.info(s"current feeratesPerKB=${feeratesPerKB.get} feeratesPerKw=${feeratesPerKw.get}")
          feeratesRetrieved.trySuccess(Done)
        case Failure(exception) =>
          logger.warn(s"cannot retrieve feerates: ${exception.getMessage}")
          feeratesRetrieved.tryFailure(CannotRetrieveFeerates)
      })
      _ <- feeratesRetrieved.future

      watcher = bitcoin match {
        case Bitcoind(bitcoinClient) =>
          system.actorOf(SimpleSupervisor.props(Props(new ZMQActor(config.getString("bitcoind.zmqblock"), Some(zmqBlockConnected))), "zmqblock", SupervisorStrategy.Restart))
          system.actorOf(SimpleSupervisor.props(Props(new ZMQActor(config.getString("bitcoind.zmqtx"), Some(zmqTxConnected))), "zmqtx", SupervisorStrategy.Restart))
          system.actorOf(SimpleSupervisor.props(ZmqWatcher.props(blockCount, new ExtendedBitcoinClient(new BatchingBitcoinJsonRPCClient(bitcoinClient))), "watcher", SupervisorStrategy.Resume))
        case Electrum(electrumClient) =>
          zmqBlockConnected.success(Done)
          zmqTxConnected.success(Done)
          system.actorOf(SimpleSupervisor.props(Props(new ElectrumWatcher(blockCount, electrumClient)), "watcher", SupervisorStrategy.Resume))
      }

      router = system.actorOf(SimpleSupervisor.props(Router.props(nodeParams, watcher, Some(routerInitialized)), "router", SupervisorStrategy.Resume))
      routerTimeout = after(FiniteDuration(config.getDuration("router.init-timeout").getSeconds, TimeUnit.SECONDS), using = system.scheduler)(Future.failed(new RuntimeException("Router initialization timed out")))
      _ <- Future.firstCompletedOf(routerInitialized.future :: routerTimeout :: Nil)

      wallet = bitcoin match {
        case Bitcoind(bitcoinClient) => new BitcoinCoreWallet(bitcoinClient)
        case Electrum(electrumClient) =>
          val sqlite = DriverManager.getConnection(s"jdbc:sqlite:${new File(chaindir, "wallet.sqlite")}")
          val walletDb = new SqliteWalletDb(sqlite)
          val electrumWallet = system.actorOf(ElectrumWallet.props(seed, electrumClient, ElectrumWallet.WalletParameters(nodeParams.chainHash, walletDb)), "electrum-wallet")
          implicit val timeout = Timeout(30 seconds)
          new ElectrumEclairWallet(electrumWallet, nodeParams.chainHash)
      }
      _ = wallet.getReceiveAddress.map(address => logger.info(s"initial wallet address=$address"))
      // do not change the name of this actor. it is used in the configuration to specify a custom bounded mailbox

      backupHandler = if (config.getBoolean("enable-db-backup")) {
        nodeParams.db match {
          case canBackup: CanBackup => system.actorOf(SimpleSupervisor.props(
            BackupHandler.props(
              canBackup,
              new File(chaindir, "eclair.sqlite.bak"),
              if (config.hasPath("backup-notify-script")) Some(config.getString("backup-notify-script")) else None),
            "backuphandler", SupervisorStrategy.Resume))
          case _ =>
            system.deadLetters
        }
      } else {
        logger.warn("database backup is disabled")
        system.deadLetters
      }
      audit = system.actorOf(SimpleSupervisor.props(Auditor.props(nodeParams), "auditor", SupervisorStrategy.Resume))
      register = system.actorOf(SimpleSupervisor.props(Props(new Register), "register", SupervisorStrategy.Resume))
      commandBuffer = system.actorOf(SimpleSupervisor.props(Props(new CommandBuffer(nodeParams, register)), "command-buffer", SupervisorStrategy.Resume))
      paymentHandler = system.actorOf(SimpleSupervisor.props(PaymentHandler.props(nodeParams, commandBuffer), "payment-handler", SupervisorStrategy.Resume))
      relayer = system.actorOf(SimpleSupervisor.props(Relayer.props(nodeParams, router, register, commandBuffer, paymentHandler, Some(postRestartCleanUpInitialized)), "relayer", SupervisorStrategy.Resume))
      // Before initializing the switchboard (which re-connects us to the network) and the user-facing parts of the system,
      // we want to make sure the handler for post-restart broken HTLCs has finished initializing.
      _ <- postRestartCleanUpInitialized.future
      switchboard = system.actorOf(SimpleSupervisor.props(Switchboard.props(nodeParams, watcher, relayer, wallet), "switchboard", SupervisorStrategy.Resume))
      clientSpawner = system.actorOf(SimpleSupervisor.props(ClientSpawner.props(nodeParams, switchboard, router), "client-spawner", SupervisorStrategy.Restart))
      server = system.actorOf(SimpleSupervisor.props(Server.props(nodeParams, switchboard, router, serverBindingAddress, Some(tcpBound)), "server", SupervisorStrategy.Restart))
      paymentInitiator = system.actorOf(SimpleSupervisor.props(PaymentInitiator.props(nodeParams, router, register), "payment-initiator", SupervisorStrategy.Restart))
      _ = for (i <- 0 until config.getInt("autoprobe-count")) yield system.actorOf(SimpleSupervisor.props(Autoprobe.props(nodeParams, router, paymentInitiator), s"payment-autoprobe-$i", SupervisorStrategy.Restart))

      kit = Kit(
        nodeParams = nodeParams,
        system = system,
        watcher = watcher,
        paymentHandler = paymentHandler,
        register = register,
        commandBuffer = commandBuffer,
        relayer = relayer,
        router = router,
        switchboard = switchboard,
        paymentInitiator = paymentInitiator,
        server = server,
        wallet = wallet)

      zmqBlockTimeout = after(5 seconds, using = system.scheduler)(Future.failed(BitcoinZMQConnectionTimeoutException))
      zmqTxTimeout = after(5 seconds, using = system.scheduler)(Future.failed(BitcoinZMQConnectionTimeoutException))
      tcpTimeout = after(5 seconds, using = system.scheduler)(Future.failed(TCPBindException(config.getInt("server.port"))))

      _ <- Future.firstCompletedOf(zmqBlockConnected.future :: zmqBlockTimeout :: Nil)
      _ <- Future.firstCompletedOf(zmqTxConnected.future :: zmqTxTimeout :: Nil)
      _ <- Future.firstCompletedOf(tcpBound.future :: tcpTimeout :: Nil)
    } yield kit

  }

  private def await[T](awaitable: Awaitable[T], atMost: Duration, messageOnTimeout: => String): T = try {
    Await.result(awaitable, atMost)
  } catch {
    case e: TimeoutException =>
      logger.error(messageOnTimeout)
      throw e
  }

  private def initTor(): Option[NodeAddress] = {
    if (config.getBoolean("tor.enabled")) {
      val promiseTorAddress = Promise[NodeAddress]()
      val auth = config.getString("tor.auth") match {
        case "password" => TorProtocolHandler.Password(config.getString("tor.password"))
        case "safecookie" => TorProtocolHandler.SafeCookie()
      }
      val protocolHandlerProps = TorProtocolHandler.props(
        version = OnionServiceVersion(config.getString("tor.protocol")),
        authentication = auth,
        privateKeyPath = new File(datadir, config.getString("tor.private-key-file")).toPath,
        virtualPort = config.getInt("server.port"),
        onionAdded = Some(promiseTorAddress))

      val controller = system.actorOf(SimpleSupervisor.props(Controller.props(
        address = new InetSocketAddress(config.getString("tor.host"), config.getInt("tor.port")),
        protocolHandlerProps = protocolHandlerProps), "tor", SupervisorStrategy.Stop))

      val torAddress = await(promiseTorAddress.future, 30 seconds, "tor did not respond after 30 seconds")
      logger.info(s"Tor address $torAddress")
      Some(torAddress)
    } else {
      None
    }
  }

  private def initDatabase(dbConfig: Config, instanceId: UUID): Databases = {
    db match {
      case Some(d) => d
      case None =>
        dbConfig.getString("driver") match {
          case "sqlite" => Databases.sqliteJDBC(chaindir)
          case "postgres" =>
            val pg = Databases.setupPgDatabases(dbConfig, instanceId, datadir, { ex =>
              logger.error("fatal error: Cannot obtain lock on the database.\n", ex)
              sys.exit(-2)
            })
            if (LockType(dbConfig.getString("postgres.lock-type")) == LockType.LEASE) {
              val dbLockLeaseRenewInterval = dbConfig.getDuration("postgres.lease.renew-interval").toSeconds.seconds
              val dbLockLeaseInterval = dbConfig.getDuration("postgres.lease.interval").toSeconds.seconds
              if (dbLockLeaseInterval <= dbLockLeaseRenewInterval)
                throw new RuntimeException("Invalid configuration: `db.postgres.lease.interval` must be greater than `db.postgres.lease.renew-interval`")
              system.scheduler.schedule(dbLockLeaseRenewInterval, dbLockLeaseRenewInterval) {
                try {
                  pg.obtainExclusiveLock()
                } catch {
                  case e: Throwable =>
                    logger.error("fatal error: Cannot obtain the database lease.\n", e)
                    sys.exit(-1)
                }
              }
            }
            pg
          case driver => throw new RuntimeException(s"Unknown database driver `$driver`")
        }
    }
  }
}

// @formatter:off
sealed trait Bitcoin
case class Bitcoind(bitcoinClient: BasicBitcoinJsonRPCClient) extends Bitcoin
case class Electrum(electrumClient: ActorRef) extends Bitcoin
// @formatter:on

case class Kit(nodeParams: NodeParams,
               system: ActorSystem,
               watcher: ActorRef,
               paymentHandler: ActorRef,
               register: ActorRef,
               commandBuffer: ActorRef,
               relayer: ActorRef,
               router: ActorRef,
               switchboard: ActorRef,
               paymentInitiator: ActorRef,
               server: ActorRef,
               wallet: EclairWallet)

object Kit {

  def getVersionLong: String = s"$getVersion-$getCommit"

  def getVersion: String = getClass.getPackage.getImplementationVersion

  def getCommit: String = Option(getClass.getPackage.getSpecificationVersion).map(_.take(7)).getOrElse("null")

}

case object BitcoinZMQConnectionTimeoutException extends RuntimeException("could not connect to bitcoind using zeromq")

case object BitcoinRPCConnectionException extends RuntimeException("could not connect to bitcoind using json-rpc")

case object BitcoinWalletDisabledException extends RuntimeException("bitcoind must have wallet support enabled")

case object EmptyAPIPasswordException extends RuntimeException("must set a password for the json-rpc api")

case object IncompatibleDBException extends RuntimeException("database is not compatible with this version of eclair")

case object IncompatibleNetworkDBException extends RuntimeException("network database is not compatible with this version of eclair")<|MERGE_RESOLUTION|>--- conflicted
+++ resolved
@@ -92,12 +92,8 @@
   val seed = seed_opt.getOrElse(NodeParams.getSeed(datadir))
   val chain = config.getString("chain")
   val chaindir = new File(datadir, chain)
-<<<<<<< HEAD
-  val keyManager = new LocalKeyManager(seed, NodeParams.makeChainHash(chain))
+  val keyManager = new LocalKeyManager(seed, NodeParams.hashFromChain(chain))
   val instanceId = UUID.randomUUID()
-=======
-  val keyManager = new LocalKeyManager(seed, NodeParams.hashFromChain(chain))
->>>>>>> 85163cb3
 
   logger.info(s"instanceid=$instanceId")
 
