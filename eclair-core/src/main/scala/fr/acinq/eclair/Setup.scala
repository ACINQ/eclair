--- conflicted
+++ resolved
@@ -76,7 +76,7 @@
   implicit val timeout = Timeout(30 seconds)
   implicit val formats = org.json4s.DefaultFormats
   implicit val ec = ExecutionContext.Implicits.global
-  implicit val sttpBackend  = AsyncHttpClientFutureBackend()
+  implicit val sttpBackend = OkHttpFutureBackend()
 
   val nodeParams = NodeParams.makeNodeParams(datadir, config, keyManager, initTor())
 
@@ -93,16 +93,6 @@
   logger.info(s"nodeid=${nodeParams.nodeId} alias=${nodeParams.alias}")
   logger.info(s"using chain=$chain chainHash=${nodeParams.chainHash}")
 
-<<<<<<< HEAD
-=======
-  logger.info(s"initializing secure random generator")
-  // this will force the secure random instance to initialize itself right now, making sure it doesn't hang later (see comment in package.scala)
-  secureRandom.nextInt()
-
-  implicit val ec = ExecutionContext.Implicits.global
-  implicit val sttpBackend = OkHttpFutureBackend()
-
->>>>>>> 1c0e24a9
   val bitcoin = nodeParams.watcherType match {
     case BITCOIND =>
       val bitcoinClient = new BasicBitcoinJsonRPCClient(
