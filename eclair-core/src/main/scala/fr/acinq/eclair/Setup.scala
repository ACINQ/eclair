--- conflicted
+++ resolved
@@ -6,23 +6,12 @@
 import akka.actor.{ActorRef, ActorSystem, Props, SupervisorStrategy}
 import akka.util.Timeout
 import com.typesafe.config.{Config, ConfigFactory}
-<<<<<<< HEAD
-import fr.acinq.eclair.blockchain.{CurrentFeerate, SpvWatcher}
+import fr.acinq.bitcoin.Block
+import fr.acinq.eclair.NodeParams.{BITCOINJ, ELECTRUM}
+import fr.acinq.eclair.blockchain.{CurrentFeerate, EclairWallet}
 import fr.acinq.eclair.blockchain.fee.{BitpayInsightFeeProvider, ConstantFeeProvider}
-import fr.acinq.eclair.blockchain.spv.BitcoinjKit
-import fr.acinq.eclair.blockchain.wallet.{BitcoinjWallet, EclairWallet}
-=======
-import fr.acinq.bitcoin.{BinaryData, Block}
-import fr.acinq.eclair.NodeParams.{BITCOIND, BITCOINJ, ELECTRUM}
-import fr.acinq.eclair.api.{GetInfoResponse, Service}
-import fr.acinq.eclair.blockchain.{EclairWallet, _}
+import fr.acinq.eclair.blockchain.bitcoinj.{BitcoinjKit, BitcoinjWallet, BitcoinjWatcher}
 import fr.acinq.eclair.blockchain.electrum.{ElectrumClient, ElectrumEclairWallet, ElectrumWallet, ElectrumWatcher}
-import fr.acinq.eclair.blockchain.fee.{BitpayInsightFeeProvider, ConstantFeeProvider}
-import fr.acinq.eclair.blockchain.bitcoind.{BitcoinCoreWallet, ZmqWatcher}
-import fr.acinq.eclair.blockchain.bitcoind.rpc.{BitcoinJsonRPCClient, ExtendedBitcoinClient}
-import fr.acinq.eclair.blockchain.bitcoinj.{BitcoinjKit, BitcoinjWallet, BitcoinjWatcher}
-import fr.acinq.eclair.blockchain.bitcoind.zmq.ZMQActor
->>>>>>> de1cda0a
 import fr.acinq.eclair.channel.Register
 import fr.acinq.eclair.io.Switchboard
 import fr.acinq.eclair.payment._
@@ -54,36 +43,7 @@
   implicit val formats = org.json4s.DefaultFormats
   implicit val ec = ExecutionContext.Implicits.global
 
-<<<<<<< HEAD
-  val bitcoin = if (spv) {
-    logger.warn("EXPERIMENTAL SPV MODE ENABLED!!!")
-    val staticPeers = config.getConfigList("bitcoinj.static-peers").map(c => new InetSocketAddress(c.getString("host"), c.getInt("port"))).toList
-    logger.info(s"using staticPeers=$staticPeers")
-    val bitcoinjKit = new BitcoinjKit(chain, datadir, staticPeers)
-    bitcoinjKit.startAsync()
-    Await.ready(bitcoinjKit.initialized, 10 seconds)
-    Left(bitcoinjKit)
-  } else ???
-=======
   val bitcoin = nodeParams.watcherType match {
-    case BITCOIND =>
-      val bitcoinClient = new ExtendedBitcoinClient(new BitcoinJsonRPCClient(
-        user = config.getString("bitcoind.rpcuser"),
-        password = config.getString("bitcoind.rpcpassword"),
-        host = config.getString("bitcoind.host"),
-        port = config.getInt("bitcoind.rpcport")))
-      val future = for {
-        json <- bitcoinClient.rpcClient.invoke("getblockchaininfo").recover { case _ => throw BitcoinRPCConnectionException }
-        progress = (json \ "verificationprogress").extract[Double]
-        chainHash <- bitcoinClient.rpcClient.invoke("getblockhash", 0).map(_.extract[String]).map(BinaryData(_)).map(x => BinaryData(x.reverse))
-        bitcoinVersion <- bitcoinClient.rpcClient.invoke("getnetworkinfo").map(json => (json \ "version")).map(_.extract[String])
-      } yield (progress, chainHash, bitcoinVersion)
-      // blocking sanity checks
-      val (progress, chainHash, bitcoinVersion) = Await.result(future, 10 seconds)
-      assert(chainHash == nodeParams.chainHash, s"chainHash mismatch (conf=${nodeParams.chainHash} != bitcoind=$chainHash)")
-      assert(progress > 0.99, "bitcoind should be synchronized")
-      // TODO: add a check on bitcoin version?
-      Bitcoind(bitcoinClient)
     case BITCOINJ =>
       logger.warn("EXPERIMENTAL BITCOINJ MODE ENABLED!!!")
       val staticPeers = config.getConfigList("bitcoinj.static-peers").map(c => new InetSocketAddress(c.getString("host"), c.getInt("port"))).toList
@@ -102,8 +62,8 @@
       val addresses = ElectrumClient.readServerAddresses(stream)
       val electrumClient =  system.actorOf(SimpleSupervisor.props(Props(new ElectrumClient(addresses)), "electrum-client", SupervisorStrategy.Resume))
       Electrum(electrumClient)
+    case _ => ???
   }
->>>>>>> de1cda0a
 
   def bootstrap: Future[Kit] = Future {
 
@@ -122,37 +82,23 @@
     })
 
     val watcher = bitcoin match {
-<<<<<<< HEAD
-      case Left(bitcoinj) =>
-        system.actorOf(SimpleSupervisor.props(SpvWatcher.props(bitcoinj), "watcher", SupervisorStrategy.Resume))
+      case Bitcoinj(bitcoinj) =>
+        system.actorOf(SimpleSupervisor.props(BitcoinjWatcher.props(bitcoinj), "watcher", SupervisorStrategy.Resume))
+      case Electrum(electrumClient) =>
+        system.actorOf(SimpleSupervisor.props(Props(new ElectrumWatcher(electrumClient)), "watcher", SupervisorStrategy.Resume))
       case _ => ???
     }
 
     val wallet = bitcoin match {
       case _ if wallet_opt.isDefined => wallet_opt.get
-      case Left(bitcoinj) => new BitcoinjWallet(bitcoinj.initialized.map(_ => bitcoinj.wallet()))
-      case _ => ???
-=======
-      case Bitcoind(bitcoinClient) =>
-        system.actorOf(SimpleSupervisor.props(Props(new ZMQActor(config.getString("bitcoind.zmq"), Some(zmqConnected))), "zmq", SupervisorStrategy.Restart))
-        system.actorOf(SimpleSupervisor.props(ZmqWatcher.props(bitcoinClient), "watcher", SupervisorStrategy.Resume))
-      case Bitcoinj(bitcoinj) =>
-        zmqConnected.success(true)
-        system.actorOf(SimpleSupervisor.props(BitcoinjWatcher.props(bitcoinj), "watcher", SupervisorStrategy.Resume))
-      case Electrum(electrumClient) =>
-        zmqConnected.success(true)
-        system.actorOf(SimpleSupervisor.props(Props(new ElectrumWatcher(electrumClient)), "watcher", SupervisorStrategy.Resume))
-    }
-
-    val wallet = bitcoin match {
-      case Bitcoind(bitcoinClient) => new BitcoinCoreWallet(bitcoinClient.rpcClient, watcher)
       case Bitcoinj(bitcoinj) => new BitcoinjWallet(bitcoinj.initialized.map(_ => bitcoinj.wallet()))
       case Electrum(electrumClient) =>
         val electrumSeedPath = new File(datadir, "electrum_seed.dat")
         val electrumWallet = system.actorOf(ElectrumWallet.props(electrumSeedPath, electrumClient, ElectrumWallet.WalletParameters(Block.RegtestGenesisBlock.hash, allowSpendUnconfirmed = true)), "electrum-wallet")
         new ElectrumEclairWallet(electrumWallet)
->>>>>>> de1cda0a
+      case _ => ???
     }
+
     wallet.getFinalAddress.map {
       case address => logger.info(s"initial wallet address=$address")
     }
@@ -185,7 +131,6 @@
 }
 
 sealed trait Bitcoin
-case class Bitcoind(extendedBitcoinClient: ExtendedBitcoinClient) extends Bitcoin
 case class Bitcoinj(bitcoinjKit: BitcoinjKit) extends Bitcoin
 case class Electrum(electrumClient: ActorRef) extends Bitcoin
 
