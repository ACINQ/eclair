/*
 * Copyright 2019 ACINQ SAS
 *
 * Licensed under the Apache License, Version 2.0 (the "License");
 * you may not use this file except in compliance with the License.
 * You may obtain a copy of the License at
 *
 *     http://www.apache.org/licenses/LICENSE-2.0
 *
 * Unless required by applicable law or agreed to in writing, software
 * distributed under the License is distributed on an "AS IS" BASIS,
 * WITHOUT WARRANTIES OR CONDITIONS OF ANY KIND, either express or implied.
 * See the License for the specific language governing permissions and
 * limitations under the License.
 */

package fr.acinq.eclair

import java.io.File
import java.net.InetSocketAddress
import java.sql.DriverManager
import java.util.UUID
import java.util.concurrent.TimeUnit
import java.util.concurrent.atomic.{AtomicLong, AtomicReference}

import akka.Done
import akka.actor.{ActorRef, ActorSystem, Props, SupervisorStrategy}
import akka.pattern.after
import akka.util.Timeout
import com.softwaremill.sttp.okhttp.OkHttpFutureBackend
import com.typesafe.config.{Config, ConfigFactory}
import fr.acinq.bitcoin.{Block, ByteVector32}
import fr.acinq.eclair.NodeParams.{BITCOIND, ELECTRUM}
import fr.acinq.eclair.blockchain.bitcoind.rpc.{BasicBitcoinJsonRPCClient, BatchingBitcoinJsonRPCClient, ExtendedBitcoinClient}
import fr.acinq.eclair.blockchain.bitcoind.zmq.ZMQActor
import fr.acinq.eclair.blockchain.bitcoind.{BitcoinCoreWallet, ZmqWatcher}
import fr.acinq.eclair.blockchain.electrum.ElectrumClient.SSL
import fr.acinq.eclair.blockchain.electrum.ElectrumClientPool.ElectrumServerAddress
import fr.acinq.eclair.blockchain.electrum._
import fr.acinq.eclair.blockchain.electrum.db.sqlite.SqliteWalletDb
import fr.acinq.eclair.blockchain.fee.{ConstantFeeProvider, _}
import fr.acinq.eclair.blockchain.{EclairWallet, _}
import fr.acinq.eclair.channel.Register
import fr.acinq.eclair.crypto.LocalKeyManager
import fr.acinq.eclair.db.Databases.CanBackup
import fr.acinq.eclair.db.psql.PsqlUtils.LockType
import fr.acinq.eclair.db.{BackupHandler, Databases}
import fr.acinq.eclair.io.{ClientSpawner, Server, Switchboard}
import fr.acinq.eclair.payment.Auditor
import fr.acinq.eclair.payment.receive.PaymentHandler
import fr.acinq.eclair.payment.relay.{CommandBuffer, Relayer}
import fr.acinq.eclair.payment.send.{Autoprobe, PaymentInitiator}
import fr.acinq.eclair.router._
import fr.acinq.eclair.tor.TorProtocolHandler.OnionServiceVersion
import fr.acinq.eclair.tor.{Controller, TorProtocolHandler}
import fr.acinq.eclair.wire.NodeAddress
import grizzled.slf4j.Logging
import org.json4s.JsonAST.JArray
import scodec.bits.ByteVector

import scala.concurrent._
import scala.concurrent.duration._

/**
 * Setup eclair from a data directory.
 *
 * Created by PM on 25/01/2016.
 *
 * @param datadir          directory where eclair-core will write/read its data.
 * @param overrideDefaults use this parameter to programmatically override the node configuration .
 * @param seed_opt         optional seed, if set eclair will use it instead of generating one and won't create a seed.dat file.
 * @param db               optional databases to use, if not set eclair will create the necessary databases
 */
class Setup(datadir: File,
            overrideDefaults: Config = ConfigFactory.empty(),
            seed_opt: Option[ByteVector] = None,
            db: Option[Databases] = None)(implicit system: ActorSystem) extends Logging {

  implicit val timeout = Timeout(30 seconds)
  implicit val formats = org.json4s.DefaultFormats
  implicit val ec = ExecutionContext.Implicits.global
  implicit val sttpBackend = OkHttpFutureBackend()

  logger.info(s"hello!")
  logger.info(s"version=${Kit.getVersion} commit=${Kit.getCommit}")
  logger.info(s"datadir=${datadir.getCanonicalPath}")
  logger.info(s"initializing secure random generator")
  // this will force the secure random instance to initialize itself right now, making sure it doesn't hang later (see comment in package.scala)
  secureRandom.nextInt()

  datadir.mkdirs()
  val appConfig = NodeParams.loadConfiguration(datadir, overrideDefaults)
  val config = appConfig.getConfig("eclair")
  val seed = seed_opt.getOrElse(NodeParams.getSeed(datadir))
  val chain = config.getString("chain")
  val chaindir = new File(datadir, chain)
  val keyManager = new LocalKeyManager(seed, NodeParams.makeChainHash(chain))
  val instanceId = UUID.randomUUID().toString

  logger.info(s"instanceid=$instanceId")

  val database = initDatabase(config.getConfig("db"), instanceId)

  /**
   * This counter holds the current blockchain height.
   * It is mainly used to calculate htlc expiries.
   * The value is read by all actors, hence it needs to be thread-safe.
   */
  val blockCount = new AtomicLong(0)

  /**
   * This holds the current feerates, in satoshi-per-kilobytes.
   * The value is read by all actors, hence it needs to be thread-safe.
   */
  val feeratesPerKB = new AtomicReference[FeeratesPerKB](null)

  /**
   * This holds the current feerates, in satoshi-per-kw.
   * The value is read by all actors, hence it needs to be thread-safe.
   */
  val feeratesPerKw = new AtomicReference[FeeratesPerKw](null)

  val feeEstimator = new FeeEstimator {
    // @formatter:off
    override def getFeeratePerKb(target: Int): Long = feeratesPerKB.get().feePerBlock(target)

    override def getFeeratePerKw(target: Int): Long = feeratesPerKw.get().feePerBlock(target)
    // @formatter:on
  }

  val nodeParams = NodeParams.makeNodeParams(config, instanceId, keyManager, initTor(), database, blockCount, feeEstimator)

  val serverBindingAddress = new InetSocketAddress(
    config.getString("server.binding-ip"),
    config.getInt("server.port"))

  // early checks
  DBCompatChecker.checkDBCompatibility(nodeParams)
  DBCompatChecker.checkNetworkDBCompatibility(nodeParams)
  PortChecker.checkAvailable(serverBindingAddress)

  logger.info(s"nodeid=${nodeParams.nodeId} alias=${nodeParams.alias}")
  logger.info(s"using chain=$chain chainHash=${nodeParams.chainHash}")

  val bitcoin = nodeParams.watcherType match {
    case BITCOIND =>
      val bitcoinClient = new BasicBitcoinJsonRPCClient(
        user = config.getString("bitcoind.rpcuser"),
        password = config.getString("bitcoind.rpcpassword"),
        host = config.getString("bitcoind.host"),
        port = config.getInt("bitcoind.rpcport"))
      implicit val timeout = Timeout(30 seconds)
      implicit val formats = org.json4s.DefaultFormats
      val future = for {
        json <- bitcoinClient.invoke("getblockchaininfo").recover { case _ => throw BitcoinRPCConnectionException }
        // Make sure wallet support is enabled in bitcoind.
        _ <- bitcoinClient.invoke("getbalance").recover { case _ => throw BitcoinWalletDisabledException }
        progress = (json \ "verificationprogress").extract[Double]
        ibd = (json \ "initialblockdownload").extract[Boolean]
        blocks = (json \ "blocks").extract[Long]
        headers = (json \ "headers").extract[Long]
        chainHash <- bitcoinClient.invoke("getblockhash", 0).map(_.extract[String]).map(s => ByteVector32.fromValidHex(s)).map(_.reverse)
        bitcoinVersion <- bitcoinClient.invoke("getnetworkinfo").map(json => json \ "version").map(_.extract[Int])
        unspentAddresses <- bitcoinClient.invoke("listunspent").collect { case JArray(values) =>
          values
            .filter(value => (value \ "spendable").extract[Boolean])
            .map(value => (value \ "address").extract[String])
        }
        _ <- chain match {
          case "mainnet" => bitcoinClient.invoke("getrawtransaction", "2157b554dcfda405233906e461ee593875ae4b1b97615872db6a25130ecc1dd6") // coinbase of #500000
          case "testnet" => bitcoinClient.invoke("getrawtransaction", "8f38a0dd41dc0ae7509081e262d791f8d53ed6f884323796d5ec7b0966dd3825") // coinbase of #1500000
          case "regtest" => Future.successful(())
        }
      } yield (progress, ibd, chainHash, bitcoinVersion, unspentAddresses, blocks, headers)
      // blocking sanity checks
      val (progress, initialBlockDownload, chainHash, bitcoinVersion, unspentAddresses, blocks, headers) = await(future, 30 seconds, "bicoind did not respond after 30 seconds")
      assert(bitcoinVersion >= 170000, "Eclair requires Bitcoin Core 0.17.0 or higher")
      assert(chainHash == nodeParams.chainHash, s"chainHash mismatch (conf=${nodeParams.chainHash} != bitcoind=$chainHash)")
      if (chainHash != Block.RegtestGenesisBlock.hash) {
        assert(unspentAddresses.forall(address => !isPay2PubkeyHash(address)), "Your wallet contains non-segwit UTXOs. You must send those UTXOs to a p2sh-segwit or bech32 address to use Eclair (check out our README for more details).")
      }
      assert(!initialBlockDownload, s"bitcoind should be synchronized (initialblockdownload=$initialBlockDownload)")
      assert(progress > 0.999, s"bitcoind should be synchronized (progress=$progress)")
      assert(headers - blocks <= 1, s"bitcoind should be synchronized (headers=$headers blocks=$blocks)")
      Bitcoind(bitcoinClient)
    case ELECTRUM =>
      val addresses = config.hasPath("electrum") match {
        case true =>
          val host = config.getString("electrum.host")
          val port = config.getInt("electrum.port")
          val address = InetSocketAddress.createUnresolved(host, port)
          val ssl = config.getString("electrum.ssl") match {
            case "off" => SSL.OFF
            case "loose" => SSL.LOOSE
            case _ => SSL.STRICT // strict mode is the default when we specify a custom electrum server, we don't want to be MITMed
          }
          logger.info(s"override electrum default with server=$address ssl=$ssl")
          Set(ElectrumServerAddress(address, ssl))
        case false =>
          val (addressesFile, sslEnabled) = (nodeParams.chainHash: @unchecked) match {
            case Block.RegtestGenesisBlock.hash => ("/electrum/servers_regtest.json", false) // in regtest we connect in plaintext
            case Block.TestnetGenesisBlock.hash => ("/electrum/servers_testnet.json", true)
            case Block.LivenetGenesisBlock.hash => ("/electrum/servers_mainnet.json", true)
          }
          val stream = classOf[Setup].getResourceAsStream(addressesFile)
          ElectrumClientPool.readServerAddresses(stream, sslEnabled)
      }
      val electrumClient = system.actorOf(SimpleSupervisor.props(Props(new ElectrumClientPool(blockCount, addresses, nodeParams.socksProxy_opt)), "electrum-client", SupervisorStrategy.Resume))
      Electrum(electrumClient)
  }

  def bootstrap: Future[Kit] = {
    for {
      _ <- Future.successful(true)
      feeratesRetrieved = Promise[Done]()
      zmqBlockConnected = Promise[Done]()
      zmqTxConnected = Promise[Done]()
      tcpBound = Promise[Done]()
      routerInitialized = Promise[Done]()
      postRestartCleanUpInitialized = Promise[Done]()

      defaultFeerates = {
        val confDefaultFeerates = FeeratesPerKB(
          block_1 = config.getLong("on-chain-fees.default-feerates.1"),
          blocks_2 = config.getLong("on-chain-fees.default-feerates.2"),
          blocks_6 = config.getLong("on-chain-fees.default-feerates.6"),
          blocks_12 = config.getLong("on-chain-fees.default-feerates.12"),
          blocks_36 = config.getLong("on-chain-fees.default-feerates.36"),
          blocks_72 = config.getLong("on-chain-fees.default-feerates.72"),
          blocks_144 = config.getLong("on-chain-fees.default-feerates.144")
        )
        feeratesPerKB.set(confDefaultFeerates)
        feeratesPerKw.set(FeeratesPerKw(confDefaultFeerates))
        confDefaultFeerates
      }
      minFeeratePerByte = config.getLong("min-feerate")
      smoothFeerateWindow = config.getInt("smooth-feerate-window")
      readTimeout = FiniteDuration(config.getDuration("feerate-provider-timeout", TimeUnit.MILLISECONDS), TimeUnit.MILLISECONDS)
      feeProvider = (nodeParams.chainHash, bitcoin) match {
        case (Block.RegtestGenesisBlock.hash, _) => new FallbackFeeProvider(new ConstantFeeProvider(defaultFeerates) :: Nil, minFeeratePerByte)
        case (_, Bitcoind(bitcoinClient)) =>
          new FallbackFeeProvider(new SmoothFeeProvider(new BitcoinCoreFeeProvider(bitcoinClient, defaultFeerates), smoothFeerateWindow) :: new SmoothFeeProvider(new BitgoFeeProvider(nodeParams.chainHash, readTimeout), smoothFeerateWindow) :: new SmoothFeeProvider(new EarnDotComFeeProvider(readTimeout), smoothFeerateWindow) :: new ConstantFeeProvider(defaultFeerates) :: Nil, minFeeratePerByte) // order matters!
        case _ =>
          new FallbackFeeProvider(new SmoothFeeProvider(new BitgoFeeProvider(nodeParams.chainHash, readTimeout), smoothFeerateWindow) :: new SmoothFeeProvider(new EarnDotComFeeProvider(readTimeout), smoothFeerateWindow) :: new ConstantFeeProvider(defaultFeerates) :: Nil, minFeeratePerByte) // order matters!
      }
      _ = system.scheduler.schedule(0 seconds, 10 minutes)(feeProvider.getFeerates.map {
        case feerates: FeeratesPerKB =>
          feeratesPerKB.set(feerates)
          feeratesPerKw.set(FeeratesPerKw(feerates))
          system.eventStream.publish(CurrentFeerates(feeratesPerKw.get))
          logger.info(s"current feeratesPerKB=${feeratesPerKB.get()} feeratesPerKw=${feeratesPerKw.get()}")
          feeratesRetrieved.trySuccess(Done)
      })
      _ <- feeratesRetrieved.future

      watcher = bitcoin match {
        case Bitcoind(bitcoinClient) =>
          system.actorOf(SimpleSupervisor.props(Props(new ZMQActor(config.getString("bitcoind.zmqblock"), Some(zmqBlockConnected))), "zmqblock", SupervisorStrategy.Restart))
          system.actorOf(SimpleSupervisor.props(Props(new ZMQActor(config.getString("bitcoind.zmqtx"), Some(zmqTxConnected))), "zmqtx", SupervisorStrategy.Restart))
          system.actorOf(SimpleSupervisor.props(ZmqWatcher.props(blockCount, new ExtendedBitcoinClient(new BatchingBitcoinJsonRPCClient(bitcoinClient))), "watcher", SupervisorStrategy.Resume))
        case Electrum(electrumClient) =>
          zmqBlockConnected.success(Done)
          zmqTxConnected.success(Done)
          system.actorOf(SimpleSupervisor.props(Props(new ElectrumWatcher(blockCount, electrumClient)), "watcher", SupervisorStrategy.Resume))
      }

      router = system.actorOf(SimpleSupervisor.props(Router.props(nodeParams, watcher, Some(routerInitialized)), "router", SupervisorStrategy.Resume))
      routerTimeout = after(FiniteDuration(config.getDuration("router.init-timeout").getSeconds, TimeUnit.SECONDS), using = system.scheduler)(Future.failed(new RuntimeException("Router initialization timed out")))
      _ <- Future.firstCompletedOf(routerInitialized.future :: routerTimeout :: Nil)

      wallet = bitcoin match {
        case Bitcoind(bitcoinClient) => new BitcoinCoreWallet(bitcoinClient)
        case Electrum(electrumClient) =>
          val sqlite = DriverManager.getConnection(s"jdbc:sqlite:${new File(chaindir, "wallet.sqlite")}")
          val walletDb = new SqliteWalletDb(sqlite)
          val electrumWallet = system.actorOf(ElectrumWallet.props(seed, electrumClient, ElectrumWallet.WalletParameters(nodeParams.chainHash, walletDb)), "electrum-wallet")
          implicit val timeout = Timeout(30 seconds)
          new ElectrumEclairWallet(electrumWallet, nodeParams.chainHash)
      }
      _ = wallet.getFinalAddress.map(address => logger.info(s"initial wallet address=$address"))
      // do not change the name of this actor. it is used in the configuration to specify a custom bounded mailbox

<<<<<<< HEAD
      backupHandler = nodeParams.db match {
        case canBackup: CanBackup => system.actorOf(SimpleSupervisor.props(
          BackupHandler.props(
            canBackup,
            new File(chaindir, "eclair.sqlite.bak"),
            if (config.hasPath("backup-notify-script")) Some(config.getString("backup-notify-script")) else None),
          "backuphandler", SupervisorStrategy.Resume))
        case _ => system.deadLetters
=======
      backupHandler = if (config.getBoolean("enable-db-backup")) {
        system.actorOf(SimpleSupervisor.props(
          BackupHandler.props(
            nodeParams.db,
            new File(chaindir, "eclair.sqlite.bak"),
            if (config.hasPath("backup-notify-script")) Some(config.getString("backup-notify-script")) else None
          ), "backuphandler", SupervisorStrategy.Resume))
      } else {
        logger.warn("database backup is disabled")
        system.deadLetters
>>>>>>> 32f15c85
      }
      audit = system.actorOf(SimpleSupervisor.props(Auditor.props(nodeParams), "auditor", SupervisorStrategy.Resume))
      register = system.actorOf(SimpleSupervisor.props(Props(new Register), "register", SupervisorStrategy.Resume))
      commandBuffer = system.actorOf(SimpleSupervisor.props(Props(new CommandBuffer(nodeParams, register)), "command-buffer", SupervisorStrategy.Resume))
      paymentHandler = system.actorOf(SimpleSupervisor.props(PaymentHandler.props(nodeParams, commandBuffer), "payment-handler", SupervisorStrategy.Resume))
      relayer = system.actorOf(SimpleSupervisor.props(Relayer.props(nodeParams, router, register, commandBuffer, paymentHandler, Some(postRestartCleanUpInitialized)), "relayer", SupervisorStrategy.Resume))
      // Before initializing the switchboard (which re-connects us to the network) and the user-facing parts of the system,
      // we want to make sure the handler for post-restart broken HTLCs has finished initializing.
      _ <- postRestartCleanUpInitialized.future
      switchboard = system.actorOf(SimpleSupervisor.props(Switchboard.props(nodeParams, watcher, relayer, wallet), "switchboard", SupervisorStrategy.Resume))
      clientSpawner = system.actorOf(SimpleSupervisor.props(ClientSpawner.props(nodeParams, switchboard, router), "client-spawner", SupervisorStrategy.Restart))
      server = system.actorOf(SimpleSupervisor.props(Server.props(nodeParams, switchboard, router, serverBindingAddress, Some(tcpBound)), "server", SupervisorStrategy.Restart))
      paymentInitiator = system.actorOf(SimpleSupervisor.props(PaymentInitiator.props(nodeParams, router, relayer, register), "payment-initiator", SupervisorStrategy.Restart))
      _ = for (i <- 0 until config.getInt("autoprobe-count")) yield system.actorOf(SimpleSupervisor.props(Autoprobe.props(nodeParams, router, paymentInitiator), s"payment-autoprobe-$i", SupervisorStrategy.Restart))

      kit = Kit(
        nodeParams = nodeParams,
        system = system,
        watcher = watcher,
        paymentHandler = paymentHandler,
        register = register,
        commandBuffer = commandBuffer,
        relayer = relayer,
        router = router,
        switchboard = switchboard,
        paymentInitiator = paymentInitiator,
        server = server,
        wallet = wallet)

      zmqBlockTimeout = after(5 seconds, using = system.scheduler)(Future.failed(BitcoinZMQConnectionTimeoutException))
      zmqTxTimeout = after(5 seconds, using = system.scheduler)(Future.failed(BitcoinZMQConnectionTimeoutException))
      tcpTimeout = after(5 seconds, using = system.scheduler)(Future.failed(TCPBindException(config.getInt("server.port"))))

      _ <- Future.firstCompletedOf(zmqBlockConnected.future :: zmqBlockTimeout :: Nil)
      _ <- Future.firstCompletedOf(zmqTxConnected.future :: zmqTxTimeout :: Nil)
      _ <- Future.firstCompletedOf(tcpBound.future :: tcpTimeout :: Nil)
    } yield kit

  }

  private def await[T](awaitable: Awaitable[T], atMost: Duration, messageOnTimeout: => String): T = try {
    Await.result(awaitable, atMost)
  } catch {
    case e: TimeoutException =>
      logger.error(messageOnTimeout)
      throw e
  }

  private def initTor(): Option[NodeAddress] = {
    if (config.getBoolean("tor.enabled")) {
      val promiseTorAddress = Promise[NodeAddress]()
      val auth = config.getString("tor.auth") match {
        case "password" => TorProtocolHandler.Password(config.getString("tor.password"))
        case "safecookie" => TorProtocolHandler.SafeCookie()
      }
      val protocolHandlerProps = TorProtocolHandler.props(
        version = OnionServiceVersion(config.getString("tor.protocol")),
        authentication = auth,
        privateKeyPath = new File(datadir, config.getString("tor.private-key-file")).toPath,
        virtualPort = config.getInt("server.port"),
        onionAdded = Some(promiseTorAddress))

      val controller = system.actorOf(SimpleSupervisor.props(Controller.props(
        address = new InetSocketAddress(config.getString("tor.host"), config.getInt("tor.port")),
        protocolHandlerProps = protocolHandlerProps), "tor", SupervisorStrategy.Stop))

      val torAddress = await(promiseTorAddress.future, 30 seconds, "tor did not respond after 30 seconds")
      logger.info(s"Tor address $torAddress")
      Some(torAddress)
    } else {
      None
    }
  }

  private def initDatabase(dbConfig: Config, instanceId: String): Databases = {
    db match {
      case Some(d) => d
      case None =>
        dbConfig.getString("driver") match {
          case "sqlite" => Databases.sqliteJDBC(chaindir)
          case "psql" =>
            val psql = Databases.setupPsqlDatabases(dbConfig, instanceId, datadir, { ex =>
              logger.error("fatal error: Cannot obtain lock on the database.\n", ex)
              sys.exit(-2)
            })
            if (LockType(dbConfig.getString("psql.lock-type")) == LockType.OWNERSHIP_LEASE) {
              val dbLockLeaseRenewInterval = dbConfig.getDuration("psql.ownership-lease.lease-renew-interval").toSeconds.seconds
              val dbLockLeaseInterval = dbConfig.getDuration("psql.ownership-lease.lease-interval").toSeconds.seconds
              if (dbLockLeaseInterval <= dbLockLeaseRenewInterval)
                throw new RuntimeException("Invalid configuration: `db.psql.ownership-lease.lease-interval` must be greater than `db.psql.ownership-lease.lease-renew-interval`")
              system.scheduler.schedule(dbLockLeaseRenewInterval, dbLockLeaseRenewInterval) {
                try {
                  psql.obtainExclusiveLock()
                } catch {
                  case e: Throwable =>
                    logger.error("fatal error: Cannot obtain ownership on the database.\n", e)
                    sys.exit(-1)
                }
              }
            }
            psql
          case driver => throw new RuntimeException(s"Unknown database driver `$driver`")
        }
    }
  }
}

// @formatter:off
sealed trait Bitcoin
case class Bitcoind(bitcoinClient: BasicBitcoinJsonRPCClient) extends Bitcoin
case class Electrum(electrumClient: ActorRef) extends Bitcoin
// @formatter:on

case class Kit(nodeParams: NodeParams,
               system: ActorSystem,
               watcher: ActorRef,
               paymentHandler: ActorRef,
               register: ActorRef,
               commandBuffer: ActorRef,
               relayer: ActorRef,
               router: ActorRef,
               switchboard: ActorRef,
               paymentInitiator: ActorRef,
               server: ActorRef,
               wallet: EclairWallet)

object Kit {

  def getVersionLong: String = s"$getVersion-$getCommit"

  def getVersion: String = getClass.getPackage.getImplementationVersion

  def getCommit: String = Option(getClass.getPackage.getSpecificationVersion).map(_.take(7)).getOrElse("null")

}

case object BitcoinZMQConnectionTimeoutException extends RuntimeException("could not connect to bitcoind using zeromq")

case object BitcoinRPCConnectionException extends RuntimeException("could not connect to bitcoind using json-rpc")

case object BitcoinWalletDisabledException extends RuntimeException("bitcoind must have wallet support enabled")

case object EmptyAPIPasswordException extends RuntimeException("must set a password for the json-rpc api")

case object IncompatibleDBException extends RuntimeException("database is not compatible with this version of eclair")

case object IncompatibleNetworkDBException extends RuntimeException("network database is not compatible with this version of eclair")<|MERGE_RESOLUTION|>--- conflicted
+++ resolved
@@ -280,27 +280,20 @@
       _ = wallet.getFinalAddress.map(address => logger.info(s"initial wallet address=$address"))
       // do not change the name of this actor. it is used in the configuration to specify a custom bounded mailbox
 
-<<<<<<< HEAD
-      backupHandler = nodeParams.db match {
-        case canBackup: CanBackup => system.actorOf(SimpleSupervisor.props(
-          BackupHandler.props(
-            canBackup,
-            new File(chaindir, "eclair.sqlite.bak"),
-            if (config.hasPath("backup-notify-script")) Some(config.getString("backup-notify-script")) else None),
-          "backuphandler", SupervisorStrategy.Resume))
-        case _ => system.deadLetters
-=======
       backupHandler = if (config.getBoolean("enable-db-backup")) {
-        system.actorOf(SimpleSupervisor.props(
-          BackupHandler.props(
-            nodeParams.db,
-            new File(chaindir, "eclair.sqlite.bak"),
-            if (config.hasPath("backup-notify-script")) Some(config.getString("backup-notify-script")) else None
-          ), "backuphandler", SupervisorStrategy.Resume))
+        nodeParams.db match {
+          case canBackup: CanBackup => system.actorOf(SimpleSupervisor.props(
+            BackupHandler.props(
+              canBackup,
+              new File(chaindir, "eclair.sqlite.bak"),
+              if (config.hasPath("backup-notify-script")) Some(config.getString("backup-notify-script")) else None),
+            "backuphandler", SupervisorStrategy.Resume))
+          case _ =>
+            system.deadLetters
+        }
       } else {
         logger.warn("database backup is disabled")
         system.deadLetters
->>>>>>> 32f15c85
       }
       audit = system.actorOf(SimpleSupervisor.props(Auditor.props(nodeParams), "auditor", SupervisorStrategy.Resume))
       register = system.actorOf(SimpleSupervisor.props(Props(new Register), "register", SupervisorStrategy.Resume))
