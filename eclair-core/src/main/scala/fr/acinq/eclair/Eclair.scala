/*
 * Copyright 2019 ACINQ SAS
 *
 * Licensed under the Apache License, Version 2.0 (the "License");
 * you may not use this file except in compliance with the License.
 * You may obtain a copy of the License at
 *
 *     http://www.apache.org/licenses/LICENSE-2.0
 *
 * Unless required by applicable law or agreed to in writing, software
 * distributed under the License is distributed on an "AS IS" BASIS,
 * WITHOUT WARRANTIES OR CONDITIONS OF ANY KIND, either express or implied.
 * See the License for the specific language governing permissions and
 * limitations under the License.
 */

package fr.acinq.eclair

import java.util.UUID

import akka.actor.ActorRef
import akka.pattern._
import akka.util.Timeout
import fr.acinq.bitcoin.Crypto.PublicKey
import fr.acinq.bitcoin.{ByteVector32, Satoshi}
import fr.acinq.eclair.TimestampQueryFilters._
import fr.acinq.eclair.blockchain.bitcoind.BitcoinCoreWallet
import fr.acinq.eclair.channel.Register.{Forward, ForwardShortId}
import fr.acinq.eclair.channel._
import fr.acinq.eclair.db.{IncomingPayment, NetworkFee, OutgoingPayment, Stats}
import fr.acinq.eclair.io.Peer.{GetPeerInfo, PeerInfo}
import fr.acinq.eclair.io.{NodeURI, Peer}
import fr.acinq.eclair.payment.PaymentInitiator.SendPaymentRequest
import fr.acinq.eclair.payment.PaymentLifecycle.ReceivePayment
import fr.acinq.eclair.payment.PaymentRequest.ExtraHop
import fr.acinq.eclair.payment._
import fr.acinq.eclair.router.{ChannelDesc, GetExtraHops, RouteRequest, RouteResponse, Router}
import fr.acinq.eclair.wire.{ChannelAnnouncement, ChannelUpdate, NodeAddress, NodeAnnouncement}
import scodec.bits.ByteVector

import scala.concurrent.duration._
import scala.concurrent.{ExecutionContext, Future}

case class GetInfoResponse(nodeId: PublicKey, alias: String, chainHash: ByteVector32, blockHeight: Int, publicAddresses: Seq[NodeAddress])

case class AuditResponse(sent: Seq[PaymentSent], received: Seq[PaymentReceived], relayed: Seq[PaymentRelayed])

case class TimestampQueryFilters(from: Long, to: Long)

object TimestampQueryFilters {
  /** We use this in the context of timestamp filtering, when we don't need an upper bound. */
  val MaxEpochMilliseconds: Long = Duration.fromNanos(Long.MaxValue).toMillis

  def getDefaultTimestampFilters(from_opt: Option[Long], to_opt: Option[Long]): TimestampQueryFilters = {
    // NB: we expect callers to use seconds, but internally we use milli-seconds everywhere.
    val from = from_opt.getOrElse(0L).seconds.toMillis
    val to = to_opt.map(_.seconds.toMillis).getOrElse(MaxEpochMilliseconds)
    TimestampQueryFilters(from, to)
  }
}

trait Eclair {

  def connect(target: Either[NodeURI, PublicKey], turboAllowed: Boolean)(implicit timeout: Timeout): Future[String]

  def disconnect(nodeId: PublicKey)(implicit timeout: Timeout): Future[String]

  def open(nodeId: PublicKey, fundingAmount: Satoshi, pushAmount_opt: Option[MilliSatoshi], fundingFeerateSatByte_opt: Option[Long], flags_opt: Option[Int], openTimeout_opt: Option[Timeout])(implicit timeout: Timeout): Future[String]

  def close(channelIdentifier: Either[ByteVector32, ShortChannelId], scriptPubKey_opt: Option[ByteVector])(implicit timeout: Timeout): Future[String]

  def forceClose(channelIdentifier: Either[ByteVector32, ShortChannelId])(implicit timeout: Timeout): Future[String]

  def updateRelayFee(channelIdentifier: Either[ByteVector32, ShortChannelId], feeBase: MilliSatoshi, feeProportionalMillionths: Long)(implicit timeout: Timeout): Future[String]

  def channelsInfo(toRemoteNode_opt: Option[PublicKey])(implicit timeout: Timeout): Future[Iterable[RES_GETINFO]]

  def channelInfo(channelIdentifier: Either[ByteVector32, ShortChannelId])(implicit timeout: Timeout): Future[RES_GETINFO]

  def peersInfo()(implicit timeout: Timeout): Future[Iterable[PeerInfo]]

  def receive(description: String, amount_opt: Option[MilliSatoshi], expire_opt: Option[Long], fallbackAddress_opt: Option[String], paymentPreimage_opt: Option[ByteVector32])(implicit timeout: Timeout): Future[PaymentRequest]

<<<<<<< HEAD
  def receiveWithExtraHops(description: String, amount_opt: Option[MilliSatoshi], expire_opt: Option[Long], fallbackAddress_opt: Option[String], paymentPreimage_opt: Option[ByteVector32], includeIsolatedPeers: Boolean, vertexThreshold: Int)(implicit timeout: Timeout): Future[PaymentRequest]
=======
  def newAddress(): Future[String]
>>>>>>> 5a6b7912

  def receivedInfo(paymentHash: ByteVector32)(implicit timeout: Timeout): Future[Option[IncomingPayment]]

  def send(externalId_opt: Option[String], recipientNodeId: PublicKey, amount: MilliSatoshi, paymentHash: ByteVector32, invoice_opt: Option[PaymentRequest] = None, maxAttempts_opt: Option[Int] = None, feeThresholdSat_opt: Option[Satoshi] = None, maxFeePct_opt: Option[Double] = None)(implicit timeout: Timeout): Future[UUID]

  def sentInfo(id: Either[UUID, ByteVector32])(implicit timeout: Timeout): Future[Seq[OutgoingPayment]]

  def findRoute(targetNodeId: PublicKey, amount: MilliSatoshi, assistedRoutes: Seq[Seq[PaymentRequest.ExtraHop]] = Seq.empty)(implicit timeout: Timeout): Future[RouteResponse]

  def sendToRoute(externalId_opt: Option[String], route: Seq[PublicKey], amount: MilliSatoshi, paymentHash: ByteVector32, finalCltvExpiryDelta: CltvExpiryDelta)(implicit timeout: Timeout): Future[UUID]

  def audit(from_opt: Option[Long], to_opt: Option[Long])(implicit timeout: Timeout): Future[AuditResponse]

  def networkFees(from_opt: Option[Long], to_opt: Option[Long])(implicit timeout: Timeout): Future[Seq[NetworkFee]]

  def channelStats()(implicit timeout: Timeout): Future[Seq[Stats]]

  def getInvoice(paymentHash: ByteVector32)(implicit timeout: Timeout): Future[Option[PaymentRequest]]

  def pendingInvoices(from_opt: Option[Long], to_opt: Option[Long])(implicit timeout: Timeout): Future[Seq[PaymentRequest]]

  def allInvoices(from_opt: Option[Long], to_opt: Option[Long])(implicit timeout: Timeout): Future[Seq[PaymentRequest]]

  def allNodes()(implicit timeout: Timeout): Future[Iterable[NodeAnnouncement]]

  def allChannels()(implicit timeout: Timeout): Future[Iterable[ChannelDesc]]

  def allUpdates(nodeId_opt: Option[PublicKey])(implicit timeout: Timeout): Future[Iterable[ChannelUpdate]]

  def getInfoResponse()(implicit timeout: Timeout): Future[GetInfoResponse]

  def usableBalances()(implicit timeout: Timeout): Future[Iterable[UsableBalances]]
}

class EclairImpl(appKit: Kit) extends Eclair {

  implicit val ec: ExecutionContext = appKit.system.dispatcher

  // We constrain external identifiers. This allows uuid, long and pubkey to be used.
  private val externalIdMaxLength = 66

  override def connect(target: Either[NodeURI, PublicKey], turboAllowed: Boolean)(implicit timeout: Timeout): Future[String] = target match {
    case Left(uri) => (appKit.switchboard ? Peer.Connect(uri.nodeId, Some(uri.address), turboAllowed)).mapTo[String]
    case Right(pubKey) => (appKit.switchboard ? Peer.Connect(pubKey, None, turboAllowed)).mapTo[String]
  }

  override def disconnect(nodeId: PublicKey)(implicit timeout: Timeout): Future[String] = {
    (appKit.switchboard ? Peer.Disconnect(nodeId)).mapTo[String]
  }

  override def open(nodeId: PublicKey, fundingAmount: Satoshi, pushAmount_opt: Option[MilliSatoshi], fundingFeerateSatByte_opt: Option[Long], flags_opt: Option[Int], openTimeout_opt: Option[Timeout])(implicit timeout: Timeout): Future[String] = {
    // we want the open timeout to expire *before* the default ask timeout, otherwise user won't get a generic response
    val openTimeout = openTimeout_opt.getOrElse(Timeout(10 seconds))
    (appKit.switchboard ? Peer.OpenChannel(
      remoteNodeId = nodeId,
      fundingSatoshis = fundingAmount,
      pushMsat = pushAmount_opt.getOrElse(0 msat),
      fundingTxFeeratePerKw_opt = fundingFeerateSatByte_opt.map(feerateByte2Kw),
      channelFlags = flags_opt.map(_.toByte),
      timeout_opt = Some(openTimeout))).mapTo[String]
  }

  override def close(channelIdentifier: Either[ByteVector32, ShortChannelId], scriptPubKey_opt: Option[ByteVector])(implicit timeout: Timeout): Future[String] = {
    sendToChannel(channelIdentifier, CMD_CLOSE(scriptPubKey_opt)).mapTo[String]
  }

  override def forceClose(channelIdentifier: Either[ByteVector32, ShortChannelId])(implicit timeout: Timeout): Future[String] = {
    sendToChannel(channelIdentifier, CMD_FORCECLOSE).mapTo[String]
  }

  override def updateRelayFee(channelIdentifier: Either[ByteVector32, ShortChannelId], feeBaseMsat: MilliSatoshi, feeProportionalMillionths: Long)(implicit timeout: Timeout): Future[String] = {
    sendToChannel(channelIdentifier, CMD_UPDATE_RELAY_FEE(feeBaseMsat, feeProportionalMillionths)).mapTo[String]
  }

  override def peersInfo()(implicit timeout: Timeout): Future[Iterable[PeerInfo]] = for {
    peers <- (appKit.switchboard ? 'peers).mapTo[Iterable[ActorRef]]
    peerinfos <- Future.sequence(peers.map(peer => (peer ? GetPeerInfo).mapTo[PeerInfo]))
  } yield peerinfos

  override def channelsInfo(toRemoteNode_opt: Option[PublicKey])(implicit timeout: Timeout): Future[Iterable[RES_GETINFO]] = toRemoteNode_opt match {
    case Some(pk) => for {
      channelIds <- (appKit.register ? 'channelsTo).mapTo[Map[ByteVector32, PublicKey]].map(_.filter(_._2 == pk).keys)
      channels <- Future.sequence(channelIds.map(channelId => sendToChannel(Left(channelId), CMD_GETINFO).mapTo[RES_GETINFO]))
    } yield channels
    case None => for {
      channelIds <- (appKit.register ? 'channels).mapTo[Map[ByteVector32, ActorRef]].map(_.keys)
      channels <- Future.sequence(channelIds.map(channelId => sendToChannel(Left(channelId), CMD_GETINFO).mapTo[RES_GETINFO]))
    } yield channels
  }

  override def channelInfo(channelIdentifier: Either[ByteVector32, ShortChannelId])(implicit timeout: Timeout): Future[RES_GETINFO] = {
    sendToChannel(channelIdentifier, CMD_GETINFO).mapTo[RES_GETINFO]
  }

  override def allNodes()(implicit timeout: Timeout): Future[Iterable[NodeAnnouncement]] = (appKit.router ? 'nodes).mapTo[Iterable[NodeAnnouncement]]

  override def allChannels()(implicit timeout: Timeout): Future[Iterable[ChannelDesc]] = {
    (appKit.router ? 'channels).mapTo[Iterable[ChannelAnnouncement]].map(_.map(c => ChannelDesc(c.shortChannelId, c.nodeId1, c.nodeId2)))
  }

  override def allUpdates(nodeId_opt: Option[PublicKey])(implicit timeout: Timeout): Future[Iterable[ChannelUpdate]] = nodeId_opt match {
    case None => (appKit.router ? 'updates).mapTo[Iterable[ChannelUpdate]]
    case Some(pk) => (appKit.router ? 'updatesMap).mapTo[Map[ChannelDesc, ChannelUpdate]].map(_.filter(e => e._1.a == pk || e._1.b == pk).values)
  }

  override def receive(description: String, amount_opt: Option[MilliSatoshi], expire_opt: Option[Long], fallbackAddress_opt: Option[String], paymentPreimage_opt: Option[ByteVector32])(implicit timeout: Timeout): Future[PaymentRequest] = {
    fallbackAddress_opt.map { fa => fr.acinq.eclair.addressToPublicKeyScript(fa, appKit.nodeParams.chainHash) } // if it's not a bitcoin address throws an exception
    (appKit.paymentHandler ? ReceivePayment(description = description, amount_opt = amount_opt, expirySeconds_opt = expire_opt, fallbackAddress = fallbackAddress_opt, paymentPreimage = paymentPreimage_opt)).mapTo[PaymentRequest]
  }

<<<<<<< HEAD
  override def receiveWithExtraHops(description: String, amount_opt: Option[MilliSatoshi], expire_opt: Option[Long], fallbackAddress_opt: Option[String], paymentPreimage_opt: Option[ByteVector32], includeIsolatedPeers: Boolean, vertexThreshold: Int)(implicit timeout: Timeout): Future[PaymentRequest] = {
    fallbackAddress_opt.map { fa => fr.acinq.eclair.addressToPublicKeyScript(fa, appKit.nodeParams.chainHash) } // if it's not a bitcoin address throws an exception
    val amountThreshold = amount_opt.getOrElse(0 msat)
    for {
      allUsableBalances <- (appKit.relayer ? GetUsableBalances).mapTo[Map[ShortChannelId, UsableBalances]] // NORMAL channels which are online right now
      allNonEmptyExtraHops <- (appKit.router ? GetExtraHops(includeIsolatedPeers, vertexThreshold)).mapTo[List[List[ExtraHop]]].map(_.filter(_.nonEmpty)) // those where remote update is present
      usableExtraHops = allNonEmptyExtraHops.filter(oneHopRoute => allUsableBalances.get(oneHopRoute.head.shortChannelId).exists(_.canReceive >= amountThreshold)).take(4) // can receive given amount, limit result to maybe not make QR unreadable
      receive = ReceivePayment(description = description, amount_opt = amount_opt, expirySeconds_opt = expire_opt, extraHops = usableExtraHops, fallbackAddress = fallbackAddress_opt, paymentPreimage = paymentPreimage_opt)
      pr <- (appKit.paymentHandler ? receive).mapTo[PaymentRequest]
    } yield pr
=======
  override def newAddress(): Future[String] = {
    appKit.wallet match {
      case w: BitcoinCoreWallet => w.getFinalAddress
      case _ => Future.failed(new IllegalArgumentException("this call is only available with a bitcoin core backend"))
    }
>>>>>>> 5a6b7912
  }

  override def findRoute(targetNodeId: PublicKey, amount: MilliSatoshi, assistedRoutes: Seq[Seq[PaymentRequest.ExtraHop]] = Seq.empty)(implicit timeout: Timeout): Future[RouteResponse] = {
    (appKit.router ? RouteRequest(appKit.nodeParams.nodeId, targetNodeId, amount, assistedRoutes)).mapTo[RouteResponse]
  }

  override def sendToRoute(externalId_opt: Option[String], route: Seq[PublicKey], amount: MilliSatoshi, paymentHash: ByteVector32, finalCltvExpiryDelta: CltvExpiryDelta)(implicit timeout: Timeout): Future[UUID] = {
    externalId_opt match {
      case Some(externalId) if externalId.length > externalIdMaxLength => Future.failed(new IllegalArgumentException("externalId is too long: cannot exceed 66 characters"))
      case _ => (appKit.paymentInitiator ? SendPaymentRequest(amount, paymentHash, route.last, 1, finalCltvExpiryDelta, None, externalId_opt, route)).mapTo[UUID]
    }
  }

  override def send(externalId_opt: Option[String], recipientNodeId: PublicKey, amount: MilliSatoshi, paymentHash: ByteVector32, invoice_opt: Option[PaymentRequest], maxAttempts_opt: Option[Int], feeThreshold_opt: Option[Satoshi], maxFeePct_opt: Option[Double])(implicit timeout: Timeout): Future[UUID] = {
    val maxAttempts = maxAttempts_opt.getOrElse(appKit.nodeParams.maxPaymentAttempts)
    val defaultRouteParams = Router.getDefaultRouteParams(appKit.nodeParams.routerConf)
    val routeParams = defaultRouteParams.copy(
      maxFeePct = maxFeePct_opt.getOrElse(defaultRouteParams.maxFeePct),
      maxFeeBase = feeThreshold_opt.map(_.toMilliSatoshi).getOrElse(defaultRouteParams.maxFeeBase)
    )

    externalId_opt match {
      case Some(externalId) if externalId.length > externalIdMaxLength => Future.failed(new IllegalArgumentException("externalId is too long: cannot exceed 66 characters"))
      case _ => invoice_opt match {
        case Some(invoice) if invoice.isExpired => Future.failed(new IllegalArgumentException("invoice has expired"))
        case Some(invoice) =>
          val sendPayment = invoice.minFinalCltvExpiryDelta match {
            case Some(minFinalCltvExpiryDelta) => SendPaymentRequest(amount, paymentHash, recipientNodeId, maxAttempts, minFinalCltvExpiryDelta, invoice_opt, externalId_opt, assistedRoutes = invoice.routingInfo, routeParams = Some(routeParams))
            case None => SendPaymentRequest(amount, paymentHash, recipientNodeId, maxAttempts, paymentRequest = invoice_opt, externalId = externalId_opt, assistedRoutes = invoice.routingInfo, routeParams = Some(routeParams))
          }
          (appKit.paymentInitiator ? sendPayment).mapTo[UUID]
        case None =>
          val sendPayment = SendPaymentRequest(amount, paymentHash, recipientNodeId, maxAttempts = maxAttempts, externalId = externalId_opt, routeParams = Some(routeParams))
          (appKit.paymentInitiator ? sendPayment).mapTo[UUID]
      }
    }
  }

  override def sentInfo(id: Either[UUID, ByteVector32])(implicit timeout: Timeout): Future[Seq[OutgoingPayment]] = Future {
    id match {
      case Left(uuid) => appKit.nodeParams.db.payments.getOutgoingPayment(uuid).toSeq
      case Right(paymentHash) => appKit.nodeParams.db.payments.listOutgoingPayments(paymentHash)
    }
  }

  override def receivedInfo(paymentHash: ByteVector32)(implicit timeout: Timeout): Future[Option[IncomingPayment]] = Future {
    appKit.nodeParams.db.payments.getIncomingPayment(paymentHash)
  }

  override def audit(from_opt: Option[Long], to_opt: Option[Long])(implicit timeout: Timeout): Future[AuditResponse] = {
    val filter = getDefaultTimestampFilters(from_opt, to_opt)

    Future(AuditResponse(
      sent = appKit.nodeParams.db.audit.listSent(filter.from, filter.to),
      received = appKit.nodeParams.db.audit.listReceived(filter.from, filter.to),
      relayed = appKit.nodeParams.db.audit.listRelayed(filter.from, filter.to)
    ))
  }

  override def networkFees(from_opt: Option[Long], to_opt: Option[Long])(implicit timeout: Timeout): Future[Seq[NetworkFee]] = {
    val filter = getDefaultTimestampFilters(from_opt, to_opt)

    Future(appKit.nodeParams.db.audit.listNetworkFees(filter.from, filter.to))
  }

  override def channelStats()(implicit timeout: Timeout): Future[Seq[Stats]] = Future(appKit.nodeParams.db.audit.stats)

  override def allInvoices(from_opt: Option[Long], to_opt: Option[Long])(implicit timeout: Timeout): Future[Seq[PaymentRequest]] = Future {
    val filter = getDefaultTimestampFilters(from_opt, to_opt)

    appKit.nodeParams.db.payments.listIncomingPayments(filter.from, filter.to).map(_.paymentRequest)
  }

  override def pendingInvoices(from_opt: Option[Long], to_opt: Option[Long])(implicit timeout: Timeout): Future[Seq[PaymentRequest]] = Future {
    val filter = getDefaultTimestampFilters(from_opt, to_opt)

    appKit.nodeParams.db.payments.listPendingIncomingPayments(filter.from, filter.to).map(_.paymentRequest)
  }

  override def getInvoice(paymentHash: ByteVector32)(implicit timeout: Timeout): Future[Option[PaymentRequest]] = Future {
    appKit.nodeParams.db.payments.getIncomingPayment(paymentHash).map(_.paymentRequest)
  }

  /**
   * Sends a request to a channel and expects a response
   *
   * @param channelIdentifier either a shortChannelId (BOLT encoded) or a channelId (32-byte hex encoded)
   */
  def sendToChannel(channelIdentifier: Either[ByteVector32, ShortChannelId], request: Any)(implicit timeout: Timeout): Future[Any] = channelIdentifier match {
    case Left(channelId) => appKit.register ? Forward(channelId, request)
    case Right(shortChannelId) => appKit.register ? ForwardShortId(shortChannelId, request)
  }

  override def getInfoResponse()(implicit timeout: Timeout): Future[GetInfoResponse] = Future.successful(
    GetInfoResponse(nodeId = appKit.nodeParams.nodeId,
      alias = appKit.nodeParams.alias,
      chainHash = appKit.nodeParams.chainHash,
      blockHeight = appKit.nodeParams.currentBlockHeight.toInt,
      publicAddresses = appKit.nodeParams.publicAddresses)
  )

  override def usableBalances()(implicit timeout: Timeout): Future[Iterable[UsableBalances]] = (appKit.relayer ? GetUsableBalances).mapTo[Map[ShortChannelId, UsableBalances]].map(_.values)
}<|MERGE_RESOLUTION|>--- conflicted
+++ resolved
@@ -81,11 +81,9 @@
 
   def receive(description: String, amount_opt: Option[MilliSatoshi], expire_opt: Option[Long], fallbackAddress_opt: Option[String], paymentPreimage_opt: Option[ByteVector32])(implicit timeout: Timeout): Future[PaymentRequest]
 
-<<<<<<< HEAD
   def receiveWithExtraHops(description: String, amount_opt: Option[MilliSatoshi], expire_opt: Option[Long], fallbackAddress_opt: Option[String], paymentPreimage_opt: Option[ByteVector32], includeIsolatedPeers: Boolean, vertexThreshold: Int)(implicit timeout: Timeout): Future[PaymentRequest]
-=======
+
   def newAddress(): Future[String]
->>>>>>> 5a6b7912
 
   def receivedInfo(paymentHash: ByteVector32)(implicit timeout: Timeout): Future[Option[IncomingPayment]]
 
@@ -196,7 +194,6 @@
     (appKit.paymentHandler ? ReceivePayment(description = description, amount_opt = amount_opt, expirySeconds_opt = expire_opt, fallbackAddress = fallbackAddress_opt, paymentPreimage = paymentPreimage_opt)).mapTo[PaymentRequest]
   }
 
-<<<<<<< HEAD
   override def receiveWithExtraHops(description: String, amount_opt: Option[MilliSatoshi], expire_opt: Option[Long], fallbackAddress_opt: Option[String], paymentPreimage_opt: Option[ByteVector32], includeIsolatedPeers: Boolean, vertexThreshold: Int)(implicit timeout: Timeout): Future[PaymentRequest] = {
     fallbackAddress_opt.map { fa => fr.acinq.eclair.addressToPublicKeyScript(fa, appKit.nodeParams.chainHash) } // if it's not a bitcoin address throws an exception
     val amountThreshold = amount_opt.getOrElse(0 msat)
@@ -207,13 +204,13 @@
       receive = ReceivePayment(description = description, amount_opt = amount_opt, expirySeconds_opt = expire_opt, extraHops = usableExtraHops, fallbackAddress = fallbackAddress_opt, paymentPreimage = paymentPreimage_opt)
       pr <- (appKit.paymentHandler ? receive).mapTo[PaymentRequest]
     } yield pr
-=======
+  }
+
   override def newAddress(): Future[String] = {
     appKit.wallet match {
       case w: BitcoinCoreWallet => w.getFinalAddress
       case _ => Future.failed(new IllegalArgumentException("this call is only available with a bitcoin core backend"))
     }
->>>>>>> 5a6b7912
   }
 
   override def findRoute(targetNodeId: PublicKey, amount: MilliSatoshi, assistedRoutes: Seq[Seq[PaymentRequest.ExtraHop]] = Seq.empty)(implicit timeout: Timeout): Future[RouteResponse] = {
