/*
 * Copyright 2018 ACINQ SAS
 *
 * Licensed under the Apache License, Version 2.0 (the "License");
 * you may not use this file except in compliance with the License.
 * You may obtain a copy of the License at
 *
 *     http://www.apache.org/licenses/LICENSE-2.0
 *
 * Unless required by applicable law or agreed to in writing, software
 * distributed under the License is distributed on an "AS IS" BASIS,
 * WITHOUT WARRANTIES OR CONDITIONS OF ANY KIND, either express or implied.
 * See the License for the specific language governing permissions and
 * limitations under the License.
 */

package fr.acinq.eclair

import java.util.UUID
import akka.actor.ActorRef
import akka.pattern._
import akka.util.Timeout
import fr.acinq.bitcoin.Crypto.PublicKey
import fr.acinq.bitcoin.{ByteVector32, MilliSatoshi, Satoshi}
import fr.acinq.eclair.channel._
import fr.acinq.eclair.db.{NetworkFee, IncomingPayment, OutgoingPayment, Stats}
import fr.acinq.eclair.io.Peer.{GetPeerInfo, PeerInfo}
import fr.acinq.eclair.io.{NodeURI, Peer}
import fr.acinq.eclair.payment.PaymentLifecycle._
import fr.acinq.eclair.router.{ChannelDesc, RouteRequest, RouteResponse}
import scodec.bits.ByteVector
import scala.concurrent.Future
import scala.concurrent.duration._
import fr.acinq.eclair.payment.{PaymentReceived, PaymentRelayed, PaymentRequest, PaymentSent}
import fr.acinq.eclair.wire.{ChannelAnnouncement, ChannelUpdate, NodeAddress, NodeAnnouncement}

case class GetInfoResponse(nodeId: PublicKey, alias: String, chainHash: ByteVector32, blockHeight: Int, publicAddresses: Seq[NodeAddress])

case class AuditResponse(sent: Seq[PaymentSent], received: Seq[PaymentReceived], relayed: Seq[PaymentRelayed])

trait Eclair {

  def connect(uri: String)(implicit timeout: Timeout): Future[String]

  def open(nodeId: PublicKey, fundingSatoshis: Long, pushMsat: Option[Long], fundingFeerateSatByte: Option[Long], flags: Option[Int], timeout_opt: Option[Timeout])(implicit timeout: Timeout): Future[String]

  def close(channelIdentifier: Either[ByteVector32, ShortChannelId], scriptPubKey: Option[ByteVector])(implicit timeout: Timeout): Future[String]

  def forceClose(channelIdentifier: Either[ByteVector32, ShortChannelId])(implicit timeout: Timeout): Future[String]

  def updateRelayFee(channelId: String, feeBaseMsat: Long, feeProportionalMillionths: Long)(implicit timeout: Timeout): Future[String]

<<<<<<< HEAD
  def peersInfo()(implicit timeout: Timeout): Future[Iterable[PeerInfo]]

  def channelsInfo(toRemoteNode: Option[PublicKey])(implicit timeout: Timeout): Future[Iterable[RES_GETINFO]]
=======
  def channelsInfo(toRemoteNode: Option[PublicKey]): Future[Iterable[RES_GETINFO]]
>>>>>>> 9032da53

  def channelInfo(channelId: ByteVector32)(implicit timeout: Timeout): Future[RES_GETINFO]

<<<<<<< HEAD
  def allnodes()(implicit timeout: Timeout): Future[Iterable[NodeAnnouncement]]

  def allchannels()(implicit timeout: Timeout): Future[Iterable[ChannelDesc]]

  def allupdates(nodeId: Option[PublicKey])(implicit timeout: Timeout): Future[Iterable[ChannelUpdate]]

  def receive(description: String, amountMsat: Option[Long], expire: Option[Long])(implicit timeout: Timeout): Future[String]

  def findRoute(targetNodeId: PublicKey, amountMsat: Long, assistedRoutes: Seq[Seq[PaymentRequest.ExtraHop]] = Seq.empty)(implicit timeout: Timeout): Future[RouteResponse]

  def send(recipientNodeId: PublicKey, amountMsat: Long, paymentHash: ByteVector32, assistedRoutes: Seq[Seq[PaymentRequest.ExtraHop]] = Seq.empty, minFinalCltvExpiry: Option[Long] = None)(implicit timeout: Timeout): Future[PaymentResult]

  def checkpayment(paymentHash: ByteVector32)(implicit timeout: Timeout): Future[Boolean]
=======
  def peersInfo(): Future[Iterable[PeerInfo]]

  def receive(description: String, amountMsat: Option[Long], expire: Option[Long], fallbackAddress: Option[String]): Future[PaymentRequest]

  def receivedInfo(paymentHash: ByteVector32): Future[Option[IncomingPayment]]

  def send(recipientNodeId: PublicKey, amountMsat: Long, paymentHash: ByteVector32, assistedRoutes: Seq[Seq[PaymentRequest.ExtraHop]] = Seq.empty, minFinalCltvExpiry: Option[Long] = None, maxAttempts: Option[Int] = None): Future[UUID]

  def sentInfo(id: Either[UUID, ByteVector32]): Future[Seq[OutgoingPayment]]

  def findRoute(targetNodeId: PublicKey, amountMsat: Long, assistedRoutes: Seq[Seq[PaymentRequest.ExtraHop]] = Seq.empty): Future[RouteResponse]
>>>>>>> 9032da53

  def audit(from_opt: Option[Long], to_opt: Option[Long])(implicit timeout: Timeout): Future[AuditResponse]

  def networkFees(from_opt: Option[Long], to_opt: Option[Long])(implicit timeout: Timeout): Future[Seq[NetworkFee]]

  def channelStats()(implicit timeout: Timeout): Future[Seq[Stats]]

<<<<<<< HEAD
  def getInfoResponse()(implicit timeout: Timeout): Future[GetInfoResponse]
=======
  def getInvoice(paymentHash: ByteVector32): Future[Option[PaymentRequest]]

  def pendingInvoices(from_opt: Option[Long], to_opt: Option[Long]): Future[Seq[PaymentRequest]]

  def allInvoices(from_opt: Option[Long], to_opt: Option[Long]): Future[Seq[PaymentRequest]]

  def allNodes(): Future[Iterable[NodeAnnouncement]]

  def allChannels(): Future[Iterable[ChannelDesc]]

  def allUpdates(nodeId: Option[PublicKey]): Future[Iterable[ChannelUpdate]]

  def getInfoResponse(): Future[GetInfoResponse]
>>>>>>> 9032da53

}

class EclairImpl(appKit: Kit) extends Eclair {

  implicit val ec = appKit.system.dispatcher

  override def connect(uri: String)(implicit timeout: Timeout): Future[String] = {
    (appKit.switchboard ? Peer.Connect(NodeURI.parse(uri))).mapTo[String]
  }

  override def open(nodeId: PublicKey, fundingSatoshis: Long, pushMsat: Option[Long], fundingFeerateSatByte: Option[Long], flags: Option[Int], timeout_opt: Option[Timeout])(implicit timeout: Timeout): Future[String] = {
    // we want the default timeout to expire *before* the default ask times out, otherwise user won't get a usable response
    val openTimeout = timeout_opt.getOrElse(Timeout(10 seconds))
    (appKit.switchboard ? Peer.OpenChannel(
      remoteNodeId = nodeId,
      fundingSatoshis = Satoshi(fundingSatoshis),
      pushMsat = pushMsat.map(MilliSatoshi).getOrElse(MilliSatoshi(0)),
<<<<<<< HEAD
      fundingTxFeeratePerKw_opt = fundingFeerateSatByte,
      channelFlags = flags.map(_.toByte),
      timeout_opt = Some(openTimeout))).mapTo[String]
=======
      fundingTxFeeratePerKw_opt = fundingFeerateSatByte.map(feerateByte2Kw),
      channelFlags = flags.map(_.toByte))).mapTo[String]
>>>>>>> 9032da53
  }

  override def close(channelIdentifier: Either[ByteVector32, ShortChannelId], scriptPubKey: Option[ByteVector])(implicit timeout: Timeout): Future[String] = {
    sendToChannel(channelIdentifier.fold[String](_.toString(), _.toString()), CMD_CLOSE(scriptPubKey)).mapTo[String]
  }

  override def forceClose(channelIdentifier: Either[ByteVector32, ShortChannelId])(implicit timeout: Timeout): Future[String] = {
    sendToChannel(channelIdentifier.fold[String](_.toString(), _.toString()), CMD_FORCECLOSE).mapTo[String]
  }

  override def updateRelayFee(channelId: String, feeBaseMsat: Long, feeProportionalMillionths: Long)(implicit timeout: Timeout): Future[String] = {
    sendToChannel(channelId, CMD_UPDATE_RELAY_FEE(feeBaseMsat, feeProportionalMillionths)).mapTo[String]
  }

  override def peersInfo()(implicit timeout: Timeout): Future[Iterable[PeerInfo]] = for {
    peers <- (appKit.switchboard ? 'peers).mapTo[Iterable[ActorRef]]
    peerinfos <- Future.sequence(peers.map(peer => (peer ? GetPeerInfo).mapTo[PeerInfo]))
  } yield peerinfos

  override def channelsInfo(toRemoteNode: Option[PublicKey])(implicit timeout: Timeout): Future[Iterable[RES_GETINFO]] = toRemoteNode match {
    case Some(pk) => for {
      channelsId <- (appKit.register ? 'channelsTo).mapTo[Map[ByteVector32, PublicKey]].map(_.filter(_._2 == pk).keys)
      channels <- Future.sequence(channelsId.map(channelId => sendToChannel(channelId.toString(), CMD_GETINFO).mapTo[RES_GETINFO]))
    } yield channels
    case None => for {
      channels_id <- (appKit.register ? 'channels).mapTo[Map[ByteVector32, ActorRef]].map(_.keys)
      channels <- Future.sequence(channels_id.map(channel_id => sendToChannel(channel_id.toHex, CMD_GETINFO).mapTo[RES_GETINFO]))
    } yield channels
  }

  override def channelInfo(channelId: ByteVector32)(implicit timeout: Timeout): Future[RES_GETINFO] = {
    sendToChannel(channelId.toString(), CMD_GETINFO).mapTo[RES_GETINFO]
  }

<<<<<<< HEAD
  override def allnodes()(implicit timeout: Timeout): Future[Iterable[NodeAnnouncement]] = (appKit.router ? 'nodes).mapTo[Iterable[NodeAnnouncement]]

  override def allchannels()(implicit timeout: Timeout): Future[Iterable[ChannelDesc]] = {
    (appKit.router ? 'channels).mapTo[Iterable[ChannelAnnouncement]].map(_.map(c => ChannelDesc(c.shortChannelId, c.nodeId1, c.nodeId2)))
  }

  override def allupdates(nodeId: Option[PublicKey])(implicit timeout: Timeout): Future[Iterable[ChannelUpdate]] = nodeId match {
=======
  override def allNodes(): Future[Iterable[NodeAnnouncement]] = (appKit.router ? 'nodes).mapTo[Iterable[NodeAnnouncement]]

  override def allChannels(): Future[Iterable[ChannelDesc]] = {
    (appKit.router ? 'channels).mapTo[Iterable[ChannelAnnouncement]].map(_.map(c => ChannelDesc(c.shortChannelId, c.nodeId1, c.nodeId2)))
  }

  override def allUpdates(nodeId: Option[PublicKey]): Future[Iterable[ChannelUpdate]] = nodeId match {
>>>>>>> 9032da53
    case None => (appKit.router ? 'updates).mapTo[Iterable[ChannelUpdate]]
    case Some(pk) => (appKit.router ? 'updatesMap).mapTo[Map[ChannelDesc, ChannelUpdate]].map(_.filter(e => e._1.a == pk || e._1.b == pk).values)
  }

<<<<<<< HEAD
  override def receive(description: String, amountMsat: Option[Long], expire: Option[Long])(implicit timeout: Timeout): Future[String] = {
    (appKit.paymentHandler ? ReceivePayment(description = description, amountMsat_opt = amountMsat.map(MilliSatoshi), expirySeconds_opt = expire)).mapTo[PaymentRequest].map { pr =>
      PaymentRequest.write(pr)
    }
=======
  override def receive(description: String, amountMsat: Option[Long], expire: Option[Long], fallbackAddress: Option[String]): Future[PaymentRequest] = {
    fallbackAddress.map { fa => fr.acinq.eclair.addressToPublicKeyScript(fa, appKit.nodeParams.chainHash) } // if it's not a bitcoin address throws an exception
    (appKit.paymentHandler ? ReceivePayment(description = description, amountMsat_opt = amountMsat.map(MilliSatoshi), expirySeconds_opt = expire, fallbackAddress = fallbackAddress)).mapTo[PaymentRequest]
>>>>>>> 9032da53
  }

  override def findRoute(targetNodeId: PublicKey, amountMsat: Long, assistedRoutes: Seq[Seq[PaymentRequest.ExtraHop]] = Seq.empty)(implicit timeout: Timeout): Future[RouteResponse] = {
    (appKit.router ? RouteRequest(appKit.nodeParams.nodeId, targetNodeId, amountMsat, assistedRoutes)).mapTo[RouteResponse]
  }

<<<<<<< HEAD
  override def send(recipientNodeId: PublicKey, amountMsat: Long, paymentHash: ByteVector32, assistedRoutes: Seq[Seq[PaymentRequest.ExtraHop]] = Seq.empty, minFinalCltvExpiry: Option[Long] = None)(implicit timeout: Timeout): Future[PaymentResult] = {
    val sendPayment = minFinalCltvExpiry match {
      case Some(minCltv) => SendPayment(amountMsat, paymentHash, recipientNodeId, assistedRoutes, finalCltvExpiry = minCltv)
      case None  => SendPayment(amountMsat, paymentHash, recipientNodeId, assistedRoutes)
=======
  override def send(recipientNodeId: PublicKey, amountMsat: Long, paymentHash: ByteVector32, assistedRoutes: Seq[Seq[PaymentRequest.ExtraHop]] = Seq.empty, minFinalCltvExpiry_opt: Option[Long] = None, maxAttempts_opt: Option[Int] = None): Future[UUID] = {
    val maxAttempts = maxAttempts_opt.getOrElse(appKit.nodeParams.maxPaymentAttempts)
    val sendPayment = minFinalCltvExpiry_opt match {
      case Some(minCltv) => SendPayment(amountMsat, paymentHash, recipientNodeId, assistedRoutes, finalCltvExpiry = minCltv, maxAttempts = maxAttempts)
      case None => SendPayment(amountMsat, paymentHash, recipientNodeId, assistedRoutes, maxAttempts = maxAttempts)
>>>>>>> 9032da53
    }
    (appKit.paymentInitiator ? sendPayment).mapTo[UUID]
  }

  override def sentInfo(id: Either[UUID, ByteVector32]): Future[Seq[OutgoingPayment]] = Future {
    id match {
      case Left(uuid) => appKit.nodeParams.db.payments.getOutgoingPayment(uuid).toSeq
      case Right(paymentHash) => appKit.nodeParams.db.payments.getOutgoingPayments(paymentHash)
    }
  }

<<<<<<< HEAD
  override def checkpayment(paymentHash: ByteVector32)(implicit timeout: Timeout): Future[Boolean] = {
    (appKit.paymentHandler ? CheckPayment(paymentHash)).mapTo[Boolean]
=======
  override def receivedInfo(paymentHash: ByteVector32): Future[Option[IncomingPayment]] = Future {
    appKit.nodeParams.db.payments.getIncomingPayment(paymentHash)
>>>>>>> 9032da53
  }

  override def audit(from_opt: Option[Long], to_opt: Option[Long])(implicit timeout: Timeout): Future[AuditResponse] = {
    val from = from_opt.getOrElse(0L)
    val to = to_opt.getOrElse(Long.MaxValue)

    Future(AuditResponse(
      sent = appKit.nodeParams.db.audit.listSent(from, to),
      received = appKit.nodeParams.db.audit.listReceived(from, to),
      relayed = appKit.nodeParams.db.audit.listRelayed(from, to)
    ))
  }

  override def networkFees(from_opt: Option[Long], to_opt: Option[Long])(implicit timeout: Timeout): Future[Seq[NetworkFee]] = {
    val from = from_opt.getOrElse(0L)
    val to = to_opt.getOrElse(Long.MaxValue)

    Future(appKit.nodeParams.db.audit.listNetworkFees(from, to))
  }

  override def channelStats()(implicit timeout: Timeout): Future[Seq[Stats]] = Future(appKit.nodeParams.db.audit.stats)

  override def allInvoices(from_opt: Option[Long], to_opt: Option[Long]): Future[Seq[PaymentRequest]] = Future {
    val from = from_opt.getOrElse(0L)
    val to = to_opt.getOrElse(Long.MaxValue)

    appKit.nodeParams.db.payments.listPaymentRequests(from, to)
  }

  override def pendingInvoices(from_opt: Option[Long], to_opt: Option[Long]): Future[Seq[PaymentRequest]] = Future {
    val from = from_opt.getOrElse(0L)
    val to = to_opt.getOrElse(Long.MaxValue)

    appKit.nodeParams.db.payments.listPendingPaymentRequests(from, to)
  }

  override def getInvoice(paymentHash: ByteVector32): Future[Option[PaymentRequest]] = Future {
    appKit.nodeParams.db.payments.getPaymentRequest(paymentHash)
  }

  /**
    * Sends a request to a channel and expects a response
    *
    * @param channelIdentifier can be a shortChannelId (BOLT encoded) or a channelId (32-byte hex encoded)
    * @param request
    * @return
    */
  def sendToChannel(channelIdentifier: String, request: Any)(implicit timeout: Timeout): Future[Any] =
    for {
      fwdReq <- Future(Register.ForwardShortId(ShortChannelId(channelIdentifier), request))
        .recoverWith { case _ => Future(Register.Forward(ByteVector32.fromValidHex(channelIdentifier), request)) }
        .recoverWith { case _ => Future.failed(new RuntimeException(s"invalid channel identifier '$channelIdentifier'")) }
      res <- appKit.register ? fwdReq
    } yield res

  override def getInfoResponse()(implicit timeout: Timeout): Future[GetInfoResponse] = Future.successful(
    GetInfoResponse(nodeId = appKit.nodeParams.nodeId,
      alias = appKit.nodeParams.alias,
      chainHash = appKit.nodeParams.chainHash,
      blockHeight = Globals.blockCount.intValue(),
      publicAddresses = appKit.nodeParams.publicAddresses)
  )

}<|MERGE_RESOLUTION|>--- conflicted
+++ resolved
@@ -50,67 +50,41 @@
 
   def updateRelayFee(channelId: String, feeBaseMsat: Long, feeProportionalMillionths: Long)(implicit timeout: Timeout): Future[String]
 
-<<<<<<< HEAD
+  def channelsInfo(toRemoteNode: Option[PublicKey])(implicit timeout: Timeout): Future[Iterable[RES_GETINFO]]
+
+  def channelInfo(channelId: ByteVector32)(implicit timeout: Timeout): Future[RES_GETINFO]
+
   def peersInfo()(implicit timeout: Timeout): Future[Iterable[PeerInfo]]
 
-  def channelsInfo(toRemoteNode: Option[PublicKey])(implicit timeout: Timeout): Future[Iterable[RES_GETINFO]]
-=======
-  def channelsInfo(toRemoteNode: Option[PublicKey]): Future[Iterable[RES_GETINFO]]
->>>>>>> 9032da53
-
-  def channelInfo(channelId: ByteVector32)(implicit timeout: Timeout): Future[RES_GETINFO]
-
-<<<<<<< HEAD
-  def allnodes()(implicit timeout: Timeout): Future[Iterable[NodeAnnouncement]]
-
-  def allchannels()(implicit timeout: Timeout): Future[Iterable[ChannelDesc]]
-
-  def allupdates(nodeId: Option[PublicKey])(implicit timeout: Timeout): Future[Iterable[ChannelUpdate]]
-
-  def receive(description: String, amountMsat: Option[Long], expire: Option[Long])(implicit timeout: Timeout): Future[String]
+  def receive(description: String, amountMsat: Option[Long], expire: Option[Long], fallbackAddress: Option[String])(implicit timeout: Timeout): Future[PaymentRequest]
+
+  def receivedInfo(paymentHash: ByteVector32)(implicit timeout: Timeout): Future[Option[IncomingPayment]]
+
+  def send(recipientNodeId: PublicKey, amountMsat: Long, paymentHash: ByteVector32, assistedRoutes: Seq[Seq[PaymentRequest.ExtraHop]] = Seq.empty, minFinalCltvExpiry: Option[Long] = None, maxAttempts: Option[Int] = None)(implicit timeout: Timeout): Future[UUID]
+
+  def sentInfo(id: Either[UUID, ByteVector32])(implicit timeout: Timeout): Future[Seq[OutgoingPayment]]
 
   def findRoute(targetNodeId: PublicKey, amountMsat: Long, assistedRoutes: Seq[Seq[PaymentRequest.ExtraHop]] = Seq.empty)(implicit timeout: Timeout): Future[RouteResponse]
 
-  def send(recipientNodeId: PublicKey, amountMsat: Long, paymentHash: ByteVector32, assistedRoutes: Seq[Seq[PaymentRequest.ExtraHop]] = Seq.empty, minFinalCltvExpiry: Option[Long] = None)(implicit timeout: Timeout): Future[PaymentResult]
-
-  def checkpayment(paymentHash: ByteVector32)(implicit timeout: Timeout): Future[Boolean]
-=======
-  def peersInfo(): Future[Iterable[PeerInfo]]
-
-  def receive(description: String, amountMsat: Option[Long], expire: Option[Long], fallbackAddress: Option[String]): Future[PaymentRequest]
-
-  def receivedInfo(paymentHash: ByteVector32): Future[Option[IncomingPayment]]
-
-  def send(recipientNodeId: PublicKey, amountMsat: Long, paymentHash: ByteVector32, assistedRoutes: Seq[Seq[PaymentRequest.ExtraHop]] = Seq.empty, minFinalCltvExpiry: Option[Long] = None, maxAttempts: Option[Int] = None): Future[UUID]
-
-  def sentInfo(id: Either[UUID, ByteVector32]): Future[Seq[OutgoingPayment]]
-
-  def findRoute(targetNodeId: PublicKey, amountMsat: Long, assistedRoutes: Seq[Seq[PaymentRequest.ExtraHop]] = Seq.empty): Future[RouteResponse]
->>>>>>> 9032da53
-
   def audit(from_opt: Option[Long], to_opt: Option[Long])(implicit timeout: Timeout): Future[AuditResponse]
 
   def networkFees(from_opt: Option[Long], to_opt: Option[Long])(implicit timeout: Timeout): Future[Seq[NetworkFee]]
 
   def channelStats()(implicit timeout: Timeout): Future[Seq[Stats]]
 
-<<<<<<< HEAD
+  def getInvoice(paymentHash: ByteVector32)(implicit timeout: Timeout): Future[Option[PaymentRequest]]
+
+  def pendingInvoices(from_opt: Option[Long], to_opt: Option[Long])(implicit timeout: Timeout): Future[Seq[PaymentRequest]]
+
+  def allInvoices(from_opt: Option[Long], to_opt: Option[Long])(implicit timeout: Timeout): Future[Seq[PaymentRequest]]
+
+  def allNodes()(implicit timeout: Timeout): Future[Iterable[NodeAnnouncement]]
+
+  def allChannels()(implicit timeout: Timeout): Future[Iterable[ChannelDesc]]
+
+  def allUpdates(nodeId: Option[PublicKey])(implicit timeout: Timeout): Future[Iterable[ChannelUpdate]]
+
   def getInfoResponse()(implicit timeout: Timeout): Future[GetInfoResponse]
-=======
-  def getInvoice(paymentHash: ByteVector32): Future[Option[PaymentRequest]]
-
-  def pendingInvoices(from_opt: Option[Long], to_opt: Option[Long]): Future[Seq[PaymentRequest]]
-
-  def allInvoices(from_opt: Option[Long], to_opt: Option[Long]): Future[Seq[PaymentRequest]]
-
-  def allNodes(): Future[Iterable[NodeAnnouncement]]
-
-  def allChannels(): Future[Iterable[ChannelDesc]]
-
-  def allUpdates(nodeId: Option[PublicKey]): Future[Iterable[ChannelUpdate]]
-
-  def getInfoResponse(): Future[GetInfoResponse]
->>>>>>> 9032da53
 
 }
 
@@ -123,20 +97,15 @@
   }
 
   override def open(nodeId: PublicKey, fundingSatoshis: Long, pushMsat: Option[Long], fundingFeerateSatByte: Option[Long], flags: Option[Int], timeout_opt: Option[Timeout])(implicit timeout: Timeout): Future[String] = {
-    // we want the default timeout to expire *before* the default ask times out, otherwise user won't get a usable response
+    // we want the open timeout to expire *before* the default ask timeout, otherwise user won't get a generic response
     val openTimeout = timeout_opt.getOrElse(Timeout(10 seconds))
     (appKit.switchboard ? Peer.OpenChannel(
       remoteNodeId = nodeId,
       fundingSatoshis = Satoshi(fundingSatoshis),
       pushMsat = pushMsat.map(MilliSatoshi).getOrElse(MilliSatoshi(0)),
-<<<<<<< HEAD
-      fundingTxFeeratePerKw_opt = fundingFeerateSatByte,
+      fundingTxFeeratePerKw_opt = fundingFeerateSatByte.map(feerateByte2Kw),
       channelFlags = flags.map(_.toByte),
       timeout_opt = Some(openTimeout))).mapTo[String]
-=======
-      fundingTxFeeratePerKw_opt = fundingFeerateSatByte.map(feerateByte2Kw),
-      channelFlags = flags.map(_.toByte))).mapTo[String]
->>>>>>> 9032da53
   }
 
   override def close(channelIdentifier: Either[ByteVector32, ShortChannelId], scriptPubKey: Option[ByteVector])(implicit timeout: Timeout): Future[String] = {
@@ -171,73 +140,44 @@
     sendToChannel(channelId.toString(), CMD_GETINFO).mapTo[RES_GETINFO]
   }
 
-<<<<<<< HEAD
-  override def allnodes()(implicit timeout: Timeout): Future[Iterable[NodeAnnouncement]] = (appKit.router ? 'nodes).mapTo[Iterable[NodeAnnouncement]]
-
-  override def allchannels()(implicit timeout: Timeout): Future[Iterable[ChannelDesc]] = {
+  override def allNodes()(implicit timeout: Timeout): Future[Iterable[NodeAnnouncement]] = (appKit.router ? 'nodes).mapTo[Iterable[NodeAnnouncement]]
+
+  override def allChannels()(implicit timeout: Timeout): Future[Iterable[ChannelDesc]] = {
     (appKit.router ? 'channels).mapTo[Iterable[ChannelAnnouncement]].map(_.map(c => ChannelDesc(c.shortChannelId, c.nodeId1, c.nodeId2)))
   }
 
-  override def allupdates(nodeId: Option[PublicKey])(implicit timeout: Timeout): Future[Iterable[ChannelUpdate]] = nodeId match {
-=======
-  override def allNodes(): Future[Iterable[NodeAnnouncement]] = (appKit.router ? 'nodes).mapTo[Iterable[NodeAnnouncement]]
-
-  override def allChannels(): Future[Iterable[ChannelDesc]] = {
-    (appKit.router ? 'channels).mapTo[Iterable[ChannelAnnouncement]].map(_.map(c => ChannelDesc(c.shortChannelId, c.nodeId1, c.nodeId2)))
-  }
-
-  override def allUpdates(nodeId: Option[PublicKey]): Future[Iterable[ChannelUpdate]] = nodeId match {
->>>>>>> 9032da53
+  override def allUpdates(nodeId: Option[PublicKey])(implicit timeout: Timeout): Future[Iterable[ChannelUpdate]] = nodeId match {
     case None => (appKit.router ? 'updates).mapTo[Iterable[ChannelUpdate]]
     case Some(pk) => (appKit.router ? 'updatesMap).mapTo[Map[ChannelDesc, ChannelUpdate]].map(_.filter(e => e._1.a == pk || e._1.b == pk).values)
   }
 
-<<<<<<< HEAD
-  override def receive(description: String, amountMsat: Option[Long], expire: Option[Long])(implicit timeout: Timeout): Future[String] = {
-    (appKit.paymentHandler ? ReceivePayment(description = description, amountMsat_opt = amountMsat.map(MilliSatoshi), expirySeconds_opt = expire)).mapTo[PaymentRequest].map { pr =>
-      PaymentRequest.write(pr)
-    }
-=======
-  override def receive(description: String, amountMsat: Option[Long], expire: Option[Long], fallbackAddress: Option[String]): Future[PaymentRequest] = {
+  override def receive(description: String, amountMsat: Option[Long], expire: Option[Long], fallbackAddress: Option[String])(implicit timeout: Timeout): Future[PaymentRequest] = {
     fallbackAddress.map { fa => fr.acinq.eclair.addressToPublicKeyScript(fa, appKit.nodeParams.chainHash) } // if it's not a bitcoin address throws an exception
     (appKit.paymentHandler ? ReceivePayment(description = description, amountMsat_opt = amountMsat.map(MilliSatoshi), expirySeconds_opt = expire, fallbackAddress = fallbackAddress)).mapTo[PaymentRequest]
->>>>>>> 9032da53
   }
 
   override def findRoute(targetNodeId: PublicKey, amountMsat: Long, assistedRoutes: Seq[Seq[PaymentRequest.ExtraHop]] = Seq.empty)(implicit timeout: Timeout): Future[RouteResponse] = {
     (appKit.router ? RouteRequest(appKit.nodeParams.nodeId, targetNodeId, amountMsat, assistedRoutes)).mapTo[RouteResponse]
   }
 
-<<<<<<< HEAD
-  override def send(recipientNodeId: PublicKey, amountMsat: Long, paymentHash: ByteVector32, assistedRoutes: Seq[Seq[PaymentRequest.ExtraHop]] = Seq.empty, minFinalCltvExpiry: Option[Long] = None)(implicit timeout: Timeout): Future[PaymentResult] = {
-    val sendPayment = minFinalCltvExpiry match {
-      case Some(minCltv) => SendPayment(amountMsat, paymentHash, recipientNodeId, assistedRoutes, finalCltvExpiry = minCltv)
-      case None  => SendPayment(amountMsat, paymentHash, recipientNodeId, assistedRoutes)
-=======
-  override def send(recipientNodeId: PublicKey, amountMsat: Long, paymentHash: ByteVector32, assistedRoutes: Seq[Seq[PaymentRequest.ExtraHop]] = Seq.empty, minFinalCltvExpiry_opt: Option[Long] = None, maxAttempts_opt: Option[Int] = None): Future[UUID] = {
+  override def send(recipientNodeId: PublicKey, amountMsat: Long, paymentHash: ByteVector32, assistedRoutes: Seq[Seq[PaymentRequest.ExtraHop]] = Seq.empty, minFinalCltvExpiry_opt: Option[Long] = None, maxAttempts_opt: Option[Int] = None)(implicit timeout: Timeout): Future[UUID] = {
     val maxAttempts = maxAttempts_opt.getOrElse(appKit.nodeParams.maxPaymentAttempts)
     val sendPayment = minFinalCltvExpiry_opt match {
       case Some(minCltv) => SendPayment(amountMsat, paymentHash, recipientNodeId, assistedRoutes, finalCltvExpiry = minCltv, maxAttempts = maxAttempts)
       case None => SendPayment(amountMsat, paymentHash, recipientNodeId, assistedRoutes, maxAttempts = maxAttempts)
->>>>>>> 9032da53
     }
     (appKit.paymentInitiator ? sendPayment).mapTo[UUID]
   }
 
-  override def sentInfo(id: Either[UUID, ByteVector32]): Future[Seq[OutgoingPayment]] = Future {
+  override def sentInfo(id: Either[UUID, ByteVector32])(implicit timeout: Timeout): Future[Seq[OutgoingPayment]] = Future {
     id match {
       case Left(uuid) => appKit.nodeParams.db.payments.getOutgoingPayment(uuid).toSeq
       case Right(paymentHash) => appKit.nodeParams.db.payments.getOutgoingPayments(paymentHash)
     }
   }
 
-<<<<<<< HEAD
-  override def checkpayment(paymentHash: ByteVector32)(implicit timeout: Timeout): Future[Boolean] = {
-    (appKit.paymentHandler ? CheckPayment(paymentHash)).mapTo[Boolean]
-=======
-  override def receivedInfo(paymentHash: ByteVector32): Future[Option[IncomingPayment]] = Future {
+  override def receivedInfo(paymentHash: ByteVector32)(implicit timeout: Timeout): Future[Option[IncomingPayment]] = Future {
     appKit.nodeParams.db.payments.getIncomingPayment(paymentHash)
->>>>>>> 9032da53
   }
 
   override def audit(from_opt: Option[Long], to_opt: Option[Long])(implicit timeout: Timeout): Future[AuditResponse] = {
@@ -260,21 +200,21 @@
 
   override def channelStats()(implicit timeout: Timeout): Future[Seq[Stats]] = Future(appKit.nodeParams.db.audit.stats)
 
-  override def allInvoices(from_opt: Option[Long], to_opt: Option[Long]): Future[Seq[PaymentRequest]] = Future {
+  override def allInvoices(from_opt: Option[Long], to_opt: Option[Long])(implicit timeout: Timeout): Future[Seq[PaymentRequest]] = Future {
     val from = from_opt.getOrElse(0L)
     val to = to_opt.getOrElse(Long.MaxValue)
 
     appKit.nodeParams.db.payments.listPaymentRequests(from, to)
   }
 
-  override def pendingInvoices(from_opt: Option[Long], to_opt: Option[Long]): Future[Seq[PaymentRequest]] = Future {
+  override def pendingInvoices(from_opt: Option[Long], to_opt: Option[Long])(implicit timeout: Timeout): Future[Seq[PaymentRequest]] = Future {
     val from = from_opt.getOrElse(0L)
     val to = to_opt.getOrElse(Long.MaxValue)
 
     appKit.nodeParams.db.payments.listPendingPaymentRequests(from, to)
   }
 
-  override def getInvoice(paymentHash: ByteVector32): Future[Option[PaymentRequest]] = Future {
+  override def getInvoice(paymentHash: ByteVector32)(implicit timeout: Timeout): Future[Option[PaymentRequest]] = Future {
     appKit.nodeParams.db.payments.getPaymentRequest(paymentHash)
   }
 
