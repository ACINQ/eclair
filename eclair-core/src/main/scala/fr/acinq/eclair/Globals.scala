--- conflicted
+++ resolved
@@ -3,10 +3,6 @@
 import java.util.concurrent.atomic.{AtomicLong, AtomicReference}
 
 import fr.acinq.eclair.blockchain.fee.{FeeratesPerByte, FeeratesPerKw}
-
-import fr.acinq.eclair.blockchain.bitcoind
-import fr.acinq.eclair.blockchain.bitcoind.ZmqWatcher
-
 
 /**
   * Created by PM on 25/01/2016.
@@ -16,20 +12,11 @@
   /**
     * This counter holds the current blockchain height.
     * It is mainly used to calculate htlc expiries.
-<<<<<<< HEAD
-    * The value is updated by the [[ZmqWatcher]] and read by all actors, hence it needs to be thread-safe.
-=======
     * The value is read by all actors, hence it needs to be thread-safe.
->>>>>>> 07c51b68
     */
   val blockCount = new AtomicLong(0)
 
   /**
-<<<<<<< HEAD
-    * This counter holds the current feeratePerKw.
-    * It is used to maintain an up-to-date fee in commitment tx so that they get confirmed fast enough.
-    * The value is updated by the [[bitcoind.ZmqWatcher]] and read by all actors, hence it needs to be thread-safe.
-=======
     * This holds the current feerates, in satoshi-per-bytes.
     * The value is read by all actors, hence it needs to be thread-safe.
     */
@@ -38,7 +25,6 @@
   /**
     * This holds the current feerates, in satoshi-per-kw.
     * The value is read by all actors, hence it needs to be thread-safe.
->>>>>>> 07c51b68
     */
   val feeratesPerKw = new AtomicReference[FeeratesPerKw](null)
 }
