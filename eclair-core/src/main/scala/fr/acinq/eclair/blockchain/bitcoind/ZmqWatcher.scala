/*
 * Copyright 2019 ACINQ SAS
 *
 * Licensed under the Apache License, Version 2.0 (the "License");
 * you may not use this file except in compliance with the License.
 * You may obtain a copy of the License at
 *
 *     http://www.apache.org/licenses/LICENSE-2.0
 *
 * Unless required by applicable law or agreed to in writing, software
 * distributed under the License is distributed on an "AS IS" BASIS,
 * WITHOUT WARRANTIES OR CONDITIONS OF ANY KIND, either express or implied.
 * See the License for the specific language governing permissions and
 * limitations under the License.
 */

package fr.acinq.eclair.blockchain.bitcoind

import java.util.concurrent.Executors
import java.util.concurrent.atomic.AtomicLong

import akka.actor.{Actor, ActorLogging, Cancellable, Props, Terminated}
import akka.pattern.pipe
import fr.acinq.bitcoin._
import fr.acinq.eclair.KamonExt
import fr.acinq.eclair.blockchain._
import fr.acinq.eclair.blockchain.bitcoind.rpc.ExtendedBitcoinClient
import fr.acinq.eclair.channel.BITCOIN_PARENT_TX_CONFIRMED
import fr.acinq.eclair.transactions.Scripts
import scodec.bits.ByteVector

import scala.collection.{Set, SortedMap}
import scala.concurrent.duration._
import scala.concurrent.{ExecutionContext, Future}
import scala.util.Try

/**
  * A blockchain watcher that:
  * - receives bitcoin events (new blocks and new txes) directly from the bitcoin network
  * - also uses bitcoin-core rpc api, most notably for tx confirmation count and blockcount (because reorgs)
  * Created by PM on 21/02/2016.
  */
class ZmqWatcher(blockCount: AtomicLong, client: ExtendedBitcoinClient)(implicit ec: ExecutionContext = ExecutionContext.global) extends Actor with ActorLogging {

  import ZmqWatcher._

  context.system.eventStream.subscribe(self, classOf[BlockchainEvent])

  // this is to initialize block count
  self ! TickNewBlock

  case class TriggerEvent(w: Watch, e: WatchEvent)

  def receive: Receive = watching(Map.empty, Set.empty, Map.empty, SortedMap.empty, None)

  def watching(mempoolWatches: Map[ByteVector32, WatchSeenInMempool], watches: Set[Watch], watchedUtxos: Map[OutPoint, Set[Watch]], block2tx: SortedMap[Long, Seq[Transaction]], nextTick: Option[Cancellable]): Receive = {

    case NewTransaction(tx) =>
<<<<<<< HEAD
      log.debug(s"analyzing txid=${tx.txid}")
      mempoolWatches.get(tx.txid).foreach(w => self ! TriggerEvent(w, WatchEventSeenInMempool(w.event, tx)))
      tx.txIn
        .map(_.outPoint)
        .flatMap(watchedUtxos.get)
        .flatten // List[Watch] -> Watch
        .collect {
          case w: WatchSpentBasic =>
            self ! TriggerEvent(w, WatchEventSpentBasic(w.event))
          case w: WatchSpent =>
            self ! TriggerEvent(w, WatchEventSpent(w.event, tx))
        }
=======
      KamonExt.time("watcher.newtx.checkwatch.time") {
        log.debug(s"analyzing txid={} tx={}", tx.txid, tx)
        tx.txIn
          .map(_.outPoint)
          .flatMap(watchedUtxos.get)
          .flatten // List[Watch] -> Watch
          .collect {
            case w: WatchSpentBasic =>
              self ! TriggerEvent(w, WatchEventSpentBasic(w.event))
            case w: WatchSpent =>
              self ! TriggerEvent(w, WatchEventSpent(w.event, tx))
          }
      }
>>>>>>> 5a6b7912

    case NewBlock(block) =>
      // using a Try because in tests we generate fake blocks
      log.debug(s"received blockid=${Try(block.blockId).getOrElse(ByteVector32(ByteVector.empty))}")
      nextTick.map(_.cancel()) // this may fail or succeed, worse case scenario we will have two ticks in a row (no big deal)
      log.debug(s"scheduling a new task to check on tx confirmations")
      // we do this to avoid herd effects in testing when generating a lots of blocks in a row
      val task = context.system.scheduler.scheduleOnce(2 seconds, self, TickNewBlock)
      context become watching(mempoolWatches, watches, watchedUtxos, block2tx, Some(task))

    case TickNewBlock =>
      for (count <- client.getBlockCount) {
        log.debug(s"setting blockCount=$count")
        blockCount.set(count)
        context.system.eventStream.publish(CurrentBlockCount(count))
      }
      // TODO: beware of the herd effect
<<<<<<< HEAD
      watches.collect { case w: WatchConfirmed => checkConfirmed(w) }
      context become watching(mempoolWatches, watches, watchedUtxos, block2tx, None)

    case TriggerEvent(w: WatchSeenInMempool, e) if mempoolWatches.contains(w.txId) =>
      log.info(s"triggering $w")
      w.channel ! e
      context become watching(mempoolWatches - w.txId, watches, watchedUtxos, block2tx, None)
=======
      KamonExt.timeFuture("watcher.newblock.checkwatch.time") {
        Future.sequence(watches.collect { case w: WatchConfirmed => checkConfirmed(w) })
      }
      context become watching(watches, watchedUtxos, block2tx, None)
>>>>>>> 5a6b7912

    case TriggerEvent(w, e) if watches.contains(w) =>
      log.info(s"triggering $w")
      w.channel ! e
      w match {
        case _: WatchSpent =>
          // NB: WatchSpent are permanent because we need to detect multiple spending of the funding tx
          // They are never cleaned up but it is not a big deal for now (1 channel == 1 watch)
          context become watching(mempoolWatches - w.txId, watches, watchedUtxos, block2tx, nextTick)
        case _ =>
          context become watching(mempoolWatches - w.txId, watches - w, removeWatchedUtxos(watchedUtxos, w), block2tx, None)
      }

    case CurrentBlockCount(count) =>
      val toPublish = block2tx.filterKeys(_ <= count)
      toPublish.values.flatten.foreach(tx => publish(tx))
      context become watching(mempoolWatches, watches, watchedUtxos, block2tx -- toPublish.keys, None)

    case w: WatchSeenInMempool if !mempoolWatches.contains(w.txId) =>
      for {
        mempoolTxs <- client.getMempool
        mempoolTx <- mempoolTxs
        if mempoolTx.txid == w.txId
      } self ! NewTransaction(mempoolTx)
      log.debug(s"adding watch $w for $sender")
      context.watch(w.channel)
      context become watching(mempoolWatches + (w.txId -> w), watches, watchedUtxos, block2tx, nextTick)

    case w: Watch if !watches.contains(w) =>
      w match {
        case WatchSpentBasic(_, txid, outputIndex, _, _) =>
          for {
            // Note: we assume parent tx was published, we just need to make sure this particular output has not been spent
            false <- client.isTransactionOutputSpendable(txid.toString(), outputIndex, includeMempool = true)
            _ = log.info(s"output=$outputIndex of txid=$txid has already been spent")
          } self ! TriggerEvent(w, WatchEventSpentBasic(w.event))

        case WatchSpent(_, txid, outputIndex, _, _) =>
          // first let's see if the parent tx was published or not
          client.getTxConfirmations(txid.toString()).collect {
            case Some(_) =>
              // parent tx was published, we need to make sure this particular output has not been spent
              client.isTransactionOutputSpendable(txid.toString(), outputIndex, includeMempool = true).collect {
                case false =>
                  log.info(s"$txid:$outputIndex has already been spent, looking for the spending tx in the mempool")
                  client.getMempool().map { mempoolTxs =>
                    mempoolTxs.filter(tx => tx.txIn.exists(i => i.outPoint.txid == txid && i.outPoint.index == outputIndex)) match {
                      case Nil =>
                        log.warning(s"$txid:$outputIndex has already been spent, spending tx not in the mempool, looking in the blockchain...")
                        client.lookForSpendingTx(None, txid.toString(), outputIndex).map { tx =>
                          log.warning(s"found the spending tx of $txid:$outputIndex in the blockchain: txid=${tx.txid}")
                          self ! NewTransaction(tx)
                        }
                      case txs =>
                        log.info(s"found ${txs.size} txs spending $txid:$outputIndex in the mempool: txids=${txs.map(_.txid).mkString(",")}")
                        txs.foreach(tx => self ! NewTransaction(tx))
                    }
                  }
              }
          }

        case w: WatchConfirmed => checkConfirmed(w) // maybe the tx is already confirmed, in that case the watch will be triggered and removed immediately

        case _: WatchLost => () // TODO: not implemented

        case w => log.warning(s"ignoring $w")
      }

      log.debug(s"adding watch $w for $sender")
      context.watch(w.channel)
      context become watching(mempoolWatches, watches + w, addWatchedUtxos(watchedUtxos, w), block2tx, nextTick)

    case PublishAsap(tx) =>
      val blockCount = this.blockCount.get()
      val cltvTimeout = Scripts.cltvTimeout(tx)
      val csvTimeout = Scripts.csvTimeout(tx)
      if (csvTimeout > 0) {
        require(tx.txIn.size == 1, s"watcher only supports tx with 1 input, this tx has ${tx.txIn.size} inputs")
        val parentTxid = tx.txIn.head.outPoint.txid
        log.info(s"txid=${tx.txid} has a relative timeout of $csvTimeout blocks, watching parenttxid=$parentTxid tx=$tx")
        val parentPublicKey = fr.acinq.bitcoin.Script.write(fr.acinq.bitcoin.Script.pay2wsh(tx.txIn.head.witness.stack.last))
        self ! WatchConfirmed(self, parentTxid, parentPublicKey, minDepth = 1, BITCOIN_PARENT_TX_CONFIRMED(tx))
      } else if (cltvTimeout > blockCount) {
        log.info(s"delaying publication of txid=${tx.txid} until block=$cltvTimeout (curblock=$blockCount)")
        val block2tx1 = block2tx.updated(cltvTimeout, block2tx.getOrElse(cltvTimeout, Seq.empty[Transaction]) :+ tx)
        context become watching(mempoolWatches, watches, watchedUtxos, block2tx1, None)
      } else publish(tx)

    case WatchEventConfirmed(BITCOIN_PARENT_TX_CONFIRMED(tx), blockHeight, _, _) =>
      log.info(s"parent tx of txid=${tx.txid} has been confirmed")
      val blockCount = this.blockCount.get()
      val csvTimeout = Scripts.csvTimeout(tx)
      val absTimeout = blockHeight + csvTimeout
      if (absTimeout > blockCount) {
        log.info(s"delaying publication of txid=${tx.txid} until block=$absTimeout (curblock=$blockCount)")
        val block2tx1 = block2tx.updated(absTimeout, block2tx.getOrElse(absTimeout, Seq.empty[Transaction]) :+ tx)
        context become watching(mempoolWatches, watches, watchedUtxos, block2tx1, None)
      } else publish(tx)

    case ValidateRequest(ann) => client.validate(ann).pipeTo(sender)

    case GetTxWithMeta(txid) => client.getTransactionMeta(txid.toString()).pipeTo(sender)

    case Terminated(channel) =>
      // we remove watches associated to dead actor
      val deprecatedWatches = watches.filter(_.channel == channel)
      val mempoolWatches1 = mempoolWatches.filterNot { case (_, w) => w.channel == channel }
      val watchedUtxos1 = deprecatedWatches.foldLeft(watchedUtxos) { case (m, w) => removeWatchedUtxos(m, w) }
      context.become(watching(mempoolWatches1, watches -- deprecatedWatches, watchedUtxos1, block2tx, None))

    case 'watches => sender ! watches

  }

  // NOTE: we use a single thread to publish transactions so that it preserves order.
  // CHANGING THIS WILL RESULT IN CONCURRENCY ISSUES WHILE PUBLISHING PARENT AND CHILD TXS
  val singleThreadExecutionContext = ExecutionContext.fromExecutor(Executors.newSingleThreadExecutor())

  def publish(tx: Transaction, isRetry: Boolean = false): Unit = {
    log.info(s"publishing tx (isRetry=$isRetry): txid=${tx.txid} tx=$tx")
    client.publishTransaction(tx)(singleThreadExecutionContext).recover {
      case t: Throwable if t.getMessage.contains("(code: -25)") && !isRetry => // we retry only once
        import akka.pattern.after
        import scala.concurrent.duration._
        after(3 seconds, context.system.scheduler)(Future.successful({})).map(x => publish(tx, isRetry = true))
      case t: Throwable => log.error(s"cannot publish tx: reason=${t.getMessage} txid=${tx.txid} tx=$tx")
    }
  }

  def checkConfirmed(w: WatchConfirmed): Unit = {
    log.debug(s"checking confirmations of txid=${w.txId}")
    // NB: this is very inefficient since internally we call `getrawtransaction` three times, but it doesn't really
    // matter because this only happens once, when the watched transaction has reached min_depth
    for {
      Some(confirmations) <- client.getTxConfirmations(w.txId.toString) if confirmations >= w.minDepth
      tx <- client.getTransaction(w.txId.toString)
      (height, index) <- client.getTransactionShortId(w.txId.toString)
    } self ! TriggerEvent(w, WatchEventConfirmed(w.event, height, index, tx))
  }

}

object ZmqWatcher {

  def props(blockCount: AtomicLong, client: ExtendedBitcoinClient)(implicit ec: ExecutionContext = ExecutionContext.global) = Props(new ZmqWatcher(blockCount, client)(ec))

  case object TickNewBlock

  def utxo(w: Watch): Option[OutPoint] =
    w match {
      case w: WatchSpent => Some(OutPoint(w.txId.reverse, w.outputIndex))
      case w: WatchSpentBasic => Some(OutPoint(w.txId.reverse, w.outputIndex))
      case _ => None
    }

  /**
    * The resulting map allows checking spent txes in constant time wrt number of watchers
    */
  def addWatchedUtxos(m: Map[OutPoint, Set[Watch]], w: Watch): Map[OutPoint, Set[Watch]] = {
    utxo(w) match {
      case Some(utxo) =>  m.get(utxo) match {
        case Some(watches) => m + (utxo -> (watches + w))
        case None => m + (utxo -> Set(w))
      }
      case None => m
    }
  }

  def removeWatchedUtxos(m: Map[OutPoint, Set[Watch]], w: Watch): Map[OutPoint, Set[Watch]] = {
    utxo(w) match {
      case Some(utxo) => m.get(utxo) match {
        case Some(watches) if watches - w == Set.empty => m - utxo
        case Some(watches) => m + (utxo -> (watches - w))
        case None => m
      }
      case None => m
    }
  }

}<|MERGE_RESOLUTION|>--- conflicted
+++ resolved
@@ -56,22 +56,9 @@
   def watching(mempoolWatches: Map[ByteVector32, WatchSeenInMempool], watches: Set[Watch], watchedUtxos: Map[OutPoint, Set[Watch]], block2tx: SortedMap[Long, Seq[Transaction]], nextTick: Option[Cancellable]): Receive = {
 
     case NewTransaction(tx) =>
-<<<<<<< HEAD
-      log.debug(s"analyzing txid=${tx.txid}")
-      mempoolWatches.get(tx.txid).foreach(w => self ! TriggerEvent(w, WatchEventSeenInMempool(w.event, tx)))
-      tx.txIn
-        .map(_.outPoint)
-        .flatMap(watchedUtxos.get)
-        .flatten // List[Watch] -> Watch
-        .collect {
-          case w: WatchSpentBasic =>
-            self ! TriggerEvent(w, WatchEventSpentBasic(w.event))
-          case w: WatchSpent =>
-            self ! TriggerEvent(w, WatchEventSpent(w.event, tx))
-        }
-=======
       KamonExt.time("watcher.newtx.checkwatch.time") {
         log.debug(s"analyzing txid={} tx={}", tx.txid, tx)
+        mempoolWatches.get(tx.txid).foreach(w => self ! TriggerEvent(w, WatchEventSeenInMempool(w.event, tx)))
         tx.txIn
           .map(_.outPoint)
           .flatMap(watchedUtxos.get)
@@ -83,7 +70,6 @@
               self ! TriggerEvent(w, WatchEventSpent(w.event, tx))
           }
       }
->>>>>>> 5a6b7912
 
     case NewBlock(block) =>
       // using a Try because in tests we generate fake blocks
@@ -101,20 +87,15 @@
         context.system.eventStream.publish(CurrentBlockCount(count))
       }
       // TODO: beware of the herd effect
-<<<<<<< HEAD
-      watches.collect { case w: WatchConfirmed => checkConfirmed(w) }
+      KamonExt.timeFuture("watcher.newblock.checkwatch.time") {
+        Future.sequence(watches.collect { case w: WatchConfirmed => checkConfirmed(w) })
+      }
       context become watching(mempoolWatches, watches, watchedUtxos, block2tx, None)
 
     case TriggerEvent(w: WatchSeenInMempool, e) if mempoolWatches.contains(w.txId) =>
       log.info(s"triggering $w")
       w.channel ! e
       context become watching(mempoolWatches - w.txId, watches, watchedUtxos, block2tx, None)
-=======
-      KamonExt.timeFuture("watcher.newblock.checkwatch.time") {
-        Future.sequence(watches.collect { case w: WatchConfirmed => checkConfirmed(w) })
-      }
-      context become watching(watches, watchedUtxos, block2tx, None)
->>>>>>> 5a6b7912
 
     case TriggerEvent(w, e) if watches.contains(w) =>
       log.info(s"triggering $w")
@@ -244,15 +225,19 @@
     }
   }
 
-  def checkConfirmed(w: WatchConfirmed): Unit = {
+  def checkConfirmed(w: WatchConfirmed) = {
     log.debug(s"checking confirmations of txid=${w.txId}")
     // NB: this is very inefficient since internally we call `getrawtransaction` three times, but it doesn't really
     // matter because this only happens once, when the watched transaction has reached min_depth
-    for {
-      Some(confirmations) <- client.getTxConfirmations(w.txId.toString) if confirmations >= w.minDepth
-      tx <- client.getTransaction(w.txId.toString)
-      (height, index) <- client.getTransactionShortId(w.txId.toString)
-    } self ! TriggerEvent(w, WatchEventConfirmed(w.event, height, index, tx))
+    client.getTxConfirmations(w.txId.toString).map {
+      case Some(confirmations) if confirmations >= w.minDepth =>
+        client.getTransaction(w.txId.toString).map {
+          case tx =>
+            client.getTransactionShortId(w.txId.toString).map {
+              case (height, index) => self ! TriggerEvent(w, WatchEventConfirmed(w.event, height, index, tx))
+            }
+        }
+    }
   }
 
 }
