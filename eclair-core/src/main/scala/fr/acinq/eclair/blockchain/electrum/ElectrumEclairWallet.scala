--- conflicted
+++ resolved
@@ -37,15 +37,9 @@
 
   override def makeFundingTx(pubkeyScript: BinaryData, amount: Satoshi, feeRatePerKw: Satoshi) = {
     val tx = Transaction(version = 2, txIn = Nil, txOut = TxOut(amount, pubkeyScript) :: Nil, lockTime = 0)
-<<<<<<< HEAD
     (wallet ? CompleteTransaction(tx, feeRatePerKw.amount)).mapTo[CompleteTransactionResponse].map(response => response match {
-      case CompleteTransactionResponse(tx1, None) => MakeFundingTxResponse(tx1, 0)
-      case CompleteTransactionResponse(_, Some(error)) => throw error
-=======
-    (wallet ? CompleteTransaction(tx, feeRatePerKw)).mapTo[CompleteTransactionResponse].map(response => response match {
-      case CompleteTransactionResponse(tx1, fee1, None) => MakeFundingTxResponse(tx1, 0, fee1) // TODO: output index is always 0?
+      case CompleteTransactionResponse(tx1, fee1, None) => MakeFundingTxResponse(tx1, 0, fee1)
       case CompleteTransactionResponse(_, _, Some(error)) => throw error
->>>>>>> 75d23cf1
     })
   }
 
