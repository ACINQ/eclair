/*
 * Copyright 2018 ACINQ SAS
 *
 * Licensed under the Apache License, Version 2.0 (the "License");
 * you may not use this file except in compliance with the License.
 * You may obtain a copy of the License at
 *
 *     http://www.apache.org/licenses/LICENSE-2.0
 *
 * Unless required by applicable law or agreed to in writing, software
 * distributed under the License is distributed on an "AS IS" BASIS,
 * WITHOUT WARRANTIES OR CONDITIONS OF ANY KIND, either express or implied.
 * See the License for the specific language governing permissions and
 * limitations under the License.
 */

package fr.acinq.eclair.blockchain.electrum

import java.net.{InetSocketAddress, SocketAddress}
import java.util

import akka.actor.{Actor, ActorLogging, ActorRef, Stash, Terminated}
import fr.acinq.bitcoin._
import fr.acinq.eclair.blockchain.bitcoind.rpc.{Error, JsonRPCRequest, JsonRPCResponse}
import fr.acinq.eclair.blockchain.electrum.ElectrumClient.SSL
import io.netty.bootstrap.Bootstrap
import io.netty.channel._
import io.netty.channel.nio.NioEventLoopGroup
import io.netty.channel.socket.{SocketChannel, SocketChannelConfig}
import io.netty.channel.socket.nio.NioSocketChannel
import io.netty.handler.codec.string.{LineEncoder, StringDecoder}
import io.netty.handler.codec.{LineBasedFrameDecoder, MessageToMessageDecoder, MessageToMessageEncoder}
import io.netty.handler.ssl.SslContextBuilder
import io.netty.handler.ssl.util.InsecureTrustManagerFactory
import io.netty.util.CharsetUtil
import org.json4s.JsonAST._
import org.json4s.jackson.JsonMethods
import org.json4s.{DefaultFormats, JInt, JLong, JString}
import org.spongycastle.util.encoders.Hex

import scala.annotation.tailrec
import scala.concurrent.ExecutionContext
import scala.concurrent.duration._

class ElectrumClient(serverAddress: InetSocketAddress, ssl: SSL)(implicit val ec: ExecutionContext) extends Actor with Stash with ActorLogging {

  import ElectrumClient._

  implicit val formats = DefaultFormats

  val workerGroup = new NioEventLoopGroup()

  val b = new Bootstrap
  b.group(workerGroup)
  b.channel(classOf[NioSocketChannel])
  b.option[java.lang.Boolean](ChannelOption.SO_KEEPALIVE, true)
  b.option[java.lang.Integer](ChannelOption.CONNECT_TIMEOUT_MILLIS, 5000)
  b.handler(new ChannelInitializer[SocketChannel]() {
    override def initChannel(ch: SocketChannel): Unit = {
      ssl match {
        case SSL.OFF => ()
        case SSL.STRICT =>
          val sslCtx = SslContextBuilder.forClient.build
          ch.pipeline.addLast(sslCtx.newHandler(ch.alloc(), serverAddress.getHostName, serverAddress.getPort))
        case SSL.LOOSE =>
          // INSECURE VERSION THAT DOESN'T CHECK CERTIFICATE
          val sslCtx = SslContextBuilder.forClient().trustManager(InsecureTrustManagerFactory.INSTANCE).build()
          ch.pipeline.addLast(sslCtx.newHandler(ch.alloc(), serverAddress.getHostName, serverAddress.getPort))
      }
      // inbound handlers
      ch.pipeline.addLast(new LineBasedFrameDecoder(Int.MaxValue, true, true)) // JSON messages are separated by a new line
      ch.pipeline.addLast(new StringDecoder(CharsetUtil.UTF_8))
      ch.pipeline.addLast(new ElectrumResponseDecoder)
      ch.pipeline.addLast(new ActorHandler(self))
      // outbound handlers
      ch.pipeline.addLast(new LineEncoder)
      ch.pipeline.addLast(new JsonRPCRequestEncoder)
      // error handler
      ch.pipeline().addLast(new ExceptionHandler)
    }
  })

  // Start the client.
  log.info(s"connecting to $serverAddress")
  val channelFuture = b.connect(serverAddress.getHostName, serverAddress.getPort)

  def errorHandler(t: Throwable) = {
    log.info(s"connection error (reason=${t.getMessage})")
    statusListeners.map(_ ! ElectrumDisconnected)
    context stop self
  }

  channelFuture.addListeners(new ChannelFutureListener {
    override def operationComplete(future: ChannelFuture): Unit = {
      if (!future.isSuccess) {
        errorHandler(future.cause())
      }
    }
  })

  /**
    * This error handler catches all exceptions and kill the actor
    * See https://stackoverflow.com/questions/30994095/how-to-catch-all-exception-in-netty
    */
  class ExceptionHandler extends ChannelDuplexHandler {
    override def connect(ctx: ChannelHandlerContext, remoteAddress: SocketAddress, localAddress: SocketAddress, promise: ChannelPromise): Unit = {
      ctx.connect(remoteAddress, localAddress, promise.addListener(new ChannelFutureListener() {
        override def operationComplete(future: ChannelFuture): Unit = {
          if (!future.isSuccess) {
            errorHandler(future.cause())
          }
        }
      }))
    }

    override def write(ctx: ChannelHandlerContext, msg: scala.Any, promise: ChannelPromise): Unit = {
      ctx.write(msg, promise.addListener(new ChannelFutureListener() {
        override def operationComplete(future: ChannelFuture): Unit = {
          if (!future.isSuccess) {
            errorHandler(future.cause())
          }
        }
      }))
    }

    override def exceptionCaught(ctx: ChannelHandlerContext, cause: Throwable): Unit = {
      errorHandler(cause)
    }
  }

  /**
    * A decoder ByteBuf -> Either[Response, JsonRPCResponse]
    */
  class ElectrumResponseDecoder extends MessageToMessageDecoder[String] {
    override def decode(ctx: ChannelHandlerContext, msg: String, out: util.List[AnyRef]): Unit = {
      val s = msg.asInstanceOf[String]
      val r = parseResponse(s)
      out.add(r)
    }
  }

  /**
    * An encoder JsonRPCRequest -> ByteBuf
    */
  class JsonRPCRequestEncoder extends MessageToMessageEncoder[JsonRPCRequest] {
    override def encode(ctx: ChannelHandlerContext, request: JsonRPCRequest, out: util.List[AnyRef]): Unit = {
      import org.json4s.JsonDSL._
      import org.json4s._
      import org.json4s.jackson.JsonMethods._

      log.info(s"sending $request")
      val json = ("method" -> request.method) ~ ("params" -> request.params.map {
        case s: String => new JString(s)
        case b: BinaryData => new JString(b.toString())
        case t: Int => new JInt(t)
        case t: Long => new JLong(t)
        case t: Double => new JDouble(t)
      }) ~ ("id" -> request.id) ~ ("jsonrpc" -> request.jsonrpc)
      val serialized = compact(render(json))
      out.add(serialized)
    }

  }


  /**
    * Forwards incoming messages to the underlying actor
    *
    * @param actor
    */
  class ActorHandler(actor: ActorRef) extends ChannelInboundHandlerAdapter {

    override def channelActive(ctx: ChannelHandlerContext): Unit = {
      actor ! ctx
    }

    override def channelRead(ctx: ChannelHandlerContext, msg: Any): Unit = {
      actor ! msg
    }
  }

  var addressSubscriptions = Map.empty[String, Set[ActorRef]]
  var scriptHashSubscriptions = Map.empty[BinaryData, Set[ActorRef]]
  val headerSubscriptions = collection.mutable.HashSet.empty[ActorRef]
  val version = ServerVersion("2.1.7", "1.2")
  val statusListeners = collection.mutable.HashSet.empty[ActorRef]
  val keepHeaders = 100

<<<<<<< HEAD
  var reqId = 0L

  // resolve address just before we connect
  val resolved = new InetSocketAddress(serverAddress.getHostName, serverAddress.getPort)
  self ! Tcp.Connect(resolved, options = socketOptions)
=======
  var reqId = 0
>>>>>>> ff588b57

  // we need to regularly send a ping in order not to get disconnected
  val versionTrigger = context.system.scheduler.schedule(30 seconds, 30 seconds, self, version)

  override def unhandled(message: Any): Unit = {
    message match {
      case Terminated(deadActor) =>
        addressSubscriptions = addressSubscriptions.mapValues(subscribers => subscribers - deadActor)
        scriptHashSubscriptions = scriptHashSubscriptions.mapValues(subscribers => subscribers - deadActor)
        statusListeners -= deadActor
        headerSubscriptions -= deadActor

      case RemoveStatusListener(actor) => statusListeners -= actor

      case _: ServerVersion => () // we only handle this when connected

      case _: ServerVersionResponse => () // we just ignore these messages, they are used as pings

      case _ =>
        log.warning(s"unhandled $message")
    }
  }

  override def postStop(): Unit = {
    versionTrigger.cancel()
    super.postStop()
  }

  /**
    * send an electrum request to the server
    *
    * @param ctx     connection to the electrumx server
    * @param request electrum request
    * @return the request id used to send the request
    */
  def send(ctx: ChannelHandlerContext, request: Request): String = {
    val electrumRequestId = "" + reqId
    ctx.channel().writeAndFlush(makeRequest(request, electrumRequestId))
    reqId = reqId + 1
    electrumRequestId
  }

  def receive = disconnected

  def disconnected: Receive = {
    case ctx: ChannelHandlerContext =>
      log.info(s"connected to $serverAddress")
      send(ctx, version)
      context become waitingForVersion(ctx)

    case AddStatusListener(actor) => statusListeners += actor
  }

  def waitingForVersion(ctx: ChannelHandlerContext): Receive = {
    case Right(json: JsonRPCResponse) =>
      val serverVersion = parseJsonResponse(version, json)
      log.debug(s"serverVersion=$serverVersion")
      send(ctx, HeaderSubscription(self))
      headerSubscriptions += self
      log.debug("waiting for tip")
      context become waitingForTip(ctx)

    case AddStatusListener(actor) => statusListeners += actor
  }

  def waitingForTip(ctx: ChannelHandlerContext): Receive = {
    case Right(json: JsonRPCResponse) =>
      val header = parseHeader(json.result)
      log.debug(s"connected, tip = ${header.block_hash} $header")
      statusListeners.map(_ ! ElectrumReady(header, serverAddress))
      context become connected(ctx, header, "", Map())

    case AddStatusListener(actor) => statusListeners += actor
  }

  def connected(ctx: ChannelHandlerContext, tip: Header, buffer: String, requests: Map[String, (Request, ActorRef)]): Receive = {
    case AddStatusListener(actor) =>
      statusListeners += actor
      actor ! ElectrumReady(tip, serverAddress)

    case HeaderSubscription(actor) =>
      headerSubscriptions += actor
      actor ! HeaderSubscriptionResponse(tip)
      context watch actor

    case request: Request =>
      val curReqId = send(ctx, request)
      request match {
        case AddressSubscription(address, actor) =>
          addressSubscriptions = addressSubscriptions.updated(address, addressSubscriptions.getOrElse(address, Set()) + actor)
          context watch actor
        case ScriptHashSubscription(scriptHash, actor) =>
          scriptHashSubscriptions = scriptHashSubscriptions.updated(scriptHash, scriptHashSubscriptions.getOrElse(scriptHash, Set()) + actor)
          context watch actor
        case _ => ()
      }
      context become connected(ctx, tip, buffer, requests + (curReqId -> (request, sender())))

    case Right(json: JsonRPCResponse) =>
      requests.get(json.id) match {
        case Some((request, requestor)) =>
          val response = parseJsonResponse(request, json)
          log.debug(s"got response for reqId=${json.id} request=$request response=$response")
          requestor ! response
        case None =>
          log.warning(s"could not find requestor for reqId=${json.id} response=$json")
      }
      context become connected(ctx, tip, buffer, requests - json.id)

    case Left(response: HeaderSubscriptionResponse) => headerSubscriptions.map(_ ! response)

    case Left(response: AddressSubscriptionResponse) => addressSubscriptions.get(response.address).map(listeners => listeners.map(_ ! response))

    case Left(response: ScriptHashSubscriptionResponse) => scriptHashSubscriptions.get(response.scriptHash).map(listeners => listeners.map(_ ! response))

    case HeaderSubscriptionResponse(newtip) =>
      log.info(s"new tip $newtip")
      context become connected(ctx, newtip, buffer, requests)
  }
}

object ElectrumClient {
  /**
    * Utility function to converts a publicKeyScript to electrum's scripthash
    *
    * @param publicKeyScript public key script
    * @return the hash of the public key script, as used by ElectrumX's hash-based methods
    */
  def computeScriptHash(publicKeyScript: BinaryData): BinaryData = Crypto.sha256(publicKeyScript).reverse

  // @formatter:off
  case class AddStatusListener(actor: ActorRef)
  case class RemoveStatusListener(actor: ActorRef)

  sealed trait Request
  sealed trait Response

  case class ServerVersion(clientName: String, protocolVersion: String) extends Request
  case class ServerVersionResponse(clientName: String, protocolVersion: String) extends Response

  case class GetAddressHistory(address: String) extends Request
  case class TransactionHistoryItem(height: Long, tx_hash: BinaryData)
  case class GetAddressHistoryResponse(address: String, history: Seq[TransactionHistoryItem]) extends Response

  case class GetScriptHashHistory(scriptHash: BinaryData) extends Request
  case class GetScriptHashHistoryResponse(scriptHash: BinaryData, history: Seq[TransactionHistoryItem]) extends Response

  case class AddressListUnspent(address: String) extends Request
  case class UnspentItem(tx_hash: BinaryData, tx_pos: Int, value: Long, height: Long) {
    lazy val outPoint = OutPoint(tx_hash.reverse, tx_pos)
  }
  case class AddressListUnspentResponse(address: String, unspents: Seq[UnspentItem]) extends Response

  case class ScriptHashListUnspent(scriptHash: BinaryData) extends Request
  case class ScriptHashListUnspentResponse(scriptHash: BinaryData, unspents: Seq[UnspentItem]) extends Response

  case class BroadcastTransaction(tx: Transaction) extends Request
  case class BroadcastTransactionResponse(tx: Transaction, error: Option[Error]) extends Response

  case class GetTransaction(txid: BinaryData) extends Request
  case class GetTransactionResponse(tx: Transaction) extends Response

  case class GetHeader(height: Int) extends Request
  case class GetHeaderResponse(header: Header) extends Response

  case class GetHeaders(start_height: Int, count: Int, cp_height: Int = 0) extends Request

  case class GetHeadersResponse(start_height: Int, headers: Seq[BlockHeader], max: Int) extends Response

  case class GetMerkle(txid: BinaryData, height: Long) extends Request
  case class GetMerkleResponse(txid: BinaryData, merkle: Seq[BinaryData], block_height: Long, pos: Int) extends Response {
    lazy val root: BinaryData = {
      @tailrec
      def loop(pos: Int, hashes: Seq[BinaryData]): BinaryData = {
        if (hashes.length == 1) hashes(0).reverse
        else {
          val h = if (pos % 2 == 1) Crypto.hash256(hashes(1) ++ hashes(0)) else Crypto.hash256(hashes(0) ++ hashes(1))
          loop(pos / 2, h +: hashes.drop(2))
        }
      }
      loop(pos, BinaryData(txid.reverse) +: merkle.map(b => BinaryData(b.reverse)))
    }
  }

  case class AddressSubscription(address: String, actor: ActorRef) extends Request
  case class AddressSubscriptionResponse(address: String, status: String) extends Response

  case class ScriptHashSubscription(scriptHash: BinaryData, actor: ActorRef) extends Request
  case class ScriptHashSubscriptionResponse(scriptHash: BinaryData, status: String) extends Response

  case class HeaderSubscription(actor: ActorRef) extends Request
  case class HeaderSubscriptionResponse(header: Header) extends Response

  case class Header(block_height: Long, version: Long, prev_block_hash: BinaryData, merkle_root: BinaryData, timestamp: Long, bits: Long, nonce: Long) {
    def blockHeader = BlockHeader(version, prev_block_hash.reverse, merkle_root.reverse, timestamp, bits, nonce)

    lazy val block_hash: BinaryData = blockHeader.hash
    lazy val block_id: BinaryData = block_hash.reverse
  }

  object Header {
    def makeHeader(height: Long, header: BlockHeader) = ElectrumClient.Header(height, header.version, header.hashPreviousBlock.reverse, header.hashMerkleRoot.reverse, header.time, header.bits, header.nonce)

    val RegtestGenesisHeader = makeHeader(0, Block.RegtestGenesisBlock.header)
    val TestnetGenesisHeader = makeHeader(0, Block.TestnetGenesisBlock.header)
    val LivenetGenesisHeader = makeHeader(0, Block.LivenetGenesisBlock.header)
  }

  case class TransactionHistory(history: Seq[TransactionHistoryItem]) extends Response

  case class AddressStatus(address: String, status: String) extends Response

  case class ServerError(request: Request, error: Error) extends Response

  sealed trait ElectrumEvent
  case class ElectrumReady(tip: Header, serverAddress: InetSocketAddress) extends ElectrumEvent
  case object ElectrumDisconnected extends ElectrumEvent

  sealed trait SSL
  object SSL {
    case object OFF extends SSL
    case object STRICT extends SSL
    case object LOOSE extends SSL
  }

  // @formatter:on

  def parseResponse(input: String): Either[Response, JsonRPCResponse] = {
    implicit val formats = DefaultFormats
    val json = JsonMethods.parse(new String(input))
    json \ "method" match {
      case JString(method) =>
        // this is a jsonrpc request, i.e. a subscription response
        val JArray(params) = json \ "params"
        Left(((method, params): @unchecked) match {
          case ("blockchain.headers.subscribe", header :: Nil) => HeaderSubscriptionResponse(parseHeader(header))
          case ("blockchain.address.subscribe", JString(address) :: JNull :: Nil) => AddressSubscriptionResponse(address, "")
          case ("blockchain.address.subscribe", JString(address) :: JString(status) :: Nil) => AddressSubscriptionResponse(address, status)
          case ("blockchain.scripthash.subscribe", JString(scriptHashHex) :: JNull :: Nil) => ScriptHashSubscriptionResponse(BinaryData(scriptHashHex), "")
          case ("blockchain.scripthash.subscribe", JString(scriptHashHex) :: JString(status) :: Nil) => ScriptHashSubscriptionResponse(BinaryData(scriptHashHex), status)
        })
      case _ => Right(parseJsonRpcResponse(json))
    }
  }

  def parseJsonRpcResponse(json: JValue): JsonRPCResponse = {
    implicit val formats = DefaultFormats
    val result = json \ "result"
    val error = json \ "error" match {
      case JNull => None
      case JNothing => None
      case other =>
        val message = other \ "message" match {
          case JString(value) => value
          case _ => ""
        }
        val code = other \ " code" match {
          case JInt(value) => value.intValue()
          case JLong(value) => value.intValue()
          case _ => 0
        }
        Some(Error(code, message))
    }
    val id = json \ "id" match {
      case JString(value) => value
      case JInt(value) => value.toString()
      case JLong(value) => value.toString
      case _ => ""
    }
    JsonRPCResponse(result, error, id)
  }

  def longField(jvalue: JValue, field: String): Long = (jvalue \ field: @unchecked) match {
    case JLong(value) => value.longValue()
    case JInt(value) => value.longValue()
  }

  def intField(jvalue: JValue, field: String): Int = (jvalue \ field: @unchecked) match {
    case JLong(value) => value.intValue()
    case JInt(value) => value.intValue()
  }

  def parseHeader(json: JValue): Header = {
    val block_height = longField(json, "block_height")
    val version = longField(json, "version")
    val timestamp = longField(json, "timestamp")
    val bits = longField(json, "bits")
    val nonce = longField(json, "nonce")
    val JString(prev_block_hash) = json \ "prev_block_hash"
    val JString(merkle_root) = json \ "merkle_root"
    Header(block_height, version, prev_block_hash, merkle_root, timestamp, bits, nonce)
  }

  def makeRequest(request: Request, reqId: String): JsonRPCRequest = request match {
    case ServerVersion(clientName, protocolVersion) => JsonRPCRequest(id = reqId, method = "server.version", params = clientName :: protocolVersion :: Nil)
    case GetAddressHistory(address) => JsonRPCRequest(id = reqId, method = "blockchain.address.get_history", params = address :: Nil)
    case GetScriptHashHistory(scripthash) => JsonRPCRequest(id = reqId, method = "blockchain.scripthash.get_history", params = scripthash.toString() :: Nil)
    case AddressListUnspent(address) => JsonRPCRequest(id = reqId, method = "blockchain.address.listunspent", params = address :: Nil)
    case ScriptHashListUnspent(scripthash) => JsonRPCRequest(id = reqId, method = "blockchain.scripthash.listunspent", params = scripthash.toString() :: Nil)
    case AddressSubscription(address, _) => JsonRPCRequest(id = reqId, method = "blockchain.address.subscribe", params = address :: Nil)
    case ScriptHashSubscription(scriptHash, _) => JsonRPCRequest(id = reqId, method = "blockchain.scripthash.subscribe", params = scriptHash.toString() :: Nil)
    case BroadcastTransaction(tx) => JsonRPCRequest(id = reqId, method = "blockchain.transaction.broadcast", params = Hex.toHexString(Transaction.write(tx)) :: Nil)
    case GetTransaction(txid: BinaryData) => JsonRPCRequest(id = reqId, method = "blockchain.transaction.get", params = txid :: Nil)
    case HeaderSubscription(_) => JsonRPCRequest(id = reqId, method = "blockchain.headers.subscribe", params = Nil)
    case GetHeader(height) => JsonRPCRequest(id = reqId, method = "blockchain.block.get_header", params = height :: Nil)
    case GetHeaders(start_height, count, cp_height) => JsonRPCRequest(id = reqId, method = "blockchain.block.headers", params = start_height :: count :: Nil)
    case GetMerkle(txid, height) => JsonRPCRequest(id = reqId, method = "blockchain.transaction.get_merkle", params = txid :: height :: Nil)
  }

  def parseJsonResponse(request: Request, json: JsonRPCResponse): Response = {
    implicit val formats = DefaultFormats
    json.error match {
      case Some(error) => (request: @unchecked) match {
        case BroadcastTransaction(tx) => BroadcastTransactionResponse(tx, Some(error)) // for this request type, error are considered a "normal" response
        case _ => ServerError(request, error)
      }
      case None => (request: @unchecked) match {
        case s: ServerVersion =>
          val JArray(jitems) = json.result
          val JString(clientName) = jitems(0)
          val JString(protocolVersion) = jitems(1)
          ServerVersionResponse(clientName, protocolVersion)
        case GetAddressHistory(address) =>
          val JArray(jitems) = json.result
          val items = jitems.map(jvalue => {
            val JString(tx_hash) = jvalue \ "tx_hash"
            val height = longField(jvalue, "height")
            TransactionHistoryItem(height, tx_hash)
          })
          GetAddressHistoryResponse(address, items)
        case GetScriptHashHistory(scripthash) =>
          val JArray(jitems) = json.result
          val items = jitems.map(jvalue => {
            val JString(tx_hash) = jvalue \ "tx_hash"
            val height = longField(jvalue, "height")
            TransactionHistoryItem(height, tx_hash)
          })
          GetScriptHashHistoryResponse(scripthash, items)
        case AddressListUnspent(address) =>
          val JArray(jitems) = json.result
          val items = jitems.map(jvalue => {
            val JString(tx_hash) = jvalue \ "tx_hash"
            val tx_pos = intField(jvalue, "tx_pos")
            val height = longField(jvalue, "height")
            val value = longField(jvalue, "value")
            UnspentItem(tx_hash, tx_pos, value, height)
          })
          AddressListUnspentResponse(address, items)
        case ScriptHashListUnspent(scripthash) =>
          val JArray(jitems) = json.result
          val items = jitems.map(jvalue => {
            val JString(tx_hash) = jvalue \ "tx_hash"
            val tx_pos = intField(jvalue, "tx_pos")
            val height = longField(jvalue, "height")
            val value = longField(jvalue, "value")
            UnspentItem(tx_hash, tx_pos, value, height)
          })
          ScriptHashListUnspentResponse(scripthash, items)
        case GetTransaction(_) =>
          val JString(hex) = json.result
          GetTransactionResponse(Transaction.read(hex))
        case AddressSubscription(address, _) => json.result match {
          case JString(status) => AddressSubscriptionResponse(address, status)
          case _ => AddressSubscriptionResponse(address, "")
        }
        case ScriptHashSubscription(scriptHash, _) => json.result match {
          case JString(status) => ScriptHashSubscriptionResponse(scriptHash, status)
          case _ => ScriptHashSubscriptionResponse(scriptHash, "")
        }
        case BroadcastTransaction(tx) =>
          val JString(txid) = json.result
          require(BinaryData(txid) == tx.txid)
          BroadcastTransactionResponse(tx, None)
        case GetHeader(height) =>
          GetHeaderResponse(parseHeader(json.result))
        case GetHeaders(start_height, count, cp_height) =>
          val count = intField(json.result, "count")
          val max = intField(json.result, "max")
          val JString(hex) = json.result \ "hex"
          val bin = fromHexString(hex)
          val blockHeaders = bin.grouped(80).map(BlockHeader.read).toList
          GetHeadersResponse(start_height, blockHeaders, max)
        case GetMerkle(txid, height) =>
          val JArray(hashes) = json.result \ "merkle"
          val leaves = hashes collect { case JString(value) => BinaryData(value) }
          val blockHeight = longField(json.result, "block_height")
          val JInt(pos) = json.result \ "pos"
          GetMerkleResponse(txid, leaves, blockHeight, pos.toInt)
      }
    }
  }
}<|MERGE_RESOLUTION|>--- conflicted
+++ resolved
@@ -186,15 +186,7 @@
   val statusListeners = collection.mutable.HashSet.empty[ActorRef]
   val keepHeaders = 100
 
-<<<<<<< HEAD
-  var reqId = 0L
-
-  // resolve address just before we connect
-  val resolved = new InetSocketAddress(serverAddress.getHostName, serverAddress.getPort)
-  self ! Tcp.Connect(resolved, options = socketOptions)
-=======
   var reqId = 0
->>>>>>> ff588b57
 
   // we need to regularly send a ping in order not to get disconnected
   val versionTrigger = context.system.scheduler.schedule(30 seconds, 30 seconds, self, version)
@@ -213,8 +205,7 @@
 
       case _: ServerVersionResponse => () // we just ignore these messages, they are used as pings
 
-      case _ =>
-        log.warning(s"unhandled $message")
+      case _ => log.warning(s"unhandled $message")
     }
   }
 
@@ -361,7 +352,6 @@
   case class GetHeaderResponse(header: Header) extends Response
 
   case class GetHeaders(start_height: Int, count: Int, cp_height: Int = 0) extends Request
-
   case class GetHeadersResponse(start_height: Int, headers: Seq[BlockHeader], max: Int) extends Response
 
   case class GetMerkle(txid: BinaryData, height: Long) extends Request
@@ -414,10 +404,15 @@
   case object ElectrumDisconnected extends ElectrumEvent
 
   sealed trait SSL
+
   object SSL {
+
     case object OFF extends SSL
+
     case object STRICT extends SSL
+
     case object LOOSE extends SSL
+
   }
 
   // @formatter:on
