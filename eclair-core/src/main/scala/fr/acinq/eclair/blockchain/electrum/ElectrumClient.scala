--- conflicted
+++ resolved
@@ -89,14 +89,10 @@
   log.info(s"connecting to $serverAddress")
   val channelOpenFuture = b.connect(serverAddress.getHostName, serverAddress.getPort)
 
-<<<<<<< HEAD
-  case class ConnectionError(t: Throwable)
-=======
   def close() = {
     statusListeners.map(_ ! ElectrumDisconnected)
     context stop self
   }
->>>>>>> e082d89a
 
   def errorHandler(t: Throwable) = {
     log.info(s"connection error (reason=${t.getMessage})")
@@ -106,9 +102,6 @@
   channelOpenFuture.addListeners(new ChannelFutureListener {
     override def operationComplete(future: ChannelFuture): Unit = {
       if (!future.isSuccess) {
-<<<<<<< HEAD
-        self ! ConnectionError(future.cause())
-=======
         errorHandler(future.cause())
       } else {
         future.channel().closeFuture().addListener(new ChannelFutureListener {
@@ -121,7 +114,6 @@
             }
           }
         })
->>>>>>> e082d89a
       }
     }
   })
@@ -135,7 +127,7 @@
       ctx.connect(remoteAddress, localAddress, promise.addListener(new ChannelFutureListener() {
         override def operationComplete(future: ChannelFuture): Unit = {
           if (!future.isSuccess) {
-            self ! ConnectionError(future.cause())
+            errorHandler(future.cause())
           }
         }
       }))
@@ -145,14 +137,14 @@
       ctx.write(msg, promise.addListener(new ChannelFutureListener() {
         override def operationComplete(future: ChannelFuture): Unit = {
           if (!future.isSuccess) {
-            self ! ConnectionError(future.cause())
+            errorHandler(future.cause())
           }
         }
       }))
     }
 
     override def exceptionCaught(ctx: ChannelHandlerContext, cause: Throwable): Unit = {
-      self ! ConnectionError(cause)
+      errorHandler(cause)
     }
   }
 
@@ -190,6 +182,7 @@
 
   }
 
+
   /**
     * Forwards incoming messages to the underlying actor
     *
@@ -220,11 +213,6 @@
 
   override def unhandled(message: Any): Unit = {
     message match {
-      case ConnectionError(t) =>
-        log.info(s"connection error (reason=${t.getMessage})")
-        statusListeners.map(_ ! ElectrumDisconnected)
-        context stop self
-
       case Terminated(deadActor) =>
         addressSubscriptions = addressSubscriptions.mapValues(subscribers => subscribers - deadActor)
         scriptHashSubscriptions = scriptHashSubscriptions.mapValues(subscribers => subscribers - deadActor)
