/*
 * Copyright 2018 ACINQ SAS
 *
 * Licensed under the Apache License, Version 2.0 (the "License");
 * you may not use this file except in compliance with the License.
 * You may obtain a copy of the License at
 *
 *     http://www.apache.org/licenses/LICENSE-2.0
 *
 * Unless required by applicable law or agreed to in writing, software
 * distributed under the License is distributed on an "AS IS" BASIS,
 * WITHOUT WARRANTIES OR CONDITIONS OF ANY KIND, either express or implied.
 * See the License for the specific language governing permissions and
 * limitations under the License.
 */

package fr.acinq.eclair.blockchain.fee

<<<<<<< HEAD
import akka.actor.ActorSystem
import fr.acinq.bitcoin.{BinaryData, Block}
import fr.acinq.eclair.HttpHelper.get
import org.json4s.JsonAST.{JInt, JValue}
=======
import com.softwaremill.sttp._
import com.softwaremill.sttp.json4s._
import fr.acinq.bitcoin.{BinaryData, Block}
import org.json4s.DefaultFormats
import org.json4s.JsonAST.{JInt, JValue}
import org.json4s.jackson.Serialization
>>>>>>> fa1b2e4c

import scala.concurrent.{ExecutionContext, Future}

class BitgoFeeProvider(chainHash: BinaryData)(implicit http: SttpBackend[Future, Nothing], ec: ExecutionContext) extends FeeProvider {

  import BitgoFeeProvider._

<<<<<<< HEAD
  val uri = chainHash match {
    case Block.LivenetGenesisBlock.hash => "https://www.bitgo.com/api/v2/btc/tx/fee"
    case _ => "https://test.bitgo.com/api/v2/tbtc/tx/fee"
=======
  implicit val formats = DefaultFormats
  implicit val serialization = Serialization

  val uri = chainHash match {
    case Block.LivenetGenesisBlock.hash => uri"https://www.bitgo.com/api/v2/btc/tx/fee"
    case _ => uri"https://test.bitgo.com/api/v2/tbtc/tx/fee"
>>>>>>> fa1b2e4c
  }

  override def getFeerates: Future[FeeratesPerKB] =
    for {
<<<<<<< HEAD
      json <- get(uri)
      feeRanges = parseFeeRanges(json)
=======
      res <- sttp.get(uri)
        .response(asJson[JValue])
        .send()
      feeRanges = parseFeeRanges(res.unsafeBody)
>>>>>>> fa1b2e4c
    } yield extractFeerates(feeRanges)
}

object BitgoFeeProvider {

  case class BlockTarget(block: Int, fee: Long)

  def parseFeeRanges(json: JValue): Seq[BlockTarget] = {
    val blockTargets = json \ "feeByBlockTarget"
    blockTargets.foldField(Seq.empty[BlockTarget]) {
      // BitGo returns estimates in Satoshi/KB, which is what we want
      case (list, (strBlockTarget, JInt(feePerKB))) => list :+ BlockTarget(strBlockTarget.toInt, feePerKB.longValue())
    }
  }

  def extractFeerate(feeRanges: Seq[BlockTarget], maxBlockDelay: Int): Long = {
    // first we keep only fee ranges with a max block delay below the limit
    val belowLimit = feeRanges.filter(_.block <= maxBlockDelay)
    // out of all the remaining fee ranges, we select the one with the minimum higher bound
    belowLimit.map(_.fee).min
  }

  def extractFeerates(feeRanges: Seq[BlockTarget]): FeeratesPerKB =
    FeeratesPerKB(
      block_1 = extractFeerate(feeRanges, 1),
      blocks_2 = extractFeerate(feeRanges, 2),
      blocks_6 = extractFeerate(feeRanges, 6),
      blocks_12 = extractFeerate(feeRanges, 12),
      blocks_36 = extractFeerate(feeRanges, 36),
      blocks_72 = extractFeerate(feeRanges, 72))

}<|MERGE_RESOLUTION|>--- conflicted
+++ resolved
@@ -16,19 +16,12 @@
 
 package fr.acinq.eclair.blockchain.fee
 
-<<<<<<< HEAD
-import akka.actor.ActorSystem
-import fr.acinq.bitcoin.{BinaryData, Block}
-import fr.acinq.eclair.HttpHelper.get
-import org.json4s.JsonAST.{JInt, JValue}
-=======
 import com.softwaremill.sttp._
 import com.softwaremill.sttp.json4s._
 import fr.acinq.bitcoin.{BinaryData, Block}
 import org.json4s.DefaultFormats
 import org.json4s.JsonAST.{JInt, JValue}
 import org.json4s.jackson.Serialization
->>>>>>> fa1b2e4c
 
 import scala.concurrent.{ExecutionContext, Future}
 
@@ -36,31 +29,20 @@
 
   import BitgoFeeProvider._
 
-<<<<<<< HEAD
-  val uri = chainHash match {
-    case Block.LivenetGenesisBlock.hash => "https://www.bitgo.com/api/v2/btc/tx/fee"
-    case _ => "https://test.bitgo.com/api/v2/tbtc/tx/fee"
-=======
   implicit val formats = DefaultFormats
   implicit val serialization = Serialization
 
   val uri = chainHash match {
     case Block.LivenetGenesisBlock.hash => uri"https://www.bitgo.com/api/v2/btc/tx/fee"
     case _ => uri"https://test.bitgo.com/api/v2/tbtc/tx/fee"
->>>>>>> fa1b2e4c
   }
 
   override def getFeerates: Future[FeeratesPerKB] =
     for {
-<<<<<<< HEAD
-      json <- get(uri)
-      feeRanges = parseFeeRanges(json)
-=======
       res <- sttp.get(uri)
         .response(asJson[JValue])
         .send()
       feeRanges = parseFeeRanges(res.unsafeBody)
->>>>>>> fa1b2e4c
     } yield extractFeerates(feeRanges)
 }
 
