--- conflicted
+++ resolved
@@ -38,13 +38,8 @@
     rpcClient.invoke("fundrawtransaction", hex, Options(lockUnspents, satoshi2btc(Satoshi(feeRatePerKw)).amount)).map(json => {
       val JString(hex) = json \ "hex"
       val JInt(changepos) = json \ "changepos"
-<<<<<<< HEAD
-      val JDouble(fee) = json \ "fee"
-      FundTransactionResponse(Transaction.read(hex), changepos.intValue(), btc2satoshi(Btc(fee)).toLong)
-=======
       val JDecimal(fee) = json \ "fee"
       FundTransactionResponse(Transaction.read(hex), changepos.intValue(), Satoshi(fee.bigDecimal.scaleByPowerOfTen(8).longValue()))
->>>>>>> 924efeab
     })
   }
 
@@ -68,11 +63,7 @@
   def unlockOutpoints(outPoints: Seq[OutPoint])(implicit ec: ExecutionContext): Future[Boolean] = rpcClient.invoke("lockunspent", true, outPoints.toList.map(outPoint => Utxo(outPoint.txid.toString, outPoint.index))) collect { case JBool(result) => result }
 
 
-<<<<<<< HEAD
-  override def getBalance: Future[Satoshi] = rpcClient.invoke("getbalance") collect { case JDouble(balance) => btc2satoshi(Btc(balance)) }
-=======
   override def getBalance: Future[Satoshi] = rpcClient.invoke("getbalance") collect { case JDecimal(balance) => Satoshi(balance.bigDecimal.scaleByPowerOfTen(8).longValue()) }
->>>>>>> 924efeab
 
   override def getFinalAddress: Future[String] = for {
     JString(address) <- rpcClient.invoke("getnewaddress")
