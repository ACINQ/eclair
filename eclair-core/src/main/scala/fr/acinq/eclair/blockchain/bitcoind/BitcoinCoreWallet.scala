--- conflicted
+++ resolved
@@ -91,11 +91,7 @@
       lockTime = 0)
     for {
       // we ask bitcoin core to add inputs to the funding tx, and use the specified change address
-<<<<<<< HEAD
-      FundTransactionResponse(unsignedFundingTx, changepos, fee) <- fundTransaction(partialFundingTx, lockUnspents = true, feeRatePerKw)
-=======
-      FundTransactionResponse(unsignedFundingTx, _, fee) <- fundTransaction(partialFundingTx, lockUnspents = true)
->>>>>>> 75d23cf1
+      FundTransactionResponse(unsignedFundingTx, _, fee) <- fundTransaction(partialFundingTx, lockUnspents = true, feeRatePerKw)
       // now let's sign the funding tx
       SignTransactionResponse(fundingTx, _) <- signTransactionOrUnlock(unsignedFundingTx)
       // there will probably be a change output, so we need to find which output is ours
