--- conflicted
+++ resolved
@@ -113,12 +113,7 @@
     val sqlite = DriverManager.getConnection(s"jdbc:sqlite:${new File(datadir, "eclair.sqlite")}")
     val channelsDb = new SqliteChannelsDb(sqlite)
     val peersDb = new SqlitePeersDb(sqlite)
-<<<<<<< HEAD
-    val networkDb = new SqliteNetworkDb(sqlite)
     val pendingRelayDb = new SqlitePendingRelayDb(sqlite)
-=======
-    val preimagesDb = new SqlitePreimagesDb(sqlite)
->>>>>>> 17acf77a
     val paymentsDb = new SqlitePaymentsDb(sqlite)
 
     val sqliteNetwork = DriverManager.getConnection(s"jdbc:sqlite:${new File(datadir, "network.sqlite")}")
