--- conflicted
+++ resolved
@@ -30,10 +30,10 @@
 import fr.acinq.eclair.crypto.KeyManager
 import fr.acinq.eclair.db._
 import fr.acinq.eclair.db.sqlite._
+import fr.acinq.eclair.router.RouterConf
 import fr.acinq.eclair.tor.Socks5ProxyParams
 import fr.acinq.eclair.wire.{Color, NodeAddress}
-import fr.acinq.eclair.router.RouterConf
-import fr.acinq.eclair.wire.Color
+
 import scala.collection.JavaConversions._
 import scala.concurrent.duration.FiniteDuration
 
@@ -224,33 +224,22 @@
       pendingRelayDb = pendingRelayDb,
       paymentsDb = paymentsDb,
       auditDb = auditDb,
-<<<<<<< HEAD
       revocationTimeout = FiniteDuration(config.getDuration("revocation-timeout", TimeUnit.SECONDS), TimeUnit.SECONDS),
-      routerBroadcastInterval = FiniteDuration(config.getDuration("router.broadcast-interval", TimeUnit.SECONDS), TimeUnit.SECONDS),
       pingInterval = FiniteDuration(config.getDuration("ping-interval", TimeUnit.SECONDS), TimeUnit.SECONDS),
       pingTimeout = FiniteDuration(config.getDuration("ping-timeout", TimeUnit.SECONDS), TimeUnit.SECONDS),
-=======
-      revocationTimeout = FiniteDuration(config.getDuration("revocation-timeout").getSeconds, TimeUnit.SECONDS),
-      pingInterval = FiniteDuration(config.getDuration("ping-interval").getSeconds, TimeUnit.SECONDS),
-      pingTimeout = FiniteDuration(config.getDuration("ping-timeout").getSeconds, TimeUnit.SECONDS),
->>>>>>> 884812ad
       pingDisconnect = config.getBoolean("ping-disconnect"),
       maxFeerateMismatch = config.getDouble("max-feerate-mismatch"),
       updateFeeMinDiffRatio = config.getDouble("update-fee_min-diff-ratio"),
       autoReconnect = config.getBoolean("auto-reconnect"),
       chainHash = chainHash,
       channelFlags = config.getInt("channel-flags").toByte,
-<<<<<<< HEAD
-      channelExcludeDuration = FiniteDuration(config.getDuration("router.channel-exclude-duration", TimeUnit.SECONDS), TimeUnit.SECONDS),
-=======
->>>>>>> 884812ad
       watcherType = watcherType,
       paymentRequestExpiry = FiniteDuration(config.getDuration("payment-request-expiry", TimeUnit.SECONDS), TimeUnit.SECONDS),
       maxPendingPaymentRequests = config.getInt("max-pending-payment-requests"),
       minFundingSatoshis = config.getLong("min-funding-satoshis"),
       routerConf = RouterConf(
-        channelExcludeDuration = FiniteDuration(config.getDuration("router.channel-exclude-duration").getSeconds, TimeUnit.SECONDS),
-        routerBroadcastInterval = FiniteDuration(config.getDuration("router.broadcast-interval").getSeconds, TimeUnit.SECONDS),
+        channelExcludeDuration = FiniteDuration(config.getDuration("router.channel-exclude-duration", TimeUnit.SECONDS), TimeUnit.SECONDS),
+        routerBroadcastInterval = FiniteDuration(config.getDuration("router.broadcast-interval", TimeUnit.SECONDS), TimeUnit.SECONDS),
         randomizeRouteSelection = config.getBoolean("router.randomize-route-selection"),
         searchMaxRouteLength = config.getInt("router.path-finding.max-route-length"),
         searchMaxCltv = config.getInt("router.path-finding.max-cltv"),
