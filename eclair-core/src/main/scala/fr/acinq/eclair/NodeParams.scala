/*
 * Copyright 2018 ACINQ SAS
 *
 * Licensed under the Apache License, Version 2.0 (the "License");
 * you may not use this file except in compliance with the License.
 * You may obtain a copy of the License at
 *
 *     http://www.apache.org/licenses/LICENSE-2.0
 *
 * Unless required by applicable law or agreed to in writing, software
 * distributed under the License is distributed on an "AS IS" BASIS,
 * WITHOUT WARRANTIES OR CONDITIONS OF ANY KIND, either express or implied.
 * See the License for the specific language governing permissions and
 * limitations under the License.
 */

package fr.acinq.eclair

import java.io.File
import java.net.InetSocketAddress
import java.nio.file.Files
import java.sql.DriverManager
import java.util.concurrent.TimeUnit

import com.google.common.net.InetAddresses
import com.typesafe.config.{Config, ConfigFactory}
import fr.acinq.bitcoin.Crypto.PublicKey
import fr.acinq.bitcoin.{BinaryData, Block}
import fr.acinq.eclair.NodeParams.WatcherType
import fr.acinq.eclair.channel.Channel
import fr.acinq.eclair.crypto.KeyManager
import fr.acinq.eclair.db._
import fr.acinq.eclair.db.sqlite._
import fr.acinq.eclair.tor.Socks5ProxyParams
import fr.acinq.eclair.wire.{Color, NodeAddress}

import scala.collection.JavaConversions._
import scala.concurrent.duration.FiniteDuration

/**
  * Created by PM on 26/02/2017.
  */
case class NodeParams(keyManager: KeyManager,
                      alias: String,
                      color: Color,
                      publicAddresses: List[NodeAddress],
                      globalFeatures: BinaryData,
                      localFeatures: BinaryData,
                      overrideFeatures: Map[PublicKey, (BinaryData, BinaryData)],
                      dustLimitSatoshis: Long,
                      maxHtlcValueInFlightMsat: UInt64,
                      maxAcceptedHtlcs: Int,
                      expiryDeltaBlocks: Int,
                      htlcMinimumMsat: Int,
                      toRemoteDelayBlocks: Int,
                      maxToLocalDelayBlocks: Int,
                      minDepthBlocks: Int,
                      smartfeeNBlocks: Int,
                      feeBaseMsat: Int,
                      feeProportionalMillionth: Int,
                      reserveToFundingRatio: Double,
                      maxReserveToFundingRatio: Double,
                      channelsDb: ChannelsDb,
                      peersDb: PeersDb,
                      networkDb: NetworkDb,
                      pendingRelayDb: PendingRelayDb,
                      paymentsDb: PaymentsDb,
                      auditDb: AuditDb,
                      revocationTimeout: FiniteDuration,
                      routerBroadcastInterval: FiniteDuration,
                      pingInterval: FiniteDuration,
                      pingTimeout: FiniteDuration,
                      pingDisconnect: Boolean,
                      maxFeerateMismatch: Double,
                      updateFeeMinDiffRatio: Double,
                      autoReconnect: Boolean,
                      chainHash: BinaryData,
                      channelFlags: Byte,
                      channelExcludeDuration: FiniteDuration,
                      watcherType: WatcherType,
                      paymentRequestExpiry: FiniteDuration,
                      maxPendingPaymentRequests: Int,
                      maxPaymentFee: Double,
                      minFundingSatoshis: Long,
<<<<<<< HEAD
                      socksProxy_opt: Option[Socks5ProxyParams]) {
=======
                      randomizeRouteSelection: Boolean
                     ) {
>>>>>>> 96896124

  val privateKey = keyManager.nodeKey.privateKey
  val nodeId = keyManager.nodeId
}

object NodeParams {

  sealed trait WatcherType

  object BITCOIND extends WatcherType

  object ELECTRUM extends WatcherType

  /**
    * Order of precedence for the configuration parameters:
    * 1) Java environment variables (-D...)
    * 2) Configuration file eclair.conf
    * 3) Optionally provided config
    * 4) Default values in reference.conf
    */
  def loadConfiguration(datadir: File, overrideDefaults: Config = ConfigFactory.empty()) =
    ConfigFactory.parseProperties(System.getProperties)
      .withFallback(ConfigFactory.parseFile(new File(datadir, "eclair.conf")))
      .withFallback(overrideDefaults)
      .withFallback(ConfigFactory.load()).getConfig("eclair")

  def getSeed(datadir: File): BinaryData = {
    val seedPath = new File(datadir, "seed.dat")
    seedPath.exists() match {
      case true => Files.readAllBytes(seedPath.toPath)
      case false =>
        datadir.mkdirs()
        val seed = randomKey.toBin
        Files.write(seedPath.toPath, seed)
        seed
    }
  }

  def makeChainHash(chain: String): BinaryData = {
    chain match {
      case "regtest" => Block.RegtestGenesisBlock.hash
      case "testnet" => Block.TestnetGenesisBlock.hash
      case "mainnet" => Block.LivenetGenesisBlock.hash
      case invalid => throw new RuntimeException(s"invalid chain '$invalid'")
    }
  }

  def makeNodeParams(datadir: File, config: Config, keyManager: KeyManager, torAddress_opt: Option[NodeAddress]): NodeParams = {

    datadir.mkdirs()

    val chain = config.getString("chain")
    val chainHash = makeChainHash(chain)

    val chaindir = new File(datadir, chain)
    chaindir.mkdir()

    val sqlite = DriverManager.getConnection(s"jdbc:sqlite:${new File(chaindir, "eclair.sqlite")}")
    SqliteUtils.obtainExclusiveLock(sqlite) // there should only be one process writing to this file
    val channelsDb = new SqliteChannelsDb(sqlite)
    val peersDb = new SqlitePeersDb(sqlite)
    val pendingRelayDb = new SqlitePendingRelayDb(sqlite)
    val paymentsDb = new SqlitePaymentsDb(sqlite)

    val sqliteNetwork = DriverManager.getConnection(s"jdbc:sqlite:${new File(chaindir, "network.sqlite")}")
    val networkDb = new SqliteNetworkDb(sqliteNetwork)

    val sqliteAudit = DriverManager.getConnection(s"jdbc:sqlite:${new File(chaindir, "audit.sqlite")}")
    val auditDb = new SqliteAuditDb(sqliteAudit)

    val color = BinaryData(config.getString("node-color"))
    require(color.size == 3, "color should be a 3-bytes hex buffer")

    val watcherType = config.getString("watcher-type") match {
      case "electrum" => ELECTRUM
      case _ => BITCOIND
    }

    val dustLimitSatoshis = config.getLong("dust-limit-satoshis")
    if (chainHash == Block.LivenetGenesisBlock.hash) {
      require(dustLimitSatoshis >= Channel.MIN_DUSTLIMIT, s"dust limit must be greater than ${Channel.MIN_DUSTLIMIT}")
    }

    val maxAcceptedHtlcs = config.getInt("max-accepted-htlcs")
    require(maxAcceptedHtlcs <= Channel.MAX_ACCEPTED_HTLCS, s"max-accepted-htlcs must be lower than ${Channel.MAX_ACCEPTED_HTLCS}")

    val maxToLocalCLTV = config.getInt("max-to-local-delay-blocks")
    val offeredCLTV = config.getInt("to-remote-delay-blocks")
    require(maxToLocalCLTV <= Channel.MAX_TO_SELF_DELAY && offeredCLTV <= Channel.MAX_TO_SELF_DELAY, s"CLTV delay values too high, max is ${Channel.MAX_TO_SELF_DELAY}")

    val nodeAlias = config.getString("node-alias")
    require(nodeAlias.getBytes("UTF-8").length <= 32, "invalid alias, too long (max allowed 32 bytes)")

    val overrideFeatures: Map[PublicKey, (BinaryData, BinaryData)] = config.getConfigList("override-features").map { e =>
      val p = PublicKey(e.getString("nodeid"))
      val gf = BinaryData(e.getString("global-features"))
      val lf = BinaryData(e.getString("local-features"))
      (p -> (gf, lf))
    }.toMap

    val socksProxy_opt = if (config.getBoolean("socks5.enabled")) {
      Some(Socks5ProxyParams(
        address = new InetSocketAddress(config.getString("socks5.host"), config.getInt("socks5.port")),
        credentials_opt = None,
        randomizeCredentials = config.getBoolean("tor.stream-isolation"),
        useForIPv4 = config.getBoolean("socks5.use-for-ipv4"),
        useForIPv6 = config.getBoolean("socks5.use-for-ipv6"),
        useForTor = config.getBoolean("socks5.use-for-tor")
      ))
    } else {
      None
    }

    val addresses = config.getStringList("server.public-ips")
      .toList
      .map(ip => new InetSocketAddress(InetAddresses.forString(ip), config.getInt("server.port")))
      .map(NodeAddress(_)) ++ torAddress_opt


    NodeParams(
      keyManager = keyManager,
      alias = nodeAlias,
      color = Color(color.data(0), color.data(1), color.data(2)),
      publicAddresses = addresses,
      globalFeatures = BinaryData(config.getString("global-features")),
      localFeatures = BinaryData(config.getString("local-features")),
      overrideFeatures = overrideFeatures,
      dustLimitSatoshis = dustLimitSatoshis,
      maxHtlcValueInFlightMsat = UInt64(config.getLong("max-htlc-value-in-flight-msat")),
      maxAcceptedHtlcs = maxAcceptedHtlcs,
      expiryDeltaBlocks = config.getInt("expiry-delta-blocks"),
      htlcMinimumMsat = config.getInt("htlc-minimum-msat"),
      toRemoteDelayBlocks = config.getInt("to-remote-delay-blocks"),
      maxToLocalDelayBlocks = config.getInt("max-to-local-delay-blocks"),
      minDepthBlocks = config.getInt("mindepth-blocks"),
      smartfeeNBlocks = 3,
      feeBaseMsat = config.getInt("fee-base-msat"),
      feeProportionalMillionth = config.getInt("fee-proportional-millionths"),
      reserveToFundingRatio = config.getDouble("reserve-to-funding-ratio"),
      maxReserveToFundingRatio = config.getDouble("max-reserve-to-funding-ratio"),
      channelsDb = channelsDb,
      peersDb = peersDb,
      networkDb = networkDb,
      pendingRelayDb = pendingRelayDb,
      paymentsDb = paymentsDb,
      auditDb = auditDb,
      revocationTimeout = FiniteDuration(config.getDuration("revocation-timeout").getSeconds, TimeUnit.SECONDS),
      routerBroadcastInterval = FiniteDuration(config.getDuration("router.broadcast-interval").getSeconds, TimeUnit.SECONDS),
      pingInterval = FiniteDuration(config.getDuration("ping-interval").getSeconds, TimeUnit.SECONDS),
      pingTimeout = FiniteDuration(config.getDuration("ping-timeout").getSeconds, TimeUnit.SECONDS),
      pingDisconnect = config.getBoolean("ping-disconnect"),
      maxFeerateMismatch = config.getDouble("max-feerate-mismatch"),
      updateFeeMinDiffRatio = config.getDouble("update-fee_min-diff-ratio"),
      autoReconnect = config.getBoolean("auto-reconnect"),
      chainHash = chainHash,
      channelFlags = config.getInt("channel-flags").toByte,
      channelExcludeDuration = FiniteDuration(config.getDuration("router.channel-exclude-duration").getSeconds, TimeUnit.SECONDS),
      watcherType = watcherType,
      paymentRequestExpiry = FiniteDuration(config.getDuration("payment-request-expiry").getSeconds, TimeUnit.SECONDS),
      maxPendingPaymentRequests = config.getInt("max-pending-payment-requests"),
      maxPaymentFee = config.getDouble("max-payment-fee"),
      minFundingSatoshis = config.getLong("min-funding-satoshis"),
<<<<<<< HEAD
      socksProxy_opt = socksProxy_opt
=======
      randomizeRouteSelection = config.getBoolean("router.randomize-route-selection")
>>>>>>> 96896124
    )
  }
}<|MERGE_RESOLUTION|>--- conflicted
+++ resolved
@@ -82,12 +82,8 @@
                       maxPendingPaymentRequests: Int,
                       maxPaymentFee: Double,
                       minFundingSatoshis: Long,
-<<<<<<< HEAD
+                      randomizeRouteSelection: Boolean,
                       socksProxy_opt: Option[Socks5ProxyParams]) {
-=======
-                      randomizeRouteSelection: Boolean
-                     ) {
->>>>>>> 96896124
 
   val privateKey = keyManager.nodeKey.privateKey
   val nodeId = keyManager.nodeId
@@ -250,11 +246,8 @@
       maxPendingPaymentRequests = config.getInt("max-pending-payment-requests"),
       maxPaymentFee = config.getDouble("max-payment-fee"),
       minFundingSatoshis = config.getLong("min-funding-satoshis"),
-<<<<<<< HEAD
+      randomizeRouteSelection = config.getBoolean("router.randomize-route-selection"),
       socksProxy_opt = socksProxy_opt
-=======
-      randomizeRouteSelection = config.getBoolean("router.randomize-route-selection")
->>>>>>> 96896124
     )
   }
 }