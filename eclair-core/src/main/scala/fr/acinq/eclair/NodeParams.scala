--- conflicted
+++ resolved
@@ -201,9 +201,6 @@
       case "uncompressed" => EncodingType.UNCOMPRESSED
       case "zlib" => EncodingType.COMPRESSED_ZLIB
     }
-
-    val channelRangeChunkSize = config.getInt("router.sync.channel-range-chunk-size")
-    require(channelRangeChunkSize <= 4000, "channel-range-chunk-size must be below 4000")
 
     NodeParams(
       keyManager = keyManager,
@@ -253,13 +250,8 @@
         randomizeRouteSelection = config.getBoolean("router.randomize-route-selection"),
         requestNodeAnnouncements = config.getBoolean("router.sync.request-node-announcements"),
         encodingType = routerSyncEncodingType,
-<<<<<<< HEAD
-        channelRangeChunkSize = channelRangeChunkSize,
-        shortIdWindow = config.getInt("router.sync.short-id-window"),
-=======
         channelRangeChunkSize = config.getInt("router.sync.channel-range-chunk-size"),
         channelQueryChunkSize = config.getInt("router.sync.channel-query-chunk-size"),
->>>>>>> 4bea8551
         searchMaxRouteLength = config.getInt("router.path-finding.max-route-length"),
         searchMaxCltv = CltvExpiryDelta(config.getInt("router.path-finding.max-cltv")),
         searchMaxFeeBase = Satoshi(config.getLong("router.path-finding.fee-threshold-sat")),
