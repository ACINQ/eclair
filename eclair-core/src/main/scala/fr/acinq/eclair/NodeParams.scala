/*
 * Copyright 2018 ACINQ SAS
 *
 * Licensed under the Apache License, Version 2.0 (the "License");
 * you may not use this file except in compliance with the License.
 * You may obtain a copy of the License at
 *
 *     http://www.apache.org/licenses/LICENSE-2.0
 *
 * Unless required by applicable law or agreed to in writing, software
 * distributed under the License is distributed on an "AS IS" BASIS,
 * WITHOUT WARRANTIES OR CONDITIONS OF ANY KIND, either express or implied.
 * See the License for the specific language governing permissions and
 * limitations under the License.
 */

package fr.acinq.eclair

import java.io.File
import java.net.InetSocketAddress
import java.nio.file.Files
import java.sql.DriverManager
import java.util.concurrent.TimeUnit

import com.google.common.net.{HostAndPort, InetAddresses}
import com.typesafe.config.{Config, ConfigFactory}
import fr.acinq.bitcoin.Crypto.PublicKey
import fr.acinq.bitcoin.{BinaryData, Block}
import fr.acinq.eclair.NodeParams.WatcherType
import fr.acinq.eclair.channel.Channel
import fr.acinq.eclair.crypto.KeyManager
import fr.acinq.eclair.db._
import fr.acinq.eclair.db.sqlite._
<<<<<<< HEAD
import fr.acinq.eclair.router.RouterConf
import fr.acinq.eclair.wire.Color
=======
import fr.acinq.eclair.tor.Socks5ProxyParams
import fr.acinq.eclair.wire.{Color, NodeAddress}

>>>>>>> 9f6d07ae
import scala.collection.JavaConversions._
import scala.concurrent.duration.FiniteDuration

/**
  * Created by PM on 26/02/2017.
  */
case class NodeParams(keyManager: KeyManager,
                      alias: String,
                      color: Color,
                      publicAddresses: List[NodeAddress],
                      globalFeatures: BinaryData,
                      localFeatures: BinaryData,
                      overrideFeatures: Map[PublicKey, (BinaryData, BinaryData)],
                      dustLimitSatoshis: Long,
                      maxHtlcValueInFlightMsat: UInt64,
                      maxAcceptedHtlcs: Int,
                      expiryDeltaBlocks: Int,
                      htlcMinimumMsat: Int,
                      toRemoteDelayBlocks: Int,
                      maxToLocalDelayBlocks: Int,
                      minDepthBlocks: Int,
                      smartfeeNBlocks: Int,
                      feeBaseMsat: Int,
                      feeProportionalMillionth: Int,
                      reserveToFundingRatio: Double,
                      maxReserveToFundingRatio: Double,
                      channelsDb: ChannelsDb,
                      peersDb: PeersDb,
                      networkDb: NetworkDb,
                      pendingRelayDb: PendingRelayDb,
                      paymentsDb: PaymentsDb,
                      auditDb: AuditDb,
                      revocationTimeout: FiniteDuration,
                      pingInterval: FiniteDuration,
                      pingTimeout: FiniteDuration,
                      pingDisconnect: Boolean,
                      maxFeerateMismatch: Double,
                      updateFeeMinDiffRatio: Double,
                      autoReconnect: Boolean,
                      chainHash: BinaryData,
                      channelFlags: Byte,
                      watcherType: WatcherType,
                      paymentRequestExpiry: FiniteDuration,
                      maxPendingPaymentRequests: Int,
                      minFundingSatoshis: Long,
<<<<<<< HEAD
                      routerConf: RouterConf) {
=======
                      randomizeRouteSelection: Boolean,
                      socksProxy_opt: Option[Socks5ProxyParams]) {
>>>>>>> 9f6d07ae

  val privateKey = keyManager.nodeKey.privateKey
  val nodeId = keyManager.nodeId
}

object NodeParams {

  sealed trait WatcherType

  object BITCOIND extends WatcherType

  object ELECTRUM extends WatcherType

  /**
    * Order of precedence for the configuration parameters:
    * 1) Java environment variables (-D...)
    * 2) Configuration file eclair.conf
    * 3) Optionally provided config
    * 4) Default values in reference.conf
    */
  def loadConfiguration(datadir: File, overrideDefaults: Config = ConfigFactory.empty()) =
    ConfigFactory.parseProperties(System.getProperties)
      .withFallback(ConfigFactory.parseFile(new File(datadir, "eclair.conf")))
      .withFallback(overrideDefaults)
      .withFallback(ConfigFactory.load()).getConfig("eclair")

  def getSeed(datadir: File): BinaryData = {
    val seedPath = new File(datadir, "seed.dat")
    seedPath.exists() match {
      case true => Files.readAllBytes(seedPath.toPath)
      case false =>
        datadir.mkdirs()
        val seed = randomKey.toBin
        Files.write(seedPath.toPath, seed)
        seed
    }
  }

  def makeChainHash(chain: String): BinaryData = {
    chain match {
      case "regtest" => Block.RegtestGenesisBlock.hash
      case "testnet" => Block.TestnetGenesisBlock.hash
      case "mainnet" => Block.LivenetGenesisBlock.hash
      case invalid => throw new RuntimeException(s"invalid chain '$invalid'")
    }
  }

  def makeNodeParams(datadir: File, config: Config, keyManager: KeyManager, torAddress_opt: Option[NodeAddress]): NodeParams = {

    datadir.mkdirs()

    val chain = config.getString("chain")
    val chainHash = makeChainHash(chain)

    val chaindir = new File(datadir, chain)
    chaindir.mkdir()

    val sqlite = DriverManager.getConnection(s"jdbc:sqlite:${new File(chaindir, "eclair.sqlite")}")
    SqliteUtils.obtainExclusiveLock(sqlite) // there should only be one process writing to this file
    val channelsDb = new SqliteChannelsDb(sqlite)
    val peersDb = new SqlitePeersDb(sqlite)
    val pendingRelayDb = new SqlitePendingRelayDb(sqlite)
    val paymentsDb = new SqlitePaymentsDb(sqlite)

    val sqliteNetwork = DriverManager.getConnection(s"jdbc:sqlite:${new File(chaindir, "network.sqlite")}")
    val networkDb = new SqliteNetworkDb(sqliteNetwork)

    val sqliteAudit = DriverManager.getConnection(s"jdbc:sqlite:${new File(chaindir, "audit.sqlite")}")
    val auditDb = new SqliteAuditDb(sqliteAudit)

    val color = BinaryData(config.getString("node-color"))
    require(color.size == 3, "color should be a 3-bytes hex buffer")

    val watcherType = config.getString("watcher-type") match {
      case "electrum" => ELECTRUM
      case _ => BITCOIND
    }

    val dustLimitSatoshis = config.getLong("dust-limit-satoshis")
    if (chainHash == Block.LivenetGenesisBlock.hash) {
      require(dustLimitSatoshis >= Channel.MIN_DUSTLIMIT, s"dust limit must be greater than ${Channel.MIN_DUSTLIMIT}")
    }

    val maxAcceptedHtlcs = config.getInt("max-accepted-htlcs")
    require(maxAcceptedHtlcs <= Channel.MAX_ACCEPTED_HTLCS, s"max-accepted-htlcs must be lower than ${Channel.MAX_ACCEPTED_HTLCS}")

    val maxToLocalCLTV = config.getInt("max-to-local-delay-blocks")
    val offeredCLTV = config.getInt("to-remote-delay-blocks")
    require(maxToLocalCLTV <= Channel.MAX_TO_SELF_DELAY && offeredCLTV <= Channel.MAX_TO_SELF_DELAY, s"CLTV delay values too high, max is ${Channel.MAX_TO_SELF_DELAY}")

    val nodeAlias = config.getString("node-alias")
    require(nodeAlias.getBytes("UTF-8").length <= 32, "invalid alias, too long (max allowed 32 bytes)")

    val overrideFeatures: Map[PublicKey, (BinaryData, BinaryData)] = config.getConfigList("override-features").map { e =>
      val p = PublicKey(e.getString("nodeid"))
      val gf = BinaryData(e.getString("global-features"))
      val lf = BinaryData(e.getString("local-features"))
      (p -> (gf, lf))
    }.toMap

    val socksProxy_opt = if (config.getBoolean("socks5.enabled")) {
      Some(Socks5ProxyParams(
        address = new InetSocketAddress(config.getString("socks5.host"), config.getInt("socks5.port")),
        credentials_opt = None,
        randomizeCredentials = config.getBoolean("socks5.randomize-credentials"),
        useForIPv4 = config.getBoolean("socks5.use-for-ipv4"),
        useForIPv6 = config.getBoolean("socks5.use-for-ipv6"),
        useForTor = config.getBoolean("socks5.use-for-tor")
      ))
    } else {
      None
    }

    val addresses = config.getStringList("server.public-ips")
      .toList
      .map(ip => NodeAddress.fromParts(ip, config.getInt("server.port")).get) ++ torAddress_opt

    NodeParams(
      keyManager = keyManager,
      alias = nodeAlias,
      color = Color(color.data(0), color.data(1), color.data(2)),
      publicAddresses = addresses,
      globalFeatures = BinaryData(config.getString("global-features")),
      localFeatures = BinaryData(config.getString("local-features")),
      overrideFeatures = overrideFeatures,
      dustLimitSatoshis = dustLimitSatoshis,
      maxHtlcValueInFlightMsat = UInt64(config.getLong("max-htlc-value-in-flight-msat")),
      maxAcceptedHtlcs = maxAcceptedHtlcs,
      expiryDeltaBlocks = config.getInt("expiry-delta-blocks"),
      htlcMinimumMsat = config.getInt("htlc-minimum-msat"),
      toRemoteDelayBlocks = config.getInt("to-remote-delay-blocks"),
      maxToLocalDelayBlocks = config.getInt("max-to-local-delay-blocks"),
      minDepthBlocks = config.getInt("mindepth-blocks"),
      smartfeeNBlocks = 3,
      feeBaseMsat = config.getInt("fee-base-msat"),
      feeProportionalMillionth = config.getInt("fee-proportional-millionths"),
      reserveToFundingRatio = config.getDouble("reserve-to-funding-ratio"),
      maxReserveToFundingRatio = config.getDouble("max-reserve-to-funding-ratio"),
      channelsDb = channelsDb,
      peersDb = peersDb,
      networkDb = networkDb,
      pendingRelayDb = pendingRelayDb,
      paymentsDb = paymentsDb,
      auditDb = auditDb,
      revocationTimeout = FiniteDuration(config.getDuration("revocation-timeout").getSeconds, TimeUnit.SECONDS),
      pingInterval = FiniteDuration(config.getDuration("ping-interval").getSeconds, TimeUnit.SECONDS),
      pingTimeout = FiniteDuration(config.getDuration("ping-timeout").getSeconds, TimeUnit.SECONDS),
      pingDisconnect = config.getBoolean("ping-disconnect"),
      maxFeerateMismatch = config.getDouble("max-feerate-mismatch"),
      updateFeeMinDiffRatio = config.getDouble("update-fee_min-diff-ratio"),
      autoReconnect = config.getBoolean("auto-reconnect"),
      chainHash = chainHash,
      channelFlags = config.getInt("channel-flags").toByte,
      watcherType = watcherType,
      paymentRequestExpiry = FiniteDuration(config.getDuration("payment-request-expiry").getSeconds, TimeUnit.SECONDS),
      maxPendingPaymentRequests = config.getInt("max-pending-payment-requests"),
      minFundingSatoshis = config.getLong("min-funding-satoshis"),
<<<<<<< HEAD
      routerConf = RouterConf(
        channelExcludeDuration = FiniteDuration(config.getDuration("router.channel-exclude-duration").getSeconds, TimeUnit.SECONDS),
        routerBroadcastInterval = FiniteDuration(config.getDuration("router.broadcast-interval").getSeconds, TimeUnit.SECONDS),
        randomizeRouteSelection = config.getBoolean("router.randomize-route-selection"),
        searchMaxRouteLength = config.getInt("router.search.route-max-length"),
        searchMaxCltv = config.getInt("router.search.route-max-cltv"),
        searchMaxFeeBaseMsat = config.getLong("router.search.route-fee-base-msat"),
        searchMaxFeePct = config.getDouble("router.search.route-max-fee-pct")
      )
=======
      randomizeRouteSelection = config.getBoolean("router.randomize-route-selection"),
      socksProxy_opt = socksProxy_opt
>>>>>>> 9f6d07ae
    )
  }
}<|MERGE_RESOLUTION|>--- conflicted
+++ resolved
@@ -31,14 +31,10 @@
 import fr.acinq.eclair.crypto.KeyManager
 import fr.acinq.eclair.db._
 import fr.acinq.eclair.db.sqlite._
-<<<<<<< HEAD
+import fr.acinq.eclair.tor.Socks5ProxyParams
+import fr.acinq.eclair.wire.{Color, NodeAddress}
 import fr.acinq.eclair.router.RouterConf
 import fr.acinq.eclair.wire.Color
-=======
-import fr.acinq.eclair.tor.Socks5ProxyParams
-import fr.acinq.eclair.wire.{Color, NodeAddress}
-
->>>>>>> 9f6d07ae
 import scala.collection.JavaConversions._
 import scala.concurrent.duration.FiniteDuration
 
@@ -84,12 +80,8 @@
                       paymentRequestExpiry: FiniteDuration,
                       maxPendingPaymentRequests: Int,
                       minFundingSatoshis: Long,
-<<<<<<< HEAD
-                      routerConf: RouterConf) {
-=======
-                      randomizeRouteSelection: Boolean,
+                      routerConf: RouterConf,
                       socksProxy_opt: Option[Socks5ProxyParams]) {
->>>>>>> 9f6d07ae
 
   val privateKey = keyManager.nodeKey.privateKey
   val nodeId = keyManager.nodeId
@@ -247,7 +239,6 @@
       paymentRequestExpiry = FiniteDuration(config.getDuration("payment-request-expiry").getSeconds, TimeUnit.SECONDS),
       maxPendingPaymentRequests = config.getInt("max-pending-payment-requests"),
       minFundingSatoshis = config.getLong("min-funding-satoshis"),
-<<<<<<< HEAD
       routerConf = RouterConf(
         channelExcludeDuration = FiniteDuration(config.getDuration("router.channel-exclude-duration").getSeconds, TimeUnit.SECONDS),
         routerBroadcastInterval = FiniteDuration(config.getDuration("router.broadcast-interval").getSeconds, TimeUnit.SECONDS),
@@ -256,11 +247,8 @@
         searchMaxCltv = config.getInt("router.search.route-max-cltv"),
         searchMaxFeeBaseMsat = config.getLong("router.search.route-fee-base-msat"),
         searchMaxFeePct = config.getDouble("router.search.route-max-fee-pct")
-      )
-=======
-      randomizeRouteSelection = config.getBoolean("router.randomize-route-selection"),
+      ),
       socksProxy_opt = socksProxy_opt
->>>>>>> 9f6d07ae
     )
   }
 }