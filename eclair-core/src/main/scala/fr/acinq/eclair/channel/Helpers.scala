--- conflicted
+++ resolved
@@ -711,27 +711,15 @@
 
           // and finally we steal the htlc outputs
           var outputsAlreadyUsed = Set.empty[Int] // this is needed to handle cases where we have several identical htlcs
-<<<<<<< HEAD
-        val htlcPenaltyTxs = tx.txOut.collect { case txOut if htlcsRedeemScripts.contains(txOut.publicKeyScript) =>
-          val htlcRedeemScript = htlcsRedeemScripts(txOut.publicKeyScript)
-          generateTx("htlc-penalty")(Try {
-            val htlcPenalty = Transactions.makeHtlcPenaltyTx(tx, outputsAlreadyUsed, htlcRedeemScript, localParams.dustLimit, localParams.defaultFinalScriptPubKey, feeratePerKwPenalty)
-            outputsAlreadyUsed = outputsAlreadyUsed + htlcPenalty.input.outPoint.index.toInt
-            val sig = keyManager.sign(htlcPenalty, keyManager.revocationPoint(channelKeyPath), remotePerCommitmentSecret)
-            Transactions.addSigs(htlcPenalty, sig, remoteRevocationPubkey)
-          })
-        }.toList.flatten
-=======
           val htlcPenaltyTxs = tx.txOut.collect { case txOut if htlcsRedeemScripts.contains(txOut.publicKeyScript) =>
             val htlcRedeemScript = htlcsRedeemScripts(txOut.publicKeyScript)
             generateTx("htlc-penalty")(Try {
               val htlcPenalty = Transactions.makeHtlcPenaltyTx(tx, outputsAlreadyUsed, htlcRedeemScript, localParams.dustLimit, localParams.defaultFinalScriptPubKey, feeratePerKwPenalty)
               outputsAlreadyUsed = outputsAlreadyUsed + htlcPenalty.input.outPoint.index.toInt
-              val sig = keyManager.sign(htlcPenalty, keyManager.revocationPoint(localParams.channelKeyPath), remotePerCommitmentSecret)
+              val sig = keyManager.sign(htlcPenalty, keyManager.revocationPoint(channelKeyPath), remotePerCommitmentSecret)
               Transactions.addSigs(htlcPenalty, sig, remoteRevocationPubkey)
             })
           }.toList.flatten
->>>>>>> 0b18abfc
 
           RevokedCommitPublished(
             commitTx = tx,
