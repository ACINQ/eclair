/*
 * Copyright 2019 ACINQ SAS
 *
 * Licensed under the Apache License, Version 2.0 (the "License");
 * you may not use this file except in compliance with the License.
 * You may obtain a copy of the License at
 *
 *     http://www.apache.org/licenses/LICENSE-2.0
 *
 * Unless required by applicable law or agreed to in writing, software
 * distributed under the License is distributed on an "AS IS" BASIS,
 * WITHOUT WARRANTIES OR CONDITIONS OF ANY KIND, either express or implied.
 * See the License for the specific language governing permissions and
 * limitations under the License.
 */

package fr.acinq.eclair.channel

import akka.event.LoggingAdapter
import fr.acinq.bitcoin.Crypto.{PrivateKey, PublicKey, ripemd160, sha256}
import fr.acinq.bitcoin.Script._
import fr.acinq.bitcoin.{OutPoint, _}
import fr.acinq.eclair.blockchain.EclairWallet
import fr.acinq.eclair.channel.Channel.{REFRESH_CHANNEL_UPDATE_INTERVAL, fundingKeyPath, keyPath}
import fr.acinq.eclair.crypto.{Generators, KeyManager}
import fr.acinq.eclair.db.ChannelsDb
import fr.acinq.eclair.payment.{Local, Origin}
import fr.acinq.eclair.transactions.Scripts._
import fr.acinq.eclair.transactions.Transactions._
import fr.acinq.eclair.transactions._
import fr.acinq.eclair.wire._
import fr.acinq.eclair.{Globals, NodeParams, ShortChannelId, addressToPublicKeyScript}
import scodec.bits.ByteVector

import scala.compat.Platform
import scala.concurrent.Await
import scala.concurrent.duration._
import scala.util.{Failure, Success, Try}

/**
  * Created by PM on 20/05/2016.
  */

object Helpers {

  /**
    * Depending on the state, returns the current temporaryChannelId or channelId
    *
    * @param stateData
    * @return the long identifier of the channel
    */
  def getChannelId(stateData: Data): ByteVector32 = stateData match {
    case Nothing => ByteVector32.Zeroes
    case d: DATA_WAIT_FOR_OPEN_CHANNEL => d.initFundee.temporaryChannelId
    case d: DATA_WAIT_FOR_ACCEPT_CHANNEL => d.initFunder.temporaryChannelId
    case d: DATA_WAIT_FOR_FUNDING_INTERNAL_SIGNED => d.temporaryChannelId
    case d: DATA_WAIT_FOR_FUNDING_INTERNAL_CREATED => d.temporaryChannelId
    case d: DATA_WAIT_FOR_FUNDING_CREATED => d.temporaryChannelId
    case d: DATA_WAIT_FOR_FUNDING_SIGNED => d.channelId
    case d: HasCommitments => d.channelId
  }

  /**
    * We update local/global features at reconnection
    *
    * @param data
    * @return
    */
  def updateFeatures(data: HasCommitments, localInit: Init, remoteInit: Init): HasCommitments = {
    val commitments1 = data.commitments.copy(
      localParams = data.commitments.localParams.copy(globalFeatures = localInit.globalFeatures, localFeatures = localInit.localFeatures),
      remoteParams = data.commitments.remoteParams.copy(globalFeatures = remoteInit.globalFeatures, localFeatures = remoteInit.localFeatures))
    data match {
      case d: DATA_WAIT_FOR_FUNDING_CONFIRMED => d.copy(commitments = commitments1)
      case d: DATA_WAIT_FOR_FUNDING_LOCKED => d.copy(commitments = commitments1)
      case d: DATA_NORMAL => d.copy(commitments = commitments1)
      case d: DATA_SHUTDOWN => d.copy(commitments = commitments1)
      case d: DATA_NEGOTIATING => d.copy(commitments = commitments1)
      case d: DATA_CLOSING => d.copy(commitments = commitments1)
      case d: DATA_WAIT_FOR_REMOTE_PUBLISH_FUTURE_COMMITMENT => d.copy(commitments = commitments1)
    }
  }

  /**
    * Called by the fundee
    */
  def validateParamsFundee(nodeParams: NodeParams, open: OpenChannel): Unit = {
    // BOLT #2: if the chain_hash value, within the open_channel, message is set to a hash of a chain that is unknown to the receiver:
    // MUST reject the channel.
    if (nodeParams.chainHash != open.chainHash) throw InvalidChainHash(open.temporaryChannelId, local = nodeParams.chainHash, remote = open.chainHash)
    if (open.fundingSatoshis < nodeParams.minFundingSatoshis || open.fundingSatoshis >= Channel.MAX_FUNDING_SATOSHIS) throw InvalidFundingAmount(open.temporaryChannelId, open.fundingSatoshis, nodeParams.minFundingSatoshis, Channel.MAX_FUNDING_SATOSHIS)

    // BOLT #2: The receiving node MUST fail the channel if: push_msat is greater than funding_satoshis * 1000.
    if (open.pushMsat > 1000 * open.fundingSatoshis) throw InvalidPushAmount(open.temporaryChannelId, open.pushMsat, 1000 * open.fundingSatoshis)

    // BOLT #2: The receiving node MUST fail the channel if: to_self_delay is unreasonably large.
    if (open.toSelfDelay > Channel.MAX_TO_SELF_DELAY || open.toSelfDelay > nodeParams.maxToLocalDelayBlocks) throw ToSelfDelayTooHigh(open.temporaryChannelId, open.toSelfDelay, nodeParams.maxToLocalDelayBlocks)

    // BOLT #2: The receiving node MUST fail the channel if: max_accepted_htlcs is greater than 483.
    if (open.maxAcceptedHtlcs > Channel.MAX_ACCEPTED_HTLCS) throw InvalidMaxAcceptedHtlcs(open.temporaryChannelId, open.maxAcceptedHtlcs, Channel.MAX_ACCEPTED_HTLCS)

    // BOLT #2: The receiving node MUST fail the channel if: push_msat is greater than funding_satoshis * 1000.
    if (isFeeTooSmall(open.feeratePerKw)) throw FeerateTooSmall(open.temporaryChannelId, open.feeratePerKw)

    // BOLT #2: The receiving node MUST fail the channel if: dust_limit_satoshis is greater than channel_reserve_satoshis.
    if (open.dustLimitSatoshis > open.channelReserveSatoshis) throw DustLimitTooLarge(open.temporaryChannelId, open.dustLimitSatoshis, open.channelReserveSatoshis)

    // BOLT #2: The receiving node MUST fail the channel if both to_local and to_remote amounts for the initial commitment
    // transaction are less than or equal to channel_reserve_satoshis (see BOLT 3).
    val (toLocalMsat, toRemoteMsat) = (open.pushMsat, open.fundingSatoshis * 1000 - open.pushMsat)
    if (toLocalMsat < open.channelReserveSatoshis * 1000 && toRemoteMsat < open.channelReserveSatoshis * 1000) {
      throw ChannelReserveNotMet(open.temporaryChannelId, toLocalMsat, toRemoteMsat, open.channelReserveSatoshis)
    }

    val localFeeratePerKw = Globals.feeratesPerKw.get.blocks_2
    if (isFeeDiffTooHigh(open.feeratePerKw, localFeeratePerKw, nodeParams.maxFeerateMismatch)) throw FeerateTooDifferent(open.temporaryChannelId, localFeeratePerKw, open.feeratePerKw)
    // only enforce dust limit check on mainnet
    if (nodeParams.chainHash == Block.LivenetGenesisBlock.hash) {
      if (open.dustLimitSatoshis < Channel.MIN_DUSTLIMIT) throw DustLimitTooSmall(open.temporaryChannelId, open.dustLimitSatoshis, Channel.MIN_DUSTLIMIT)
    }

    // we don't check that the funder's amount for the initial commitment transaction is sufficient for full fee payment
    // now, but it will be done later when we receive `funding_created`

    val reserveToFundingRatio = open.channelReserveSatoshis.toDouble / Math.max(open.fundingSatoshis, 1)
    if (reserveToFundingRatio > nodeParams.maxReserveToFundingRatio) throw ChannelReserveTooHigh(open.temporaryChannelId, open.channelReserveSatoshis, reserveToFundingRatio, nodeParams.maxReserveToFundingRatio)
  }

  /**
    * Called by the funder
    */
  def validateParamsFunder(nodeParams: NodeParams, open: OpenChannel, accept: AcceptChannel): Unit = {
    if (accept.maxAcceptedHtlcs > Channel.MAX_ACCEPTED_HTLCS) throw InvalidMaxAcceptedHtlcs(accept.temporaryChannelId, accept.maxAcceptedHtlcs, Channel.MAX_ACCEPTED_HTLCS)
    // only enforce dust limit check on mainnet
    if (nodeParams.chainHash == Block.LivenetGenesisBlock.hash) {
      if (accept.dustLimitSatoshis < Channel.MIN_DUSTLIMIT) throw DustLimitTooSmall(accept.temporaryChannelId, accept.dustLimitSatoshis, Channel.MIN_DUSTLIMIT)
    }

    // BOLT #2: The receiving node MUST fail the channel if: dust_limit_satoshis is greater than channel_reserve_satoshis.
    if (accept.dustLimitSatoshis > accept.channelReserveSatoshis) throw DustLimitTooLarge(accept.temporaryChannelId, accept.dustLimitSatoshis, accept.channelReserveSatoshis)

    // if minimum_depth is unreasonably large:
    // MAY reject the channel.
    if (accept.toSelfDelay > Channel.MAX_TO_SELF_DELAY || accept.toSelfDelay > nodeParams.maxToLocalDelayBlocks) throw ToSelfDelayTooHigh(accept.temporaryChannelId, accept.toSelfDelay, nodeParams.maxToLocalDelayBlocks)

    // if channel_reserve_satoshis is less than dust_limit_satoshis within the open_channel message:
    //  MUST reject the channel.
    if (accept.channelReserveSatoshis < open.dustLimitSatoshis) throw ChannelReserveBelowOurDustLimit(accept.temporaryChannelId, accept.channelReserveSatoshis, open.dustLimitSatoshis)

    // if channel_reserve_satoshis from the open_channel message is less than dust_limit_satoshis:
    // MUST reject the channel. Other fields have the same requirements as their counterparts in open_channel.
    if (open.channelReserveSatoshis < accept.dustLimitSatoshis) throw DustLimitAboveOurChannelReserve(accept.temporaryChannelId, accept.dustLimitSatoshis, open.channelReserveSatoshis)

    val reserveToFundingRatio = accept.channelReserveSatoshis.toDouble / Math.max(open.fundingSatoshis, 1)
    if (reserveToFundingRatio > nodeParams.maxReserveToFundingRatio) throw ChannelReserveTooHigh(open.temporaryChannelId, accept.channelReserveSatoshis, reserveToFundingRatio, nodeParams.maxReserveToFundingRatio)
  }

  /**
    * Compute the delay until we need to refresh the channel_update for our channel not to be considered stale by
    * other nodes.
    *
    * If current update more than [[Channel.REFRESH_CHANNEL_UPDATE_INTERVAL]] old then the delay will be zero.
    *
    * @param currentUpdateTimestamp
    * @return the delay until the next update
    */
  def nextChannelUpdateRefresh(currentUpdateTimestamp: Long)(implicit log: LoggingAdapter): FiniteDuration = {
    val age = Platform.currentTime.milliseconds - currentUpdateTimestamp.seconds
    val delay = 0.days.max(REFRESH_CHANNEL_UPDATE_INTERVAL - age)
    log.info("current channel_update was created {} days ago, will refresh it in {} days", age.toDays, delay.toDays)
    delay
  }

  /**
    *
    * @param remoteFeeratePerKw remote fee rate per kiloweight
    * @param localFeeratePerKw  local fee rate per kiloweight
    * @return the "normalized" difference between local and remote fee rate, i.e. |remote - local| / avg(local, remote)
    */
  def feeRateMismatch(remoteFeeratePerKw: Long, localFeeratePerKw: Long): Double =
    Math.abs((2.0 * (remoteFeeratePerKw - localFeeratePerKw)) / (localFeeratePerKw + remoteFeeratePerKw))

  def shouldUpdateFee(commitmentFeeratePerKw: Long, networkFeeratePerKw: Long, updateFeeMinDiffRatio: Double): Boolean =
    feeRateMismatch(networkFeeratePerKw, commitmentFeeratePerKw) > updateFeeMinDiffRatio

  /**
    *
    * @param remoteFeeratePerKw      remote fee rate per kiloweight
    * @param localFeeratePerKw       local fee rate per kiloweight
    * @param maxFeerateMismatchRatio maximum fee rate mismatch ratio
    * @return true if the difference between local and remote fee rates is too high.
    *         the actual check is |remote - local| / avg(local, remote) > mismatch ratio
    */
  def isFeeDiffTooHigh(remoteFeeratePerKw: Long, localFeeratePerKw: Long, maxFeerateMismatchRatio: Double): Boolean =
    feeRateMismatch(remoteFeeratePerKw, localFeeratePerKw) > maxFeerateMismatchRatio

  /**
    *
    * @param remoteFeeratePerKw remote fee rate per kiloweight
    * @return true if the remote fee rate is too small
    */
  def isFeeTooSmall(remoteFeeratePerKw: Long): Boolean = {
    remoteFeeratePerKw < fr.acinq.eclair.MinimumFeeratePerKw
  }

  def makeAnnouncementSignatures(nodeParams: NodeParams, commitments: Commitments, shortChannelId: ShortChannelId) = {
    val features = ByteVector.empty // empty features for now
    val (localNodeSig, localBitcoinSig) = nodeParams.keyManager.signChannelAnnouncement(fundingKeyPath(commitments.localParams), nodeParams.chainHash, shortChannelId, commitments.remoteParams.nodeId, commitments.remoteParams.fundingPubKey, features)
    AnnouncementSignatures(commitments.channelId, shortChannelId, localNodeSig, localBitcoinSig)
  }

  /**
    * This indicates whether our side of the channel is above the reserve requested by our counterparty. In other words,
    * this tells if we can use the channel to make a payment.
    *
    */
  def aboveReserve(commitments: Commitments)(implicit log: LoggingAdapter): Boolean = {
    val remoteCommit = commitments.remoteNextCommitInfo match {
      case Left(waitingForRevocation) => waitingForRevocation.nextRemoteCommit
      case _ => commitments.remoteCommit
    }
    val toRemoteSatoshis = remoteCommit.spec.toRemoteMsat / 1000
    // NB: this is an approximation (we don't take network fees into account)
    val result = toRemoteSatoshis > commitments.remoteParams.channelReserveSatoshis
    log.debug(s"toRemoteSatoshis=$toRemoteSatoshis reserve=${commitments.remoteParams.channelReserveSatoshis} aboveReserve=$result for remoteCommitNumber=${remoteCommit.index}")
    result
  }

  def getFinalScriptPubKey(wallet: EclairWallet, chainHash: ByteVector32): ByteVector = {
    import scala.concurrent.duration._
    val finalAddress = Await.result(wallet.getFinalAddress, 40 seconds)

    Script.write(addressToPublicKeyScript(finalAddress, chainHash))
  }

  object Funding {

    def makeFundingInputInfo(fundingTxId: ByteVector32, fundingTxOutputIndex: Int, fundingSatoshis: Satoshi, fundingPubkey1: PublicKey, fundingPubkey2: PublicKey): InputInfo = {
      val fundingScript = multiSig2of2(fundingPubkey1, fundingPubkey2)
      val fundingTxOut = TxOut(fundingSatoshis, pay2wsh(fundingScript))
      InputInfo(OutPoint(fundingTxId, fundingTxOutputIndex), fundingTxOut, write(fundingScript))
    }

    /**
      * Creates both sides's first commitment transaction
      *
      * @param localParams
      * @param remoteParams
      * @param pushMsat
      * @param fundingTxHash
      * @param fundingTxOutputIndex
      * @param remoteFirstPerCommitmentPoint
      * @return (localSpec, localTx, remoteSpec, remoteTx, fundingTxOutput)
      */
    def makeFirstCommitTxs(keyManager: KeyManager, temporaryChannelId: ByteVector32, localParams: LocalParams, remoteParams: RemoteParams, fundingSatoshis: Long, pushMsat: Long, initialFeeratePerKw: Long, fundingTxHash: ByteVector32, fundingTxOutputIndex: Int, remoteFirstPerCommitmentPoint: PublicKey, maxFeerateMismatch: Double): (CommitmentSpec, CommitTx, CommitmentSpec, CommitTx) = {
      val toLocalMsat = if (localParams.isFunder) fundingSatoshis * 1000 - pushMsat else pushMsat
      val toRemoteMsat = if (localParams.isFunder) pushMsat else fundingSatoshis * 1000 - pushMsat

      val localSpec = CommitmentSpec(Set.empty[DirectedHtlc], feeratePerKw = initialFeeratePerKw, toLocalMsat = toLocalMsat, toRemoteMsat = toRemoteMsat)
      val remoteSpec = CommitmentSpec(Set.empty[DirectedHtlc], feeratePerKw = initialFeeratePerKw, toLocalMsat = toRemoteMsat, toRemoteMsat = toLocalMsat)

      if (!localParams.isFunder) {
        // they are funder, therefore they pay the fee: we need to make sure they can afford it!
        val toRemoteMsat = remoteSpec.toLocalMsat
        val fees = Transactions.commitTxFee(Satoshi(remoteParams.dustLimitSatoshis), remoteSpec).amount
        val missing = toRemoteMsat / 1000 - localParams.channelReserveSatoshis - fees
        if (missing < 0) {
          throw CannotAffordFees(temporaryChannelId, missingSatoshis = -1 * missing, reserveSatoshis = localParams.channelReserveSatoshis, feesSatoshis = fees)
        }
      }

      val commitmentInput = makeFundingInputInfo(fundingTxHash, fundingTxOutputIndex, Satoshi(fundingSatoshis), keyManager.fundingPublicKey(fundingKeyPath(localParams)).publicKey, remoteParams.fundingPubKey)
      val localPerCommitmentPoint = keyManager.commitmentPoint(keyPath(localParams), 0)
      val (localCommitTx, _, _) = Commitments.makeLocalTxs(keyManager, 0, localParams, remoteParams, commitmentInput, localPerCommitmentPoint, localSpec)
      val (remoteCommitTx, _, _) = Commitments.makeRemoteTxs(keyManager, 0, localParams, remoteParams, commitmentInput, remoteFirstPerCommitmentPoint, remoteSpec)

      (localSpec, localCommitTx, remoteSpec, remoteCommitTx)
    }

    /**
      * This will return a delay, taking into account how much we already waited, and giving some slack
      *
      * @param now          current timet
      * @param waitingSince we have been waiting since that time
      * @param delay        the nominal delay that we were supposed to wait
      * @param minDelay     the minimum delay even if the nominal one has expired
      * @return the delay we will actually wait
      */
    def computeFundingTimeout(now: Long, waitingSince: Long, delay: FiniteDuration, minDelay: FiniteDuration): FiniteDuration = {
      import scala.concurrent.duration._
      val a = waitingSince seconds
      val b = now seconds
      val d = delay - (b - a)
      d.max(minDelay)
    }

  }

  /**
    * Tells whether or not their expected next remote commitment number matches with our data
    *
    * @param d
    * @param nextRemoteRevocationNumber
    * @return
    *         - true if parties are in sync or remote is behind
    *         - false if we are behind
    */
  def checkLocalCommit(d: HasCommitments, nextRemoteRevocationNumber: Long): Boolean = {
    if (d.commitments.localCommit.index == nextRemoteRevocationNumber) {
      // they just sent a new commit_sig, we have received it but they didn't receive our revocation
      true
    } else if (d.commitments.localCommit.index == nextRemoteRevocationNumber + 1) {
      // we are in sync
      true
    } else if (d.commitments.localCommit.index > nextRemoteRevocationNumber + 1) {
      // remote is behind: we return true because things are fine on our side
      true
    } else {
      // we are behind
      false
    }
  }

  /**
    * Tells whether or not their expected next local commitment number matches with our data
    *
    * @param d
    * @param nextLocalCommitmentNumber
    * @return
    *         - true if parties are in sync or remote is behind
    *         - false if we are behind
    */
  def checkRemoteCommit(d: HasCommitments, nextLocalCommitmentNumber: Long): Boolean = {
    d.commitments.remoteNextCommitInfo match {
      case Left(waitingForRevocation) if nextLocalCommitmentNumber == waitingForRevocation.nextRemoteCommit.index =>
        // we just sent a new commit_sig but they didn't receive it
        true
      case Left(waitingForRevocation) if nextLocalCommitmentNumber == (waitingForRevocation.nextRemoteCommit.index + 1) =>
        // we just sent a new commit_sig, they have received it but we haven't received their revocation
        true
      case Left(waitingForRevocation) if nextLocalCommitmentNumber < waitingForRevocation.nextRemoteCommit.index =>
        // they are behind
        true
      case Right(_) if nextLocalCommitmentNumber == (d.commitments.remoteCommit.index + 1) =>
        // they have acknowledged the last commit_sig we sent
        true
      case Right(_) if nextLocalCommitmentNumber < (d.commitments.remoteCommit.index + 1) =>
        // they are behind
        true
      case _ =>
        // we are behind
        false
    }
  }


  object Closing {

    // @formatter:off
    sealed trait ClosingType
    case object MutualClose extends ClosingType
    case object LocalClose extends ClosingType
    sealed trait RemoteClose extends ClosingType
    case object CurrentRemoteClose extends RemoteClose
    case object NextRemoteClose extends RemoteClose
    case object RecoveryClose extends ClosingType
    case object RevokedClose extends ClosingType
    // @formatter:on

    /**
      * Indicates whether local has anything at stake in this channel
      *
      * @param data
      * @return true if channel was never open, or got closed immediately, had never any htlcs and local never had a positive balance
      */
    def nothingAtStake(data: HasCommitments): Boolean =
      data.commitments.localCommit.index == 0 &&
        data.commitments.localCommit.spec.toLocalMsat == 0 &&
        data.commitments.remoteCommit.index == 0 &&
        data.commitments.remoteCommit.spec.toRemoteMsat == 0 &&
        data.commitments.remoteNextCommitInfo.isRight

    /**
      * As soon as a tx spending the funding tx has reached min_depth, we know what the closing type will be, before
      * the whole closing process finishes(e.g. there may still be delayed or unconfirmed child transactions). It can
      * save us from attempting to publish some transactions.
      *
      * Note that we can't tell for mutual close before it is already final, because only one tx needs to be confirmed.
      *
      * @param closing channel state data
      * @return the channel closing type, if applicable
      */
    def isClosingTypeAlreadyKnown(closing: DATA_CLOSING): Option[ClosingType] = closing match {
      case _ if closing.localCommitPublished.exists(lcp => lcp.irrevocablySpent.values.toSet.contains(lcp.commitTx.txid)) =>
        Some(LocalClose)
      case _ if closing.remoteCommitPublished.exists(rcp => rcp.irrevocablySpent.values.toSet.contains(rcp.commitTx.txid)) =>
        Some(CurrentRemoteClose)
      case _ if closing.nextRemoteCommitPublished.exists(rcp => rcp.irrevocablySpent.values.toSet.contains(rcp.commitTx.txid)) =>
        Some(NextRemoteClose)
      case _ if closing.futureRemoteCommitPublished.exists(rcp => rcp.irrevocablySpent.values.toSet.contains(rcp.commitTx.txid)) =>
        Some(RecoveryClose)
      case _ if closing.revokedCommitPublished.exists(rcp => rcp.irrevocablySpent.values.toSet.contains(rcp.commitTx.txid)) =>
        Some(RevokedClose)
      case _ => None // we don't know yet what the closing type will be
    }

    /**
      * Checks if a channel is closed (i.e. its closing tx has been confirmed)
      *
      * @param data channel state data
      * @param additionalConfirmedTx_opt additional confirmed transaction; we need this for the mutual close scenario
      *                                  because we don't store the closing tx in the channel state
      * @return the channel closing type, if applicable
      */
    def isClosed(data: HasCommitments, additionalConfirmedTx_opt: Option[Transaction]): Option[ClosingType] = data match {
      case closing: DATA_CLOSING if additionalConfirmedTx_opt.exists(closing.mutualClosePublished.contains) =>
        Some(MutualClose)
      case closing: DATA_CLOSING if closing.localCommitPublished.exists(Closing.isLocalCommitDone) =>
        Some(LocalClose)
      case closing: DATA_CLOSING if closing.remoteCommitPublished.exists(Closing.isRemoteCommitDone) =>
        Some(CurrentRemoteClose)
      case closing: DATA_CLOSING if closing.nextRemoteCommitPublished.exists(Closing.isRemoteCommitDone) =>
        Some(NextRemoteClose)
      case closing: DATA_CLOSING if closing.futureRemoteCommitPublished.exists(Closing.isRemoteCommitDone) =>
        Some(RecoveryClose)
      case closing: DATA_CLOSING if closing.revokedCommitPublished.exists(Closing.isRevokedCommitDone) =>
        Some(RevokedClose)
      case _ => None
    }

    // used only to compute tx weights and estimate fees
    lazy val dummyPublicKey = PrivateKey(ByteVector32(ByteVector.fill(32)(1))).publicKey

    def isValidFinalScriptPubkey(scriptPubKey: ByteVector): Boolean = {
      Try(Script.parse(scriptPubKey)) match {
        case Success(OP_DUP :: OP_HASH160 :: OP_PUSHDATA(pubkeyHash, _) :: OP_EQUALVERIFY :: OP_CHECKSIG :: Nil) if pubkeyHash.size == 20 => true
        case Success(OP_HASH160 :: OP_PUSHDATA(scriptHash, _) :: OP_EQUAL :: Nil) if scriptHash.size == 20 => true
        case Success(OP_0 :: OP_PUSHDATA(pubkeyHash, _) :: Nil) if pubkeyHash.size == 20 => true
        case Success(OP_0 :: OP_PUSHDATA(scriptHash, _) :: Nil) if scriptHash.size == 32 => true
        case _ => false
      }
    }

    def firstClosingFee(commitments: Commitments, localScriptPubkey: ByteVector, remoteScriptPubkey: ByteVector)(implicit log: LoggingAdapter): Satoshi = {
      import commitments._
      // this is just to estimate the weight, it depends on size of the pubkey scripts
      val dummyClosingTx = Transactions.makeClosingTx(commitInput, localScriptPubkey, remoteScriptPubkey, localParams.isFunder, Satoshi(0), Satoshi(0), localCommit.spec)
      val closingWeight = Transaction.weight(Transactions.addSigs(dummyClosingTx, dummyPublicKey, remoteParams.fundingPubKey, Transactions.PlaceHolderSig, Transactions.PlaceHolderSig).tx)
      // no need to use a very high fee here, so we target 6 blocks; also, we "MUST set fee_satoshis less than or equal to the base fee of the final commitment transaction"
      val feeratePerKw = Math.min(Globals.feeratesPerKw.get.blocks_6, commitments.localCommit.spec.feeratePerKw)
      log.info(s"using feeratePerKw=$feeratePerKw for initial closing tx")
      Transactions.weight2fee(feeratePerKw, closingWeight)
    }

    def nextClosingFee(localClosingFee: Satoshi, remoteClosingFee: Satoshi): Satoshi = ((localClosingFee + remoteClosingFee) / 4) * 2

    def makeFirstClosingTx(keyManager: KeyManager, commitments: Commitments, localScriptPubkey: ByteVector, remoteScriptPubkey: ByteVector)(implicit log: LoggingAdapter): (ClosingTx, ClosingSigned) = {
      val closingFee = firstClosingFee(commitments, localScriptPubkey, remoteScriptPubkey)
      makeClosingTx(keyManager, commitments, localScriptPubkey, remoteScriptPubkey, closingFee)
    }

    def makeClosingTx(keyManager: KeyManager, commitments: Commitments, localScriptPubkey: ByteVector, remoteScriptPubkey: ByteVector, closingFee: Satoshi)(implicit log: LoggingAdapter): (ClosingTx, ClosingSigned) = {
      import commitments._
      require(isValidFinalScriptPubkey(localScriptPubkey), "invalid localScriptPubkey")
      require(isValidFinalScriptPubkey(remoteScriptPubkey), "invalid remoteScriptPubkey")
      log.debug(s"making closing tx with closingFee={} and commitments:\n{}", closingFee, Commitments.specs2String(commitments))
      // TODO: check that
      val dustLimitSatoshis = Satoshi(Math.max(localParams.dustLimitSatoshis, remoteParams.dustLimitSatoshis))
      val closingTx = Transactions.makeClosingTx(commitInput, localScriptPubkey, remoteScriptPubkey, localParams.isFunder, dustLimitSatoshis, closingFee, localCommit.spec)
      val localClosingSig = keyManager.sign(closingTx, keyManager.fundingPublicKey(fundingKeyPath(commitments.localParams)))
      val closingSigned = ClosingSigned(channelId, closingFee.amount, localClosingSig)
      log.info(s"signed closing txid=${closingTx.tx.txid} with closingFeeSatoshis=${closingSigned.feeSatoshis}")
      log.debug(s"closingTxid=${closingTx.tx.txid} closingTx=${closingTx.tx}}")
      (closingTx, closingSigned)
    }

    def checkClosingSignature(keyManager: KeyManager, commitments: Commitments, localScriptPubkey: ByteVector, remoteScriptPubkey: ByteVector, remoteClosingFee: Satoshi, remoteClosingSig: ByteVector64)(implicit log: LoggingAdapter): Try[Transaction] = {
      import commitments._
      val lastCommitFeeSatoshi = commitments.commitInput.txOut.amount.amount - commitments.localCommit.publishableTxs.commitTx.tx.txOut.map(_.amount.amount).sum
      if (remoteClosingFee.amount > lastCommitFeeSatoshi) {
        log.error(s"remote proposed a commit fee higher than the last commitment fee: remoteClosingFeeSatoshi=${remoteClosingFee.amount} lastCommitFeeSatoshi=$lastCommitFeeSatoshi")
        throw InvalidCloseFee(commitments.channelId, remoteClosingFee.amount)
      }
      val (closingTx, closingSigned) = makeClosingTx(keyManager, commitments, localScriptPubkey, remoteScriptPubkey, remoteClosingFee)
      val signedClosingTx = Transactions.addSigs(closingTx, keyManager.fundingPublicKey(fundingKeyPath(commitments.localParams)).publicKey, remoteParams.fundingPubKey, closingSigned.signature, remoteClosingSig)
      Transactions.checkSpendable(signedClosingTx).map(x => signedClosingTx.tx).recover { case _ => throw InvalidCloseSignature(commitments.channelId, signedClosingTx.tx) }
    }

    def generateTx(desc: String)(attempt: Try[TransactionWithInputInfo])(implicit log: LoggingAdapter): Option[TransactionWithInputInfo] = {
      attempt match {
        case Success(txinfo) =>
          log.info(s"tx generation success: desc=$desc txid=${txinfo.tx.txid} amount=${txinfo.tx.txOut.map(_.amount.amount).sum} tx=${txinfo.tx}")
          Some(txinfo)
        case Failure(t: TxGenerationSkipped) =>
          log.info(s"tx generation skipped: desc=$desc reason: ${t.getMessage}")
          None
        case Failure(t) =>
          log.warning(s"tx generation failure: desc=$desc reason: ${t.getMessage}")
          None
      }
    }

    /**
      *
      * Claim all the HTLCs that we've received from our current commit tx. This will be
      * done using 2nd stage HTLC transactions
      *
      * @param commitments our commitment data, which include payment preimages
      * @return a list of transactions (one per HTLC that we can claim)
      */
    def claimCurrentLocalCommitTxOutputs(keyManager: KeyManager, commitments: Commitments, tx: Transaction)(implicit log: LoggingAdapter): LocalCommitPublished = {
      import commitments._
      require(localCommit.publishableTxs.commitTx.tx.txid == tx.txid, "txid mismatch, provided tx is not the current local commit tx")

      val localPerCommitmentPoint = keyManager.commitmentPoint(keyPath(localParams), commitments.localCommit.index.toInt)
      val localRevocationPubkey = Generators.revocationPubKey(remoteParams.revocationBasepoint, localPerCommitmentPoint)
      val localDelayedPubkey = Generators.derivePubKey(keyManager.delayedPaymentPoint(keyPath(localParams)).publicKey, localPerCommitmentPoint)

      // no need to use a high fee rate for delayed transactions (we are the only one who can spend them)
      val feeratePerKwDelayed = Globals.feeratesPerKw.get.blocks_6

      // first we will claim our main output as soon as the delay is over
      val mainDelayedTx = generateTx("main-delayed-output")(Try {
        val claimDelayed = Transactions.makeClaimDelayedOutputTx(tx, Satoshi(localParams.dustLimitSatoshis), localRevocationPubkey, remoteParams.toSelfDelay, localDelayedPubkey, localParams.defaultFinalScriptPubKey, feeratePerKwDelayed)
        val sig = keyManager.sign(claimDelayed, keyManager.delayedPaymentPoint(keyPath(localParams)), localPerCommitmentPoint)
        Transactions.addSigs(claimDelayed, sig)
      })

      // those are the preimages to existing received htlcs
      val preimages = commitments.localChanges.all.collect { case u: UpdateFulfillHtlc => u.paymentPreimage }

      val htlcTxes = localCommit.publishableTxs.htlcTxsAndSigs.collect {
        // incoming htlc for which we have the preimage: we spend it directly
        case HtlcTxAndSigs(txinfo@HtlcSuccessTx(_, _, paymentHash), localSig, remoteSig) if preimages.exists(r => sha256(r) == paymentHash) =>
          generateTx("htlc-success")(Try {
            val preimage = preimages.find(r => sha256(r) == paymentHash).get
            Transactions.addSigs(txinfo, localSig, remoteSig, preimage)
          })

        // (incoming htlc for which we don't have the preimage: nothing to do, it will timeout eventually and they will get their funds back)

        // outgoing htlc: they may or may not have the preimage, the only thing to do is try to get back our funds after timeout
        case HtlcTxAndSigs(txinfo: HtlcTimeoutTx, localSig, remoteSig) =>
          generateTx("htlc-timeout")(Try {
            Transactions.addSigs(txinfo, localSig, remoteSig)
          })
      }.flatten

      // all htlc output to us are delayed, so we need to claim them as soon as the delay is over
      val htlcDelayedTxes = htlcTxes.flatMap {
        txinfo: TransactionWithInputInfo =>
          generateTx("claim-htlc-delayed")(Try {
            val claimDelayed = Transactions.makeClaimDelayedOutputTx(
              txinfo.tx,
              Satoshi(localParams.dustLimitSatoshis),
              localRevocationPubkey,
              remoteParams.toSelfDelay,
              localDelayedPubkey,
              localParams.defaultFinalScriptPubKey, feeratePerKwDelayed)
            val sig = keyManager.sign(claimDelayed, keyManager.delayedPaymentPoint(keyPath(localParams)), localPerCommitmentPoint)
            Transactions.addSigs(claimDelayed, sig)
          })
      }

      LocalCommitPublished(
        commitTx = tx,
        claimMainDelayedOutputTx = mainDelayedTx.map(_.tx),
        htlcSuccessTxs = htlcTxes.collect { case c: HtlcSuccessTx => c.tx },
        htlcTimeoutTxs = htlcTxes.collect { case c: HtlcTimeoutTx => c.tx },
        claimHtlcDelayedTxs = htlcDelayedTxes.map(_.tx),
        irrevocablySpent = Map.empty)
    }

    /**
      *
      * Claim all the HTLCs that we've received from their current commit tx
      *
      * @param commitments  our commitment data, which include payment preimages
      * @param remoteCommit the remote commitment data to use to claim outputs (it can be their current or next commitment)
      * @param tx           the remote commitment transaction that has just been published
      * @return a list of transactions (one per HTLC that we can claim)
      */
    def claimRemoteCommitTxOutputs(keyManager: KeyManager, commitments: Commitments, remoteCommit: RemoteCommit, tx: Transaction)(implicit log: LoggingAdapter): RemoteCommitPublished = {
      import commitments.{commitInput, localParams, remoteParams}
      require(remoteCommit.txid == tx.txid, "txid mismatch, provided tx is not the current remote commit tx")
      val (remoteCommitTx, _, _) = Commitments.makeRemoteTxs(keyManager, remoteCommit.index, localParams, remoteParams, commitInput, remoteCommit.remotePerCommitmentPoint, remoteCommit.spec)
      require(remoteCommitTx.tx.txid == tx.txid, "txid mismatch, cannot recompute the current remote commit tx")

      val localHtlcPubkey = Generators.derivePubKey(keyManager.htlcPoint(keyPath(localParams)).publicKey, remoteCommit.remotePerCommitmentPoint)
      val remoteHtlcPubkey = Generators.derivePubKey(remoteParams.htlcBasepoint, remoteCommit.remotePerCommitmentPoint)
      val localPerCommitmentPoint = keyManager.commitmentPoint(keyPath(localParams), commitments.localCommit.index.toInt)
      val remoteRevocationPubkey = Generators.revocationPubKey(keyManager.revocationPoint(keyPath(localParams)).publicKey, remoteCommit.remotePerCommitmentPoint)

      // we need to use a rather high fee for htlc-claim because we compete with the counterparty
      val feeratePerKwHtlc = Globals.feeratesPerKw.get.blocks_2

      // those are the preimages to existing received htlcs
      val preimages = commitments.localChanges.all.collect { case u: UpdateFulfillHtlc => u.paymentPreimage }

      // remember we are looking at the remote commitment so IN for them is really OUT for us and vice versa
      var outputsAlreadyUsed = Set.empty[Int] // this is needed to handle cases where we have several identical htlcs
      val txes = remoteCommit.spec.htlcs.collect {
        // incoming htlc for which we have the preimage: we spend it directly
        case DirectedHtlc(OUT, add: UpdateAddHtlc) if preimages.exists(r => sha256(r) == add.paymentHash) => generateTx("claim-htlc-success")(Try {
          val preimage = preimages.find(r => sha256(r) == add.paymentHash).get
          val txinfo = Transactions.makeClaimHtlcSuccessTx(remoteCommitTx.tx, outputsAlreadyUsed, Satoshi(localParams.dustLimitSatoshis), localHtlcPubkey, remoteHtlcPubkey, remoteRevocationPubkey, localParams.defaultFinalScriptPubKey, add, feeratePerKwHtlc)
          outputsAlreadyUsed = outputsAlreadyUsed + txinfo.input.outPoint.index.toInt
          val sig = keyManager.sign(txinfo, keyManager.htlcPoint(keyPath(localParams)), remoteCommit.remotePerCommitmentPoint)
          Transactions.addSigs(txinfo, sig, preimage)
        })

        // (incoming htlc for which we don't have the preimage: nothing to do, it will timeout eventually and they will get their funds back)

        // outgoing htlc: they may or may not have the preimage, the only thing to do is try to get back our funds after timeout
        case DirectedHtlc(IN, add: UpdateAddHtlc) => generateTx("claim-htlc-timeout")(Try {
          val txinfo = Transactions.makeClaimHtlcTimeoutTx(remoteCommitTx.tx, outputsAlreadyUsed, Satoshi(localParams.dustLimitSatoshis), localHtlcPubkey, remoteHtlcPubkey, remoteRevocationPubkey, localParams.defaultFinalScriptPubKey, add, feeratePerKwHtlc)
          outputsAlreadyUsed = outputsAlreadyUsed + txinfo.input.outPoint.index.toInt
          val sig = keyManager.sign(txinfo, keyManager.htlcPoint(keyPath(localParams)), remoteCommit.remotePerCommitmentPoint)
          Transactions.addSigs(txinfo, sig)
        })
      }.toSeq.flatten

      claimRemoteCommitMainOutput(keyManager, commitments, remoteCommit.remotePerCommitmentPoint, tx).copy(
        claimHtlcSuccessTxs = txes.toList.collect { case c: ClaimHtlcSuccessTx => c.tx },
        claimHtlcTimeoutTxs = txes.toList.collect { case c: ClaimHtlcTimeoutTx => c.tx }
      )
    }

    /**
      *
      * Claim our Main output only
      *
      * @param commitments              either our current commitment data in case of usual remote uncooperative closing
      *                                 or our outdated commitment data in case of data loss protection procedure; in any case it is used only
      *                                 to get some constant parameters, not commitment data
      * @param remotePerCommitmentPoint the remote perCommitmentPoint corresponding to this commitment
      * @param tx                       the remote commitment transaction that has just been published
      * @return a list of transactions (one per HTLC that we can claim)
      */
<<<<<<< HEAD
    def claimRemoteCommitMainOutput(keyManager: KeyManager, commitments: Commitments, remotePerCommitmentPoint: Point, tx: Transaction)(implicit log: LoggingAdapter): RemoteCommitPublished = {
      val localPubkey = Generators.derivePubKey(keyManager.paymentPoint(keyPath(commitments.localParams)).publicKey, remotePerCommitmentPoint)
=======
    def claimRemoteCommitMainOutput(keyManager: KeyManager, commitments: Commitments, remotePerCommitmentPoint: PublicKey, tx: Transaction)(implicit log: LoggingAdapter): RemoteCommitPublished = {
      val localPubkey = Generators.derivePubKey(keyManager.paymentPoint(commitments.localParams.channelKeyPath).publicKey, remotePerCommitmentPoint)
>>>>>>> cb1196cf

      // no need to use a high fee rate for our main output (we are the only one who can spend it)
      val feeratePerKwMain = Globals.feeratesPerKw.get.blocks_6

      val mainTx = generateTx("claim-p2wpkh-output")(Try {
        val claimMain = Transactions.makeClaimP2WPKHOutputTx(tx, Satoshi(commitments.localParams.dustLimitSatoshis),
          localPubkey, commitments.localParams.defaultFinalScriptPubKey, feeratePerKwMain)
        val sig = keyManager.sign(claimMain, keyManager.paymentPoint(keyPath(commitments.localParams)), remotePerCommitmentPoint)
        Transactions.addSigs(claimMain, localPubkey, sig)
      })

      RemoteCommitPublished(
        commitTx = tx,
        claimMainOutputTx = mainTx.map(_.tx),
        claimHtlcSuccessTxs = Nil,
        claimHtlcTimeoutTxs = Nil,
        irrevocablySpent = Map.empty
      )
    }

    /**
      * When an unexpected transaction spending the funding tx is detected:
      * 1) we find out if the published transaction is one of remote's revoked txs
      * 2) and then:
      * a) if it is a revoked tx we build a set of transactions that will punish them by stealing all their funds
      * b) otherwise there is nothing we can do
      *
      * @return a [[RevokedCommitPublished]] object containing penalty transactions if the tx is a revoked commitment
      */
    def claimRevokedRemoteCommitTxOutputs(keyManager: KeyManager, commitments: Commitments, tx: Transaction, db: ChannelsDb)(implicit log: LoggingAdapter): Option[RevokedCommitPublished] = {
      import commitments._
      require(tx.txIn.size == 1, "commitment tx should have 1 input")
      val obscuredTxNumber = Transactions.decodeTxNumber(tx.txIn(0).sequence, tx.lockTime)
      // this tx has been published by remote, so we need to invert local/remote params
      val txnumber = Transactions.obscuredCommitTxNumber(obscuredTxNumber, !localParams.isFunder, remoteParams.paymentBasepoint, keyManager.paymentPoint(keyPath(localParams)).publicKey)
      require(txnumber <= 0xffffffffffffL, "txnumber must be lesser than 48 bits long")
      log.warning(s"a revoked commit has been published with txnumber=$txnumber")
      // now we know what commit number this tx is referring to, we can derive the commitment point from the shachain
      remotePerCommitmentSecrets.getHash(0xFFFFFFFFFFFFL - txnumber)
        .map(d => PrivateKey(d))
        .map { remotePerCommitmentSecret =>
          val remotePerCommitmentPoint = remotePerCommitmentSecret.publicKey
          val remoteDelayedPaymentPubkey = Generators.derivePubKey(remoteParams.delayedPaymentBasepoint, remotePerCommitmentPoint)
          val remoteRevocationPubkey = Generators.revocationPubKey(keyManager.revocationPoint(keyPath(localParams)).publicKey, remotePerCommitmentPoint)
          val localPubkey = Generators.derivePubKey(keyManager.paymentPoint(keyPath(localParams)).publicKey, remotePerCommitmentPoint)
          val localHtlcPubkey = Generators.derivePubKey(keyManager.htlcPoint(keyPath(localParams)).publicKey, remotePerCommitmentPoint)
          val remoteHtlcPubkey = Generators.derivePubKey(remoteParams.htlcBasepoint, remotePerCommitmentPoint)

          // no need to use a high fee rate for our main output (we are the only one who can spend it)
          val feeratePerKwMain = Globals.feeratesPerKw.get.blocks_6
          // we need to use a high fee here for punishment txes because after a delay they can be spent by the counterparty
          val feeratePerKwPenalty = Globals.feeratesPerKw.get.blocks_2

          // first we will claim our main output right away
          val mainTx = generateTx("claim-p2wpkh-output")(Try {
            val claimMain = Transactions.makeClaimP2WPKHOutputTx(tx, Satoshi(localParams.dustLimitSatoshis), localPubkey, localParams.defaultFinalScriptPubKey, feeratePerKwMain)
            val sig = keyManager.sign(claimMain, keyManager.paymentPoint(keyPath(localParams)), remotePerCommitmentPoint)
            Transactions.addSigs(claimMain, localPubkey, sig)
          })

          // then we punish them by stealing their main output
          val mainPenaltyTx = generateTx("main-penalty")(Try {
            val txinfo = Transactions.makeMainPenaltyTx(tx, Satoshi(localParams.dustLimitSatoshis), remoteRevocationPubkey, localParams.defaultFinalScriptPubKey, localParams.toSelfDelay, remoteDelayedPaymentPubkey, feeratePerKwPenalty)
            val sig = keyManager.sign(txinfo, keyManager.revocationPoint(keyPath(localParams)), remotePerCommitmentSecret)
            Transactions.addSigs(txinfo, sig)
          })

          // we retrieve the informations needed to rebuild htlc scripts
          val htlcInfos = db.listHtlcInfos(commitments.channelId, txnumber)
          log.info(s"got htlcs=${htlcInfos.size} for txnumber=$txnumber")
          val htlcsRedeemScripts = (
            htlcInfos.map { case (paymentHash, cltvExpiry) => Scripts.htlcReceived(remoteHtlcPubkey, localHtlcPubkey, remoteRevocationPubkey, Crypto.ripemd160(paymentHash), cltvExpiry) } ++
              htlcInfos.map { case (paymentHash, _) => Scripts.htlcOffered(remoteHtlcPubkey, localHtlcPubkey, remoteRevocationPubkey, Crypto.ripemd160(paymentHash)) }
            )
            .map(redeemScript => (Script.write(pay2wsh(redeemScript)) -> Script.write(redeemScript)))
            .toMap

          // and finally we steal the htlc outputs
          var outputsAlreadyUsed = Set.empty[Int] // this is needed to handle cases where we have several identical htlcs
        val htlcPenaltyTxs = tx.txOut.collect { case txOut if htlcsRedeemScripts.contains(txOut.publicKeyScript) =>
          val htlcRedeemScript = htlcsRedeemScripts(txOut.publicKeyScript)
          generateTx("htlc-penalty")(Try {
            val htlcPenalty = Transactions.makeHtlcPenaltyTx(tx, outputsAlreadyUsed, htlcRedeemScript, Satoshi(localParams.dustLimitSatoshis), localParams.defaultFinalScriptPubKey, feeratePerKwPenalty)
            outputsAlreadyUsed = outputsAlreadyUsed + htlcPenalty.input.outPoint.index.toInt
            val sig = keyManager.sign(htlcPenalty, keyManager.revocationPoint(keyPath(localParams)), remotePerCommitmentSecret)
            Transactions.addSigs(htlcPenalty, sig, remoteRevocationPubkey)
          })
        }.toList.flatten

          RevokedCommitPublished(
            commitTx = tx,
            claimMainOutputTx = mainTx.map(_.tx),
            mainPenaltyTx = mainPenaltyTx.map(_.tx),
            htlcPenaltyTxs = htlcPenaltyTxs.map(_.tx),
            claimHtlcDelayedPenaltyTxs = Nil, // we will generate and spend those if they publish their HtlcSuccessTx or HtlcTimeoutTx
            irrevocablySpent = Map.empty
          )
        }
    }

    /**
      * Claims the output of an [[HtlcSuccessTx]] or [[HtlcTimeoutTx]] transaction using a revocation key.
      *
      * In case a revoked commitment with pending HTLCs is published, there are two ways the HTLC outputs can be taken as punishment:
      * - by spending the corresponding output of the commitment tx, using [[HtlcPenaltyTx]] that we generate as soon as we detect that a revoked commit
      * as been spent; note that those transactions will compete with [[HtlcSuccessTx]] and [[HtlcTimeoutTx]] published by the counterparty.
      * - by spending the delayed output of [[HtlcSuccessTx]] and [[HtlcTimeoutTx]] if those get confirmed; because the output of these txes is protected by
      * an OP_CSV delay, we will have time to spend them with a revocation key. In that case, we generate the spending transactions "on demand",
      * this is the purpose of this method.
      *
      * @param keyManager
      * @param commitments
      * @param revokedCommitPublished
      * @param htlcTx
      * @return
      */
    def claimRevokedHtlcTxOutputs(keyManager: KeyManager, commitments: Commitments, revokedCommitPublished: RevokedCommitPublished, htlcTx: Transaction)(implicit log: LoggingAdapter): (RevokedCommitPublished, Option[Transaction]) = {
      if (htlcTx.txIn.map(_.outPoint.txid).contains(revokedCommitPublished.commitTx.txid) &&
        !(revokedCommitPublished.claimMainOutputTx ++ revokedCommitPublished.mainPenaltyTx ++ revokedCommitPublished.htlcPenaltyTxs).map(_.txid).toSet.contains(htlcTx.txid)) {
        log.info(s"looks like txid=${htlcTx.txid} could be a 2nd level htlc tx spending revoked commit txid=${revokedCommitPublished.commitTx.txid}")
        // Let's assume that htlcTx is an HtlcSuccessTx or HtlcTimeoutTx and try to generate a tx spending its output using a revocation key
        import commitments._
        val tx = revokedCommitPublished.commitTx
        val obscuredTxNumber = Transactions.decodeTxNumber(tx.txIn(0).sequence, tx.lockTime)
        // this tx has been published by remote, so we need to invert local/remote params
        val txnumber = Transactions.obscuredCommitTxNumber(obscuredTxNumber, !localParams.isFunder, remoteParams.paymentBasepoint, keyManager.paymentPoint(keyPath(localParams)).publicKey)
        // now we know what commit number this tx is referring to, we can derive the commitment point from the shachain
        remotePerCommitmentSecrets.getHash(0xFFFFFFFFFFFFL - txnumber)
          .map(d => PrivateKey(d))
          .flatMap { remotePerCommitmentSecret =>
            val remotePerCommitmentPoint = remotePerCommitmentSecret.publicKey
            val remoteDelayedPaymentPubkey = Generators.derivePubKey(remoteParams.delayedPaymentBasepoint, remotePerCommitmentPoint)
            val remoteRevocationPubkey = Generators.revocationPubKey(keyManager.revocationPoint(keyPath(localParams)).publicKey, remotePerCommitmentPoint)

            // we need to use a high fee here for punishment txes because after a delay they can be spent by the counterparty
            val feeratePerKwPenalty = Globals.feeratesPerKw.get.block_1

            generateTx("claim-htlc-delayed-penalty")(Try {
              val htlcDelayedPenalty = Transactions.makeClaimDelayedOutputPenaltyTx(htlcTx, Satoshi(localParams.dustLimitSatoshis), remoteRevocationPubkey, localParams.toSelfDelay, remoteDelayedPaymentPubkey, localParams.defaultFinalScriptPubKey, feeratePerKwPenalty)
              val sig = keyManager.sign(htlcDelayedPenalty, keyManager.revocationPoint(keyPath(localParams)), remotePerCommitmentSecret)
              val signedTx = Transactions.addSigs(htlcDelayedPenalty, sig)
              // we need to make sure that the tx is indeed valid
              Transaction.correctlySpends(signedTx.tx, Seq(htlcTx), ScriptFlags.STANDARD_SCRIPT_VERIFY_FLAGS)
              signedTx
            })
          } match {
          case Some(tx) =>
            val revokedCommitPublished1 = revokedCommitPublished.copy(claimHtlcDelayedPenaltyTxs = revokedCommitPublished.claimHtlcDelayedPenaltyTxs :+ tx.tx)
            (revokedCommitPublished1, Some(tx.tx))
          case None =>
            (revokedCommitPublished, None)
        }
      } else {
        (revokedCommitPublished, None)
      }
    }

    /**
      * In CLOSING state, any time we see a new transaction, we try to extract a preimage from it in order to fulfill the
      * corresponding incoming htlc in an upstream channel.
      *
      * Not doing that would result in us losing money, because the downstream node would pull money from one side, and
      * the upstream node would get refunded after a timeout.
      *
      * @param localCommit
      * @param tx
      * @return   a set of pairs (add, fulfills) if extraction was successful:
      *           - add is the htlc in the downstream channel from which we extracted the preimage
      *           - fulfill needs to be sent to the upstream channel
      */
    def extractPreimages(localCommit: LocalCommit, tx: Transaction)(implicit log: LoggingAdapter): Set[(UpdateAddHtlc, UpdateFulfillHtlc)] = {
      val paymentPreimages = tx.txIn.map(_.witness match {
        case ScriptWitness(Seq(localSig, paymentPreimage, htlcOfferedScript)) if paymentPreimage.size == 32 =>
          log.info(s"extracted paymentPreimage=$paymentPreimage from tx=$tx (claim-htlc-success)")
          Some(ByteVector32(paymentPreimage))
        case ScriptWitness(Seq(ByteVector.empty, remoteSig, localSig, paymentPreimage, htlcReceivedScript)) if paymentPreimage.size == 32 =>
          log.info(s"extracted paymentPreimage=$paymentPreimage from tx=$tx (htlc-success)")
          Some(ByteVector32(paymentPreimage))
        case _ => None
      }).toSet.flatten
      paymentPreimages flatMap { paymentPreimage =>
        // we only consider htlcs in our local commitment, because we only care about outgoing htlcs, which disappear first in the remote commitment
        // if an outgoing htlc is in the remote commitment, then:
        // - either it is in the local commitment (it was never fulfilled)
        // - or we have already received the fulfill and forwarded it upstream
        val outgoingHtlcs = localCommit.spec.htlcs.filter(_.direction == OUT).map(_.add)
        outgoingHtlcs.collect {
          case add if add.paymentHash == sha256(paymentPreimage) =>
            // let's just pretend we received the preimage from the counterparty and build a fulfill message
            (add, UpdateFulfillHtlc(add.channelId, add.id, paymentPreimage))
        }
      }
    }

    /**
      * In CLOSING state, when we are notified that a transaction has been confirmed, we analyze it to find out if one or
      * more htlcs have timed out and need to be failed in an upstream channel.
      *
      * @param localCommit
      * @param localDustLimit
      * @param tx a tx that has reached mindepth
      * @return a set of htlcs that need to be failed upstream
      */
    def timedoutHtlcs(localCommit: LocalCommit, localDustLimit: Satoshi, tx: Transaction)(implicit log: LoggingAdapter): Set[UpdateAddHtlc] =
      if (tx.txid == localCommit.publishableTxs.commitTx.tx.txid) {
        // the tx is a commitment tx, we can immediately fail all dust htlcs (they don't have an output in the tx)
        (localCommit.spec.htlcs.filter(_.direction == OUT) -- Transactions.trimOfferedHtlcs(localDustLimit, localCommit.spec)).map(_.add)
      } else {
        // maybe this is a timeout tx, in that case we can resolve and fail the corresponding htlc
        tx.txIn.map(_.witness match {
          case ScriptWitness(Seq(ByteVector.empty, remoteSig, localSig, ByteVector.empty, htlcOfferedScript)) =>
            val paymentHash160 = htlcOfferedScript.slice(109, 109 + 20)
            log.info(s"extracted paymentHash160=$paymentHash160 from tx=$tx (htlc-timeout)")
            localCommit.spec.htlcs.filter(_.direction == OUT).map(_.add).filter(add => ripemd160(add.paymentHash) == paymentHash160)
          case _ => Set.empty
        }).toSet.flatten
      }

    /**
      * In CLOSING state, when we are notified that a transaction has been confirmed, we analyze it to find out if one or
      * more htlcs have timed out and need to be failed in an upstream channel.
      *
      * @param remoteCommit
      * @param remoteDustLimit
      * @param tx a tx that has reached mindepth
      * @return a set of htlcs that need to be failed upstream
      */
    def timedoutHtlcs(remoteCommit: RemoteCommit, remoteDustLimit: Satoshi, tx: Transaction)(implicit log: LoggingAdapter): Set[UpdateAddHtlc] =
      if (tx.txid == remoteCommit.txid) {
        // the tx is a commitment tx, we can immediately fail all dust htlcs (they don't have an output in the tx)
        (remoteCommit.spec.htlcs.filter(_.direction == IN) -- Transactions.trimReceivedHtlcs(remoteDustLimit, remoteCommit.spec)).map(_.add)
      } else {
        // maybe this is a timeout tx, in that case we can resolve and fail the corresponding htlc
        tx.txIn.map(_.witness match {
          case ScriptWitness(Seq(remoteSig, ByteVector.empty, htlcReceivedScript)) =>
            val paymentHash160 = htlcReceivedScript.slice(69, 69 + 20)
            log.info(s"extracted paymentHash160=$paymentHash160 from tx=$tx (claim-htlc-timeout)")
            remoteCommit.spec.htlcs.filter(_.direction == IN).map(_.add).filter(add => ripemd160(add.paymentHash) == paymentHash160)
          case _ => Set.empty
        }).toSet.flatten
      }

    /**
      * As soon as a local or remote commitment reaches min_depth, we know which htlcs will be settled on-chain (whether
      * or not they actually have an output in the commitment tx).
      *
      * @param localCommit
      * @param remoteCommit
      * @param nextRemoteCommit_opt
      * @param tx a transaction that is sufficiently buried in the blockchain
      */
    def onchainOutgoingHtlcs(localCommit: LocalCommit, remoteCommit: RemoteCommit, nextRemoteCommit_opt: Option[RemoteCommit], tx: Transaction): Set[UpdateAddHtlc] = {
      if (localCommit.publishableTxs.commitTx.tx.txid == tx.txid) {
        localCommit.spec.htlcs.filter(_.direction == OUT).map(_.add)
      } else if (remoteCommit.txid == tx.txid) {
        remoteCommit.spec.htlcs.filter(_.direction == IN).map(_.add)
      } else if (nextRemoteCommit_opt.map(_.txid) == Some(tx.txid)) {
        nextRemoteCommit_opt.get.spec.htlcs.filter(_.direction == IN).map(_.add)
      } else {
        Set.empty
      }
    }

    /**
      * If a local commitment tx reaches min_depth, we need to fail the outgoing htlcs that only us had signed, because
      * they will never reach the blockchain.
      *
      * Those are only present in the remote's commitment.
      *
      * @param localCommit
      * @param remoteCommit
      * @param tx
      * @param log
      * @return
      */
    def overriddenOutgoingHtlcs(localCommit: LocalCommit, remoteCommit: RemoteCommit, nextRemoteCommit_opt: Option[RemoteCommit], tx: Transaction)(implicit log: LoggingAdapter): Set[UpdateAddHtlc] =
      if (localCommit.publishableTxs.commitTx.tx.txid == tx.txid) {
        // our commit got confirmed, so any htlc that we signed but they didn't sign will never reach the chain
        val mostRecentRemoteCommit = nextRemoteCommit_opt.getOrElse(remoteCommit)
        // NB: from the p.o.v of remote, their incoming htlcs are our outgoing htlcs
        mostRecentRemoteCommit.spec.htlcs.filter(_.direction == IN).map(_.add) -- localCommit.spec.htlcs.filter(_.direction == OUT).map(_.add)
      } else if (remoteCommit.txid == tx.txid) {
        // their commit got confirmed
        nextRemoteCommit_opt match {
          case Some(nextRemoteCommit) =>
            // we had signed a new commitment but they committed the previous one
            // any htlc that we signed in the new commitment that they didn't sign will never reach the chain
            nextRemoteCommit.spec.htlcs.filter(_.direction == IN).map(_.add) -- localCommit.spec.htlcs.filter(_.direction == OUT).map(_.add)
          case None =>
            // their last commitment got confirmed, so no htlcs will be overriden, they will timeout or be fulfilled on chain
            Set.empty
        }
      } else if (nextRemoteCommit_opt.map(_.txid) == Some(tx.txid)) {
        // their last commitment got confirmed, so no htlcs will be overriden, they will timeout or be fulfilled on chain
        Set.empty
      } else Set.empty

    /**
      * In CLOSING state, when we are notified that a transaction has been confirmed, we check if this tx belongs in the
      * local commit scenario and keep track of it.
      *
      * We need to keep track of all transactions spending the outputs of the commitment tx, because some outputs can be
      * spent both by us and our counterparty. Because of that, some of our transactions may never confirm and we don't
      * want to wait forever before declaring that the channel is CLOSED.
      *
      * @param localCommitPublished
      * @param tx a transaction that has been irrevocably confirmed
      * @return
      */
    def updateLocalCommitPublished(localCommitPublished: LocalCommitPublished, tx: Transaction) = {
      // even if our txes only have one input, maybe our counterparty uses a different scheme so we need to iterate
      // over all of them to check if they are relevant
      val relevantOutpoints = tx.txIn.map(_.outPoint).filter { outPoint =>
        // is this the commit tx itself ? (we could do this outside of the loop...)
        val isCommitTx = localCommitPublished.commitTx.txid == tx.txid
        // does the tx spend an output of the local commitment tx?
        val spendsTheCommitTx = localCommitPublished.commitTx.txid == outPoint.txid
        // is the tx one of our 3rd stage delayed txes? (a 3rd stage tx is a tx spending the output of an htlc tx, which
        // is itself spending the output of the commitment tx)
        val is3rdStageDelayedTx = localCommitPublished.claimHtlcDelayedTxs.map(_.txid).contains(tx.txid)
        isCommitTx || spendsTheCommitTx || is3rdStageDelayedTx
      }
      // then we add the relevant outpoints to the map keeping track of which txid spends which outpoint
      localCommitPublished.copy(irrevocablySpent = localCommitPublished.irrevocablySpent ++ relevantOutpoints.map(o => (o -> tx.txid)).toMap)
    }

    /**
      * In CLOSING state, when we are notified that a transaction has been confirmed, we check if this tx belongs in the
      * remote commit scenario and keep track of it.
      *
      * We need to keep track of all transactions spending the outputs of the commitment tx, because some outputs can be
      * spent both by us and our counterparty. Because of that, some of our transactions may never confirm and we don't
      * want to wait forever before declaring that the channel is CLOSED.
      *
      * @param remoteCommitPublished
      * @param tx a transaction that has been irrevocably confirmed
      * @return
      */
    def updateRemoteCommitPublished(remoteCommitPublished: RemoteCommitPublished, tx: Transaction) = {
      // even if our txes only have one input, maybe our counterparty uses a different scheme so we need to iterate
      // over all of them to check if they are relevant
      val relevantOutpoints = tx.txIn.map(_.outPoint).filter { outPoint =>
        // is this the commit tx itself ? (we could do this outside of the loop...)
        val isCommitTx = remoteCommitPublished.commitTx.txid == tx.txid
        // does the tx spend an output of the local commitment tx?
        val spendsTheCommitTx = remoteCommitPublished.commitTx.txid == outPoint.txid
        isCommitTx || spendsTheCommitTx
      }
      // then we add the relevant outpoints to the map keeping track of which txid spends which outpoint
      remoteCommitPublished.copy(irrevocablySpent = remoteCommitPublished.irrevocablySpent ++ relevantOutpoints.map(o => (o -> tx.txid)).toMap)
    }

    /**
      * In CLOSING state, when we are notified that a transaction has been confirmed, we check if this tx belongs in the
      * revoked commit scenario and keep track of it.
      *
      * We need to keep track of all transactions spending the outputs of the commitment tx, because some outputs can be
      * spent both by us and our counterparty. Because of that, some of our transactions may never confirm and we don't
      * want to wait forever before declaring that the channel is CLOSED.
      *
      * @param revokedCommitPublished
      * @param tx a transaction that has been irrevocably confirmed
      * @return
      */
    def updateRevokedCommitPublished(revokedCommitPublished: RevokedCommitPublished, tx: Transaction) = {
      // even if our txes only have one input, maybe our counterparty uses a different scheme so we need to iterate
      // over all of them to check if they are relevant
      val relevantOutpoints = tx.txIn.map(_.outPoint).filter { outPoint =>
        // is this the commit tx itself ? (we could do this outside of the loop...)
        val isCommitTx = revokedCommitPublished.commitTx.txid == tx.txid
        // does the tx spend an output of the local commitment tx?
        val spendsTheCommitTx = revokedCommitPublished.commitTx.txid == outPoint.txid
        // is the tx one of our 3rd stage delayed txes? (a 3rd stage tx is a tx spending the output of an htlc tx, which
        // is itself spending the output of the commitment tx)
        val is3rdStageDelayedTx = revokedCommitPublished.claimHtlcDelayedPenaltyTxs.map(_.txid).contains(tx.txid)
        isCommitTx || spendsTheCommitTx || is3rdStageDelayedTx
      }
      // then we add the relevant outpoints to the map keeping track of which txid spends which outpoint
      revokedCommitPublished.copy(irrevocablySpent = revokedCommitPublished.irrevocablySpent ++ relevantOutpoints.map(o => (o -> tx.txid)).toMap)
    }

    /**
      * A local commit is considered done when:
      * - all commitment tx outputs that we can spend have been spent and confirmed (even if the spending tx was not ours)
      * - all 3rd stage txes (txes spending htlc txes) have been confirmed
      *
      * @param localCommitPublished
      * @return
      */
    def isLocalCommitDone(localCommitPublished: LocalCommitPublished) = {
      // is the commitment tx buried? (we need to check this because we may not have any outputs)
      val isCommitTxConfirmed = localCommitPublished.irrevocablySpent.values.toSet.contains(localCommitPublished.commitTx.txid)
      // are there remaining spendable outputs from the commitment tx? we just subtract all known spent outputs from the ones we control
      val commitOutputsSpendableByUs = (localCommitPublished.claimMainDelayedOutputTx.toSeq ++ localCommitPublished.htlcSuccessTxs ++ localCommitPublished.htlcTimeoutTxs)
        .flatMap(_.txIn.map(_.outPoint)).toSet -- localCommitPublished.irrevocablySpent.keys
      // which htlc delayed txes can we expect to be confirmed?
      val unconfirmedHtlcDelayedTxes = localCommitPublished.claimHtlcDelayedTxs
        .filter(tx => (tx.txIn.map(_.outPoint.txid).toSet -- localCommitPublished.irrevocablySpent.values).isEmpty) // only the txes which parents are already confirmed may get confirmed (note that this also eliminates outputs that have been double-spent by a competing tx)
        .filterNot(tx => localCommitPublished.irrevocablySpent.values.toSet.contains(tx.txid)) // has the tx already been confirmed?
      isCommitTxConfirmed && commitOutputsSpendableByUs.isEmpty && unconfirmedHtlcDelayedTxes.isEmpty
    }

    /**
      * A remote commit is considered done when all commitment tx outputs that we can spend have been spent and confirmed
      * (even if the spending tx was not ours).
      *
      * @param remoteCommitPublished
      * @return
      */
    def isRemoteCommitDone(remoteCommitPublished: RemoteCommitPublished) = {
      // is the commitment tx buried? (we need to check this because we may not have any outputs)
      val isCommitTxConfirmed = remoteCommitPublished.irrevocablySpent.values.toSet.contains(remoteCommitPublished.commitTx.txid)
      // are there remaining spendable outputs from the commitment tx?
      val commitOutputsSpendableByUs = (remoteCommitPublished.claimMainOutputTx.toSeq ++ remoteCommitPublished.claimHtlcSuccessTxs ++ remoteCommitPublished.claimHtlcTimeoutTxs)
        .flatMap(_.txIn.map(_.outPoint)).toSet -- remoteCommitPublished.irrevocablySpent.keys
      isCommitTxConfirmed && commitOutputsSpendableByUs.isEmpty
    }

    /**
      * A remote commit is considered done when all commitment tx outputs that we can spend have been spent and confirmed
      * (even if the spending tx was not ours).
      *
      * @param revokedCommitPublished
      * @return
      */
    def isRevokedCommitDone(revokedCommitPublished: RevokedCommitPublished) = {
      // is the commitment tx buried? (we need to check this because we may not have any outputs)
      val isCommitTxConfirmed = revokedCommitPublished.irrevocablySpent.values.toSet.contains(revokedCommitPublished.commitTx.txid)
      // are there remaining spendable outputs from the commitment tx?
      val commitOutputsSpendableByUs = (revokedCommitPublished.claimMainOutputTx.toSeq ++ revokedCommitPublished.mainPenaltyTx ++ revokedCommitPublished.htlcPenaltyTxs)
        .flatMap(_.txIn.map(_.outPoint)).toSet -- revokedCommitPublished.irrevocablySpent.keys
      // which htlc delayed txes can we expect to be confirmed?
      val unconfirmedHtlcDelayedTxes = revokedCommitPublished.claimHtlcDelayedPenaltyTxs
        .filter(tx => (tx.txIn.map(_.outPoint.txid).toSet -- revokedCommitPublished.irrevocablySpent.values).isEmpty) // only the txes which parents are already confirmed may get confirmed (note that this also eliminates outputs that have been double-spent by a competing tx)
        .filterNot(tx => revokedCommitPublished.irrevocablySpent.values.toSet.contains(tx.txid)) // has the tx already been confirmed?
      isCommitTxConfirmed && commitOutputsSpendableByUs.isEmpty && unconfirmedHtlcDelayedTxes.isEmpty
    }

    /**
      * This helper function tells if the utxo consumed by the given transaction has already been irrevocably spent (possibly by this very transaction)
      *
      * It can be useful to:
      *   - not attempt to publish this tx when we know this will fail
      *   - not watch for confirmations if we know the tx is already confirmed
      *   - not watch the corresponding utxo when we already know the final spending tx
      *
      * @param tx               a tx with only one input
      * @param irrevocablySpent a map of known spent outpoints
      * @return true if we know for sure that the utxos consumed by the tx have already irrevocably been spent, false otherwise
      */
    def inputsAlreadySpent(tx: Transaction, irrevocablySpent: Map[OutPoint, ByteVector32]): Boolean = {
      require(tx.txIn.size == 1, "only tx with one input is supported")
      val outPoint = tx.txIn.head.outPoint
      irrevocablySpent.contains(outPoint)
    }

    /**
      * This helper function returns the fee paid by the given transaction.
      *
      * It relies on the current channel data to find the parent tx and compute the fee, and also provides a description.
      *
      * @param tx a tx for which we want to compute the fee
      * @param d  current channel data
      * @return if the parent tx is found, a tuple (fee, description)
      */
    def networkFeePaid(tx: Transaction, d: DATA_CLOSING): Option[(Satoshi, String)] = {
      // only funder pays the fee
      if (d.commitments.localParams.isFunder) {
        // we build a map with all known txes (that's not particularly efficient, but it doesn't really matter)
        val txes: Map[ByteVector32, (Transaction, String)] = (
          d.mutualClosePublished.map(_ -> "mutual") ++
            d.localCommitPublished.map(_.commitTx).map(_ -> "local-commit").toSeq ++
            d.localCommitPublished.flatMap(_.claimMainDelayedOutputTx).map(_ -> "local-main-delayed") ++
            d.localCommitPublished.toSeq.flatMap(_.htlcSuccessTxs).map(_ -> "local-htlc-success") ++
            d.localCommitPublished.toSeq.flatMap(_.htlcTimeoutTxs).map(_ -> "local-htlc-timeout") ++
            d.localCommitPublished.toSeq.flatMap(_.claimHtlcDelayedTxs).map(_ -> "local-htlc-delayed") ++
            d.remoteCommitPublished.map(_.commitTx).map(_ -> "remote-commit") ++
            d.remoteCommitPublished.toSeq.flatMap(_.claimMainOutputTx).map(_ -> "remote-main") ++
            d.remoteCommitPublished.toSeq.flatMap(_.claimHtlcSuccessTxs).map(_ -> "remote-htlc-success") ++
            d.remoteCommitPublished.toSeq.flatMap(_.claimHtlcTimeoutTxs).map(_ -> "remote-htlc-timeout") ++
            d.nextRemoteCommitPublished.map(_.commitTx).map(_ -> "remote-commit") ++
            d.nextRemoteCommitPublished.toSeq.flatMap(_.claimMainOutputTx).map(_ -> "remote-main") ++
            d.nextRemoteCommitPublished.toSeq.flatMap(_.claimHtlcSuccessTxs).map(_ -> "remote-htlc-success") ++
            d.nextRemoteCommitPublished.toSeq.flatMap(_.claimHtlcTimeoutTxs).map(_ -> "remote-htlc-timeout") ++
            d.revokedCommitPublished.map(_.commitTx).map(_ -> "revoked-commit") ++
            d.revokedCommitPublished.flatMap(_.claimMainOutputTx).map(_ -> "revoked-main") ++
            d.revokedCommitPublished.flatMap(_.mainPenaltyTx).map(_ -> "revoked-main-penalty") ++
            d.revokedCommitPublished.flatMap(_.htlcPenaltyTxs).map(_ -> "revoked-htlc-penalty") ++
            d.revokedCommitPublished.flatMap(_.claimHtlcDelayedPenaltyTxs).map(_ -> "revoked-htlc-penalty-delayed")
          )
          .map { case (tx, desc) => tx.txid -> (tx, desc) } // will allow easy lookup of parent transaction
          .toMap

        def fee(child: Transaction): Option[Satoshi] = {
          require(child.txIn.size == 1, "transaction must have exactly one input")
          val outPoint = child.txIn.head.outPoint
          val parentTxOut_opt = if (outPoint == d.commitments.commitInput.outPoint) {
            Some(d.commitments.commitInput.txOut)
          }
          else {
            txes.get(outPoint.txid) map { case (parent, _) => parent.txOut(outPoint.index.toInt) }
          }
          parentTxOut_opt map {
            case parentTxOut => parentTxOut.amount - child.txOut.map(_.amount).sum
          }
        }

        txes.get(tx.txid) flatMap {
          case (_, desc) => fee(tx).map(_ -> desc)
        }
      } else None
    }
  }

}<|MERGE_RESOLUTION|>--- conflicted
+++ resolved
@@ -637,13 +637,8 @@
       * @param tx                       the remote commitment transaction that has just been published
       * @return a list of transactions (one per HTLC that we can claim)
       */
-<<<<<<< HEAD
-    def claimRemoteCommitMainOutput(keyManager: KeyManager, commitments: Commitments, remotePerCommitmentPoint: Point, tx: Transaction)(implicit log: LoggingAdapter): RemoteCommitPublished = {
+    def claimRemoteCommitMainOutput(keyManager: KeyManager, commitments: Commitments, remotePerCommitmentPoint: PublicKey, tx: Transaction)(implicit log: LoggingAdapter): RemoteCommitPublished = {
       val localPubkey = Generators.derivePubKey(keyManager.paymentPoint(keyPath(commitments.localParams)).publicKey, remotePerCommitmentPoint)
-=======
-    def claimRemoteCommitMainOutput(keyManager: KeyManager, commitments: Commitments, remotePerCommitmentPoint: PublicKey, tx: Transaction)(implicit log: LoggingAdapter): RemoteCommitPublished = {
-      val localPubkey = Generators.derivePubKey(keyManager.paymentPoint(commitments.localParams.channelKeyPath).publicKey, remotePerCommitmentPoint)
->>>>>>> cb1196cf
 
       // no need to use a high fee rate for our main output (we are the only one who can spend it)
       val feeratePerKwMain = Globals.feeratesPerKw.get.blocks_6
