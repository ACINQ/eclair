/*
 * Copyright 2019 ACINQ SAS
 *
 * Licensed under the Apache License, Version 2.0 (the "License");
 * you may not use this file except in compliance with the License.
 * You may obtain a copy of the License at
 *
 *     http://www.apache.org/licenses/LICENSE-2.0
 *
 * Unless required by applicable law or agreed to in writing, software
 * distributed under the License is distributed on an "AS IS" BASIS,
 * WITHOUT WARRANTIES OR CONDITIONS OF ANY KIND, either express or implied.
 * See the License for the specific language governing permissions and
 * limitations under the License.
 */

package fr.acinq.eclair.channel

import akka.event.LoggingAdapter
import fr.acinq.bitcoin.Crypto.{PrivateKey, PublicKey, ripemd160, sha256}
import fr.acinq.bitcoin.Script._
import fr.acinq.bitcoin._
import fr.acinq.eclair.blockchain.EclairWallet
import fr.acinq.eclair.blockchain.fee.{FeeEstimator, FeeTargets}
import fr.acinq.eclair.channel.Channel.REFRESH_CHANNEL_UPDATE_INTERVAL
import fr.acinq.eclair.crypto.{Generators, KeyManager}
import fr.acinq.eclair.db.ChannelsDb
import fr.acinq.eclair.transactions.Scripts._
import fr.acinq.eclair.transactions.Transactions._
import fr.acinq.eclair.transactions._
import fr.acinq.eclair.wire._
import fr.acinq.eclair.{NodeParams, ShortChannelId, addressToPublicKeyScript, _}
import scodec.bits.ByteVector

import scala.compat.Platform
import scala.concurrent.Await
import scala.concurrent.duration._
import scala.util.{Failure, Success, Try}

/**
 * Created by PM on 20/05/2016.
 */

object Helpers {

  /**
   * Depending on the state, returns the current temporaryChannelId or channelId
   *
   * @param stateData
   * @return the long identifier of the channel
   */
  def getChannelId(stateData: Data): ByteVector32 = stateData match {
    case Nothing => ByteVector32.Zeroes
    case d: DATA_WAIT_FOR_OPEN_CHANNEL => d.initFundee.temporaryChannelId
    case d: DATA_WAIT_FOR_ACCEPT_CHANNEL => d.initFunder.temporaryChannelId
    case d: DATA_WAIT_FOR_FUNDING_INTERNAL => d.temporaryChannelId
    case d: DATA_WAIT_FOR_FUNDING_CREATED => d.temporaryChannelId
    case d: DATA_WAIT_FOR_FUNDING_SIGNED => d.channelId
    case d: HasCommitments => d.channelId
  }

  /**
   * We update local/global features at reconnection
   *
   * @param data
   * @return
   */
  def updateFeatures(data: HasCommitments, localInit: Init, remoteInit: Init): HasCommitments = {
    val commitments1 = data.commitments.copy(
      localParams = data.commitments.localParams.copy(globalFeatures = localInit.globalFeatures, localFeatures = localInit.localFeatures),
      remoteParams = data.commitments.remoteParams.copy(globalFeatures = remoteInit.globalFeatures, localFeatures = remoteInit.localFeatures))
    data match {
      case d: DATA_WAIT_FOR_FUNDING_CONFIRMED => d.copy(commitments = commitments1)
      case d: DATA_WAIT_FOR_FUNDING_LOCKED => d.copy(commitments = commitments1)
      case d: DATA_NORMAL => d.copy(commitments = commitments1)
      case d: DATA_SHUTDOWN => d.copy(commitments = commitments1)
      case d: DATA_NEGOTIATING => d.copy(commitments = commitments1)
      case d: DATA_CLOSING => d.copy(commitments = commitments1)
      case d: DATA_WAIT_FOR_REMOTE_PUBLISH_FUTURE_COMMITMENT => d.copy(commitments = commitments1)
    }
  }

  /**
   * Called by the fundee
   */
  def validateParamsFundee(nodeParams: NodeParams, open: OpenChannel): Unit = {
    // BOLT #2: if the chain_hash value, within the open_channel, message is set to a hash of a chain that is unknown to the receiver:
    // MUST reject the channel.
    if (nodeParams.chainHash != open.chainHash) throw InvalidChainHash(open.temporaryChannelId, local = nodeParams.chainHash, remote = open.chainHash)
    if (open.fundingSatoshis < nodeParams.minFundingSatoshis || open.fundingSatoshis >= Channel.MAX_FUNDING) throw InvalidFundingAmount(open.temporaryChannelId, open.fundingSatoshis, nodeParams.minFundingSatoshis, Channel.MAX_FUNDING)

    // BOLT #2: The receiving node MUST fail the channel if: push_msat is greater than funding_satoshis * 1000.
    if (open.pushMsat > open.fundingSatoshis) throw InvalidPushAmount(open.temporaryChannelId, open.pushMsat, open.fundingSatoshis.toMilliSatoshi)

    // BOLT #2: The receiving node MUST fail the channel if: to_self_delay is unreasonably large.
    if (open.toSelfDelay > Channel.MAX_TO_SELF_DELAY || open.toSelfDelay > nodeParams.maxToLocalDelayBlocks) throw ToSelfDelayTooHigh(open.temporaryChannelId, open.toSelfDelay, nodeParams.maxToLocalDelayBlocks)

    // BOLT #2: The receiving node MUST fail the channel if: max_accepted_htlcs is greater than 483.
    if (open.maxAcceptedHtlcs > Channel.MAX_ACCEPTED_HTLCS) throw InvalidMaxAcceptedHtlcs(open.temporaryChannelId, open.maxAcceptedHtlcs, Channel.MAX_ACCEPTED_HTLCS)

    // BOLT #2: The receiving node MUST fail the channel if: push_msat is greater than funding_satoshis * 1000.
    if (isFeeTooSmall(open.feeratePerKw)) throw FeerateTooSmall(open.temporaryChannelId, open.feeratePerKw)

    // BOLT #2: The receiving node MUST fail the channel if: dust_limit_satoshis is greater than channel_reserve_satoshis.
    if (open.dustLimitSatoshis > open.channelReserveSatoshis) throw DustLimitTooLarge(open.temporaryChannelId, open.dustLimitSatoshis, open.channelReserveSatoshis)

    // BOLT #2: The receiving node MUST fail the channel if both to_local and to_remote amounts for the initial commitment
    // transaction are less than or equal to channel_reserve_satoshis (see BOLT 3).
    val (toLocalMsat, toRemoteMsat) = (open.pushMsat, open.fundingSatoshis.toMilliSatoshi - open.pushMsat)
    if (toLocalMsat < open.channelReserveSatoshis && toRemoteMsat < open.channelReserveSatoshis) {
      throw ChannelReserveNotMet(open.temporaryChannelId, toLocalMsat, toRemoteMsat, open.channelReserveSatoshis)
    }

    val localFeeratePerKw = nodeParams.onChainFeeConf.feeEstimator.getFeeratePerKw(target = nodeParams.onChainFeeConf.feeTargets.commitmentBlockTarget)
    if (isFeeDiffTooHigh(open.feeratePerKw, localFeeratePerKw, nodeParams.onChainFeeConf.maxFeerateMismatch)) throw FeerateTooDifferent(open.temporaryChannelId, localFeeratePerKw, open.feeratePerKw)
    // only enforce dust limit check on mainnet
    if (nodeParams.chainHash == Block.LivenetGenesisBlock.hash) {
      if (open.dustLimitSatoshis < Channel.MIN_DUSTLIMIT) throw DustLimitTooSmall(open.temporaryChannelId, open.dustLimitSatoshis, Channel.MIN_DUSTLIMIT)
    }

    // we don't check that the funder's amount for the initial commitment transaction is sufficient for full fee payment
    // now, but it will be done later when we receive `funding_created`

    val reserveToFundingRatio = open.channelReserveSatoshis.toLong.toDouble / Math.max(open.fundingSatoshis.toLong, 1)
    if (reserveToFundingRatio > nodeParams.maxReserveToFundingRatio) throw ChannelReserveTooHigh(open.temporaryChannelId, open.channelReserveSatoshis, reserveToFundingRatio, nodeParams.maxReserveToFundingRatio)
  }

  /**
   * Called by the funder
   */
  def validateParamsFunder(nodeParams: NodeParams, open: OpenChannel, accept: AcceptChannel): Unit = {
    if (accept.maxAcceptedHtlcs > Channel.MAX_ACCEPTED_HTLCS) throw InvalidMaxAcceptedHtlcs(accept.temporaryChannelId, accept.maxAcceptedHtlcs, Channel.MAX_ACCEPTED_HTLCS)
    // only enforce dust limit check on mainnet
    if (nodeParams.chainHash == Block.LivenetGenesisBlock.hash) {
      if (accept.dustLimitSatoshis < Channel.MIN_DUSTLIMIT) throw DustLimitTooSmall(accept.temporaryChannelId, accept.dustLimitSatoshis, Channel.MIN_DUSTLIMIT)
    }

    // BOLT #2: The receiving node MUST fail the channel if: dust_limit_satoshis is greater than channel_reserve_satoshis.
    if (accept.dustLimitSatoshis > accept.channelReserveSatoshis) throw DustLimitTooLarge(accept.temporaryChannelId, accept.dustLimitSatoshis, accept.channelReserveSatoshis)

    // if minimum_depth is unreasonably large:
    // MAY reject the channel.
    if (accept.toSelfDelay > Channel.MAX_TO_SELF_DELAY || accept.toSelfDelay > nodeParams.maxToLocalDelayBlocks) throw ToSelfDelayTooHigh(accept.temporaryChannelId, accept.toSelfDelay, nodeParams.maxToLocalDelayBlocks)

    // if channel_reserve_satoshis is less than dust_limit_satoshis within the open_channel message:
    //  MUST reject the channel.
    if (accept.channelReserveSatoshis < open.dustLimitSatoshis) throw ChannelReserveBelowOurDustLimit(accept.temporaryChannelId, accept.channelReserveSatoshis, open.dustLimitSatoshis)

    // if channel_reserve_satoshis from the open_channel message is less than dust_limit_satoshis:
    // MUST reject the channel. Other fields have the same requirements as their counterparts in open_channel.
    if (open.channelReserveSatoshis < accept.dustLimitSatoshis) throw DustLimitAboveOurChannelReserve(accept.temporaryChannelId, accept.dustLimitSatoshis, open.channelReserveSatoshis)

    val reserveToFundingRatio = accept.channelReserveSatoshis.toLong.toDouble / Math.max(open.fundingSatoshis.toLong, 1)
    if (reserveToFundingRatio > nodeParams.maxReserveToFundingRatio) throw ChannelReserveTooHigh(open.temporaryChannelId, accept.channelReserveSatoshis, reserveToFundingRatio, nodeParams.maxReserveToFundingRatio)
  }

  /**
   * Compute the delay until we need to refresh the channel_update for our channel not to be considered stale by
   * other nodes.
   *
   * If current update more than [[Channel.REFRESH_CHANNEL_UPDATE_INTERVAL]] old then the delay will be zero.
   *
   * @param currentUpdateTimestamp
   * @return the delay until the next update
   */
  def nextChannelUpdateRefresh(currentUpdateTimestamp: Long)(implicit log: LoggingAdapter): FiniteDuration = {
    val age = Platform.currentTime.milliseconds - currentUpdateTimestamp.seconds
    val delay = 0.days.max(REFRESH_CHANNEL_UPDATE_INTERVAL - age)
    log.info("current channel_update was created {} days ago, will refresh it in {} days", age.toDays, delay.toDays)
    delay
  }

  /**
<<<<<<< HEAD
    *
    * @param referenceFeePerKw reference fee rate per kiloweight
    * @param currentFeePerKw   current fee rate per kiloweight
    * @return the "normalized" difference between i.e local and remote fee rate: |reference - current| / avg(current, reference)
    */
  def feeRateMismatch(referenceFeePerKw: Long, currentFeePerKw: Long): Double =
    Math.abs((2.0 * (referenceFeePerKw - currentFeePerKw)) / (currentFeePerKw + referenceFeePerKw))
=======
   *
   * @param remoteFeeratePerKw remote fee rate per kiloweight
   * @param localFeeratePerKw  local fee rate per kiloweight
   * @return the "normalized" difference between local and remote fee rate, i.e. |remote - local| / avg(local, remote)
   */
  def feeRateMismatch(remoteFeeratePerKw: Long, localFeeratePerKw: Long): Double =
    Math.abs((2.0 * (remoteFeeratePerKw - localFeeratePerKw)) / (localFeeratePerKw + remoteFeeratePerKw))
>>>>>>> e73e672f

  def shouldUpdateFee(commitmentFeeratePerKw: Long, networkFeeratePerKw: Long, updateFeeMinDiffRatio: Double): Boolean =
    feeRateMismatch(networkFeeratePerKw, commitmentFeeratePerKw) > updateFeeMinDiffRatio

  /**
<<<<<<< HEAD
    *
    * @param referenceFeePerKw      reference fee rate per kiloweight
    * @param currentFeePerKw        current fee rate per kiloweight
    * @param maxFeerateMismatchRatio maximum fee rate mismatch ratio
    * @return true if the difference between current and reference fee rates is too high.
    *         the actual check is |reference - current| / avg(current, reference) > mismatch ratio
    */
  def isFeeDiffTooHigh(referenceFeePerKw: Long, currentFeePerKw: Long, maxFeerateMismatchRatio: Double): Boolean =
    feeRateMismatch(referenceFeePerKw, currentFeePerKw) > maxFeerateMismatchRatio
=======
   *
   * @param remoteFeeratePerKw      remote fee rate per kiloweight
   * @param localFeeratePerKw       local fee rate per kiloweight
   * @param maxFeerateMismatchRatio maximum fee rate mismatch ratio
   * @return true if the difference between local and remote fee rates is too high.
   *         the actual check is |remote - local| / avg(local, remote) > mismatch ratio
   */
  def isFeeDiffTooHigh(remoteFeeratePerKw: Long, localFeeratePerKw: Long, maxFeerateMismatchRatio: Double): Boolean =
    feeRateMismatch(remoteFeeratePerKw, localFeeratePerKw) > maxFeerateMismatchRatio
>>>>>>> e73e672f

  /**
   *
   * @param remoteFeeratePerKw remote fee rate per kiloweight
   * @return true if the remote fee rate is too small
   */
  def isFeeTooSmall(remoteFeeratePerKw: Long): Boolean = {
    remoteFeeratePerKw < fr.acinq.eclair.MinimumFeeratePerKw
  }

  def makeAnnouncementSignatures(nodeParams: NodeParams, commitments: Commitments, shortChannelId: ShortChannelId) = {
    val features = ByteVector.empty // empty features for now
    val (localNodeSig, localBitcoinSig) = nodeParams.keyManager.signChannelAnnouncement(commitments.localParams.channelKeyPath, nodeParams.chainHash, shortChannelId, commitments.remoteParams.nodeId, commitments.remoteParams.fundingPubKey, features)
    AnnouncementSignatures(commitments.channelId, shortChannelId, localNodeSig, localBitcoinSig)
  }

  /**
   * This indicates whether our side of the channel is above the reserve requested by our counterparty. In other words,
   * this tells if we can use the channel to make a payment.
   *
   */
  def aboveReserve(commitments: Commitments)(implicit log: LoggingAdapter): Boolean = {
    val remoteCommit = commitments.remoteNextCommitInfo match {
      case Left(waitingForRevocation) => waitingForRevocation.nextRemoteCommit
      case _ => commitments.remoteCommit
    }
    val toRemoteSatoshis = remoteCommit.spec.toRemote.truncateToSatoshi
    // NB: this is an approximation (we don't take network fees into account)
    val result = toRemoteSatoshis > commitments.remoteParams.channelReserve
    log.debug(s"toRemoteSatoshis=$toRemoteSatoshis reserve=${commitments.remoteParams.channelReserve} aboveReserve=$result for remoteCommitNumber=${remoteCommit.index}")
    result
  }

  def getFinalScriptPubKey(wallet: EclairWallet, chainHash: ByteVector32): ByteVector = {
    import scala.concurrent.duration._
    val finalAddress = Await.result(wallet.getFinalAddress, 40 seconds)

    Script.write(addressToPublicKeyScript(finalAddress, chainHash))
  }

  object Funding {

    def makeFundingInputInfo(fundingTxId: ByteVector32, fundingTxOutputIndex: Int, fundingSatoshis: Satoshi, fundingPubkey1: PublicKey, fundingPubkey2: PublicKey): InputInfo = {
      val fundingScript = multiSig2of2(fundingPubkey1, fundingPubkey2)
      val fundingTxOut = TxOut(fundingSatoshis, pay2wsh(fundingScript))
      InputInfo(OutPoint(fundingTxId, fundingTxOutputIndex), fundingTxOut, write(fundingScript))
    }

    /**
     * Creates both sides's first commitment transaction
     *
     * @param localParams
     * @param remoteParams
     * @param pushMsat
     * @param fundingTxHash
     * @param fundingTxOutputIndex
     * @param remoteFirstPerCommitmentPoint
     * @return (localSpec, localTx, remoteSpec, remoteTx, fundingTxOutput)
     */
    def makeFirstCommitTxs(keyManager: KeyManager, temporaryChannelId: ByteVector32, localParams: LocalParams, remoteParams: RemoteParams, fundingAmount: Satoshi, pushMsat: MilliSatoshi, initialFeeratePerKw: Long, fundingTxHash: ByteVector32, fundingTxOutputIndex: Int, remoteFirstPerCommitmentPoint: PublicKey, maxFeerateMismatch: Double): (CommitmentSpec, CommitTx, CommitmentSpec, CommitTx) = {
      val toLocalMsat = if (localParams.isFunder) fundingAmount.toMilliSatoshi - pushMsat else pushMsat
      val toRemoteMsat = if (localParams.isFunder) pushMsat else fundingAmount.toMilliSatoshi - pushMsat

      val localSpec = CommitmentSpec(Set.empty[DirectedHtlc], feeratePerKw = initialFeeratePerKw, toLocal = toLocalMsat, toRemote = toRemoteMsat)
      val remoteSpec = CommitmentSpec(Set.empty[DirectedHtlc], feeratePerKw = initialFeeratePerKw, toLocal = toRemoteMsat, toRemote = toLocalMsat)

      if (!localParams.isFunder) {
        // they are funder, therefore they pay the fee: we need to make sure they can afford it!
        val toRemoteMsat = remoteSpec.toLocal
        val fees = commitTxFee(remoteParams.dustLimit, remoteSpec)
        val missing = toRemoteMsat.truncateToSatoshi - localParams.channelReserve - fees
        if (missing < Satoshi(0)) {
          throw CannotAffordFees(temporaryChannelId, missing = -missing, reserve = localParams.channelReserve, fees = fees)
        }
      }

      val commitmentInput = makeFundingInputInfo(fundingTxHash, fundingTxOutputIndex, fundingAmount, keyManager.fundingPublicKey(localParams.channelKeyPath).publicKey, remoteParams.fundingPubKey)
      val localPerCommitmentPoint = keyManager.commitmentPoint(localParams.channelKeyPath, 0)
      val (localCommitTx, _, _) = Commitments.makeLocalTxs(keyManager, 0, localParams, remoteParams, commitmentInput, localPerCommitmentPoint, localSpec)
      val (remoteCommitTx, _, _) = Commitments.makeRemoteTxs(keyManager, 0, localParams, remoteParams, commitmentInput, remoteFirstPerCommitmentPoint, remoteSpec)

      (localSpec, localCommitTx, remoteSpec, remoteCommitTx)
    }

  }

  /**
   * Tells whether or not their expected next remote commitment number matches with our data
   *
   * @param d
   * @param nextRemoteRevocationNumber
   * @return
   *         - true if parties are in sync or remote is behind
   *         - false if we are behind
   */
  def checkLocalCommit(d: HasCommitments, nextRemoteRevocationNumber: Long): Boolean = {
    if (d.commitments.localCommit.index == nextRemoteRevocationNumber) {
      // they just sent a new commit_sig, we have received it but they didn't receive our revocation
      true
    } else if (d.commitments.localCommit.index == nextRemoteRevocationNumber + 1) {
      // we are in sync
      true
    } else if (d.commitments.localCommit.index > nextRemoteRevocationNumber + 1) {
      // remote is behind: we return true because things are fine on our side
      true
    } else {
      // we are behind
      false
    }
  }

  /**
   * Tells whether or not their expected next local commitment number matches with our data
   *
   * @param d
   * @param nextLocalCommitmentNumber
   * @return
   *         - true if parties are in sync or remote is behind
   *         - false if we are behind
   */
  def checkRemoteCommit(d: HasCommitments, nextLocalCommitmentNumber: Long): Boolean = {
    d.commitments.remoteNextCommitInfo match {
      case Left(waitingForRevocation) if nextLocalCommitmentNumber == waitingForRevocation.nextRemoteCommit.index =>
        // we just sent a new commit_sig but they didn't receive it
        true
      case Left(waitingForRevocation) if nextLocalCommitmentNumber == (waitingForRevocation.nextRemoteCommit.index + 1) =>
        // we just sent a new commit_sig, they have received it but we haven't received their revocation
        true
      case Left(waitingForRevocation) if nextLocalCommitmentNumber < waitingForRevocation.nextRemoteCommit.index =>
        // they are behind
        true
      case Right(_) if nextLocalCommitmentNumber == (d.commitments.remoteCommit.index + 1) =>
        // they have acknowledged the last commit_sig we sent
        true
      case Right(_) if nextLocalCommitmentNumber < (d.commitments.remoteCommit.index + 1) =>
        // they are behind
        true
      case _ =>
        // we are behind
        false
    }
  }


  object Closing {

    // @formatter:off
    sealed trait ClosingType
    case object MutualClose extends ClosingType
    case object LocalClose extends ClosingType
    sealed trait RemoteClose extends ClosingType
    case object CurrentRemoteClose extends RemoteClose
    case object NextRemoteClose extends RemoteClose
    case object RecoveryClose extends ClosingType
    case object RevokedClose extends ClosingType
    // @formatter:on

    /**
     * Indicates whether local has anything at stake in this channel
     *
     * @param data
     * @return true if channel was never open, or got closed immediately, had never any htlcs and local never had a positive balance
     */
    def nothingAtStake(data: HasCommitments): Boolean =
      data.commitments.localCommit.index == 0 &&
        data.commitments.localCommit.spec.toLocal == 0.msat &&
        data.commitments.remoteCommit.index == 0 &&
        data.commitments.remoteCommit.spec.toRemote == 0.msat &&
        data.commitments.remoteNextCommitInfo.isRight

    /**
     * As soon as a tx spending the funding tx has reached min_depth, we know what the closing type will be, before
     * the whole closing process finishes(e.g. there may still be delayed or unconfirmed child transactions). It can
     * save us from attempting to publish some transactions.
     *
     * Note that we can't tell for mutual close before it is already final, because only one tx needs to be confirmed.
     *
     * @param closing channel state data
     * @return the channel closing type, if applicable
     */
    def isClosingTypeAlreadyKnown(closing: DATA_CLOSING): Option[ClosingType] = closing match {
      case _ if closing.localCommitPublished.exists(lcp => lcp.irrevocablySpent.values.toSet.contains(lcp.commitTx.txid)) =>
        Some(LocalClose)
      case _ if closing.remoteCommitPublished.exists(rcp => rcp.irrevocablySpent.values.toSet.contains(rcp.commitTx.txid)) =>
        Some(CurrentRemoteClose)
      case _ if closing.nextRemoteCommitPublished.exists(rcp => rcp.irrevocablySpent.values.toSet.contains(rcp.commitTx.txid)) =>
        Some(NextRemoteClose)
      case _ if closing.futureRemoteCommitPublished.exists(rcp => rcp.irrevocablySpent.values.toSet.contains(rcp.commitTx.txid)) =>
        Some(RecoveryClose)
      case _ if closing.revokedCommitPublished.exists(rcp => rcp.irrevocablySpent.values.toSet.contains(rcp.commitTx.txid)) =>
        Some(RevokedClose)
      case _ => None // we don't know yet what the closing type will be
    }

    /**
     * Checks if a channel is closed (i.e. its closing tx has been confirmed)
     *
     * @param data                      channel state data
     * @param additionalConfirmedTx_opt additional confirmed transaction; we need this for the mutual close scenario
     *                                  because we don't store the closing tx in the channel state
     * @return the channel closing type, if applicable
     */
    def isClosed(data: HasCommitments, additionalConfirmedTx_opt: Option[Transaction]): Option[ClosingType] = data match {
      case closing: DATA_CLOSING if additionalConfirmedTx_opt.exists(closing.mutualClosePublished.contains) =>
        Some(MutualClose)
      case closing: DATA_CLOSING if closing.localCommitPublished.exists(Closing.isLocalCommitDone) =>
        Some(LocalClose)
      case closing: DATA_CLOSING if closing.remoteCommitPublished.exists(Closing.isRemoteCommitDone) =>
        Some(CurrentRemoteClose)
      case closing: DATA_CLOSING if closing.nextRemoteCommitPublished.exists(Closing.isRemoteCommitDone) =>
        Some(NextRemoteClose)
      case closing: DATA_CLOSING if closing.futureRemoteCommitPublished.exists(Closing.isRemoteCommitDone) =>
        Some(RecoveryClose)
      case closing: DATA_CLOSING if closing.revokedCommitPublished.exists(Closing.isRevokedCommitDone) =>
        Some(RevokedClose)
      case _ => None
    }

    // used only to compute tx weights and estimate fees
    lazy val dummyPublicKey = PrivateKey(ByteVector32(ByteVector.fill(32)(1))).publicKey

    def isValidFinalScriptPubkey(scriptPubKey: ByteVector): Boolean = {
      Try(Script.parse(scriptPubKey)) match {
        case Success(OP_DUP :: OP_HASH160 :: OP_PUSHDATA(pubkeyHash, _) :: OP_EQUALVERIFY :: OP_CHECKSIG :: Nil) if pubkeyHash.size == 20 => true
        case Success(OP_HASH160 :: OP_PUSHDATA(scriptHash, _) :: OP_EQUAL :: Nil) if scriptHash.size == 20 => true
        case Success(OP_0 :: OP_PUSHDATA(pubkeyHash, _) :: Nil) if pubkeyHash.size == 20 => true
        case Success(OP_0 :: OP_PUSHDATA(scriptHash, _) :: Nil) if scriptHash.size == 32 => true
        case _ => false
      }
    }

    def firstClosingFee(commitments: Commitments, localScriptPubkey: ByteVector, remoteScriptPubkey: ByteVector, feeratePerKw: Long)(implicit log: LoggingAdapter): Satoshi = {
      import commitments._
      // this is just to estimate the weight, it depends on size of the pubkey scripts
      val dummyClosingTx = Transactions.makeClosingTx(commitInput, localScriptPubkey, remoteScriptPubkey, localParams.isFunder, Satoshi(0), Satoshi(0), localCommit.spec)
      val closingWeight = Transaction.weight(Transactions.addSigs(dummyClosingTx, dummyPublicKey, remoteParams.fundingPubKey, Transactions.PlaceHolderSig, Transactions.PlaceHolderSig).tx)
      log.info(s"using feeratePerKw=$feeratePerKw for initial closing tx")
      Transactions.weight2fee(feeratePerKw, closingWeight)
    }

    def firstClosingFee(commitments: Commitments, localScriptPubkey: ByteVector, remoteScriptPubkey: ByteVector, feeEstimator: FeeEstimator, feeTargets: FeeTargets)(implicit log: LoggingAdapter): Satoshi = {
      val requestedFeerate = feeEstimator.getFeeratePerKw(feeTargets.mutualCloseBlockTarget)
      // we "MUST set fee_satoshis less than or equal to the base fee of the final commitment transaction"
      val feeratePerKw = Math.min(requestedFeerate, commitments.localCommit.spec.feeratePerKw)
      firstClosingFee(commitments, localScriptPubkey, remoteScriptPubkey, feeratePerKw)
    }

    def nextClosingFee(localClosingFee: Satoshi, remoteClosingFee: Satoshi): Satoshi = ((localClosingFee + remoteClosingFee) / 4) * 2

    def makeFirstClosingTx(keyManager: KeyManager, commitments: Commitments, localScriptPubkey: ByteVector, remoteScriptPubkey: ByteVector, feeEstimator: FeeEstimator, feeTargets: FeeTargets)(implicit log: LoggingAdapter): (ClosingTx, ClosingSigned) = {
      val closingFee = firstClosingFee(commitments, localScriptPubkey, remoteScriptPubkey, feeEstimator, feeTargets)
      makeClosingTx(keyManager, commitments, localScriptPubkey, remoteScriptPubkey, closingFee)
    }

    def makeClosingTx(keyManager: KeyManager, commitments: Commitments, localScriptPubkey: ByteVector, remoteScriptPubkey: ByteVector, closingFee: Satoshi)(implicit log: LoggingAdapter): (ClosingTx, ClosingSigned) = {
      import commitments._
      require(isValidFinalScriptPubkey(localScriptPubkey), "invalid localScriptPubkey")
      require(isValidFinalScriptPubkey(remoteScriptPubkey), "invalid remoteScriptPubkey")
      log.debug(s"making closing tx with closingFee={} and commitments:\n{}", closingFee, Commitments.specs2String(commitments))
      // TODO: check that
      val dustLimitSatoshis = localParams.dustLimit.max(remoteParams.dustLimit)
      val closingTx = Transactions.makeClosingTx(commitInput, localScriptPubkey, remoteScriptPubkey, localParams.isFunder, dustLimitSatoshis, closingFee, localCommit.spec)
      val localClosingSig = keyManager.sign(closingTx, keyManager.fundingPublicKey(commitments.localParams.channelKeyPath))
      val closingSigned = ClosingSigned(channelId, closingFee, localClosingSig)
      log.info(s"signed closing txid=${closingTx.tx.txid} with closingFeeSatoshis=${closingSigned.feeSatoshis}")
      log.debug(s"closingTxid=${closingTx.tx.txid} closingTx=${closingTx.tx}}")
      (closingTx, closingSigned)
    }

    def checkClosingSignature(keyManager: KeyManager, commitments: Commitments, localScriptPubkey: ByteVector, remoteScriptPubkey: ByteVector, remoteClosingFee: Satoshi, remoteClosingSig: ByteVector64)(implicit log: LoggingAdapter): Try[Transaction] = {
      import commitments._
      val lastCommitFeeSatoshi = commitments.commitInput.txOut.amount - commitments.localCommit.publishableTxs.commitTx.tx.txOut.map(_.amount).sum
      if (remoteClosingFee > lastCommitFeeSatoshi) {
        log.error(s"remote proposed a commit fee higher than the last commitment fee: remoteClosingFeeSatoshi=${remoteClosingFee.toLong} lastCommitFeeSatoshi=$lastCommitFeeSatoshi")
        throw InvalidCloseFee(commitments.channelId, remoteClosingFee)
      }
      val (closingTx, closingSigned) = makeClosingTx(keyManager, commitments, localScriptPubkey, remoteScriptPubkey, remoteClosingFee)
      val signedClosingTx = Transactions.addSigs(closingTx, keyManager.fundingPublicKey(commitments.localParams.channelKeyPath).publicKey, remoteParams.fundingPubKey, closingSigned.signature, remoteClosingSig)
      Transactions.checkSpendable(signedClosingTx).map(x => signedClosingTx.tx).recover { case _ => throw InvalidCloseSignature(commitments.channelId, signedClosingTx.tx) }
    }

    def generateTx(desc: String)(attempt: Try[TransactionWithInputInfo])(implicit log: LoggingAdapter): Option[TransactionWithInputInfo] = {
      attempt match {
        case Success(txinfo) =>
          log.info(s"tx generation success: desc=$desc txid=${txinfo.tx.txid} amount=${txinfo.tx.txOut.map(_.amount).sum} tx=${txinfo.tx}")
          Some(txinfo)
        case Failure(t: TxGenerationSkipped) =>
          log.info(s"tx generation skipped: desc=$desc reason: ${t.getMessage}")
          None
        case Failure(t) =>
          log.warning(s"tx generation failure: desc=$desc reason: ${t.getMessage}")
          None
      }
    }

    /**
     *
     * Claim all the HTLCs that we've received from our current commit tx. This will be
     * done using 2nd stage HTLC transactions
     *
     * @param commitments our commitment data, which include payment preimages
     * @return a list of transactions (one per HTLC that we can claim)
     */
    def claimCurrentLocalCommitTxOutputs(keyManager: KeyManager, commitments: Commitments, tx: Transaction, feeEstimator: FeeEstimator, feeTargets: FeeTargets)(implicit log: LoggingAdapter): LocalCommitPublished = {
      import commitments._
      require(localCommit.publishableTxs.commitTx.tx.txid == tx.txid, "txid mismatch, provided tx is not the current local commit tx")

      val localPerCommitmentPoint = keyManager.commitmentPoint(localParams.channelKeyPath, commitments.localCommit.index.toInt)
      val localRevocationPubkey = Generators.revocationPubKey(remoteParams.revocationBasepoint, localPerCommitmentPoint)
      val localDelayedPubkey = Generators.derivePubKey(keyManager.delayedPaymentPoint(localParams.channelKeyPath).publicKey, localPerCommitmentPoint)

      val feeratePerKwDelayed = feeEstimator.getFeeratePerKw(feeTargets.claimMainBlockTarget)

      // first we will claim our main output as soon as the delay is over
      val mainDelayedTx = generateTx("main-delayed-output")(Try {
        val claimDelayed = Transactions.makeClaimDelayedOutputTx(tx, localParams.dustLimit, localRevocationPubkey, remoteParams.toSelfDelay, localDelayedPubkey, localParams.defaultFinalScriptPubKey, feeratePerKwDelayed)
        val sig = keyManager.sign(claimDelayed, keyManager.delayedPaymentPoint(localParams.channelKeyPath), localPerCommitmentPoint)
        Transactions.addSigs(claimDelayed, sig)
      })

      // those are the preimages to existing received htlcs
      val preimages = commitments.localChanges.all.collect { case u: UpdateFulfillHtlc => u.paymentPreimage }

      val htlcTxes = localCommit.publishableTxs.htlcTxsAndSigs.collect {
        // incoming htlc for which we have the preimage: we spend it directly
        case HtlcTxAndSigs(txinfo@HtlcSuccessTx(_, _, paymentHash), localSig, remoteSig) if preimages.exists(r => sha256(r) == paymentHash) =>
          generateTx("htlc-success")(Try {
            val preimage = preimages.find(r => sha256(r) == paymentHash).get
            Transactions.addSigs(txinfo, localSig, remoteSig, preimage)
          })

        // (incoming htlc for which we don't have the preimage: nothing to do, it will timeout eventually and they will get their funds back)

        // outgoing htlc: they may or may not have the preimage, the only thing to do is try to get back our funds after timeout
        case HtlcTxAndSigs(txinfo: HtlcTimeoutTx, localSig, remoteSig) =>
          generateTx("htlc-timeout")(Try {
            Transactions.addSigs(txinfo, localSig, remoteSig)
          })
      }.flatten

      // all htlc output to us are delayed, so we need to claim them as soon as the delay is over
      val htlcDelayedTxes = htlcTxes.flatMap {
        txinfo: TransactionWithInputInfo =>
          generateTx("claim-htlc-delayed")(Try {
            val claimDelayed = Transactions.makeClaimDelayedOutputTx(
              txinfo.tx,
              localParams.dustLimit,
              localRevocationPubkey,
              remoteParams.toSelfDelay,
              localDelayedPubkey,
              localParams.defaultFinalScriptPubKey, feeratePerKwDelayed)
            val sig = keyManager.sign(claimDelayed, keyManager.delayedPaymentPoint(localParams.channelKeyPath), localPerCommitmentPoint)
            Transactions.addSigs(claimDelayed, sig)
          })
      }

      LocalCommitPublished(
        commitTx = tx,
        claimMainDelayedOutputTx = mainDelayedTx.map(_.tx),
        htlcSuccessTxs = htlcTxes.collect { case c: HtlcSuccessTx => c.tx },
        htlcTimeoutTxs = htlcTxes.collect { case c: HtlcTimeoutTx => c.tx },
        claimHtlcDelayedTxs = htlcDelayedTxes.map(_.tx),
        irrevocablySpent = Map.empty)
    }

    /**
     *
     * Claim all the HTLCs that we've received from their current commit tx
     *
     * @param commitments  our commitment data, which include payment preimages
     * @param remoteCommit the remote commitment data to use to claim outputs (it can be their current or next commitment)
     * @param tx           the remote commitment transaction that has just been published
     * @return a list of transactions (one per HTLC that we can claim)
     */
    def claimRemoteCommitTxOutputs(keyManager: KeyManager, commitments: Commitments, remoteCommit: RemoteCommit, tx: Transaction, feeEstimator: FeeEstimator, feeTargets: FeeTargets)(implicit log: LoggingAdapter): RemoteCommitPublished = {
      import commitments.{commitInput, localParams, remoteParams}
      require(remoteCommit.txid == tx.txid, "txid mismatch, provided tx is not the current remote commit tx")
      val (remoteCommitTx, _, _) = Commitments.makeRemoteTxs(keyManager, remoteCommit.index, localParams, remoteParams, commitInput, remoteCommit.remotePerCommitmentPoint, remoteCommit.spec)
      require(remoteCommitTx.tx.txid == tx.txid, "txid mismatch, cannot recompute the current remote commit tx")

      val localHtlcPubkey = Generators.derivePubKey(keyManager.htlcPoint(localParams.channelKeyPath).publicKey, remoteCommit.remotePerCommitmentPoint)
      val remoteHtlcPubkey = Generators.derivePubKey(remoteParams.htlcBasepoint, remoteCommit.remotePerCommitmentPoint)
      val localPerCommitmentPoint = keyManager.commitmentPoint(localParams.channelKeyPath, commitments.localCommit.index.toInt)
      val remoteRevocationPubkey = Generators.revocationPubKey(keyManager.revocationPoint(localParams.channelKeyPath).publicKey, remoteCommit.remotePerCommitmentPoint)

      // we need to use a rather high fee for htlc-claim because we compete with the counterparty
      val feeratePerKwHtlc = feeEstimator.getFeeratePerKw(target = 2)

      // those are the preimages to existing received htlcs
      val preimages = commitments.localChanges.all.collect { case u: UpdateFulfillHtlc => u.paymentPreimage }

      // remember we are looking at the remote commitment so IN for them is really OUT for us and vice versa
      var outputsAlreadyUsed = Set.empty[Int] // this is needed to handle cases where we have several identical htlcs
      val txes = remoteCommit.spec.htlcs.collect {
        // incoming htlc for which we have the preimage: we spend it directly
        case DirectedHtlc(OUT, add: UpdateAddHtlc) if preimages.exists(r => sha256(r) == add.paymentHash) => generateTx("claim-htlc-success")(Try {
          val preimage = preimages.find(r => sha256(r) == add.paymentHash).get
          val txinfo = Transactions.makeClaimHtlcSuccessTx(remoteCommitTx.tx, outputsAlreadyUsed, localParams.dustLimit, localHtlcPubkey, remoteHtlcPubkey, remoteRevocationPubkey, localParams.defaultFinalScriptPubKey, add, feeratePerKwHtlc)
          outputsAlreadyUsed = outputsAlreadyUsed + txinfo.input.outPoint.index.toInt
          val sig = keyManager.sign(txinfo, keyManager.htlcPoint(localParams.channelKeyPath), remoteCommit.remotePerCommitmentPoint)
          Transactions.addSigs(txinfo, sig, preimage)
        })

        // (incoming htlc for which we don't have the preimage: nothing to do, it will timeout eventually and they will get their funds back)

        // outgoing htlc: they may or may not have the preimage, the only thing to do is try to get back our funds after timeout
        case DirectedHtlc(IN, add: UpdateAddHtlc) => generateTx("claim-htlc-timeout")(Try {
          val txinfo = Transactions.makeClaimHtlcTimeoutTx(remoteCommitTx.tx, outputsAlreadyUsed, localParams.dustLimit, localHtlcPubkey, remoteHtlcPubkey, remoteRevocationPubkey, localParams.defaultFinalScriptPubKey, add, feeratePerKwHtlc)
          outputsAlreadyUsed = outputsAlreadyUsed + txinfo.input.outPoint.index.toInt
          val sig = keyManager.sign(txinfo, keyManager.htlcPoint(localParams.channelKeyPath), remoteCommit.remotePerCommitmentPoint)
          Transactions.addSigs(txinfo, sig)
        })
      }.toSeq.flatten

      claimRemoteCommitMainOutput(keyManager, commitments, remoteCommit.remotePerCommitmentPoint, tx, feeEstimator, feeTargets).copy(
        claimHtlcSuccessTxs = txes.toList.collect { case c: ClaimHtlcSuccessTx => c.tx },
        claimHtlcTimeoutTxs = txes.toList.collect { case c: ClaimHtlcTimeoutTx => c.tx }
      )
    }

    /**
     *
     * Claim our Main output only
     *
     * @param commitments              either our current commitment data in case of usual remote uncooperative closing
     *                                 or our outdated commitment data in case of data loss protection procedure; in any case it is used only
     *                                 to get some constant parameters, not commitment data
     * @param remotePerCommitmentPoint the remote perCommitmentPoint corresponding to this commitment
     * @param tx                       the remote commitment transaction that has just been published
     * @return a list of transactions (one per HTLC that we can claim)
     */
    def claimRemoteCommitMainOutput(keyManager: KeyManager, commitments: Commitments, remotePerCommitmentPoint: PublicKey, tx: Transaction, feeEstimator: FeeEstimator, feeTargets: FeeTargets)(implicit log: LoggingAdapter): RemoteCommitPublished = {
      val localPubkey = Generators.derivePubKey(keyManager.paymentPoint(commitments.localParams.channelKeyPath).publicKey, remotePerCommitmentPoint)

      val feeratePerKwMain = feeEstimator.getFeeratePerKw(feeTargets.claimMainBlockTarget)

      val mainTx = generateTx("claim-p2wpkh-output")(Try {
        val claimMain = Transactions.makeClaimP2WPKHOutputTx(tx, commitments.localParams.dustLimit,
          localPubkey, commitments.localParams.defaultFinalScriptPubKey, feeratePerKwMain)
        val sig = keyManager.sign(claimMain, keyManager.paymentPoint(commitments.localParams.channelKeyPath), remotePerCommitmentPoint)
        Transactions.addSigs(claimMain, localPubkey, sig)
      })

      RemoteCommitPublished(
        commitTx = tx,
        claimMainOutputTx = mainTx.map(_.tx),
        claimHtlcSuccessTxs = Nil,
        claimHtlcTimeoutTxs = Nil,
        irrevocablySpent = Map.empty
      )
    }

    /**
     * When an unexpected transaction spending the funding tx is detected:
     * 1) we find out if the published transaction is one of remote's revoked txs
     * 2) and then:
     * a) if it is a revoked tx we build a set of transactions that will punish them by stealing all their funds
     * b) otherwise there is nothing we can do
     *
     * @return a [[RevokedCommitPublished]] object containing penalty transactions if the tx is a revoked commitment
     */
    def claimRevokedRemoteCommitTxOutputs(keyManager: KeyManager, commitments: Commitments, tx: Transaction, db: ChannelsDb, feeEstimator: FeeEstimator, feeTargets: FeeTargets)(implicit log: LoggingAdapter): Option[RevokedCommitPublished] = {
      import commitments._
      require(tx.txIn.size == 1, "commitment tx should have 1 input")
      val obscuredTxNumber = Transactions.decodeTxNumber(tx.txIn(0).sequence, tx.lockTime)
      // this tx has been published by remote, so we need to invert local/remote params
      val txnumber = Transactions.obscuredCommitTxNumber(obscuredTxNumber, !localParams.isFunder, remoteParams.paymentBasepoint, keyManager.paymentPoint(localParams.channelKeyPath).publicKey)
      require(txnumber <= 0xffffffffffffL, "txnumber must be lesser than 48 bits long")
      log.warning(s"a revoked commit has been published with txnumber=$txnumber")
      // now we know what commit number this tx is referring to, we can derive the commitment point from the shachain
      remotePerCommitmentSecrets.getHash(0xFFFFFFFFFFFFL - txnumber)
        .map(d => PrivateKey(d))
        .map { remotePerCommitmentSecret =>
          val remotePerCommitmentPoint = remotePerCommitmentSecret.publicKey
          val remoteDelayedPaymentPubkey = Generators.derivePubKey(remoteParams.delayedPaymentBasepoint, remotePerCommitmentPoint)
          val remoteRevocationPubkey = Generators.revocationPubKey(keyManager.revocationPoint(localParams.channelKeyPath).publicKey, remotePerCommitmentPoint)
          val localPubkey = Generators.derivePubKey(keyManager.paymentPoint(localParams.channelKeyPath).publicKey, remotePerCommitmentPoint)
          val localHtlcPubkey = Generators.derivePubKey(keyManager.htlcPoint(localParams.channelKeyPath).publicKey, remotePerCommitmentPoint)
          val remoteHtlcPubkey = Generators.derivePubKey(remoteParams.htlcBasepoint, remotePerCommitmentPoint)

          val feeratePerKwMain = feeEstimator.getFeeratePerKw(feeTargets.claimMainBlockTarget)
          // we need to use a high fee here for punishment txes because after a delay they can be spent by the counterparty
          val feeratePerKwPenalty = feeEstimator.getFeeratePerKw(target = 2)

          // first we will claim our main output right away
          val mainTx = generateTx("claim-p2wpkh-output")(Try {
            val claimMain = Transactions.makeClaimP2WPKHOutputTx(tx, localParams.dustLimit, localPubkey, localParams.defaultFinalScriptPubKey, feeratePerKwMain)
            val sig = keyManager.sign(claimMain, keyManager.paymentPoint(localParams.channelKeyPath), remotePerCommitmentPoint)
            Transactions.addSigs(claimMain, localPubkey, sig)
          })

          // then we punish them by stealing their main output
          val mainPenaltyTx = generateTx("main-penalty")(Try {
            val txinfo = Transactions.makeMainPenaltyTx(tx, localParams.dustLimit, remoteRevocationPubkey, localParams.defaultFinalScriptPubKey, localParams.toSelfDelay, remoteDelayedPaymentPubkey, feeratePerKwPenalty)
            val sig = keyManager.sign(txinfo, keyManager.revocationPoint(localParams.channelKeyPath), remotePerCommitmentSecret)
            Transactions.addSigs(txinfo, sig)
          })

          // we retrieve the informations needed to rebuild htlc scripts
          val htlcInfos = db.listHtlcInfos(commitments.channelId, txnumber)
          log.info(s"got htlcs=${htlcInfos.size} for txnumber=$txnumber")
          val htlcsRedeemScripts = (
            htlcInfos.map { case (paymentHash, cltvExpiry) => Scripts.htlcReceived(remoteHtlcPubkey, localHtlcPubkey, remoteRevocationPubkey, Crypto.ripemd160(paymentHash), cltvExpiry) } ++
              htlcInfos.map { case (paymentHash, _) => Scripts.htlcOffered(remoteHtlcPubkey, localHtlcPubkey, remoteRevocationPubkey, Crypto.ripemd160(paymentHash)) }
            )
            .map(redeemScript => (Script.write(pay2wsh(redeemScript)) -> Script.write(redeemScript)))
            .toMap

          // and finally we steal the htlc outputs
          var outputsAlreadyUsed = Set.empty[Int] // this is needed to handle cases where we have several identical htlcs
          val htlcPenaltyTxs = tx.txOut.collect { case txOut if htlcsRedeemScripts.contains(txOut.publicKeyScript) =>
            val htlcRedeemScript = htlcsRedeemScripts(txOut.publicKeyScript)
            generateTx("htlc-penalty")(Try {
              val htlcPenalty = Transactions.makeHtlcPenaltyTx(tx, outputsAlreadyUsed, htlcRedeemScript, localParams.dustLimit, localParams.defaultFinalScriptPubKey, feeratePerKwPenalty)
              outputsAlreadyUsed = outputsAlreadyUsed + htlcPenalty.input.outPoint.index.toInt
              val sig = keyManager.sign(htlcPenalty, keyManager.revocationPoint(localParams.channelKeyPath), remotePerCommitmentSecret)
              Transactions.addSigs(htlcPenalty, sig, remoteRevocationPubkey)
            })
          }.toList.flatten

          RevokedCommitPublished(
            commitTx = tx,
            claimMainOutputTx = mainTx.map(_.tx),
            mainPenaltyTx = mainPenaltyTx.map(_.tx),
            htlcPenaltyTxs = htlcPenaltyTxs.map(_.tx),
            claimHtlcDelayedPenaltyTxs = Nil, // we will generate and spend those if they publish their HtlcSuccessTx or HtlcTimeoutTx
            irrevocablySpent = Map.empty
          )
        }
    }

    /**
     * Claims the output of an [[HtlcSuccessTx]] or [[HtlcTimeoutTx]] transaction using a revocation key.
     *
     * In case a revoked commitment with pending HTLCs is published, there are two ways the HTLC outputs can be taken as punishment:
     * - by spending the corresponding output of the commitment tx, using [[HtlcPenaltyTx]] that we generate as soon as we detect that a revoked commit
     * as been spent; note that those transactions will compete with [[HtlcSuccessTx]] and [[HtlcTimeoutTx]] published by the counterparty.
     * - by spending the delayed output of [[HtlcSuccessTx]] and [[HtlcTimeoutTx]] if those get confirmed; because the output of these txes is protected by
     * an OP_CSV delay, we will have time to spend them with a revocation key. In that case, we generate the spending transactions "on demand",
     * this is the purpose of this method.
     *
     * @param keyManager
     * @param commitments
     * @param revokedCommitPublished
     * @param htlcTx
     * @return
     */
    def claimRevokedHtlcTxOutputs(keyManager: KeyManager, commitments: Commitments, revokedCommitPublished: RevokedCommitPublished, htlcTx: Transaction, feeEstimator: FeeEstimator)(implicit log: LoggingAdapter): (RevokedCommitPublished, Option[Transaction]) = {
      if (htlcTx.txIn.map(_.outPoint.txid).contains(revokedCommitPublished.commitTx.txid) &&
        !(revokedCommitPublished.claimMainOutputTx ++ revokedCommitPublished.mainPenaltyTx ++ revokedCommitPublished.htlcPenaltyTxs).map(_.txid).toSet.contains(htlcTx.txid)) {
        log.info(s"looks like txid=${htlcTx.txid} could be a 2nd level htlc tx spending revoked commit txid=${revokedCommitPublished.commitTx.txid}")
        // Let's assume that htlcTx is an HtlcSuccessTx or HtlcTimeoutTx and try to generate a tx spending its output using a revocation key
        import commitments._
        val tx = revokedCommitPublished.commitTx
        val obscuredTxNumber = Transactions.decodeTxNumber(tx.txIn(0).sequence, tx.lockTime)
        // this tx has been published by remote, so we need to invert local/remote params
        val txnumber = Transactions.obscuredCommitTxNumber(obscuredTxNumber, !localParams.isFunder, remoteParams.paymentBasepoint, keyManager.paymentPoint(localParams.channelKeyPath).publicKey)
        // now we know what commit number this tx is referring to, we can derive the commitment point from the shachain
        remotePerCommitmentSecrets.getHash(0xFFFFFFFFFFFFL - txnumber)
          .map(d => PrivateKey(d))
          .flatMap { remotePerCommitmentSecret =>
            val remotePerCommitmentPoint = remotePerCommitmentSecret.publicKey
            val remoteDelayedPaymentPubkey = Generators.derivePubKey(remoteParams.delayedPaymentBasepoint, remotePerCommitmentPoint)
            val remoteRevocationPubkey = Generators.revocationPubKey(keyManager.revocationPoint(localParams.channelKeyPath).publicKey, remotePerCommitmentPoint)

            // we need to use a high fee here for punishment txes because after a delay they can be spent by the counterparty
            val feeratePerKwPenalty = feeEstimator.getFeeratePerKw(target = 1)

            generateTx("claim-htlc-delayed-penalty")(Try {
              val htlcDelayedPenalty = Transactions.makeClaimDelayedOutputPenaltyTx(htlcTx, localParams.dustLimit, remoteRevocationPubkey, localParams.toSelfDelay, remoteDelayedPaymentPubkey, localParams.defaultFinalScriptPubKey, feeratePerKwPenalty)
              val sig = keyManager.sign(htlcDelayedPenalty, keyManager.revocationPoint(localParams.channelKeyPath), remotePerCommitmentSecret)
              val signedTx = Transactions.addSigs(htlcDelayedPenalty, sig)
              // we need to make sure that the tx is indeed valid
              Transaction.correctlySpends(signedTx.tx, Seq(htlcTx), ScriptFlags.STANDARD_SCRIPT_VERIFY_FLAGS)
              signedTx
            })
          } match {
          case Some(tx) =>
            val revokedCommitPublished1 = revokedCommitPublished.copy(claimHtlcDelayedPenaltyTxs = revokedCommitPublished.claimHtlcDelayedPenaltyTxs :+ tx.tx)
            (revokedCommitPublished1, Some(tx.tx))
          case None =>
            (revokedCommitPublished, None)
        }
      } else {
        (revokedCommitPublished, None)
      }
    }

    /**
     * In CLOSING state, any time we see a new transaction, we try to extract a preimage from it in order to fulfill the
     * corresponding incoming htlc in an upstream channel.
     *
     * Not doing that would result in us losing money, because the downstream node would pull money from one side, and
     * the upstream node would get refunded after a timeout.
     *
     * @param localCommit
     * @param tx
     * @return   a set of pairs (add, fulfills) if extraction was successful:
     *           - add is the htlc in the downstream channel from which we extracted the preimage
     *           - fulfill needs to be sent to the upstream channel
     */
    def extractPreimages(localCommit: LocalCommit, tx: Transaction)(implicit log: LoggingAdapter): Set[(UpdateAddHtlc, UpdateFulfillHtlc)] = {
      val paymentPreimages = tx.txIn.map(_.witness match {
        case ScriptWitness(Seq(localSig, paymentPreimage, htlcOfferedScript)) if paymentPreimage.size == 32 =>
          log.info(s"extracted paymentPreimage=$paymentPreimage from tx=$tx (claim-htlc-success)")
          Some(ByteVector32(paymentPreimage))
        case ScriptWitness(Seq(ByteVector.empty, remoteSig, localSig, paymentPreimage, htlcReceivedScript)) if paymentPreimage.size == 32 =>
          log.info(s"extracted paymentPreimage=$paymentPreimage from tx=$tx (htlc-success)")
          Some(ByteVector32(paymentPreimage))
        case _ => None
      }).toSet.flatten
      paymentPreimages flatMap { paymentPreimage =>
        // we only consider htlcs in our local commitment, because we only care about outgoing htlcs, which disappear first in the remote commitment
        // if an outgoing htlc is in the remote commitment, then:
        // - either it is in the local commitment (it was never fulfilled)
        // - or we have already received the fulfill and forwarded it upstream
        val outgoingHtlcs = localCommit.spec.htlcs.filter(_.direction == OUT).map(_.add)
        outgoingHtlcs.collect {
          case add if add.paymentHash == sha256(paymentPreimage) =>
            // let's just pretend we received the preimage from the counterparty and build a fulfill message
            (add, UpdateFulfillHtlc(add.channelId, add.id, paymentPreimage))
        }
      }
    }

    /**
     * In CLOSING state, when we are notified that a transaction has been confirmed, we analyze it to find out if one or
     * more htlcs have timed out and need to be failed in an upstream channel.
     *
     * @param localCommit
     * @param localDustLimit
     * @param tx a tx that has reached mindepth
     * @return a set of htlcs that need to be failed upstream
     */
    def timedoutHtlcs(localCommit: LocalCommit, localDustLimit: Satoshi, tx: Transaction)(implicit log: LoggingAdapter): Set[UpdateAddHtlc] =
      if (tx.txid == localCommit.publishableTxs.commitTx.tx.txid) {
        // the tx is a commitment tx, we can immediately fail all dust htlcs (they don't have an output in the tx)
        (localCommit.spec.htlcs.filter(_.direction == OUT) -- Transactions.trimOfferedHtlcs(localDustLimit, localCommit.spec)).map(_.add)
      } else {
        // maybe this is a timeout tx, in that case we can resolve and fail the corresponding htlc
        tx.txIn.map(_.witness match {
          case ScriptWitness(Seq(ByteVector.empty, remoteSig, localSig, ByteVector.empty, htlcOfferedScript)) =>
            val paymentHash160 = htlcOfferedScript.slice(109, 109 + 20)
            log.info(s"extracted paymentHash160=$paymentHash160 from tx=$tx (htlc-timeout)")
            localCommit.spec.htlcs.filter(_.direction == OUT).map(_.add).filter(add => ripemd160(add.paymentHash) == paymentHash160)
          case _ => Set.empty
        }).toSet.flatten
      }

    /**
     * In CLOSING state, when we are notified that a transaction has been confirmed, we analyze it to find out if one or
     * more htlcs have timed out and need to be failed in an upstream channel.
     *
     * @param remoteCommit
     * @param remoteDustLimit
     * @param tx a tx that has reached mindepth
     * @return a set of htlcs that need to be failed upstream
     */
    def timedoutHtlcs(remoteCommit: RemoteCommit, remoteDustLimit: Satoshi, tx: Transaction)(implicit log: LoggingAdapter): Set[UpdateAddHtlc] =
      if (tx.txid == remoteCommit.txid) {
        // the tx is a commitment tx, we can immediately fail all dust htlcs (they don't have an output in the tx)
        (remoteCommit.spec.htlcs.filter(_.direction == IN) -- Transactions.trimReceivedHtlcs(remoteDustLimit, remoteCommit.spec)).map(_.add)
      } else {
        // maybe this is a timeout tx, in that case we can resolve and fail the corresponding htlc
        tx.txIn.map(_.witness match {
          case ScriptWitness(Seq(remoteSig, ByteVector.empty, htlcReceivedScript)) =>
            val paymentHash160 = htlcReceivedScript.slice(69, 69 + 20)
            log.info(s"extracted paymentHash160=$paymentHash160 from tx=$tx (claim-htlc-timeout)")
            remoteCommit.spec.htlcs.filter(_.direction == IN).map(_.add).filter(add => ripemd160(add.paymentHash) == paymentHash160)
          case _ => Set.empty
        }).toSet.flatten
      }

    /**
     * As soon as a local or remote commitment reaches min_depth, we know which htlcs will be settled on-chain (whether
     * or not they actually have an output in the commitment tx).
     *
     * @param localCommit
     * @param remoteCommit
     * @param nextRemoteCommit_opt
     * @param tx a transaction that is sufficiently buried in the blockchain
     */
    def onchainOutgoingHtlcs(localCommit: LocalCommit, remoteCommit: RemoteCommit, nextRemoteCommit_opt: Option[RemoteCommit], tx: Transaction): Set[UpdateAddHtlc] = {
      if (localCommit.publishableTxs.commitTx.tx.txid == tx.txid) {
        localCommit.spec.htlcs.filter(_.direction == OUT).map(_.add)
      } else if (remoteCommit.txid == tx.txid) {
        remoteCommit.spec.htlcs.filter(_.direction == IN).map(_.add)
      } else if (nextRemoteCommit_opt.map(_.txid) == Some(tx.txid)) {
        nextRemoteCommit_opt.get.spec.htlcs.filter(_.direction == IN).map(_.add)
      } else {
        Set.empty
      }
    }

    /**
     * If a local commitment tx reaches min_depth, we need to fail the outgoing htlcs that only us had signed, because
     * they will never reach the blockchain.
     *
     * Those are only present in the remote's commitment.
     *
     * @param localCommit
     * @param remoteCommit
     * @param tx
     * @param log
     * @return
     */
    def overriddenOutgoingHtlcs(localCommit: LocalCommit, remoteCommit: RemoteCommit, nextRemoteCommit_opt: Option[RemoteCommit], tx: Transaction)(implicit log: LoggingAdapter): Set[UpdateAddHtlc] =
      if (localCommit.publishableTxs.commitTx.tx.txid == tx.txid) {
        // our commit got confirmed, so any htlc that we signed but they didn't sign will never reach the chain
        val mostRecentRemoteCommit = nextRemoteCommit_opt.getOrElse(remoteCommit)
        // NB: from the p.o.v of remote, their incoming htlcs are our outgoing htlcs
        mostRecentRemoteCommit.spec.htlcs.filter(_.direction == IN).map(_.add) -- localCommit.spec.htlcs.filter(_.direction == OUT).map(_.add)
      } else if (remoteCommit.txid == tx.txid) {
        // their commit got confirmed
        nextRemoteCommit_opt match {
          case Some(nextRemoteCommit) =>
            // we had signed a new commitment but they committed the previous one
            // any htlc that we signed in the new commitment that they didn't sign will never reach the chain
            nextRemoteCommit.spec.htlcs.filter(_.direction == IN).map(_.add) -- localCommit.spec.htlcs.filter(_.direction == OUT).map(_.add)
          case None =>
            // their last commitment got confirmed, so no htlcs will be overriden, they will timeout or be fulfilled on chain
            Set.empty
        }
      } else if (nextRemoteCommit_opt.map(_.txid) == Some(tx.txid)) {
        // their last commitment got confirmed, so no htlcs will be overriden, they will timeout or be fulfilled on chain
        Set.empty
      } else Set.empty

    /**
     * In CLOSING state, when we are notified that a transaction has been confirmed, we check if this tx belongs in the
     * local commit scenario and keep track of it.
     *
     * We need to keep track of all transactions spending the outputs of the commitment tx, because some outputs can be
     * spent both by us and our counterparty. Because of that, some of our transactions may never confirm and we don't
     * want to wait forever before declaring that the channel is CLOSED.
     *
     * @param localCommitPublished
     * @param tx a transaction that has been irrevocably confirmed
     * @return
     */
    def updateLocalCommitPublished(localCommitPublished: LocalCommitPublished, tx: Transaction) = {
      // even if our txes only have one input, maybe our counterparty uses a different scheme so we need to iterate
      // over all of them to check if they are relevant
      val relevantOutpoints = tx.txIn.map(_.outPoint).filter { outPoint =>
        // is this the commit tx itself ? (we could do this outside of the loop...)
        val isCommitTx = localCommitPublished.commitTx.txid == tx.txid
        // does the tx spend an output of the local commitment tx?
        val spendsTheCommitTx = localCommitPublished.commitTx.txid == outPoint.txid
        // is the tx one of our 3rd stage delayed txes? (a 3rd stage tx is a tx spending the output of an htlc tx, which
        // is itself spending the output of the commitment tx)
        val is3rdStageDelayedTx = localCommitPublished.claimHtlcDelayedTxs.map(_.txid).contains(tx.txid)
        isCommitTx || spendsTheCommitTx || is3rdStageDelayedTx
      }
      // then we add the relevant outpoints to the map keeping track of which txid spends which outpoint
      localCommitPublished.copy(irrevocablySpent = localCommitPublished.irrevocablySpent ++ relevantOutpoints.map(o => (o -> tx.txid)).toMap)
    }

    /**
     * In CLOSING state, when we are notified that a transaction has been confirmed, we check if this tx belongs in the
     * remote commit scenario and keep track of it.
     *
     * We need to keep track of all transactions spending the outputs of the commitment tx, because some outputs can be
     * spent both by us and our counterparty. Because of that, some of our transactions may never confirm and we don't
     * want to wait forever before declaring that the channel is CLOSED.
     *
     * @param remoteCommitPublished
     * @param tx a transaction that has been irrevocably confirmed
     * @return
     */
    def updateRemoteCommitPublished(remoteCommitPublished: RemoteCommitPublished, tx: Transaction) = {
      // even if our txes only have one input, maybe our counterparty uses a different scheme so we need to iterate
      // over all of them to check if they are relevant
      val relevantOutpoints = tx.txIn.map(_.outPoint).filter { outPoint =>
        // is this the commit tx itself ? (we could do this outside of the loop...)
        val isCommitTx = remoteCommitPublished.commitTx.txid == tx.txid
        // does the tx spend an output of the local commitment tx?
        val spendsTheCommitTx = remoteCommitPublished.commitTx.txid == outPoint.txid
        isCommitTx || spendsTheCommitTx
      }
      // then we add the relevant outpoints to the map keeping track of which txid spends which outpoint
      remoteCommitPublished.copy(irrevocablySpent = remoteCommitPublished.irrevocablySpent ++ relevantOutpoints.map(o => (o -> tx.txid)).toMap)
    }

    /**
     * In CLOSING state, when we are notified that a transaction has been confirmed, we check if this tx belongs in the
     * revoked commit scenario and keep track of it.
     *
     * We need to keep track of all transactions spending the outputs of the commitment tx, because some outputs can be
     * spent both by us and our counterparty. Because of that, some of our transactions may never confirm and we don't
     * want to wait forever before declaring that the channel is CLOSED.
     *
     * @param revokedCommitPublished
     * @param tx a transaction that has been irrevocably confirmed
     * @return
     */
    def updateRevokedCommitPublished(revokedCommitPublished: RevokedCommitPublished, tx: Transaction) = {
      // even if our txes only have one input, maybe our counterparty uses a different scheme so we need to iterate
      // over all of them to check if they are relevant
      val relevantOutpoints = tx.txIn.map(_.outPoint).filter { outPoint =>
        // is this the commit tx itself ? (we could do this outside of the loop...)
        val isCommitTx = revokedCommitPublished.commitTx.txid == tx.txid
        // does the tx spend an output of the local commitment tx?
        val spendsTheCommitTx = revokedCommitPublished.commitTx.txid == outPoint.txid
        // is the tx one of our 3rd stage delayed txes? (a 3rd stage tx is a tx spending the output of an htlc tx, which
        // is itself spending the output of the commitment tx)
        val is3rdStageDelayedTx = revokedCommitPublished.claimHtlcDelayedPenaltyTxs.map(_.txid).contains(tx.txid)
        isCommitTx || spendsTheCommitTx || is3rdStageDelayedTx
      }
      // then we add the relevant outpoints to the map keeping track of which txid spends which outpoint
      revokedCommitPublished.copy(irrevocablySpent = revokedCommitPublished.irrevocablySpent ++ relevantOutpoints.map(o => (o -> tx.txid)).toMap)
    }

    /**
     * A local commit is considered done when:
     * - all commitment tx outputs that we can spend have been spent and confirmed (even if the spending tx was not ours)
     * - all 3rd stage txes (txes spending htlc txes) have been confirmed
     *
     * @param localCommitPublished
     * @return
     */
    def isLocalCommitDone(localCommitPublished: LocalCommitPublished) = {
      // is the commitment tx buried? (we need to check this because we may not have any outputs)
      val isCommitTxConfirmed = localCommitPublished.irrevocablySpent.values.toSet.contains(localCommitPublished.commitTx.txid)
      // are there remaining spendable outputs from the commitment tx? we just subtract all known spent outputs from the ones we control
      val commitOutputsSpendableByUs = (localCommitPublished.claimMainDelayedOutputTx.toSeq ++ localCommitPublished.htlcSuccessTxs ++ localCommitPublished.htlcTimeoutTxs)
        .flatMap(_.txIn.map(_.outPoint)).toSet -- localCommitPublished.irrevocablySpent.keys
      // which htlc delayed txes can we expect to be confirmed?
      val unconfirmedHtlcDelayedTxes = localCommitPublished.claimHtlcDelayedTxs
        .filter(tx => (tx.txIn.map(_.outPoint.txid).toSet -- localCommitPublished.irrevocablySpent.values).isEmpty) // only the txes which parents are already confirmed may get confirmed (note that this also eliminates outputs that have been double-spent by a competing tx)
        .filterNot(tx => localCommitPublished.irrevocablySpent.values.toSet.contains(tx.txid)) // has the tx already been confirmed?
      isCommitTxConfirmed && commitOutputsSpendableByUs.isEmpty && unconfirmedHtlcDelayedTxes.isEmpty
    }

    /**
     * A remote commit is considered done when all commitment tx outputs that we can spend have been spent and confirmed
     * (even if the spending tx was not ours).
     *
     * @param remoteCommitPublished
     * @return
     */
    def isRemoteCommitDone(remoteCommitPublished: RemoteCommitPublished) = {
      // is the commitment tx buried? (we need to check this because we may not have any outputs)
      val isCommitTxConfirmed = remoteCommitPublished.irrevocablySpent.values.toSet.contains(remoteCommitPublished.commitTx.txid)
      // are there remaining spendable outputs from the commitment tx?
      val commitOutputsSpendableByUs = (remoteCommitPublished.claimMainOutputTx.toSeq ++ remoteCommitPublished.claimHtlcSuccessTxs ++ remoteCommitPublished.claimHtlcTimeoutTxs)
        .flatMap(_.txIn.map(_.outPoint)).toSet -- remoteCommitPublished.irrevocablySpent.keys
      isCommitTxConfirmed && commitOutputsSpendableByUs.isEmpty
    }

    /**
     * A remote commit is considered done when all commitment tx outputs that we can spend have been spent and confirmed
     * (even if the spending tx was not ours).
     *
     * @param revokedCommitPublished
     * @return
     */
    def isRevokedCommitDone(revokedCommitPublished: RevokedCommitPublished) = {
      // is the commitment tx buried? (we need to check this because we may not have any outputs)
      val isCommitTxConfirmed = revokedCommitPublished.irrevocablySpent.values.toSet.contains(revokedCommitPublished.commitTx.txid)
      // are there remaining spendable outputs from the commitment tx?
      val commitOutputsSpendableByUs = (revokedCommitPublished.claimMainOutputTx.toSeq ++ revokedCommitPublished.mainPenaltyTx ++ revokedCommitPublished.htlcPenaltyTxs)
        .flatMap(_.txIn.map(_.outPoint)).toSet -- revokedCommitPublished.irrevocablySpent.keys
      // which htlc delayed txes can we expect to be confirmed?
      val unconfirmedHtlcDelayedTxes = revokedCommitPublished.claimHtlcDelayedPenaltyTxs
        .filter(tx => (tx.txIn.map(_.outPoint.txid).toSet -- revokedCommitPublished.irrevocablySpent.values).isEmpty) // only the txes which parents are already confirmed may get confirmed (note that this also eliminates outputs that have been double-spent by a competing tx)
        .filterNot(tx => revokedCommitPublished.irrevocablySpent.values.toSet.contains(tx.txid)) // has the tx already been confirmed?
      isCommitTxConfirmed && commitOutputsSpendableByUs.isEmpty && unconfirmedHtlcDelayedTxes.isEmpty
    }

    /**
     * This helper function tells if the utxo consumed by the given transaction has already been irrevocably spent (possibly by this very transaction)
     *
     * It can be useful to:
     *   - not attempt to publish this tx when we know this will fail
     *   - not watch for confirmations if we know the tx is already confirmed
     *   - not watch the corresponding utxo when we already know the final spending tx
     *
     * @param tx               a tx with only one input
     * @param irrevocablySpent a map of known spent outpoints
     * @return true if we know for sure that the utxos consumed by the tx have already irrevocably been spent, false otherwise
     */
    def inputsAlreadySpent(tx: Transaction, irrevocablySpent: Map[OutPoint, ByteVector32]): Boolean = {
      require(tx.txIn.size == 1, "only tx with one input is supported")
      val outPoint = tx.txIn.head.outPoint
      irrevocablySpent.contains(outPoint)
    }

    /**
     * This helper function returns the fee paid by the given transaction.
     *
     * It relies on the current channel data to find the parent tx and compute the fee, and also provides a description.
     *
     * @param tx a tx for which we want to compute the fee
     * @param d  current channel data
     * @return if the parent tx is found, a tuple (fee, description)
     */
    def networkFeePaid(tx: Transaction, d: DATA_CLOSING): Option[(Satoshi, String)] = {
      // only funder pays the fee
      if (d.commitments.localParams.isFunder) {
        // we build a map with all known txes (that's not particularly efficient, but it doesn't really matter)
        val txes: Map[ByteVector32, (Transaction, String)] = (
          d.mutualClosePublished.map(_ -> "mutual") ++
            d.localCommitPublished.map(_.commitTx).map(_ -> "local-commit").toSeq ++
            d.localCommitPublished.flatMap(_.claimMainDelayedOutputTx).map(_ -> "local-main-delayed") ++
            d.localCommitPublished.toSeq.flatMap(_.htlcSuccessTxs).map(_ -> "local-htlc-success") ++
            d.localCommitPublished.toSeq.flatMap(_.htlcTimeoutTxs).map(_ -> "local-htlc-timeout") ++
            d.localCommitPublished.toSeq.flatMap(_.claimHtlcDelayedTxs).map(_ -> "local-htlc-delayed") ++
            d.remoteCommitPublished.map(_.commitTx).map(_ -> "remote-commit") ++
            d.remoteCommitPublished.toSeq.flatMap(_.claimMainOutputTx).map(_ -> "remote-main") ++
            d.remoteCommitPublished.toSeq.flatMap(_.claimHtlcSuccessTxs).map(_ -> "remote-htlc-success") ++
            d.remoteCommitPublished.toSeq.flatMap(_.claimHtlcTimeoutTxs).map(_ -> "remote-htlc-timeout") ++
            d.nextRemoteCommitPublished.map(_.commitTx).map(_ -> "remote-commit") ++
            d.nextRemoteCommitPublished.toSeq.flatMap(_.claimMainOutputTx).map(_ -> "remote-main") ++
            d.nextRemoteCommitPublished.toSeq.flatMap(_.claimHtlcSuccessTxs).map(_ -> "remote-htlc-success") ++
            d.nextRemoteCommitPublished.toSeq.flatMap(_.claimHtlcTimeoutTxs).map(_ -> "remote-htlc-timeout") ++
            d.revokedCommitPublished.map(_.commitTx).map(_ -> "revoked-commit") ++
            d.revokedCommitPublished.flatMap(_.claimMainOutputTx).map(_ -> "revoked-main") ++
            d.revokedCommitPublished.flatMap(_.mainPenaltyTx).map(_ -> "revoked-main-penalty") ++
            d.revokedCommitPublished.flatMap(_.htlcPenaltyTxs).map(_ -> "revoked-htlc-penalty") ++
            d.revokedCommitPublished.flatMap(_.claimHtlcDelayedPenaltyTxs).map(_ -> "revoked-htlc-penalty-delayed")
          )
          .map { case (tx, desc) => tx.txid -> (tx, desc) } // will allow easy lookup of parent transaction
          .toMap

        def fee(child: Transaction): Option[Satoshi] = {
          require(child.txIn.size == 1, "transaction must have exactly one input")
          val outPoint = child.txIn.head.outPoint
          val parentTxOut_opt = if (outPoint == d.commitments.commitInput.outPoint) {
            Some(d.commitments.commitInput.txOut)
          }
          else {
            txes.get(outPoint.txid) map { case (parent, _) => parent.txOut(outPoint.index.toInt) }
          }
          parentTxOut_opt map {
            case parentTxOut => parentTxOut.amount - child.txOut.map(_.amount).sum
          }
        }

        txes.get(tx.txid) flatMap {
          case (_, desc) => fee(tx).map(_ -> desc)
        }
      } else None
    }
  }

}<|MERGE_RESOLUTION|>--- conflicted
+++ resolved
@@ -171,7 +171,6 @@
   }
 
   /**
-<<<<<<< HEAD
     *
     * @param referenceFeePerKw reference fee rate per kiloweight
     * @param currentFeePerKw   current fee rate per kiloweight
@@ -179,21 +178,11 @@
     */
   def feeRateMismatch(referenceFeePerKw: Long, currentFeePerKw: Long): Double =
     Math.abs((2.0 * (referenceFeePerKw - currentFeePerKw)) / (currentFeePerKw + referenceFeePerKw))
-=======
-   *
-   * @param remoteFeeratePerKw remote fee rate per kiloweight
-   * @param localFeeratePerKw  local fee rate per kiloweight
-   * @return the "normalized" difference between local and remote fee rate, i.e. |remote - local| / avg(local, remote)
-   */
-  def feeRateMismatch(remoteFeeratePerKw: Long, localFeeratePerKw: Long): Double =
-    Math.abs((2.0 * (remoteFeeratePerKw - localFeeratePerKw)) / (localFeeratePerKw + remoteFeeratePerKw))
->>>>>>> e73e672f
 
   def shouldUpdateFee(commitmentFeeratePerKw: Long, networkFeeratePerKw: Long, updateFeeMinDiffRatio: Double): Boolean =
     feeRateMismatch(networkFeeratePerKw, commitmentFeeratePerKw) > updateFeeMinDiffRatio
 
   /**
-<<<<<<< HEAD
     *
     * @param referenceFeePerKw      reference fee rate per kiloweight
     * @param currentFeePerKw        current fee rate per kiloweight
@@ -203,17 +192,6 @@
     */
   def isFeeDiffTooHigh(referenceFeePerKw: Long, currentFeePerKw: Long, maxFeerateMismatchRatio: Double): Boolean =
     feeRateMismatch(referenceFeePerKw, currentFeePerKw) > maxFeerateMismatchRatio
-=======
-   *
-   * @param remoteFeeratePerKw      remote fee rate per kiloweight
-   * @param localFeeratePerKw       local fee rate per kiloweight
-   * @param maxFeerateMismatchRatio maximum fee rate mismatch ratio
-   * @return true if the difference between local and remote fee rates is too high.
-   *         the actual check is |remote - local| / avg(local, remote) > mismatch ratio
-   */
-  def isFeeDiffTooHigh(remoteFeeratePerKw: Long, localFeeratePerKw: Long, maxFeerateMismatchRatio: Double): Boolean =
-    feeRateMismatch(remoteFeeratePerKw, localFeeratePerKw) > maxFeerateMismatchRatio
->>>>>>> e73e672f
 
   /**
    *
