package fr.acinq.eclair.channel

import fr.acinq.bitcoin.Crypto.{Point, PrivateKey, PublicKey, Scalar, sha256}
import fr.acinq.bitcoin.Script._
import fr.acinq.bitcoin.{OutPoint, _}
import fr.acinq.eclair.blockchain.EclairWallet
import fr.acinq.eclair.crypto.Generators
import fr.acinq.eclair.router.Announcements
import fr.acinq.eclair.transactions.Scripts._
import fr.acinq.eclair.transactions.Transactions._
import fr.acinq.eclair.transactions._
import fr.acinq.eclair.wire.{AnnouncementSignatures, ClosingSigned, UpdateAddHtlc, UpdateFulfillHtlc}
import fr.acinq.eclair.{Globals, NodeParams}
import grizzled.slf4j.Logging

import scala.concurrent.Await
import scala.util.{Failure, Success, Try}

/**
  * Created by PM on 20/05/2016.
  */

object Helpers {

  /**
    * Depending on the state, returns the current temporaryChannelId or channelId
    *
    * @param stateData
    * @return
    */
  def getChannelId(stateData: Data): BinaryData = stateData match {
    case Nothing => BinaryData("00" * 32)
    case d: DATA_WAIT_FOR_OPEN_CHANNEL => d.initFundee.temporaryChannelId
    case d: DATA_WAIT_FOR_ACCEPT_CHANNEL => d.initFunder.temporaryChannelId
    case d: DATA_WAIT_FOR_FUNDING_INTERNAL => d.temporaryChannelId
    case d: DATA_WAIT_FOR_FUNDING_CREATED => d.temporaryChannelId
    case d: DATA_WAIT_FOR_FUNDING_SIGNED => d.channelId
    case d: HasCommitments => d.channelId
  }

  def validateParamsFunder(temporaryChannelId: BinaryData, nodeParams: NodeParams, channelReserveSatoshis: Long, fundingSatoshis: Long): Unit = {
    val reserveToFundingRatio = channelReserveSatoshis.toDouble / fundingSatoshis
    if (reserveToFundingRatio > nodeParams.maxReserveToFundingRatio) {
      throw new ChannelReserveTooHigh(temporaryChannelId, channelReserveSatoshis, reserveToFundingRatio, nodeParams.maxReserveToFundingRatio)
    }
  }

  def validateParamsFundee(temporaryChannelId: BinaryData, nodeParams: NodeParams, channelReserveSatoshis: Long, fundingSatoshis: Long, chainHash: BinaryData, initialFeeratePerKw: Long): Unit = {
    require(nodeParams.chainHash == chainHash, s"invalid chain hash $chainHash (we are on ${nodeParams.chainHash})")
    val localFeeratePerKw = Globals.feeratesPerKw.get.block_1
    // we are fundee => initialFeeratePerKw has been set by remote
    if (isFeeDiffTooHigh(initialFeeratePerKw, localFeeratePerKw, nodeParams.maxFeerateMismatch)) {
      throw new FeerateTooDifferent(temporaryChannelId, localFeeratePerKw, initialFeeratePerKw)
    }
    validateParamsFunder(temporaryChannelId, nodeParams, channelReserveSatoshis, fundingSatoshis)
  }

  /**
    *
    * @param remoteFeeratePerKw remote fee rate per kiloweight
    * @param localFeeratePerKw  local fee rate per kiloweight
    * @return the "normalized" difference between local and remote fee rate, i.e. |remote - local| / avg(local, remote)
    */
  def feeRateMismatch(remoteFeeratePerKw: Long, localFeeratePerKw: Long): Double =
    Math.abs((2.0 * (remoteFeeratePerKw - localFeeratePerKw)) / (localFeeratePerKw + remoteFeeratePerKw))

  def shouldUpdateFee(commitmentFeeratePerKw: Long, networkFeeratePerKw: Long, updateFeeMinDiffRatio: Double): Boolean =
  // negative feerate can happen in regtest mode
    networkFeeratePerKw > 0 && feeRateMismatch(networkFeeratePerKw, commitmentFeeratePerKw) > updateFeeMinDiffRatio

  /**
    *
    * @param remoteFeeratePerKw      remote fee rate per kiloweight
    * @param localFeeratePerKw       local fee rate per kiloweight
    * @param maxFeerateMismatchRatio maximum fee rate mismatch ratio
    * @return true if the difference between local and remote fee rates is too high.
    *         the actual check is |remote - local| / avg(local, remote) > mismatch ratio
    */
  def isFeeDiffTooHigh(remoteFeeratePerKw: Long, localFeeratePerKw: Long, maxFeerateMismatchRatio: Double): Boolean = {
    // negative feerate can happen in regtest mode
    remoteFeeratePerKw > 0 && feeRateMismatch(remoteFeeratePerKw, localFeeratePerKw) > maxFeerateMismatchRatio
  }

  def makeAnnouncementSignatures(nodeParams: NodeParams, commitments: Commitments, shortChannelId: Long) = {
    // TODO: empty features
    val features = BinaryData("")
    val (localNodeSig, localBitcoinSig) = Announcements.signChannelAnnouncement(nodeParams.chainHash, shortChannelId, nodeParams.privateKey, commitments.remoteParams.nodeId, commitments.localParams.fundingPrivKey, commitments.remoteParams.fundingPubKey, features)
    AnnouncementSignatures(commitments.channelId, shortChannelId, localNodeSig, localBitcoinSig)
  }

  def getFinalScriptPubKey(wallet: EclairWallet): BinaryData = {
    import scala.concurrent.duration._
    val finalAddress = Await.result(wallet.getFinalAddress, 40 seconds)
    val finalScriptPubKey = Base58Check.decode(finalAddress) match {
      case (Base58.Prefix.PubkeyAddressTestnet, hash) => Script.write(OP_DUP :: OP_HASH160 :: OP_PUSHDATA(hash) :: OP_EQUALVERIFY :: OP_CHECKSIG :: Nil)
      case (Base58.Prefix.ScriptAddressTestnet, hash) => Script.write(OP_HASH160 :: OP_PUSHDATA(hash) :: OP_EQUAL :: Nil)
    }
    finalScriptPubKey
  }

  object Funding {

    def makeFundingInputInfo(fundingTxId: BinaryData, fundingTxOutputIndex: Int, fundingSatoshis: Satoshi, fundingPubkey1: PublicKey, fundingPubkey2: PublicKey): InputInfo = {
      val fundingScript = multiSig2of2(fundingPubkey1, fundingPubkey2)
      val fundingTxOut = TxOut(fundingSatoshis, pay2wsh(fundingScript))
      InputInfo(OutPoint(fundingTxId, fundingTxOutputIndex), fundingTxOut, write(fundingScript))
    }

    /**
      * Creates both sides's first commitment transaction
      *
      * @param localParams
      * @param remoteParams
      * @param pushMsat
      * @param fundingTxHash
      * @param fundingTxOutputIndex
      * @param remoteFirstPerCommitmentPoint
      * @return (localSpec, localTx, remoteSpec, remoteTx, fundingTxOutput)
      */
    def makeFirstCommitTxs(temporaryChannelId: BinaryData, localParams: LocalParams, remoteParams: RemoteParams, fundingSatoshis: Long, pushMsat: Long, initialFeeratePerKw: Long, fundingTxHash: BinaryData, fundingTxOutputIndex: Int, remoteFirstPerCommitmentPoint: Point, maxFeerateMismatch: Double): (CommitmentSpec, CommitTx, CommitmentSpec, CommitTx) = {
      val toLocalMsat = if (localParams.isFunder) fundingSatoshis * 1000 - pushMsat else pushMsat
      val toRemoteMsat = if (localParams.isFunder) pushMsat else fundingSatoshis * 1000 - pushMsat

      val localSpec = CommitmentSpec(Set.empty[DirectedHtlc], feeratePerKw = initialFeeratePerKw, toLocalMsat = toLocalMsat, toRemoteMsat = toRemoteMsat)
      val remoteSpec = CommitmentSpec(Set.empty[DirectedHtlc], feeratePerKw = initialFeeratePerKw, toLocalMsat = toRemoteMsat, toRemoteMsat = toLocalMsat)

      if (!localParams.isFunder) {
        // they are funder, therefore they pay the fee: we need to make sure they can afford it!
        val toRemoteMsat = remoteSpec.toLocalMsat
        val fees = Transactions.commitTxFee(Satoshi(remoteParams.dustLimitSatoshis), remoteSpec).amount
        val missing = toRemoteMsat / 1000 - localParams.channelReserveSatoshis - fees
        if (missing < 0) {
          throw CannotAffordFees(temporaryChannelId, missingSatoshis = -1 * missing, reserveSatoshis = localParams.channelReserveSatoshis, feesSatoshis = fees)
        }
      }

      val commitmentInput = makeFundingInputInfo(fundingTxHash, fundingTxOutputIndex, Satoshi(fundingSatoshis), localParams.fundingPrivKey.publicKey, remoteParams.fundingPubKey)
      val localPerCommitmentPoint = Generators.perCommitPoint(localParams.shaSeed, 0)
      val (localCommitTx, _, _) = Commitments.makeLocalTxs(0, localParams, remoteParams, commitmentInput, localPerCommitmentPoint, localSpec)
      val (remoteCommitTx, _, _) = Commitments.makeRemoteTxs(0, localParams, remoteParams, commitmentInput, remoteFirstPerCommitmentPoint, remoteSpec)

      (localSpec, localCommitTx, remoteSpec, remoteCommitTx)
    }

  }

  object Closing extends Logging {

    def isValidFinalScriptPubkey(scriptPubKey: BinaryData): Boolean = {
      Try(Script.parse(scriptPubKey)) match {
        case Success(OP_DUP :: OP_HASH160 :: OP_PUSHDATA(pubkeyHash, _) :: OP_EQUALVERIFY :: OP_CHECKSIG :: Nil) if pubkeyHash.size == 20 => true
        case Success(OP_HASH160 :: OP_PUSHDATA(scriptHash, _) :: OP_EQUAL :: Nil) if scriptHash.size == 20 => true
        case Success(OP_0 :: OP_PUSHDATA(pubkeyHash, _) :: Nil) if pubkeyHash.size == 20 => true
        case Success(OP_0 :: OP_PUSHDATA(scriptHash, _) :: Nil) if scriptHash.size == 32 => true
        case _ => false
      }
    }

    def makeFirstClosingTx(commitments: Commitments, localScriptPubkey: BinaryData, remoteScriptPubkey: BinaryData): ClosingSigned = {
      logger.debug(s"making first closing tx with commitments:\n${Commitments.specs2String(commitments)}")
      import commitments._
      val closingFee = {
        // this is just to estimate the weight, it depends on size of the pubkey scripts
        val dummyClosingTx = Transactions.makeClosingTx(commitInput, localScriptPubkey, remoteScriptPubkey, localParams.isFunder, Satoshi(0), Satoshi(0), localCommit.spec)
        val closingWeight = Transaction.weight(Transactions.addSigs(dummyClosingTx, localParams.fundingPrivKey.publicKey, remoteParams.fundingPubKey, "aa" * 71, "bb" * 71).tx)
        // no need to use a very high fee here
        val feeratePerKw = Globals.feeratesPerKw.get.blocks_6
        logger.info(s"using feeratePerKw=$feeratePerKw for closing tx")
        Transactions.weight2fee(feeratePerKw, closingWeight)
      }
      val (_, closingSigned) = makeClosingTx(commitments, localScriptPubkey, remoteScriptPubkey, closingFee)
      closingSigned
    }

    def makeClosingTx(commitments: Commitments, localScriptPubkey: BinaryData, remoteScriptPubkey: BinaryData, closingFee: Satoshi): (ClosingTx, ClosingSigned) = {
      import commitments._
      require(isValidFinalScriptPubkey(localScriptPubkey), "invalid localScriptPubkey")
      require(isValidFinalScriptPubkey(remoteScriptPubkey), "invalid remoteScriptPubkey")
      // TODO: check that
      val dustLimitSatoshis = Satoshi(Math.max(localParams.dustLimitSatoshis, remoteParams.dustLimitSatoshis))
      val closingTx = Transactions.makeClosingTx(commitInput, localScriptPubkey, remoteScriptPubkey, localParams.isFunder, dustLimitSatoshis, closingFee, localCommit.spec)
      val localClosingSig = Transactions.sign(closingTx, commitments.localParams.fundingPrivKey)
      val closingSigned = ClosingSigned(channelId, closingFee.amount, localClosingSig)
      logger.debug(s"closingTx=${Transaction.write(closingTx.tx)}")
      (closingTx, closingSigned)
    }

    def checkClosingSignature(commitments: Commitments, localScriptPubkey: BinaryData, remoteScriptPubkey: BinaryData, remoteClosingFee: Satoshi, remoteClosingSig: BinaryData): Try[Transaction] = {
      import commitments._
      val (closingTx, closingSigned) = makeClosingTx(commitments, localScriptPubkey, remoteScriptPubkey, remoteClosingFee)
      val signedClosingTx = Transactions.addSigs(closingTx, localParams.fundingPrivKey.publicKey, remoteParams.fundingPubKey, closingSigned.signature, remoteClosingSig)
      Transactions.checkSpendable(signedClosingTx).map(x => signedClosingTx.tx)
    }

    def nextClosingFee(localClosingFee: Satoshi, remoteClosingFee: Satoshi): Satoshi = ((localClosingFee + remoteClosingFee) / 4) * 2

    def generateTx(desc: String)(attempt: Try[TransactionWithInputInfo]): Option[TransactionWithInputInfo] = {
      attempt match {
        case Success(txinfo) =>
          logger.warn(s"tx generation success: desc=$desc txid=${txinfo.tx.txid} amount=${txinfo.tx.txOut.map(_.amount.amount).sum} tx=${Transaction.write(txinfo.tx)}")
          Some(txinfo)
        case Failure(t) =>
          logger.warn(s"tx generation failure: desc=$desc reason: ${t.getMessage}")
          None
      }
    }

    /**
      *
      * Claim all the HTLCs that we've received from our current commit tx. This will be
      * done using 2nd stage HTLC transactions
      *
      * @param commitments our commitment data, which include payment preimages
      * @return a list of transactions (one per HTLC that we can claim)
      */
    def claimCurrentLocalCommitTxOutputs(commitments: Commitments, tx: Transaction): LocalCommitPublished = {
      import commitments._
      require(localCommit.publishableTxs.commitTx.tx.txid == tx.txid, "txid mismatch, provided tx is not the current local commit tx")

      val localPerCommitmentPoint = Generators.perCommitPoint(localParams.shaSeed, commitments.localCommit.index.toInt)
      val localRevocationPubkey = Generators.revocationPubKey(remoteParams.revocationBasepoint, localPerCommitmentPoint)
      val localDelayedPrivkey = Generators.derivePrivKey(localParams.delayedPaymentKey, localPerCommitmentPoint)

      // no need to use a high fee rate for delayed transactions (we are the only one who can spend them)
      val feeratePerKwDelayed = Globals.feeratesPerKw.get.blocks_6

      // first we will claim our main output as soon as the delay is over
      val mainDelayedTx = generateTx("main-delayed-output")(Try {
        val claimDelayed = Transactions.makeClaimDelayedOutputTx(tx, Satoshi(localParams.dustLimitSatoshis), localRevocationPubkey, localParams.toSelfDelay, localDelayedPrivkey.publicKey, localParams.defaultFinalScriptPubKey, feeratePerKwDelayed)
        val sig = Transactions.sign(claimDelayed, localDelayedPrivkey)
        Transactions.addSigs(claimDelayed, sig)
      })

      // those are the preimages to existing received htlcs
      val preimages = commitments.localChanges.all.collect { case u: UpdateFulfillHtlc => u.paymentPreimage }

      val htlcTxes = localCommit.publishableTxs.htlcTxsAndSigs.collect {
        // incoming htlc for which we have the preimage: we spend it directly
        case HtlcTxAndSigs(txinfo@HtlcSuccessTx(_, _, paymentHash), localSig, remoteSig) if preimages.exists(r => sha256(r) == paymentHash) =>
          generateTx("htlc-success")(Try {
            val preimage = preimages.find(r => sha256(r) == paymentHash).get
            Transactions.addSigs(txinfo, localSig, remoteSig, preimage)
          })

        // (incoming htlc for which we don't have the preimage: nothing to do, it will timeout eventually and they will get their funds back)

        // outgoing htlc: they may or may not have the preimage, the only thing to do is try to get back our funds after timeout
        case HtlcTxAndSigs(txinfo: HtlcTimeoutTx, localSig, remoteSig) =>
          generateTx("htlc-timeout")(Try {
            Transactions.addSigs(txinfo, localSig, remoteSig)
          })
      }.flatten

      // all htlc output to us are delayed, so we need to claim them as soon as the delay is over
      val htlcDelayedTxes = htlcTxes.map {
        case txinfo: TransactionWithInputInfo => generateTx("claim-delayed-output")(Try {
          // TODO: we should use the current fee rate, not the initial fee rate that we get from localParams
          val claimDelayed = Transactions.makeClaimDelayedOutputTx(txinfo.tx, Satoshi(localParams.dustLimitSatoshis), localRevocationPubkey, localParams.toSelfDelay, localDelayedPrivkey.publicKey, localParams.defaultFinalScriptPubKey, feeratePerKwDelayed)
          val sig = Transactions.sign(claimDelayed, localDelayedPrivkey)
          Transactions.addSigs(claimDelayed, sig)
        })
      }.flatten

      // OPTIONAL: let's check transactions are actually spendable
      //val txes = mainDelayedTx +: (htlcTxes ++ htlcDelayedTxes)
      //require(txes.forall(Transactions.checkSpendable(_).isSuccess), "the tx we produced are not spendable!")

      LocalCommitPublished(
        commitTx = tx,
        claimMainDelayedOutputTx = mainDelayedTx.map(_.tx),
        htlcSuccessTxs = htlcTxes.collect { case c: HtlcSuccessTx => c.tx },
        htlcTimeoutTxs = htlcTxes.collect { case c: HtlcTimeoutTx => c.tx },
        claimHtlcDelayedTx = htlcDelayedTxes.map(_.tx),
        spent = Map.empty)
    }

    /**
      *
      * Claim all the HTLCs that we've received from their current commit tx
      *
      * @param commitments our commitment data, which include payment preimages
      * @return a list of transactions (one per HTLC that we can claim)
      */
    def claimRemoteCommitTxOutputs(commitments: Commitments, remoteCommit: RemoteCommit, tx: Transaction): RemoteCommitPublished = {
      import commitments.{commitInput, localParams, remoteParams}
      require(remoteCommit.txid == tx.txid, "txid mismatch, provided tx is not the current remote commit tx")
      val (remoteCommitTx, htlcTimeoutTxs, htlcSuccessTxs) = Commitments.makeRemoteTxs(remoteCommit.index, localParams, remoteParams, commitInput, remoteCommit.remotePerCommitmentPoint, remoteCommit.spec)
      require(remoteCommitTx.tx.txid == tx.txid, "txid mismatch, cannot recompute the current remote commit tx")

      val localPaymentPrivkey = Generators.derivePrivKey(localParams.paymentKey, remoteCommit.remotePerCommitmentPoint)
      val localHtlcPrivkey = Generators.derivePrivKey(localParams.htlcKey, remoteCommit.remotePerCommitmentPoint)
      val remoteHtlcPubkey = Generators.derivePubKey(remoteParams.htlcBasepoint, remoteCommit.remotePerCommitmentPoint)
      val localPerCommitmentPoint = Generators.perCommitPoint(localParams.shaSeed, commitments.localCommit.index.toInt)
      val localRevocationPubKey = Generators.revocationPubKey(remoteParams.revocationBasepoint, localPerCommitmentPoint)
      val remoteRevocationPubkey = Generators.revocationPubKey(localParams.revocationBasepoint, remoteCommit.remotePerCommitmentPoint)

      // no need to use a high fee rate for our main output (we are the only one who can spend it)
      val feeratePerKwMain = Globals.feeratesPerKw.get.blocks_6
      // we need to use a rather high fee for htlc-claim because we compete with the counterparty
      val feeratePerKwHtlc = Globals.feeratesPerKw.get.block_1

      // first we will claim our main output right away
      val mainTx = generateTx("claim-p2wpkh-output")(Try {
<<<<<<< HEAD
        val claimMain = Transactions.makeClaimP2WPKHOutputTx(tx, Satoshi(localParams.dustLimitSatoshis), localPrivkey.publicKey, localParams.defaultFinalScriptPubKey, feeratePerKwMain)
        val sig = Transactions.sign(claimMain, localPrivkey)
        Transactions.addSigs(claimMain, localPrivkey.publicKey, sig)
=======
        val claimMain = Transactions.makeClaimP2WPKHOutputTx(tx, Satoshi(localParams.dustLimitSatoshis), localPaymentPrivkey.publicKey, localParams.defaultFinalScriptPubKey, feeratePerKw)
        val sig = Transactions.sign(claimMain, localPaymentPrivkey)
        Transactions.addSigs(claimMain, localPaymentPrivkey.publicKey, sig)
>>>>>>> 340e00fb
      })

      // those are the preimages to existing received htlcs
      val preimages = commitments.localChanges.all.collect { case u: UpdateFulfillHtlc => u.paymentPreimage }

      // remember we are looking at the remote commitment so IN for them is really OUT for us and vice versa
      val txes = commitments.remoteCommit.spec.htlcs.collect {
        // incoming htlc for which we have the preimage: we spend it directly
        case DirectedHtlc(OUT, add: UpdateAddHtlc) if preimages.exists(r => sha256(r) == add.paymentHash) => generateTx("claim-htlc-success")(Try {
          val preimage = preimages.find(r => sha256(r) == add.paymentHash).get
<<<<<<< HEAD
          val tx = Transactions.makeClaimHtlcSuccessTx(remoteCommitTx.tx, Satoshi(localParams.dustLimitSatoshis), localPrivkey.publicKey, remotePubkey, remoteRevocationPubkey, localParams.defaultFinalScriptPubKey, add, feeratePerKwHtlc)
          val sig = Transactions.sign(tx, localPrivkey)
=======
          val tx = Transactions.makeClaimHtlcSuccessTx(remoteCommitTx.tx, Satoshi(localParams.dustLimitSatoshis), localHtlcPrivkey.publicKey, remoteHtlcPubkey, remoteRevocationPubkey, localParams.defaultFinalScriptPubKey, add, feeratePerKw)
          val sig = Transactions.sign(tx, localHtlcPrivkey)
>>>>>>> 340e00fb
          Transactions.addSigs(tx, sig, preimage)
        })

        // (incoming htlc for which we don't have the preimage: nothing to do, it will timeout eventually and they will get their funds back)

        // outgoing htlc: they may or may not have the preimage, the only thing to do is try to get back our funds after timeout
        case DirectedHtlc(IN, add: UpdateAddHtlc) => generateTx("claim-htlc-timeout")(Try {
<<<<<<< HEAD
          val tx = Transactions.makeClaimHtlcTimeoutTx(remoteCommitTx.tx, Satoshi(localParams.dustLimitSatoshis), localPrivkey.publicKey, remotePubkey, remoteRevocationPubkey, localParams.defaultFinalScriptPubKey, add, feeratePerKwHtlc)
          val sig = Transactions.sign(tx, localPrivkey)
=======
          val tx = Transactions.makeClaimHtlcTimeoutTx(remoteCommitTx.tx, Satoshi(localParams.dustLimitSatoshis), localHtlcPrivkey.publicKey, remoteHtlcPubkey, remoteRevocationPubkey, localParams.defaultFinalScriptPubKey, add, feeratePerKw)
          val sig = Transactions.sign(tx, localHtlcPrivkey)
>>>>>>> 340e00fb
          Transactions.addSigs(tx, sig)
        })
      }.toSeq.flatten

      // OPTIONAL: let's check transactions are actually spendable
      //require(txes.forall(Transactions.checkSpendable(_).isSuccess), "the tx we produced are not spendable!")

      RemoteCommitPublished(
        commitTx = tx,
        claimMainOutputTx = mainTx.map(_.tx),
        claimHtlcSuccessTxs = txes.toList.collect { case c: ClaimHtlcSuccessTx => c.tx },
        claimHtlcTimeoutTxs = txes.toList.collect { case c: ClaimHtlcTimeoutTx => c.tx },
        spent = Map.empty
      )

    }

    /**
      * When an unexpected transaction spending the funding tx is detected:
      * 1) we find out if the published transaction is one of remote's revoked txs
      * 2) and then:
      * a) if it is a revoked tx we build a set of transactions that will punish them by stealing all their funds
      * b) otherwise there is nothing we can do
      *
      * @return a [[RevokedCommitPublished]] object containing penalty transactions if the tx is a revoked commitment
      */
    def claimRevokedRemoteCommitTxOutputs(commitments: Commitments, tx: Transaction): Option[RevokedCommitPublished] = {
      import commitments._
      require(tx.txIn.size == 1, "commitment tx should have 1 input")
      val obscuredTxNumber = Transactions.decodeTxNumber(tx.txIn(0).sequence, tx.lockTime)
      // this tx has been published by remote, so we need to invert local/remote params
      val txnumber = Transactions.obscuredCommitTxNumber(obscuredTxNumber, !localParams.isFunder, remoteParams.paymentBasepoint, localParams.paymentBasepoint)
      require(txnumber <= 0xffffffffffffL, "txnumber must be lesser than 48 bits long")
      logger.warn(s"counterparty has published revoked commit txnumber=$txnumber")
      // now we know what commit number this tx is referring to, we can derive the commitment point from the shachain
      remotePerCommitmentSecrets.getHash(0xFFFFFFFFFFFFL - txnumber)
        .map(d => Scalar(d))
        .map { remotePerCommitmentSecret =>
          val remotePerCommitmentPoint = remotePerCommitmentSecret.toPoint

          val remoteDelayedPaymentPubkey = Generators.derivePubKey(remoteParams.delayedPaymentBasepoint, remotePerCommitmentPoint)
          val remoteRevocationPrivkey = Generators.revocationPrivKey(localParams.revocationSecret, remotePerCommitmentSecret)
          val localPrivkey = Generators.derivePrivKey(localParams.paymentKey, remotePerCommitmentPoint)

          // no need to use a high fee rate for our main output (we are the only one who can spend it)
          val feeratePerKwMain = Globals.feeratesPerKw.get.blocks_6
          // we need to use a high fee here for punishment txes because after a delay they can be spent by the counterparty
          val feeratePerKwPenalty = Globals.feeratesPerKw.get.block_1

          // first we will claim our main output right away
          val mainTx = generateTx("claim-p2wpkh-output")(Try {
            val claimMain = Transactions.makeClaimP2WPKHOutputTx(tx, Satoshi(localParams.dustLimitSatoshis), localPrivkey.publicKey, localParams.defaultFinalScriptPubKey, feeratePerKwMain)
            val sig = Transactions.sign(claimMain, localPrivkey)
            Transactions.addSigs(claimMain, localPrivkey.publicKey, sig)
          })

          // then we punish them by stealing their main output
          val mainPenaltyTx = generateTx("main-penalty")(Try {
            // TODO: we should use the current fee rate, not the initial fee rate that we get from localParams
<<<<<<< HEAD
            val txinfo = Transactions.makeMainPenaltyTx(tx, Satoshi(localParams.dustLimitSatoshis), remoteRevocationPrivkey.publicKey, localParams.defaultFinalScriptPubKey, remoteParams.toSelfDelay, remoteDelayedPubkey, feeratePerKwPenalty)
=======
            val txinfo = Transactions.makeMainPenaltyTx(tx, Satoshi(localParams.dustLimitSatoshis), remoteRevocationPrivkey.publicKey, localParams.defaultFinalScriptPubKey, remoteParams.toSelfDelay, remoteDelayedPaymentPubkey, feeratePerKw)
>>>>>>> 340e00fb
            val sig = Transactions.sign(txinfo, remoteRevocationPrivkey)
            Transactions.addSigs(txinfo, sig)
          })

          // TODO: we don't claim htlcs outputs yet

          // OPTIONAL: let's check transactions are actually spendable
          //val txes = mainDelayedRevokedTx :: Nil
          //require(txes.forall(Transactions.checkSpendable(_).isSuccess), "the tx we produced are not spendable!")

          RevokedCommitPublished(
            commitTx = tx,
            claimMainOutputTx = mainTx.map(_.tx),
            mainPenaltyTx = mainPenaltyTx.map(_.tx),
            claimHtlcTimeoutTxs = Nil,
            htlcTimeoutTxs = Nil,
            htlcPenaltyTxs = Nil,
            spent = Map.empty
          )
        }
    }

    /**
      * In CLOSING state, when we are notified that a transaction has been confirmed, we check if this tx belongs in the
      * local commit scenario and keep track of it.
      *
      * We need to keep track of all transactions spending the outputs of the commitment tx, because some outputs can be
      * spent both by us and our counterparty. Because of that, some of our transactions may never confirm and we don't
      * want to wait forever before declaring that the channel is CLOSED.
      *
      * @param localCommitPublished
      * @return
      */
    def updateLocalCommitPublished(localCommitPublished: LocalCommitPublished, tx: Transaction) = {
      // even if our txes only have one input, maybe our counterparty uses a different scheme so we need to iterate
      // over all of them to check if they are relevant
      val relevantOutpoints = tx.txIn.map(_.outPoint).filter { outPoint =>
        // is this the commit tx itself ? (we could do this outside of the loop...)
        val isCommitTx = localCommitPublished.commitTx.txid == tx.txid
        // does the tx spend an output of the local commitment tx?
        val spendsTheCommitTx = localCommitPublished.commitTx.txid == outPoint.txid
        // is the tx one of our 3rd stage delayed txes? (a 3rd stage tx is a tx spending the output of an htlc tx, which
        // is itself spending the output of the commitment tx)
        val is3rdStageDelayedTx = localCommitPublished.claimHtlcDelayedTx.map(_.txid).contains(outPoint.txid)
        isCommitTx || spendsTheCommitTx || is3rdStageDelayedTx
      }
      // then we add the relevant outpoints to the map keeping track of which txid spends which outpoint
      localCommitPublished.copy(spent = localCommitPublished.spent ++ relevantOutpoints.map(o => (o -> tx.txid)).toMap)
    }

    /**
      * In CLOSING state, when we are notified that a transaction has been confirmed, we check if this tx belongs in the
      * remote commit scenario and keep track of it.
      *
      * We need to keep track of all transactions spending the outputs of the commitment tx, because some outputs can be
      * spent both by us and our counterparty. Because of that, some of our transactions may never confirm and we don't
      * want to wait forever before declaring that the channel is CLOSED.
      *
      * @param remoteCommitPublished
      * @return
      */
    def updateRemoteCommitPublished(remoteCommitPublished: RemoteCommitPublished, tx: Transaction) = {
      // even if our txes only have one input, maybe our counterparty uses a different scheme so we need to iterate
      // over all of them to check if they are relevant
      val relevantOutpoints = tx.txIn.map(_.outPoint).filter { outPoint =>
        // is this the commit tx itself ? (we could do this outside of the loop...)
        val isCommitTx = remoteCommitPublished.commitTx.txid == tx.txid
        // does the tx spend an output of the local commitment tx?
        val spendsTheCommitTx = remoteCommitPublished.commitTx.txid == outPoint.txid
        // TODO: we don't currently spend htlc transactions
        isCommitTx || spendsTheCommitTx
      }
      // then we add the relevant outpoints to the map keeping track of which txid spends which outpoint
      remoteCommitPublished.copy(spent = remoteCommitPublished.spent ++ relevantOutpoints.map(o => (o -> tx.txid)).toMap)
    }

    /**
      * In CLOSING state, when we are notified that a transaction has been confirmed, we check if this tx belongs in the
      * revoked commit scenario and keep track of it.
      *
      * We need to keep track of all transactions spending the outputs of the commitment tx, because some outputs can be
      * spent both by us and our counterparty. Because of that, some of our transactions may never confirm and we don't
      * want to wait forever before declaring that the channel is CLOSED.
      *
      * @param revokedCommitPublished
      * @return
      */
    def updateRevokedCommitPublished(revokedCommitPublished: RevokedCommitPublished, tx: Transaction) = {
      // even if our txes only have one input, maybe our counterparty uses a different scheme so we need to iterate
      // over all of them to check if they are relevant
      val relevantOutpoints = tx.txIn.map(_.outPoint).filter { outPoint =>
        // is this the commit tx itself ? (we could do this outside of the loop...)
        val isCommitTx = revokedCommitPublished.commitTx.txid == tx.txid
        // does the tx spend an output of the local commitment tx?
        val spendsTheCommitTx = revokedCommitPublished.commitTx.txid == outPoint.txid
        isCommitTx || spendsTheCommitTx
      }
      // then we add the relevant outpoints to the map keeping track of which txid spends which outpoint
      revokedCommitPublished.copy(spent = revokedCommitPublished.spent ++ relevantOutpoints.map(o => (o -> tx.txid)).toMap)
    }

    /**
      * A local commit is considered done when:
      * - all commitment tx outputs that we can spend have been spent and confirmed (even if the spending tx was not ours)
      * - all 3rd stage txes (txes spending htlc txes) have been confirmed
      * @param localCommitPublished
      * @return
      */
    def isLocalCommitDone(localCommitPublished: LocalCommitPublished) = {
      // is the commitment tx buried? (we need to check this because we may not have nay outputs)
      val isCommitTxConfirmed = localCommitPublished.spent.values.toSet.contains(localCommitPublished.commitTx.txid)
      // are there remaining spendable outputs from the commitment tx? we just substract all known spent outputs from the ones we control
      val commitOutputsSpendableByUs = (localCommitPublished.claimMainDelayedOutputTx.toSeq ++ localCommitPublished.htlcSuccessTxs ++ localCommitPublished.htlcTimeoutTxs)
        .flatMap(_.txIn.map(_.outPoint)).toSet -- localCommitPublished.spent.keys
      // which htlc delayed txes can we expect to be confirmed?
      val unconfirmedHtlcDelayedTxes = localCommitPublished.claimHtlcDelayedTx
        .filter(tx => (tx.txIn.map(_.outPoint.txid).toSet -- localCommitPublished.spent.values).isEmpty) // only the txes which parents are already confirmed may get confirmed (note that this also eliminates outputs that have been double-spent by a competing tx)
        .filterNot(tx => localCommitPublished.spent.values.toSet.contains(tx.txid)) // has the tx already been confirmed?
      isCommitTxConfirmed && commitOutputsSpendableByUs.isEmpty && unconfirmedHtlcDelayedTxes.isEmpty
    }

    /**
      * A remote commit is considered done when all commitment tx outputs that we can spend have been spent and confirmed
      * (even if the spending tx was not ours).
      * @param remoteCommitPublished
      * @return
      */
    def isRemoteCommitDone(remoteCommitPublished: RemoteCommitPublished) = {
      // is the commitment tx buried? (we need to check this because we may not have nay outputs)
      val isCommitTxConfirmed = remoteCommitPublished.spent.values.toSet.contains(remoteCommitPublished.commitTx.txid)
      // are there remaining spendable outputs from the commitment tx?
      val commitOutputsSpendableByUs = (remoteCommitPublished.claimMainOutputTx.toSeq ++ remoteCommitPublished.claimHtlcSuccessTxs ++ remoteCommitPublished.claimHtlcTimeoutTxs)
        .flatMap(_.txIn.map(_.outPoint)).toSet -- remoteCommitPublished.spent.keys
      isCommitTxConfirmed && commitOutputsSpendableByUs.isEmpty
    }

    /**
      * A remote commit is considered done when all commitment tx outputs that we can spend have been spent and confirmed
      * (even if the spending tx was not ours).
      * @param revokedCommitPublished
      * @return
      */
    def isRevokedCommitDone(revokedCommitPublished: RevokedCommitPublished) = {
      // is the commitment tx buried? (we need to check this because we may not have nay outputs)
      val isCommitTxConfirmed = revokedCommitPublished.spent.values.toSet.contains(revokedCommitPublished.commitTx.txid)
      // are there remaining spendable outputs from the commitment tx?
      val commitOutputsSpendableByUs = (revokedCommitPublished.claimMainOutputTx.toSeq ++ revokedCommitPublished.mainPenaltyTx)
        .flatMap(_.txIn.map(_.outPoint)).toSet -- revokedCommitPublished.spent.keys
      // TODO: we don't currently spend htlc transactions
      isCommitTxConfirmed && commitOutputsSpendableByUs.isEmpty
    }

  }

}<|MERGE_RESOLUTION|>--- conflicted
+++ resolved
@@ -1,6 +1,6 @@
 package fr.acinq.eclair.channel
 
-import fr.acinq.bitcoin.Crypto.{Point, PrivateKey, PublicKey, Scalar, sha256}
+import fr.acinq.bitcoin.Crypto.{Point, PublicKey, Scalar, sha256}
 import fr.acinq.bitcoin.Script._
 import fr.acinq.bitcoin.{OutPoint, _}
 import fr.acinq.eclair.blockchain.EclairWallet
@@ -301,15 +301,9 @@
 
       // first we will claim our main output right away
       val mainTx = generateTx("claim-p2wpkh-output")(Try {
-<<<<<<< HEAD
-        val claimMain = Transactions.makeClaimP2WPKHOutputTx(tx, Satoshi(localParams.dustLimitSatoshis), localPrivkey.publicKey, localParams.defaultFinalScriptPubKey, feeratePerKwMain)
-        val sig = Transactions.sign(claimMain, localPrivkey)
-        Transactions.addSigs(claimMain, localPrivkey.publicKey, sig)
-=======
-        val claimMain = Transactions.makeClaimP2WPKHOutputTx(tx, Satoshi(localParams.dustLimitSatoshis), localPaymentPrivkey.publicKey, localParams.defaultFinalScriptPubKey, feeratePerKw)
+        val claimMain = Transactions.makeClaimP2WPKHOutputTx(tx, Satoshi(localParams.dustLimitSatoshis), localPaymentPrivkey.publicKey, localParams.defaultFinalScriptPubKey, feeratePerKwMain)
         val sig = Transactions.sign(claimMain, localPaymentPrivkey)
         Transactions.addSigs(claimMain, localPaymentPrivkey.publicKey, sig)
->>>>>>> 340e00fb
       })
 
       // those are the preimages to existing received htlcs
@@ -320,13 +314,8 @@
         // incoming htlc for which we have the preimage: we spend it directly
         case DirectedHtlc(OUT, add: UpdateAddHtlc) if preimages.exists(r => sha256(r) == add.paymentHash) => generateTx("claim-htlc-success")(Try {
           val preimage = preimages.find(r => sha256(r) == add.paymentHash).get
-<<<<<<< HEAD
-          val tx = Transactions.makeClaimHtlcSuccessTx(remoteCommitTx.tx, Satoshi(localParams.dustLimitSatoshis), localPrivkey.publicKey, remotePubkey, remoteRevocationPubkey, localParams.defaultFinalScriptPubKey, add, feeratePerKwHtlc)
-          val sig = Transactions.sign(tx, localPrivkey)
-=======
-          val tx = Transactions.makeClaimHtlcSuccessTx(remoteCommitTx.tx, Satoshi(localParams.dustLimitSatoshis), localHtlcPrivkey.publicKey, remoteHtlcPubkey, remoteRevocationPubkey, localParams.defaultFinalScriptPubKey, add, feeratePerKw)
+          val tx = Transactions.makeClaimHtlcSuccessTx(remoteCommitTx.tx, Satoshi(localParams.dustLimitSatoshis), localHtlcPrivkey.publicKey, remoteHtlcPubkey, remoteRevocationPubkey, localParams.defaultFinalScriptPubKey, add, feeratePerKwHtlc)
           val sig = Transactions.sign(tx, localHtlcPrivkey)
->>>>>>> 340e00fb
           Transactions.addSigs(tx, sig, preimage)
         })
 
@@ -334,13 +323,8 @@
 
         // outgoing htlc: they may or may not have the preimage, the only thing to do is try to get back our funds after timeout
         case DirectedHtlc(IN, add: UpdateAddHtlc) => generateTx("claim-htlc-timeout")(Try {
-<<<<<<< HEAD
-          val tx = Transactions.makeClaimHtlcTimeoutTx(remoteCommitTx.tx, Satoshi(localParams.dustLimitSatoshis), localPrivkey.publicKey, remotePubkey, remoteRevocationPubkey, localParams.defaultFinalScriptPubKey, add, feeratePerKwHtlc)
-          val sig = Transactions.sign(tx, localPrivkey)
-=======
-          val tx = Transactions.makeClaimHtlcTimeoutTx(remoteCommitTx.tx, Satoshi(localParams.dustLimitSatoshis), localHtlcPrivkey.publicKey, remoteHtlcPubkey, remoteRevocationPubkey, localParams.defaultFinalScriptPubKey, add, feeratePerKw)
+          val tx = Transactions.makeClaimHtlcTimeoutTx(remoteCommitTx.tx, Satoshi(localParams.dustLimitSatoshis), localHtlcPrivkey.publicKey, remoteHtlcPubkey, remoteRevocationPubkey, localParams.defaultFinalScriptPubKey, add, feeratePerKwHtlc)
           val sig = Transactions.sign(tx, localHtlcPrivkey)
->>>>>>> 340e00fb
           Transactions.addSigs(tx, sig)
         })
       }.toSeq.flatten
@@ -400,11 +384,7 @@
           // then we punish them by stealing their main output
           val mainPenaltyTx = generateTx("main-penalty")(Try {
             // TODO: we should use the current fee rate, not the initial fee rate that we get from localParams
-<<<<<<< HEAD
-            val txinfo = Transactions.makeMainPenaltyTx(tx, Satoshi(localParams.dustLimitSatoshis), remoteRevocationPrivkey.publicKey, localParams.defaultFinalScriptPubKey, remoteParams.toSelfDelay, remoteDelayedPubkey, feeratePerKwPenalty)
-=======
-            val txinfo = Transactions.makeMainPenaltyTx(tx, Satoshi(localParams.dustLimitSatoshis), remoteRevocationPrivkey.publicKey, localParams.defaultFinalScriptPubKey, remoteParams.toSelfDelay, remoteDelayedPaymentPubkey, feeratePerKw)
->>>>>>> 340e00fb
+            val txinfo = Transactions.makeMainPenaltyTx(tx, Satoshi(localParams.dustLimitSatoshis), remoteRevocationPrivkey.publicKey, localParams.defaultFinalScriptPubKey, remoteParams.toSelfDelay, remoteDelayedPaymentPubkey, feeratePerKwPenalty)
             val sig = Transactions.sign(txinfo, remoteRevocationPrivkey)
             Transactions.addSigs(txinfo, sig)
           })
