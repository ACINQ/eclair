/*
 * Copyright 2022 ACINQ SAS
 *
 * Licensed under the Apache License, Version 2.0 (the "License");
 * you may not use this file except in compliance with the License.
 * You may obtain a copy of the License at
 *
 *     http://www.apache.org/licenses/LICENSE-2.0
 *
 * Unless required by applicable law or agreed to in writing, software
 * distributed under the License is distributed on an "AS IS" BASIS,
 * WITHOUT WARRANTIES OR CONDITIONS OF ANY KIND, either express or implied.
 * See the License for the specific language governing permissions and
 * limitations under the License.
 */

package fr.acinq.eclair.channel.fsm

import akka.actor.typed.scaladsl.adapter.{TypedActorRefOps, actorRefAdapter}
import fr.acinq.bitcoin.ScriptFlags
import fr.acinq.bitcoin.scalacompat.{ByteVector32, Transaction, TxId}
import fr.acinq.eclair.blockchain.bitcoind.ZmqWatcher._
import fr.acinq.eclair.channel.Helpers.getRelayFees
import fr.acinq.eclair.channel.LocalFundingStatus.{ConfirmedFundingTx, DualFundedUnconfirmedFundingTx, SingleFundedUnconfirmedFundingTx}
import fr.acinq.eclair.channel._
import fr.acinq.eclair.channel.fsm.Channel.{BroadcastChannelUpdate, PeriodicRefresh, REFRESH_CHANNEL_UPDATE_INTERVAL}
import fr.acinq.eclair.crypto.NonceGenerator
import fr.acinq.eclair.db.RevokedHtlcInfoCleaner
import fr.acinq.eclair.transactions.Transactions.{AnchorOutputsCommitmentFormat, DefaultCommitmentFormat, SimpleTaprootChannelCommitmentFormat}
import fr.acinq.eclair.wire.protocol._
import fr.acinq.eclair.{RealShortChannelId, ShortChannelId}

import scala.concurrent.duration.{DurationInt, FiniteDuration}
import scala.util.{Failure, Success, Try}

/**
 * Created by t-bast on 18/08/2022.
 */

trait CommonFundingHandlers extends CommonHandlers {

  this: Channel =>

  /**
   * @param delay_opt optional delay to reduce herd effect at startup.
   */
  def watchFundingSpent(commitment: Commitment, additionalKnownSpendingTxs: Set[TxId], delay_opt: Option[FiniteDuration]): Unit = {
    val knownSpendingTxs = commitment.commitTxIds.txIds ++ additionalKnownSpendingTxs
    val watch = WatchFundingSpent(self, commitment.fundingInput.txid, commitment.fundingInput.index.toInt, knownSpendingTxs)
    delay_opt match {
      case Some(delay) => context.system.scheduler.scheduleOnce(delay, blockchain.toClassic, watch)
      case None => blockchain ! watch
    }
  }

  /**
   * @param delay_opt optional delay to reduce herd effect at startup.
   */
  def watchFundingConfirmed(fundingTxId: TxId, minDepth_opt: Option[Int], delay_opt: Option[FiniteDuration]): Unit = {
    val watch = minDepth_opt match {
      case Some(fundingMinDepth) => WatchFundingConfirmed(self, fundingTxId, fundingMinDepth)
      // When using 0-conf, we make sure that the transaction was successfully published, otherwise there is a risk
      // of accidentally double-spending it later (e.g. restarting bitcoind would remove the utxo locks).
      case None => WatchPublished(self, fundingTxId)
    }
    delay_opt match {
      case Some(delay) => context.system.scheduler.scheduleOnce(delay, blockchain.toClassic, watch)
      case None => blockchain ! watch
    }
  }

  def acceptFundingTxConfirmed(w: WatchFundingConfirmedTriggered, d: ChannelDataWithCommitments): Either[Commitments, (Commitments, Commitment)] = {
    log.info("funding txid={} was confirmed at blockHeight={} txIndex={}", w.tx.txid, w.blockHeight, w.txIndex)
    d.commitments.latest.localFundingStatus match {
      case _: SingleFundedUnconfirmedFundingTx =>
        // in the single-funding case, as fundee, it is the first time we see the full funding tx, we must verify that it is
        // valid (it pays the correct amount to the correct script). We also check as funder even if it's not really useful
        Try(Transaction.correctlySpends(d.commitments.latest.fullySignedLocalCommitTx(channelKeys), Seq(w.tx), ScriptFlags.STANDARD_SCRIPT_VERIFY_FLAGS)) match {
          case Success(_) => ()
          case Failure(t) =>
            log.error(t, s"rejecting channel with invalid funding tx: ${w.tx.bin}")
            throw InvalidFundingTx(d.channelId)
        }
      case _ => () // in the dual-funding case, we have already verified the funding tx
    }
    context.system.eventStream.publish(TransactionConfirmed(d.channelId, remoteNodeId, w.tx))
    d.commitments.all.find(_.fundingTxId == w.tx.txid) match {
      case Some(c) =>
        val scid = RealShortChannelId(w.blockHeight, w.txIndex, c.fundingInput.index.toInt)
        val fundingStatus = ConfirmedFundingTx(w.tx.txIn.map(_.outPoint), w.tx.txOut(c.fundingInput.index.toInt), scid, d.commitments.localFundingSigs(w.tx.txid), d.commitments.liquidityPurchase(w.tx.txid))
        // When a splice transaction confirms, it double-spends all the commitment transactions that only applied to the
        // previous funding transaction. Our peer cannot publish the corresponding revoked commitments anymore, so we can
        // clean-up the htlc data that we were storing for the matching penalty transactions.
        context.system.eventStream.publish(RevokedHtlcInfoCleaner.ForgetHtlcInfos(d.channelId, beforeCommitIndex = c.firstRemoteCommitIndex))
        val lastAnnouncedFundingTxId_opt = d match {
          case d: DATA_NORMAL => d.lastAnnouncedFundingTxId_opt
          case _ => None
        }
        d.commitments.updateLocalFundingStatus(w.tx.txid, fundingStatus, lastAnnouncedFundingTxId_opt).map {
          case (commitments1, commitment) =>
            // First of all, we watch the funding tx that is now confirmed.
            // Children splice transactions may already spend that confirmed funding transaction.
            val spliceSpendingTxs = commitments1.all.collect { case c if c.fundingTxIndex == commitment.fundingTxIndex + 1 => c.fundingTxId }
            watchFundingSpent(commitment, additionalKnownSpendingTxs = spliceSpendingTxs.toSet, None)
            // In the dual-funding/splicing case we can forget all other transactions (RBF attempts), they have been
            // double-spent by the tx that just confirmed.
            val conflictingTxs = d.commitments.active // note how we use the unpruned original commitments
              .filter(c => c.fundingTxIndex == commitment.fundingTxIndex && c.fundingTxId != commitment.fundingTxId)
              .map(_.localFundingStatus).collect { case fundingTx: DualFundedUnconfirmedFundingTx => fundingTx.sharedTx }
            conflictingTxs.foreach(tx => blockchain ! UnwatchTxConfirmed(tx.txId))
            rollbackDualFundingTxs(conflictingTxs)
            (commitments1, commitment)
        }
      case None => Left(d.commitments)
    }
  }

  def createShortIdAliases(channelId: ByteVector32): ShortIdAliases = {
    // The alias will be used in our peer's channel_update message, the goal is to be able to use our channel as soon
    // as it reaches the NORMAL state, before it is announced on the network.
    val aliases = ShortIdAliases(ShortChannelId.generateLocalAlias(), remoteAlias_opt = None)
    context.system.eventStream.publish(ShortChannelIdAssigned(self, channelId, None, aliases, remoteNodeId))
    aliases
  }

  def createChannelReady(aliases: ShortIdAliases, commitments: Commitments): ChannelReady = {
    val params = commitments.channelParams
    val nextPerCommitmentPoint = channelKeys.commitmentPoint(1)
    // Note that we always send our local alias, even if it isn't explicitly supported, that's an optional TLV anyway.
    commitments.latest.commitmentFormat match {
      case _: SimpleTaprootChannelCommitmentFormat =>
        val localFundingKey = channelKeys.fundingKey(fundingTxIndex = 0)
        val nextLocalNonce = NonceGenerator.verificationNonce(commitments.latest.fundingTxId, localFundingKey, commitments.latest.remoteFundingPubKey, 1)
        ChannelReady(params.channelId, nextPerCommitmentPoint, aliases.localAlias, nextLocalNonce.publicNonce)
      case _: AnchorOutputsCommitmentFormat | DefaultCommitmentFormat =>
        ChannelReady(params.channelId, nextPerCommitmentPoint, aliases.localAlias)
    }
  }

  def receiveChannelReady(aliases: ShortIdAliases, channelReady: ChannelReady, commitments: Commitments): DATA_NORMAL = {
    val aliases1 = aliases.copy(remoteAlias_opt = channelReady.alias_opt)
    aliases1.remoteAlias_opt.foreach(_ => context.system.eventStream.publish(ShortChannelIdAssigned(self, commitments.channelId, None, aliases1, remoteNodeId)))
    log.info("shortIds: real={} localAlias={} remoteAlias={}", commitments.latest.shortChannelId_opt.getOrElse("none"), aliases1.localAlias, aliases1.remoteAlias_opt.getOrElse("none"))
    // We notify that the channel is now ready to route payments.
    context.system.eventStream.publish(ChannelOpened(self, remoteNodeId, commitments.channelId))
    // We create a channel_update early so that we can use it to send payments through this channel, but it won't be propagated to other nodes since the channel is not yet announced.
    val scidForChannelUpdate = Helpers.scidForChannelUpdate(channelAnnouncement_opt = None, aliases1.localAlias)
    log.info("using shortChannelId={} for initial channel_update", scidForChannelUpdate)
<<<<<<< HEAD
    val (relayFees, inboundFees_opt) = getRelayFees(nodeParams, remoteNodeId, commitments.announceChannel)
    val initialChannelUpdate = Announcements.makeChannelUpdate(nodeParams, remoteNodeId, scidForChannelUpdate, commitments.params, relayFees, Helpers.maxHtlcAmount(nodeParams, commitments), enable = true, inboundFees_opt)
=======
    val relayFees = getRelayFees(nodeParams, remoteNodeId, commitments.announceChannel)
    val initialChannelUpdate = Helpers.channelUpdate(nodeParams, scidForChannelUpdate, commitments, relayFees, enable = true)
>>>>>>> 992ec8cc
    // We need to periodically re-send channel updates, otherwise channel will be considered stale and get pruned by network.
    context.system.scheduler.scheduleWithFixedDelay(initialDelay = REFRESH_CHANNEL_UPDATE_INTERVAL, delay = REFRESH_CHANNEL_UPDATE_INTERVAL, receiver = self, message = BroadcastChannelUpdate(PeriodicRefresh))
    val commitments1 = commitments.copy(
      // Set the remote status for all initial funding commitments to Locked. If there are RBF attempts, only one can be confirmed locally.
      active = commitments.active.map {
        case c if c.fundingTxIndex == 0 => c.copy(remoteFundingStatus = RemoteFundingStatus.Locked)
        case c => c
      },
      remoteNextCommitInfo = Right(channelReady.nextPerCommitmentPoint)
    )
    channelReady.nextCommitNonce_opt.foreach(nonce => remoteNextCommitNonces = remoteNextCommitNonces + (commitments.latest.fundingTxId -> nonce))
    peer ! ChannelReadyForPayments(self, remoteNodeId, commitments.channelId, fundingTxIndex = 0)
    DATA_NORMAL(commitments1, aliases1, None, initialChannelUpdate, SpliceStatus.NoSplice, None, None, None)
  }

  def delayEarlyAnnouncementSigs(remoteAnnSigs: AnnouncementSignatures): Unit = {
    log.debug("received remote announcement signatures, delaying")
    // we may receive their announcement sigs before our watcher notifies us that the channel has reached min_conf (especially during testing when blocks are generated in bulk)
    // note: no need to persist their message, in case of disconnection they will resend it
    context.system.scheduler.scheduleOnce(2 seconds, self, remoteAnnSigs)
  }

}<|MERGE_RESOLUTION|>--- conflicted
+++ resolved
@@ -146,13 +146,8 @@
     // We create a channel_update early so that we can use it to send payments through this channel, but it won't be propagated to other nodes since the channel is not yet announced.
     val scidForChannelUpdate = Helpers.scidForChannelUpdate(channelAnnouncement_opt = None, aliases1.localAlias)
     log.info("using shortChannelId={} for initial channel_update", scidForChannelUpdate)
-<<<<<<< HEAD
     val (relayFees, inboundFees_opt) = getRelayFees(nodeParams, remoteNodeId, commitments.announceChannel)
-    val initialChannelUpdate = Announcements.makeChannelUpdate(nodeParams, remoteNodeId, scidForChannelUpdate, commitments.params, relayFees, Helpers.maxHtlcAmount(nodeParams, commitments), enable = true, inboundFees_opt)
-=======
-    val relayFees = getRelayFees(nodeParams, remoteNodeId, commitments.announceChannel)
-    val initialChannelUpdate = Helpers.channelUpdate(nodeParams, scidForChannelUpdate, commitments, relayFees, enable = true)
->>>>>>> 992ec8cc
+    val initialChannelUpdate = Helpers.channelUpdate(nodeParams, scidForChannelUpdate, commitments, relayFees, enable = true, inboundFees_opt)
     // We need to periodically re-send channel updates, otherwise channel will be considered stale and get pruned by network.
     context.system.scheduler.scheduleWithFixedDelay(initialDelay = REFRESH_CHANNEL_UPDATE_INTERVAL, delay = REFRESH_CHANNEL_UPDATE_INTERVAL, receiver = self, message = BroadcastChannelUpdate(PeriodicRefresh))
     val commitments1 = commitments.copy(
