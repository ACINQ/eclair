package fr.acinq.eclair.channel

import akka.actor.ActorRef
import fr.acinq.bitcoin.Crypto.{Point, PrivateKey, PublicKey, Scalar}
import fr.acinq.bitcoin.{BinaryData, OutPoint, Transaction}
import fr.acinq.eclair.UInt64
import fr.acinq.eclair.crypto.Sphinx
import fr.acinq.eclair.transactions.CommitmentSpec
import fr.acinq.eclair.transactions.Transactions.CommitTx
import fr.acinq.eclair.wire.{AcceptChannel, ChannelAnnouncement, ChannelReestablish, ChannelUpdate, ClosingSigned, FailureMessage, FundingCreated, FundingLocked, FundingSigned, Init, OpenChannel, Shutdown, UpdateAddHtlc}


/**
  * Created by PM on 20/05/2016.
  */

// @formatter:off

/*
       .d8888b. 88888888888     d8888 88888888888 8888888888 .d8888b.
      d88P  Y88b    888        d88888     888     888       d88P  Y88b
      Y88b.         888       d88P888     888     888       Y88b.
       "Y888b.      888      d88P 888     888     8888888    "Y888b.
          "Y88b.    888     d88P  888     888     888           "Y88b.
            "888    888    d88P   888     888     888             "888
      Y88b  d88P    888   d8888888888     888     888       Y88b  d88P
       "Y8888P"     888  d88P     888     888     8888888888 "Y8888P"
 */
sealed trait State
case object WAIT_FOR_INIT_INTERNAL extends State
case object WAIT_FOR_OPEN_CHANNEL extends State
case object WAIT_FOR_ACCEPT_CHANNEL extends State
case object WAIT_FOR_FUNDING_INTERNAL extends State
case object WAIT_FOR_FUNDING_CREATED extends State
case object WAIT_FOR_FUNDING_SIGNED extends State
case object WAIT_FOR_FUNDING_PUBLISHED extends State
case object WAIT_FOR_FUNDING_CONFIRMED extends State
case object WAIT_FOR_FUNDING_LOCKED extends State
case object NORMAL extends State
case object SHUTDOWN extends State
case object NEGOTIATING extends State
case object CLOSING extends State
case object CLOSED extends State
case object OFFLINE extends State
case object SYNCING extends State
case object WAIT_FOR_REMOTE_PUBLISH_FUTURE_COMMITMENT extends State
case object ERR_FUNDING_PUBLISH_FAILED extends State
case object ERR_FUNDING_LOST extends State
case object ERR_FUNDING_TIMEOUT extends State
case object ERR_INFORMATION_LEAK extends State

/*
      8888888888 888     888 8888888888 888b    888 88888888888 .d8888b.
      888        888     888 888        8888b   888     888    d88P  Y88b
      888        888     888 888        88888b  888     888    Y88b.
      8888888    Y88b   d88P 8888888    888Y88b 888     888     "Y888b.
      888         Y88b d88P  888        888 Y88b888     888        "Y88b.
      888          Y88o88P   888        888  Y88888     888          "888
      888           Y888P    888        888   Y8888     888    Y88b  d88P
      8888888888     Y8P     8888888888 888    Y888     888     "Y8888P"
 */

case class INPUT_INIT_FUNDER(temporaryChannelId: BinaryData, fundingSatoshis: Long, pushMsat: Long, initialFeeratePerKw: Long, localParams: LocalParams, remote: ActorRef, remoteInit: Init, channelFlags: Byte)
case class INPUT_INIT_FUNDEE(temporaryChannelId: BinaryData, localParams: LocalParams, remote: ActorRef, remoteInit: Init)
case object INPUT_CLOSE_COMPLETE_TIMEOUT // when requesting a mutual close, we wait for as much as this timeout, then unilateral close
case object INPUT_PUBLISH_LOCALCOMMIT // used in tests
case object INPUT_DISCONNECTED
case class INPUT_RECONNECTED(remote: ActorRef)
case class INPUT_RESTORED(data: HasCommitments)

sealed trait BitcoinEvent
case object BITCOIN_FUNDING_PUBLISH_FAILED extends BitcoinEvent
case object BITCOIN_FUNDING_DEPTHOK extends BitcoinEvent
case object BITCOIN_FUNDING_DEEPLYBURIED extends BitcoinEvent
case object BITCOIN_FUNDING_LOST extends BitcoinEvent
case object BITCOIN_FUNDING_TIMEOUT extends BitcoinEvent
case object BITCOIN_FUNDING_SPENT extends BitcoinEvent
case object BITCOIN_OUTPUT_SPENT extends BitcoinEvent
case class BITCOIN_TX_CONFIRMED(tx: Transaction) extends BitcoinEvent
case class BITCOIN_FUNDING_EXTERNAL_CHANNEL_SPENT(shortChannelId: Long) extends BitcoinEvent
case class BITCOIN_PARENT_TX_CONFIRMED(childTx: Transaction) extends BitcoinEvent

/*
       .d8888b.   .d88888b.  888b     d888 888b     d888        d8888 888b    888 8888888b.   .d8888b.
      d88P  Y88b d88P" "Y88b 8888b   d8888 8888b   d8888       d88888 8888b   888 888  "Y88b d88P  Y88b
      888    888 888     888 88888b.d88888 88888b.d88888      d88P888 88888b  888 888    888 Y88b.
      888        888     888 888Y88888P888 888Y88888P888     d88P 888 888Y88b 888 888    888  "Y888b.
      888        888     888 888 Y888P 888 888 Y888P 888    d88P  888 888 Y88b888 888    888     "Y88b.
      888    888 888     888 888  Y8P  888 888  Y8P  888   d88P   888 888  Y88888 888    888       "888
      Y88b  d88P Y88b. .d88P 888   "   888 888   "   888  d8888888888 888   Y8888 888  .d88P Y88b  d88P
       "Y8888P"   "Y88888P"  888       888 888       888 d88P     888 888    Y888 8888888P"   "Y8888P"
 */

sealed trait Command
final case class CMD_ADD_HTLC(amountMsat: Long, paymentHash: BinaryData, expiry: Long, onion: BinaryData = Sphinx.LAST_PACKET.serialize, upstream_opt: Option[UpdateAddHtlc] = None, commit: Boolean = false) extends Command
final case class CMD_FULFILL_HTLC(id: Long, r: BinaryData, commit: Boolean = false) extends Command
final case class CMD_FAIL_HTLC(id: Long, reason: Either[BinaryData, FailureMessage], commit: Boolean = false) extends Command
final case class CMD_FAIL_MALFORMED_HTLC(id: Long, onionHash: BinaryData, failureCode: Int, commit: Boolean = false) extends Command
final case class CMD_UPDATE_FEE(feeratePerKw: Long, commit: Boolean = false) extends Command
case object CMD_SIGN extends Command
final case class CMD_CLOSE(scriptPubKey: Option[BinaryData]) extends Command
case object CMD_GETSTATE extends Command
case object CMD_GETSTATEDATA extends Command
case object CMD_GETINFO extends Command
final case class RES_GETINFO(nodeId: BinaryData, channelId: BinaryData, state: State, data: Data)

/*
      8888888b.        d8888 88888888888     d8888
      888  "Y88b      d88888     888        d88888
      888    888     d88P888     888       d88P888
      888    888    d88P 888     888      d88P 888
      888    888   d88P  888     888     d88P  888
      888    888  d88P   888     888    d88P   888
      888  .d88P d8888888888     888   d8888888888
      8888888P" d88P     888     888  d88P     888
 */

sealed trait Data

case object Nothing extends Data

trait HasCommitments extends Data {
  def commitments: Commitments
  def channelId = commitments.channelId
}

case class ClosingTxProposed(unsignedTx: Transaction, localClosingSigned: ClosingSigned)

case class LocalCommitPublished(commitTx: Transaction, claimMainDelayedOutputTx: Option[Transaction], htlcSuccessTxs: List[Transaction], htlcTimeoutTxs: List[Transaction], claimHtlcDelayedTx: List[Transaction], irrevocablySpent: Map[OutPoint, BinaryData])
case class RemoteCommitPublished(commitTx: Transaction, claimMainOutputTx: Option[Transaction], claimHtlcSuccessTxs: List[Transaction], claimHtlcTimeoutTxs: List[Transaction], irrevocablySpent: Map[OutPoint, BinaryData])
case class RevokedCommitPublished(commitTx: Transaction, claimMainOutputTx: Option[Transaction], mainPenaltyTx: Option[Transaction], claimHtlcTimeoutTxs: List[Transaction], htlcTimeoutTxs: List[Transaction], htlcPenaltyTxs: List[Transaction], irrevocablySpent: Map[OutPoint, BinaryData])

final case class DATA_WAIT_FOR_OPEN_CHANNEL(initFundee: INPUT_INIT_FUNDEE) extends Data
final case class DATA_WAIT_FOR_ACCEPT_CHANNEL(initFunder: INPUT_INIT_FUNDER, lastSent: OpenChannel) extends Data
final case class DATA_WAIT_FOR_FUNDING_INTERNAL(temporaryChannelId: BinaryData, localParams: LocalParams, remoteParams: RemoteParams, fundingSatoshis: Long, pushMsat: Long, initialFeeratePerKw: Long, remoteFirstPerCommitmentPoint: Point, lastSent: OpenChannel) extends Data
final case class DATA_WAIT_FOR_FUNDING_CREATED(temporaryChannelId: BinaryData, localParams: LocalParams, remoteParams: RemoteParams, fundingSatoshis: Long, pushMsat: Long, initialFeeratePerKw: Long, remoteFirstPerCommitmentPoint: Point, channelFlags: Byte, lastSent: AcceptChannel) extends Data
final case class DATA_WAIT_FOR_FUNDING_SIGNED(channelId: BinaryData, localParams: LocalParams, remoteParams: RemoteParams, fundingTx: Transaction, localSpec: CommitmentSpec, localCommitTx: CommitTx, remoteCommit: RemoteCommit, channelFlags: Byte, lastSent: FundingCreated) extends Data
final case class DATA_WAIT_FOR_FUNDING_CONFIRMED(commitments: Commitments, deferred: Option[FundingLocked], lastSent: Either[FundingCreated, FundingSigned]) extends Data with HasCommitments
final case class DATA_WAIT_FOR_FUNDING_LOCKED(commitments: Commitments, shortChannelId: Long, lastSent: FundingLocked) extends Data with HasCommitments
final case class DATA_NORMAL(commitments: Commitments,
                             shortChannelId: Long,
                             buried: Boolean,
                             channelAnnouncement: Option[ChannelAnnouncement],
                             channelUpdate: ChannelUpdate,
                             localShutdown: Option[Shutdown],
                             remoteShutdown: Option[Shutdown]) extends Data with HasCommitments
final case class DATA_SHUTDOWN(commitments: Commitments,
                               localShutdown: Shutdown, remoteShutdown: Shutdown) extends Data with HasCommitments
final case class DATA_NEGOTIATING(commitments: Commitments,
<<<<<<< HEAD
                                  localShutdown: Shutdown, remoteShutdown: Shutdown,
                                  closingTxProposed: List[List[ClosingTxProposed]], // one list for every negotiation (there can be several in case of disconnection)
                                  bestUnpublishedClosingTx_opt: Option[Transaction]) extends Data with HasCommitments {
  require(!closingTxProposed.isEmpty, "there must always be a list for the current negotiation")
  require(!commitments.localParams.isFunder || closingTxProposed.forall(!_.isEmpty), "funder must have at least one closing signature for every negotation attempt because it initiates the closing")
}
=======
                                  localShutdown: Shutdown, remoteShutdown: Shutdown, localClosingSigned: List[ClosingSigned]) extends Data with HasCommitments

>>>>>>> a065ae75
final case class DATA_CLOSING(commitments: Commitments,
                              mutualCloseProposed: List[Transaction], // all exchanged closing sigs are flattened, we use this only to keep track of what publishable tx they have
                              mutualClosePublished: List[Transaction] = Nil,
                              localCommitPublished: Option[LocalCommitPublished] = None,
                              remoteCommitPublished: Option[RemoteCommitPublished] = None,
                              nextRemoteCommitPublished: Option[RemoteCommitPublished] = None,
                              futureRemoteCommitPublished: Option[RemoteCommitPublished] = None,
                              revokedCommitPublished: List[RevokedCommitPublished] = Nil) extends Data with HasCommitments {
  val spendingTxes = mutualClosePublished ::: localCommitPublished.map(_.commitTx).toList ::: remoteCommitPublished.map(_.commitTx).toList ::: nextRemoteCommitPublished.map(_.commitTx).toList ::: futureRemoteCommitPublished.map(_.commitTx).toList ::: revokedCommitPublished.map(_.commitTx)
  require(spendingTxes.size > 0, "there must be at least one tx published in this state")
}

final case class DATA_WAIT_FOR_REMOTE_PUBLISH_FUTURE_COMMITMENT(commitments: Commitments, remoteChannelReestablish: ChannelReestablish) extends Data with HasCommitments

final case class LocalParams(nodeId: PublicKey,
                             dustLimitSatoshis: Long,
                             maxHtlcValueInFlightMsat: UInt64,
                             channelReserveSatoshis: Long,
                             htlcMinimumMsat: Long,
                             toSelfDelay: Int,
                             maxAcceptedHtlcs: Int,
                             fundingPrivKey: PrivateKey,
                             revocationSecret: Scalar,
                             paymentKey: Scalar,
                             delayedPaymentKey: Scalar,
                             htlcKey: Scalar,
                             defaultFinalScriptPubKey: BinaryData,
                             shaSeed: BinaryData,
                             isFunder: Boolean,
                             globalFeatures: BinaryData,
                             localFeatures: BinaryData) {
  // precomputed for performance reasons
  val paymentBasepoint = paymentKey.toPoint
  val delayedPaymentBasepoint = delayedPaymentKey.toPoint
  val revocationBasepoint = revocationSecret.toPoint
  val htlcBasepoint = htlcKey.toPoint
}

final case class RemoteParams(nodeId: PublicKey,
                              dustLimitSatoshis: Long,
                              maxHtlcValueInFlightMsat: UInt64,
                              channelReserveSatoshis: Long,
                              htlcMinimumMsat: Long,
                              toSelfDelay: Int,
                              maxAcceptedHtlcs: Int,
                              fundingPubKey: PublicKey,
                              revocationBasepoint: Point,
                              paymentBasepoint: Point,
                              delayedPaymentBasepoint: Point,
                              htlcBasepoint: Point,
                              globalFeatures: BinaryData,
                              localFeatures: BinaryData)

object ChannelFlags {
  val AnnounceChannel = 0x01.toByte
  val Empty = 0x00.toByte
}
// @formatter:on<|MERGE_RESOLUTION|>--- conflicted
+++ resolved
@@ -147,17 +147,12 @@
 final case class DATA_SHUTDOWN(commitments: Commitments,
                                localShutdown: Shutdown, remoteShutdown: Shutdown) extends Data with HasCommitments
 final case class DATA_NEGOTIATING(commitments: Commitments,
-<<<<<<< HEAD
                                   localShutdown: Shutdown, remoteShutdown: Shutdown,
                                   closingTxProposed: List[List[ClosingTxProposed]], // one list for every negotiation (there can be several in case of disconnection)
                                   bestUnpublishedClosingTx_opt: Option[Transaction]) extends Data with HasCommitments {
   require(!closingTxProposed.isEmpty, "there must always be a list for the current negotiation")
   require(!commitments.localParams.isFunder || closingTxProposed.forall(!_.isEmpty), "funder must have at least one closing signature for every negotation attempt because it initiates the closing")
 }
-=======
-                                  localShutdown: Shutdown, remoteShutdown: Shutdown, localClosingSigned: List[ClosingSigned]) extends Data with HasCommitments
-
->>>>>>> a065ae75
 final case class DATA_CLOSING(commitments: Commitments,
                               mutualCloseProposed: List[Transaction], // all exchanged closing sigs are flattened, we use this only to keep track of what publishable tx they have
                               mutualClosePublished: List[Transaction] = Nil,
