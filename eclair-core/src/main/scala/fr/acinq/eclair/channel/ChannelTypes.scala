/*
 * Copyright 2019 ACINQ SAS
 *
 * Licensed under the Apache License, Version 2.0 (the "License");
 * you may not use this file except in compliance with the License.
 * You may obtain a copy of the License at
 *
 *     http://www.apache.org/licenses/LICENSE-2.0
 *
 * Unless required by applicable law or agreed to in writing, software
 * distributed under the License is distributed on an "AS IS" BASIS,
 * WITHOUT WARRANTIES OR CONDITIONS OF ANY KIND, either express or implied.
 * See the License for the specific language governing permissions and
 * limitations under the License.
 */

package fr.acinq.eclair.channel

import java.util.UUID

import akka.actor.ActorRef
import fr.acinq.bitcoin.Crypto.PublicKey
import fr.acinq.bitcoin.{ByteVector32, DeterministicWallet, OutPoint, Satoshi, Transaction}
import fr.acinq.eclair.transactions.CommitmentSpec
import fr.acinq.eclair.transactions.Transactions.CommitTx
import fr.acinq.eclair.wire.{AcceptChannel, ChannelAnnouncement, ChannelReestablish, ChannelUpdate, ClosingSigned, FailureMessage, FundingCreated, FundingLocked, FundingSigned, Init, OnionRoutingPacket, OpenChannel, Shutdown, UpdateAddHtlc}
import fr.acinq.eclair.{CltvExpiry, CltvExpiryDelta, Features, MilliSatoshi, ShortChannelId, UInt64}
import scodec.bits.{BitVector, ByteVector}

/**
 * Created by PM on 20/05/2016.
 */

// @formatter:off

/*
       .d8888b. 88888888888     d8888 88888888888 8888888888 .d8888b.
      d88P  Y88b    888        d88888     888     888       d88P  Y88b
      Y88b.         888       d88P888     888     888       Y88b.
       "Y888b.      888      d88P 888     888     8888888    "Y888b.
          "Y88b.    888     d88P  888     888     888           "Y88b.
            "888    888    d88P   888     888     888             "888
      Y88b  d88P    888   d8888888888     888     888       Y88b  d88P
       "Y8888P"     888  d88P     888     888     8888888888 "Y8888P"
 */
sealed trait State
case object WAIT_FOR_INIT_INTERNAL extends State
case object WAIT_FOR_OPEN_CHANNEL extends State
case object WAIT_FOR_ACCEPT_CHANNEL extends State
case object WAIT_FOR_FUNDING_INTERNAL extends State
case object WAIT_FOR_FUNDING_CREATED extends State
case object WAIT_FOR_FUNDING_SIGNED extends State
case object WAIT_FOR_FUNDING_CONFIRMED extends State
case object WAIT_FOR_FUNDING_LOCKED extends State
case object NORMAL extends State
case object SHUTDOWN extends State
case object NEGOTIATING extends State
case object CLOSING extends State
case object CLOSED extends State
case object OFFLINE extends State
case object SYNCING extends State
case object WAIT_FOR_REMOTE_PUBLISH_FUTURE_COMMITMENT extends State
case object ERR_FUNDING_LOST extends State
case object ERR_INFORMATION_LEAK extends State

/*
      8888888888 888     888 8888888888 888b    888 88888888888 .d8888b.
      888        888     888 888        8888b   888     888    d88P  Y88b
      888        888     888 888        88888b  888     888    Y88b.
      8888888    Y88b   d88P 8888888    888Y88b 888     888     "Y888b.
      888         Y88b d88P  888        888 Y88b888     888        "Y88b.
      888          Y88o88P   888        888  Y88888     888          "888
      888           Y888P    888        888   Y8888     888    Y88b  d88P
      8888888888     Y8P     8888888888 888    Y888     888     "Y8888P"
 */

case class INPUT_INIT_FUNDER(temporaryChannelId: ByteVector32, fundingAmount: Satoshi, pushAmount: MilliSatoshi, initialFeeratePerKw: Long, fundingTxFeeratePerKw: Long, localParams: LocalParams, remote: ActorRef, remoteInit: Init, channelFlags: Byte, channelVersion: ChannelVersion)
case class INPUT_INIT_FUNDEE(temporaryChannelId: ByteVector32, localParams: LocalParams, remote: ActorRef, remoteInit: Init)
case object INPUT_CLOSE_COMPLETE_TIMEOUT // when requesting a mutual close, we wait for as much as this timeout, then unilateral close
case object INPUT_DISCONNECTED
case class INPUT_RECONNECTED(remote: ActorRef, localInit: Init, remoteInit: Init)
case class INPUT_RESTORED(data: HasCommitments)

sealed trait BitcoinEvent
case object BITCOIN_FUNDING_PUBLISH_FAILED extends BitcoinEvent
case object BITCOIN_FUNDING_DEPTHOK extends BitcoinEvent
case object BITCOIN_FUNDING_DEEPLYBURIED extends BitcoinEvent
case object BITCOIN_FUNDING_LOST extends BitcoinEvent
case object BITCOIN_FUNDING_TIMEOUT extends BitcoinEvent
case object BITCOIN_FUNDING_SPENT extends BitcoinEvent
case object BITCOIN_OUTPUT_SPENT extends BitcoinEvent
case class BITCOIN_TX_CONFIRMED(tx: Transaction) extends BitcoinEvent
case class BITCOIN_FUNDING_EXTERNAL_CHANNEL_SPENT(shortChannelId: ShortChannelId) extends BitcoinEvent
case class BITCOIN_PARENT_TX_CONFIRMED(childTx: Transaction) extends BitcoinEvent

/*
       .d8888b.   .d88888b.  888b     d888 888b     d888        d8888 888b    888 8888888b.   .d8888b.
      d88P  Y88b d88P" "Y88b 8888b   d8888 8888b   d8888       d88888 8888b   888 888  "Y88b d88P  Y88b
      888    888 888     888 88888b.d88888 88888b.d88888      d88P888 88888b  888 888    888 Y88b.
      888        888     888 888Y88888P888 888Y88888P888     d88P 888 888Y88b 888 888    888  "Y888b.
      888        888     888 888 Y888P 888 888 Y888P 888    d88P  888 888 Y88b888 888    888     "Y88b.
      888    888 888     888 888  Y8P  888 888  Y8P  888   d88P   888 888  Y88888 888    888       "888
      Y88b  d88P Y88b. .d88P 888   "   888 888   "   888  d8888888888 888   Y8888 888  .d88P Y88b  d88P
       "Y8888P"   "Y88888P"  888       888 888       888 d88P     888 888    Y888 8888888P"   "Y8888P"
 */

sealed trait Upstream
object Upstream {
  /** Our node is the origin of the payment. */
  final case class Local(id: UUID) extends Upstream
  /** Our node forwarded a single incoming HTLC to an outgoing channel. */
  final case class Relayed(add: UpdateAddHtlc) extends Upstream
  /** Our node forwarded an incoming HTLC set to a remote outgoing node (potentially producing multiple downstream HTLCs). */
  final case class TrampolineRelayed(adds: Seq[UpdateAddHtlc]) extends Upstream {
    val amountIn: MilliSatoshi = adds.map(_.amountMsat).sum
    val expiryIn: CltvExpiry = adds.map(_.cltvExpiry).min
  }
}

sealed trait Command
sealed trait HasHtlcId { def id: Long }
final case class CMD_FULFILL_HTLC(id: Long, r: ByteVector32, commit: Boolean = false) extends Command with HasHtlcId
final case class CMD_FAIL_HTLC(id: Long, reason: Either[ByteVector, FailureMessage], commit: Boolean = false) extends Command with HasHtlcId
final case class CMD_FAIL_MALFORMED_HTLC(id: Long, onionHash: ByteVector32, failureCode: Int, commit: Boolean = false) extends Command with HasHtlcId
final case class CMD_ADD_HTLC(amount: MilliSatoshi, paymentHash: ByteVector32, cltvExpiry: CltvExpiry, onion: OnionRoutingPacket, upstream: Upstream, commit: Boolean = false, previousFailures: Seq[AddHtlcFailed] = Seq.empty) extends Command
final case class CMD_UPDATE_FEE(feeratePerKw: Long, commit: Boolean = false) extends Command
case object CMD_SIGN extends Command
final case class CMD_CLOSE(scriptPubKey: Option[ByteVector]) extends Command
final case class CMD_UPDATE_RELAY_FEE(feeBase: MilliSatoshi, feeProportionalMillionths: Long) extends Command
case object CMD_FORCECLOSE extends Command
case object CMD_GETSTATE extends Command
case object CMD_GETSTATEDATA extends Command
case object CMD_GETINFO extends Command
final case class RES_GETINFO(nodeId: PublicKey, channelId: ByteVector32, state: State, data: Data)

/*
       88888888b.  8888888888  .d8888b.  88888888b.    ,ad8888ba,   888b      88  .d8888b.  8888888888  .d8888b.
       88      "8b 88         d88P  Y88b 88      "8b  d8"'    `"8b  8888b     88 d88P  Y88b 88         d88P  Y88b
       88      ,8P 88         Y88b.      88      ,8P d8'        `8b 88 `8b    88 Y88b.      88         Y88b.
       888888888P' 888888      "Y888b.   888888888P' 88          88 88  `8b   88  "Y888b.   888888      "Y888b.
       88    88'   88             "Y88b. 88          88          88 88   `8b  88     "Y88b. 88             "Y88b.
       88    `8b   88               "888 88          Y8,        ,8P 88    `8b 88       "888 88               "888
       88     `8b  88         Y88b  d88P 88           Y8a.    .a8P  88     `8888 Y88b  d88P 88         Y88b  d88P
       88      `8b 8888888888  "Y8888P"  88            `"Y8888Y"'   88      `888  "Y8888P"  8888888888  "Y8888P"
 */

sealed trait ChannelCommandResponse
object ChannelCommandResponse {
  case object Ok extends ChannelCommandResponse { override def toString  = "ok" }
  case class ChannelOpened(channelId: ByteVector32) extends ChannelCommandResponse { override def toString  = s"created channel $channelId" }
  case class ChannelClosed(channelId: ByteVector32) extends ChannelCommandResponse { override def toString  = s"closed channel $channelId" }
}

/*
      8888888b.        d8888 88888888888     d8888
      888  "Y88b      d88888     888        d88888
      888    888     d88P888     888       d88P888
      888    888    d88P 888     888      d88P 888
      888    888   d88P  888     888     d88P  888
      888    888  d88P   888     888    d88P   888
      888  .d88P d8888888888     888   d8888888888
      8888888P" d88P     888     888  d88P     888
 */

sealed trait Data

case object Nothing extends Data

sealed trait HasCommitments extends Data {
  def commitments: Commitments
  def channelId = commitments.channelId
}

case class ClosingTxProposed(unsignedTx: Transaction, localClosingSigned: ClosingSigned)

case class LocalCommitPublished(commitTx: Transaction, claimMainDelayedOutputTx: Option[Transaction], htlcSuccessTxs: List[Transaction], htlcTimeoutTxs: List[Transaction], claimHtlcDelayedTxs: List[Transaction], irrevocablySpent: Map[OutPoint, ByteVector32])
case class RemoteCommitPublished(commitTx: Transaction, claimMainOutputTx: Option[Transaction], claimHtlcSuccessTxs: List[Transaction], claimHtlcTimeoutTxs: List[Transaction], irrevocablySpent: Map[OutPoint, ByteVector32])
case class RevokedCommitPublished(commitTx: Transaction, claimMainOutputTx: Option[Transaction], mainPenaltyTx: Option[Transaction], htlcPenaltyTxs: List[Transaction], claimHtlcDelayedPenaltyTxs: List[Transaction], irrevocablySpent: Map[OutPoint, ByteVector32])

final case class DATA_WAIT_FOR_OPEN_CHANNEL(initFundee: INPUT_INIT_FUNDEE) extends Data
final case class DATA_WAIT_FOR_ACCEPT_CHANNEL(initFunder: INPUT_INIT_FUNDER, lastSent: OpenChannel) extends Data
final case class DATA_WAIT_FOR_FUNDING_INTERNAL(temporaryChannelId: ByteVector32, localParams: LocalParams, remoteParams: RemoteParams, fundingAmount: Satoshi, pushAmount: MilliSatoshi, initialFeeratePerKw: Long, remoteFirstPerCommitmentPoint: PublicKey, channelVersion: ChannelVersion, lastSent: OpenChannel) extends Data
final case class DATA_WAIT_FOR_FUNDING_CREATED(temporaryChannelId: ByteVector32, localParams: LocalParams, remoteParams: RemoteParams, fundingAmount: Satoshi, pushAmount: MilliSatoshi, initialFeeratePerKw: Long, remoteFirstPerCommitmentPoint: PublicKey, channelFlags: Byte, channelVersion: ChannelVersion, lastSent: AcceptChannel) extends Data
final case class DATA_WAIT_FOR_FUNDING_SIGNED(channelId: ByteVector32, localParams: LocalParams, remoteParams: RemoteParams, fundingTx: Transaction, fundingTxFee: Satoshi, localSpec: CommitmentSpec, localCommitTx: CommitTx, remoteCommit: RemoteCommit, channelFlags: Byte, channelVersion: ChannelVersion, lastSent: FundingCreated) extends Data
final case class DATA_WAIT_FOR_FUNDING_CONFIRMED(commitments: Commitments,
                                                 fundingTx: Option[Transaction],
                                                 waitingSince: Long, // how long have we been waiting for the funding tx to confirm
                                                 deferred: Option[FundingLocked],
                                                 lastSent: Either[FundingCreated, FundingSigned]) extends Data with HasCommitments
final case class DATA_WAIT_FOR_FUNDING_LOCKED(commitments: Commitments, shortChannelId: ShortChannelId, lastSent: FundingLocked) extends Data with HasCommitments
final case class DATA_NORMAL(commitments: Commitments,
                             shortChannelId: ShortChannelId,
                             buried: Boolean,
                             channelAnnouncement: Option[ChannelAnnouncement],
                             channelUpdate: ChannelUpdate,
                             localShutdown: Option[Shutdown],
                             remoteShutdown: Option[Shutdown]) extends Data with HasCommitments
final case class DATA_SHUTDOWN(commitments: Commitments,
                               localShutdown: Shutdown, remoteShutdown: Shutdown) extends Data with HasCommitments
final case class DATA_NEGOTIATING(commitments: Commitments,
                                  localShutdown: Shutdown, remoteShutdown: Shutdown,
                                  closingTxProposed: List[List[ClosingTxProposed]], // one list for every negotiation (there can be several in case of disconnection)
                                  bestUnpublishedClosingTx_opt: Option[Transaction]) extends Data with HasCommitments {
  require(closingTxProposed.nonEmpty, "there must always be a list for the current negotiation")
  require(!commitments.localParams.isFunder || closingTxProposed.forall(_.nonEmpty), "funder must have at least one closing signature for every negotation attempt because it initiates the closing")
}
final case class DATA_CLOSING(commitments: Commitments,
                              fundingTx: Option[Transaction], // this will be non-empty if we are funder and we got in closing while waiting for our own tx to be published
                              waitingSince: Long, // how long since we initiated the closing
                              mutualCloseProposed: List[Transaction], // all exchanged closing sigs are flattened, we use this only to keep track of what publishable tx they have
                              mutualClosePublished: List[Transaction] = Nil,
                              localCommitPublished: Option[LocalCommitPublished] = None,
                              remoteCommitPublished: Option[RemoteCommitPublished] = None,
                              nextRemoteCommitPublished: Option[RemoteCommitPublished] = None,
                              futureRemoteCommitPublished: Option[RemoteCommitPublished] = None,
                              revokedCommitPublished: List[RevokedCommitPublished] = Nil) extends Data with HasCommitments {
  def spendingTxes = mutualClosePublished ::: localCommitPublished.map(_.commitTx).toList ::: remoteCommitPublished.map(_.commitTx).toList ::: nextRemoteCommitPublished.map(_.commitTx).toList ::: futureRemoteCommitPublished.map(_.commitTx).toList ::: revokedCommitPublished.map(_.commitTx)
}

final case class DATA_WAIT_FOR_REMOTE_PUBLISH_FUTURE_COMMITMENT(commitments: Commitments, remoteChannelReestablish: ChannelReestablish) extends Data with HasCommitments

final case class LocalParams(nodeId: PublicKey,
                             fundingKeyPath: DeterministicWallet.KeyPath,
                             dustLimit: Satoshi,
                             maxHtlcValueInFlightMsat: UInt64, // this is not MilliSatoshi because it can exceed the total amount of MilliSatoshi
                             channelReserve: Satoshi,
                             htlcMinimum: MilliSatoshi,
                             toSelfDelay: CltvExpiryDelta,
                             maxAcceptedHtlcs: Int,
                             isFunder: Boolean,
                             defaultFinalScriptPubKey: ByteVector,
<<<<<<< HEAD
                             localPaymentBasepoint: Option[PublicKey],
                             features: ByteVector)
=======
                             features: Features)
>>>>>>> 029cafe2

final case class RemoteParams(nodeId: PublicKey,
                              dustLimit: Satoshi,
                              maxHtlcValueInFlightMsat: UInt64, // this is not MilliSatoshi because it can exceed the total amount of MilliSatoshi
                              channelReserve: Satoshi,
                              htlcMinimum: MilliSatoshi,
                              toSelfDelay: CltvExpiryDelta,
                              maxAcceptedHtlcs: Int,
                              fundingPubKey: PublicKey,
                              revocationBasepoint: PublicKey,
                              paymentBasepoint: PublicKey,
                              delayedPaymentBasepoint: PublicKey,
                              htlcBasepoint: PublicKey,
                              features: Features)

object ChannelFlags {
  val AnnounceChannel = 0x01.toByte
  val Empty = 0x00.toByte
}

case class ChannelVersion(bits: BitVector) {
  require(bits.size == ChannelVersion.LENGTH_BITS, "channel version takes 4 bytes")

  def |(other: ChannelVersion) = ChannelVersion(bits | other.bits)
  def &(other: ChannelVersion) = ChannelVersion(bits & other.bits)
  def ^(other: ChannelVersion) = ChannelVersion(bits ^ other.bits)
  def isSet(bit: Int) = bits.reverse.get(bit)
}

object ChannelVersion {
  import scodec.bits._
  val LENGTH_BITS = 4 * 8
  val ZEROES = ChannelVersion(bin"00000000000000000000000000000000")
  val USE_PUBKEY_KEYPATH_BIT = 0 // bit numbers start at 0
  val USE_STATIC_REMOTEKEY_BIT = 1

  def fromBit(bit: Int) = ChannelVersion(BitVector.low(LENGTH_BITS).set(bit).reverse)

  val USE_PUBKEY_KEYPATH = fromBit(USE_PUBKEY_KEYPATH_BIT)
  val USE_STATIC_REMOTEKEY = fromBit(USE_STATIC_REMOTEKEY_BIT)

  val STANDARD = ZEROES | USE_PUBKEY_KEYPATH
  val STATIC_REMOTEKEY = STANDARD | USE_STATIC_REMOTEKEY // USE_PUBKEY_KEYPATH + USE_STATIC_REMOTEKEY
}
// @formatter:on<|MERGE_RESOLUTION|>--- conflicted
+++ resolved
@@ -229,12 +229,8 @@
                              maxAcceptedHtlcs: Int,
                              isFunder: Boolean,
                              defaultFinalScriptPubKey: ByteVector,
-<<<<<<< HEAD
                              localPaymentBasepoint: Option[PublicKey],
-                             features: ByteVector)
-=======
                              features: Features)
->>>>>>> 029cafe2
 
 final case class RemoteParams(nodeId: PublicKey,
                               dustLimit: Satoshi,
