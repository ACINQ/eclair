/*
 * Copyright 2019 ACINQ SAS
 *
 * Licensed under the Apache License, Version 2.0 (the "License");
 * you may not use this file except in compliance with the License.
 * You may obtain a copy of the License at
 *
 *     http://www.apache.org/licenses/LICENSE-2.0
 *
 * Unless required by applicable law or agreed to in writing, software
 * distributed under the License is distributed on an "AS IS" BASIS,
 * WITHOUT WARRANTIES OR CONDITIONS OF ANY KIND, either express or implied.
 * See the License for the specific language governing permissions and
 * limitations under the License.
 */

package fr.acinq.eclair.channel

import akka.event.LoggingAdapter
import fr.acinq.bitcoin.Crypto.{PrivateKey, PublicKey, sha256}
<<<<<<< HEAD
import fr.acinq.bitcoin.{ByteVector32, ByteVector64, Crypto, Satoshi}
import fr.acinq.eclair._
=======
import fr.acinq.bitcoin.{ByteVector32, ByteVector64, Crypto}
>>>>>>> 26e4432c
import fr.acinq.eclair.blockchain.fee.{FeeEstimator, FeeTargets}
import fr.acinq.eclair.crypto.{Generators, KeyManager, ShaChain, Sphinx}
import fr.acinq.eclair.payment._
import fr.acinq.eclair.transactions.Transactions._
import fr.acinq.eclair.transactions._
import fr.acinq.eclair.wire._
import fr.acinq.eclair.{Globals, MilliSatoshi, _}

// @formatter:off
case class LocalChanges(proposed: List[UpdateMessage], signed: List[UpdateMessage], acked: List[UpdateMessage]) {
  def all: List[UpdateMessage] = proposed ++ signed ++ acked
}
case class RemoteChanges(proposed: List[UpdateMessage], acked: List[UpdateMessage], signed: List[UpdateMessage])
case class Changes(ourChanges: LocalChanges, theirChanges: RemoteChanges)
case class HtlcTxAndSigs(txinfo: TransactionWithInputInfo, localSig: ByteVector64, remoteSig: ByteVector64)
case class PublishableTxs(commitTx: CommitTx, htlcTxsAndSigs: List[HtlcTxAndSigs])
case class LocalCommit(index: Long, spec: CommitmentSpec, publishableTxs: PublishableTxs)
case class RemoteCommit(index: Long, spec: CommitmentSpec, txid: ByteVector32, remotePerCommitmentPoint: PublicKey)
case class WaitingForRevocation(nextRemoteCommit: RemoteCommit, sent: CommitSig, sentAfterLocalCommitIndex: Long, reSignAsap: Boolean = false)
// @formatter:on

/**
 * about remoteNextCommitInfo:
 * we either:
 * - have built and signed their next commit tx with their next revocation hash which can now be discarded
 * - have their next per-commitment point
 * So, when we've signed and sent a commit message and are waiting for their revocation message,
 * theirNextCommitInfo is their next commit tx. The rest of the time, it is their next per-commitment point
 */
case class Commitments(channelVersion: ChannelVersion,
                       localParams: LocalParams, remoteParams: RemoteParams,
                       channelFlags: Byte,
                       localCommit: LocalCommit, remoteCommit: RemoteCommit,
                       localChanges: LocalChanges, remoteChanges: RemoteChanges,
                       localNextHtlcId: Long, remoteNextHtlcId: Long,
                       originChannels: Map[Long, Origin], // for outgoing htlcs relayed through us, the id of the previous channel
                       remoteNextCommitInfo: Either[WaitingForRevocation, PublicKey],
                       commitInput: InputInfo,
                       remotePerCommitmentSecrets: ShaChain, channelId: ByteVector32) {

  def hasNoPendingHtlcs: Boolean = localCommit.spec.htlcs.isEmpty && remoteCommit.spec.htlcs.isEmpty && remoteNextCommitInfo.isRight

  def timedOutOutgoingHtlcs(blockheight: Long): Set[UpdateAddHtlc] =
    (localCommit.spec.htlcs.filter(htlc => htlc.direction == OUT && blockheight >= htlc.add.cltvExpiry.toLong) ++
      remoteCommit.spec.htlcs.filter(htlc => htlc.direction == IN && blockheight >= htlc.add.cltvExpiry.toLong) ++
      remoteNextCommitInfo.left.toOption.map(_.nextRemoteCommit.spec.htlcs.filter(htlc => htlc.direction == IN && blockheight >= htlc.add.cltvExpiry.toLong)).getOrElse(Set.empty[DirectedHtlc])).map(_.add)

  /**
   * HTLCs that are close to timing out upstream are potentially dangerous. If we received the pre-image for those
   * HTLCs, we need to get a remote signed updated commitment that removes this HTLC.
   * Otherwise when we get close to the upstream timeout, we risk an on-chain race condition between their HTLC timeout
   * and our HTLC success in case of a force-close.
   */
  def almostTimedOutIncomingHtlcs(blockheight: Long, fulfillSafety: CltvExpiryDelta): Set[UpdateAddHtlc] = {
    localCommit.spec.htlcs.collect {
      case htlc if htlc.direction == IN && blockheight >= (htlc.add.cltvExpiry - fulfillSafety).toLong => htlc.add
    }
  }

  def addLocalProposal(proposal: UpdateMessage): Commitments = Commitments.addLocalProposal(this, proposal)

  def addRemoteProposal(proposal: UpdateMessage): Commitments = Commitments.addRemoteProposal(this, proposal)

  val announceChannel: Boolean = (channelFlags & 0x01) != 0

  lazy val availableBalanceForSend: MilliSatoshi = {
    // we need to base the next current commitment on the last sig we sent, even if we didn't yet receive their revocation
    val remoteCommit1 = remoteNextCommitInfo.left.toOption.map(_.nextRemoteCommit).getOrElse(remoteCommit)
    val reduced = CommitmentSpec.reduce(remoteCommit1.spec, remoteChanges.acked, localChanges.proposed)
    val feesMsat = if (localParams.isFunder) commitTxFee(remoteParams.dustLimit, reduced).toMilliSatoshi else 0.msat
    (reduced.toRemote - remoteParams.channelReserve.toMilliSatoshi - feesMsat).max(0 msat)
  }

  lazy val availableBalanceForReceive: MilliSatoshi = {
    val reduced = CommitmentSpec.reduce(localCommit.spec, localChanges.acked, remoteChanges.proposed)
    val feesMsat = if (localParams.isFunder) 0.msat else commitTxFee(localParams.dustLimit, reduced).toMilliSatoshi
    (reduced.toRemote - localParams.channelReserve.toMilliSatoshi - feesMsat).max(0 msat)
  }
}

object Commitments {

  /**
   * Add a change to our proposed change list.
   *
   * @param commitments current commitments.
   * @param proposal    proposed change to add.
   * @return an updated commitment instance.
   */
  private def addLocalProposal(commitments: Commitments, proposal: UpdateMessage): Commitments =
    commitments.copy(localChanges = commitments.localChanges.copy(proposed = commitments.localChanges.proposed :+ proposal))

  private def addRemoteProposal(commitments: Commitments, proposal: UpdateMessage): Commitments =
    commitments.copy(remoteChanges = commitments.remoteChanges.copy(proposed = commitments.remoteChanges.proposed :+ proposal))

  /**
   *
   * @param commitments current commitments
   * @param cmd         add HTLC command
   * @return either Left(failure, error message) where failure is a failure message (see BOLT #4 and the Failure Message class) or Right((new commitments, updateAddHtlc)
   */
  def sendAdd(commitments: Commitments, cmd: CMD_ADD_HTLC, origin: Origin): Either[ChannelException, (Commitments, UpdateAddHtlc)] = {
    val blockCount = Globals.blockCount.get()
    // our counterparty needs a reasonable amount of time to pull the funds from downstream before we can get refunded (see BOLT 2 and BOLT 11 for a calculation and rationale)
    val minExpiry = Channel.MIN_CLTV_EXPIRY_DELTA.toCltvExpiry
    if (cmd.cltvExpiry < minExpiry) {
      return Left(ExpiryTooSmall(commitments.channelId, minimum = minExpiry, actual = cmd.cltvExpiry, blockCount = blockCount))
    }
    val maxExpiry = Channel.MAX_CLTV_EXPIRY_DELTA.toCltvExpiry
    // we don't want to use too high a refund timeout, because our funds will be locked during that time if the payment is never fulfilled
    if (cmd.cltvExpiry >= maxExpiry) {
      return Left(ExpiryTooBig(commitments.channelId, maximum = maxExpiry, actual = cmd.cltvExpiry, blockCount = blockCount))
    }

    if (cmd.amount < commitments.remoteParams.htlcMinimum) {
      return Left(HtlcValueTooSmall(commitments.channelId, minimum = commitments.remoteParams.htlcMinimum, actual = cmd.amount))
    }

    // let's compute the current commitment *as seen by them* with this change taken into account
    val add = UpdateAddHtlc(commitments.channelId, commitments.localNextHtlcId, cmd.amount, cmd.paymentHash, cmd.cltvExpiry, cmd.onion)
    // we increment the local htlc index and add an entry to the origins map
    val commitments1 = addLocalProposal(commitments, add).copy(localNextHtlcId = commitments.localNextHtlcId + 1, originChannels = commitments.originChannels + (add.id -> origin))
    // we need to base the next current commitment on the last sig we sent, even if we didn't yet receive their revocation
    val remoteCommit1 = commitments1.remoteNextCommitInfo.left.toOption.map(_.nextRemoteCommit).getOrElse(commitments1.remoteCommit)
    val reduced = CommitmentSpec.reduce(remoteCommit1.spec, commitments1.remoteChanges.acked, commitments1.localChanges.proposed)
    // the HTLC we are about to create is outgoing, but from their point of view it is incoming
    val outgoingHtlcs = reduced.htlcs.filter(_.direction == IN)

    // a node cannot spend pending incoming htlcs, and need to keep funds above the reserve required by the counterparty, after paying the fee
    // we look from remote's point of view, so if local is funder remote doesn't pay the fees
    val fees = if (commitments1.localParams.isFunder) commitTxFee(commitments1.remoteParams.dustLimit, reduced) else 0.sat
    val missing = reduced.toRemote - commitments1.remoteParams.channelReserve - fees
    if (missing < 0.msat) {
      return Left(InsufficientFunds(commitments.channelId, amount = cmd.amount, missing = -missing.truncateToSatoshi, reserve = commitments1.remoteParams.channelReserve, fees = fees))
    }

    val htlcValueInFlight = outgoingHtlcs.map(_.add.amountMsat).sum
    if (commitments1.remoteParams.maxHtlcValueInFlightMsat < htlcValueInFlight) {
      // TODO: this should be a specific UPDATE error
      return Left(HtlcValueTooHighInFlight(commitments.channelId, maximum = commitments1.remoteParams.maxHtlcValueInFlightMsat, actual = htlcValueInFlight))
    }

    if (outgoingHtlcs.size > commitments1.remoteParams.maxAcceptedHtlcs) {
      return Left(TooManyAcceptedHtlcs(commitments.channelId, maximum = commitments1.remoteParams.maxAcceptedHtlcs))
    }

<<<<<<< HEAD
    // a node cannot spend pending incoming htlcs, and need to keep funds above the reserve required by the counterparty, after paying the fee
    // we look from remote's point of view, so if local is funder remote doesn't pay the fees
    val fees = Transactions.commitTxFee(commitments1.remoteParams.dustLimit, reduced)
    val missingLocal = reduced.toRemote.truncateToSatoshi - commitments1.remoteParams.channelReserve - fees
    val missingRemote = reduced.toLocal.truncateToSatoshi - commitments1.localParams.channelReserve - fees

    if (missingLocal < Satoshi(0)) {
      return Left(InsufficientFunds(commitments.channelId, amount = cmd.amount, missing = -missingLocal, reserve = commitments1.remoteParams.channelReserve, fees = fees, isLocal = true))
    } else if (!commitments1.localParams.isFunder && missingRemote < Satoshi(0)) {
      return Left(InsufficientFunds(commitments.channelId, amount = cmd.amount, missing = -missingRemote, reserve = commitments1.localParams.channelReserve, fees = fees, isLocal = false))
    }

=======
>>>>>>> 26e4432c
    Right(commitments1, add)
  }

  def receiveAdd(commitments: Commitments, add: UpdateAddHtlc): Commitments = {
    if (add.id != commitments.remoteNextHtlcId) {
      throw UnexpectedHtlcId(commitments.channelId, expected = commitments.remoteNextHtlcId, actual = add.id)
    }

    if (add.amountMsat < commitments.localParams.htlcMinimum) {
      throw HtlcValueTooSmall(commitments.channelId, minimum = commitments.localParams.htlcMinimum, actual = add.amountMsat)
    }

    // let's compute the current commitment *as seen by us* including this change
    val commitments1 = addRemoteProposal(commitments, add).copy(remoteNextHtlcId = commitments.remoteNextHtlcId + 1)
    val reduced = CommitmentSpec.reduce(commitments1.localCommit.spec, commitments1.localChanges.acked, commitments1.remoteChanges.proposed)
    val incomingHtlcs = reduced.htlcs.filter(_.direction == IN)

    // a node cannot spend pending incoming htlcs, and need to keep funds above the reserve required by the counterparty, after paying the fee
    val fees = if (commitments1.localParams.isFunder) 0.sat else Transactions.commitTxFee(commitments1.localParams.dustLimit, reduced)
    val missing = reduced.toRemote - commitments1.localParams.channelReserve - fees
    if (missing < 0.msat) {
      throw InsufficientFunds(commitments.channelId, amount = add.amountMsat, missing = -missing.truncateToSatoshi, reserve = commitments1.localParams.channelReserve, fees = fees)
    }

    val htlcValueInFlight = incomingHtlcs.map(_.add.amountMsat).sum
    if (commitments1.localParams.maxHtlcValueInFlightMsat < htlcValueInFlight) {
      throw HtlcValueTooHighInFlight(commitments.channelId, maximum = commitments1.localParams.maxHtlcValueInFlightMsat, actual = htlcValueInFlight)
    }

    if (incomingHtlcs.size > commitments1.localParams.maxAcceptedHtlcs) {
      throw TooManyAcceptedHtlcs(commitments.channelId, maximum = commitments1.localParams.maxAcceptedHtlcs)
    }

<<<<<<< HEAD
    // a node cannot spend pending incoming htlcs, and need to keep funds above the reserve required by the counterparty, after paying the fee
    val fees = if (commitments1.localParams.isFunder) Satoshi(0) else Transactions.commitTxFee(commitments1.localParams.dustLimit, reduced)
    val missing = reduced.toRemote.truncateToSatoshi - commitments1.localParams.channelReserve - fees
    if (missing < Satoshi(0)) {
      throw InsufficientFunds(commitments.channelId, amount = add.amountMsat, missing = -missing, reserve = commitments1.localParams.channelReserve, fees = fees, isLocal = true)
    }

=======
>>>>>>> 26e4432c
    commitments1
  }

  def getHtlcCrossSigned(commitments: Commitments, directionRelativeToLocal: Direction, htlcId: Long): Option[UpdateAddHtlc] = {
    val remoteSigned = commitments.localCommit.spec.htlcs.find(htlc => htlc.direction == directionRelativeToLocal && htlc.add.id == htlcId)
    val localSigned = commitments.remoteNextCommitInfo.left.toOption.map(_.nextRemoteCommit).getOrElse(commitments.remoteCommit)
      .spec.htlcs.find(htlc => htlc.direction == directionRelativeToLocal.opposite && htlc.add.id == htlcId)
    for {
      htlc_out <- remoteSigned
      htlc_in <- localSigned
    } yield htlc_in.add
  }

  def sendFulfill(commitments: Commitments, cmd: CMD_FULFILL_HTLC): (Commitments, UpdateFulfillHtlc) =
    getHtlcCrossSigned(commitments, IN, cmd.id) match {
      case Some(htlc) if commitments.localChanges.proposed.exists {
        case u: UpdateFulfillHtlc if htlc.id == u.id => true
        case u: UpdateFailHtlc if htlc.id == u.id => true
        case u: UpdateFailMalformedHtlc if htlc.id == u.id => true
        case _ => false
      } =>
        // we have already sent a fail/fulfill for this htlc
        throw UnknownHtlcId(commitments.channelId, cmd.id)
      case Some(htlc) if htlc.paymentHash == sha256(cmd.r) =>
        val fulfill = UpdateFulfillHtlc(commitments.channelId, cmd.id, cmd.r)
        val commitments1 = addLocalProposal(commitments, fulfill)
        (commitments1, fulfill)
      case Some(_) => throw InvalidHtlcPreimage(commitments.channelId, cmd.id)
      case None => throw UnknownHtlcId(commitments.channelId, cmd.id)
    }

  def receiveFulfill(commitments: Commitments, fulfill: UpdateFulfillHtlc): Either[Commitments, (Commitments, Origin, UpdateAddHtlc)] =
    getHtlcCrossSigned(commitments, OUT, fulfill.id) match {
      case Some(htlc) if htlc.paymentHash == sha256(fulfill.paymentPreimage) => Right((addRemoteProposal(commitments, fulfill), commitments.originChannels(fulfill.id), htlc))
      case Some(_) => throw InvalidHtlcPreimage(commitments.channelId, fulfill.id)
      case None => throw UnknownHtlcId(commitments.channelId, fulfill.id)
    }

  def sendFail(commitments: Commitments, cmd: CMD_FAIL_HTLC, nodeSecret: PrivateKey): (Commitments, UpdateFailHtlc) =
    getHtlcCrossSigned(commitments, IN, cmd.id) match {
      case Some(htlc) if commitments.localChanges.proposed.exists {
        case u: UpdateFulfillHtlc if htlc.id == u.id => true
        case u: UpdateFailHtlc if htlc.id == u.id => true
        case u: UpdateFailMalformedHtlc if htlc.id == u.id => true
        case _ => false
      } =>
        // we have already sent a fail/fulfill for this htlc
        throw UnknownHtlcId(commitments.channelId, cmd.id)
      case Some(htlc) =>
        // we need the shared secret to build the error packet
        Sphinx.PaymentPacket.peel(nodeSecret, htlc.paymentHash, htlc.onionRoutingPacket) match {
          case Right(Sphinx.DecryptedPacket(_, _, sharedSecret)) =>
            val reason = cmd.reason match {
              case Left(forwarded) => Sphinx.FailurePacket.wrap(forwarded, sharedSecret)
              case Right(failure) => Sphinx.FailurePacket.create(sharedSecret, failure)
            }
            val fail = UpdateFailHtlc(commitments.channelId, cmd.id, reason)
            val commitments1 = addLocalProposal(commitments, fail)
            (commitments1, fail)
          case Left(_) => throw CannotExtractSharedSecret(commitments.channelId, htlc)
        }
      case None => throw UnknownHtlcId(commitments.channelId, cmd.id)
    }

  def sendFailMalformed(commitments: Commitments, cmd: CMD_FAIL_MALFORMED_HTLC): (Commitments, UpdateFailMalformedHtlc) = {
    // BADONION bit must be set in failure_code
    if ((cmd.failureCode & FailureMessageCodecs.BADONION) == 0) {
      throw InvalidFailureCode(commitments.channelId)
    }
    getHtlcCrossSigned(commitments, IN, cmd.id) match {
      case Some(htlc) if commitments.localChanges.proposed.exists {
        case u: UpdateFulfillHtlc if htlc.id == u.id => true
        case u: UpdateFailHtlc if htlc.id == u.id => true
        case u: UpdateFailMalformedHtlc if htlc.id == u.id => true
        case _ => false
      } =>
        // we have already sent a fail/fulfill for this htlc
        throw UnknownHtlcId(commitments.channelId, cmd.id)
      case Some(_) =>
        val fail = UpdateFailMalformedHtlc(commitments.channelId, cmd.id, cmd.onionHash, cmd.failureCode)
        val commitments1 = addLocalProposal(commitments, fail)
        (commitments1, fail)
      case None => throw UnknownHtlcId(commitments.channelId, cmd.id)
    }
  }

  def receiveFail(commitments: Commitments, fail: UpdateFailHtlc): Either[Commitments, (Commitments, Origin, UpdateAddHtlc)] =
    getHtlcCrossSigned(commitments, OUT, fail.id) match {
      case Some(htlc) => Right((addRemoteProposal(commitments, fail), commitments.originChannels(fail.id), htlc))
      case None => throw UnknownHtlcId(commitments.channelId, fail.id)
    }

  def receiveFailMalformed(commitments: Commitments, fail: UpdateFailMalformedHtlc): Either[Commitments, (Commitments, Origin, UpdateAddHtlc)] = {
    // A receiving node MUST fail the channel if the BADONION bit in failure_code is not set for update_fail_malformed_htlc.
    if ((fail.failureCode & FailureMessageCodecs.BADONION) == 0) {
      throw InvalidFailureCode(commitments.channelId)
    }

    getHtlcCrossSigned(commitments, OUT, fail.id) match {
      case Some(htlc) => Right((addRemoteProposal(commitments, fail), commitments.originChannels(fail.id), htlc))
      case None => throw UnknownHtlcId(commitments.channelId, fail.id)
    }
  }

  def sendFee(commitments: Commitments, cmd: CMD_UPDATE_FEE): (Commitments, UpdateFee) = {
    if (!commitments.localParams.isFunder) {
      throw FundeeCannotSendUpdateFee(commitments.channelId)
    }
    // let's compute the current commitment *as seen by them* with this change taken into account
    val fee = UpdateFee(commitments.channelId, cmd.feeratePerKw)
    // update_fee replace each other, so we can remove previous ones
    val commitments1 = commitments.copy(localChanges = commitments.localChanges.copy(proposed = commitments.localChanges.proposed.filterNot(_.isInstanceOf[UpdateFee]) :+ fee))
    val reduced = CommitmentSpec.reduce(commitments1.remoteCommit.spec, commitments1.remoteChanges.acked, commitments1.localChanges.proposed)

    // a node cannot spend pending incoming htlcs, and need to keep funds above the reserve required by the counterparty, after paying the fee
    // we look from remote's point of view, so if local is funder remote doesn't pay the fees
    val fees = commitTxFee(commitments1.remoteParams.dustLimit, reduced)
    val missing = reduced.toRemote.truncateToSatoshi - commitments1.remoteParams.channelReserve - fees
    if (missing < 0.sat) {
      throw CannotAffordFees(commitments.channelId, missing = -missing, reserve = commitments1.localParams.channelReserve, fees = fees)
    }

    (commitments1, fee)
  }

  def receiveFee(commitments: Commitments, feeEstimator: FeeEstimator, feeTargets: FeeTargets, fee: UpdateFee, maxFeerateMismatch: Double): Commitments = {
    if (commitments.localParams.isFunder) {
      throw FundeeCannotSendUpdateFee(commitments.channelId)
    }

    if (fee.feeratePerKw < fr.acinq.eclair.MinimumFeeratePerKw) {
      throw FeerateTooSmall(commitments.channelId, remoteFeeratePerKw = fee.feeratePerKw)
    }

    val localFeeratePerKw = feeEstimator.getFeeratePerKw(target = feeTargets.commitmentBlockTarget)
    if (Helpers.isFeeDiffTooHigh(fee.feeratePerKw, localFeeratePerKw, maxFeerateMismatch)) {
      throw FeerateTooDifferent(commitments.channelId, localFeeratePerKw = localFeeratePerKw, remoteFeeratePerKw = fee.feeratePerKw)
    }

    // NB: we check that the funder can afford this new fee even if spec allows to do it at next signature
    // It is easier to do it here because under certain (race) conditions spec allows a lower-than-normal fee to be paid,
    // and it would be tricky to check if the conditions are met at signing
    // (it also means that we need to check the fee of the initial commitment tx somewhere)

    // let's compute the current commitment *as seen by us* including this change
    // update_fee replace each other, so we can remove previous ones
    val commitments1 = commitments.copy(remoteChanges = commitments.remoteChanges.copy(proposed = commitments.remoteChanges.proposed.filterNot(_.isInstanceOf[UpdateFee]) :+ fee))
    val reduced = CommitmentSpec.reduce(commitments1.localCommit.spec, commitments1.localChanges.acked, commitments1.remoteChanges.proposed)

    // a node cannot spend pending incoming htlcs, and need to keep funds above the reserve required by the counterparty, after paying the fee
    val fees = commitTxFee(commitments1.remoteParams.dustLimit, reduced)
    val missing = reduced.toRemote.truncateToSatoshi - commitments1.localParams.channelReserve - fees
    if (missing < 0.sat) {
      throw CannotAffordFees(commitments.channelId, missing = -missing, reserve = commitments1.localParams.channelReserve, fees = fees)
    }

    commitments1
  }

  def localHasUnsignedOutgoingHtlcs(commitments: Commitments): Boolean = commitments.localChanges.proposed.collectFirst { case u: UpdateAddHtlc => u }.isDefined

  def remoteHasUnsignedOutgoingHtlcs(commitments: Commitments): Boolean = commitments.remoteChanges.proposed.collectFirst { case u: UpdateAddHtlc => u }.isDefined

  def localHasChanges(commitments: Commitments): Boolean = commitments.remoteChanges.acked.nonEmpty || commitments.localChanges.proposed.nonEmpty

  def remoteHasChanges(commitments: Commitments): Boolean = commitments.localChanges.acked.nonEmpty || commitments.remoteChanges.proposed.nonEmpty

  def revocationPreimage(seed: ByteVector32, index: Long): ByteVector32 = ShaChain.shaChainFromSeed(seed, 0xFFFFFFFFFFFFFFFFL - index)

  def revocationHash(seed: ByteVector32, index: Long): ByteVector32 = Crypto.sha256(revocationPreimage(seed, index))

  def sendCommit(commitments: Commitments, keyManager: KeyManager)(implicit log: LoggingAdapter): (Commitments, CommitSig) = {
    import commitments._
    commitments.remoteNextCommitInfo match {
      case Right(_) if !localHasChanges(commitments) =>
        throw CannotSignWithoutChanges(commitments.channelId)
      case Right(remoteNextPerCommitmentPoint) =>
        // remote commitment will includes all local changes + remote acked changes
        val spec = CommitmentSpec.reduce(remoteCommit.spec, remoteChanges.acked, localChanges.proposed)
        val (remoteCommitTx, htlcTimeoutTxs, htlcSuccessTxs) = makeRemoteTxs(keyManager, remoteCommit.index + 1, localParams, remoteParams, commitInput, remoteNextPerCommitmentPoint, spec)
        val sig = keyManager.sign(remoteCommitTx, keyManager.fundingPublicKey(localParams.channelKeyPath))

        val sortedHtlcTxs: Seq[TransactionWithInputInfo] = (htlcTimeoutTxs ++ htlcSuccessTxs).sortBy(_.input.outPoint.index)
        val htlcSigs = sortedHtlcTxs.map(keyManager.sign(_, keyManager.htlcPoint(localParams.channelKeyPath), remoteNextPerCommitmentPoint))

        // NB: IN/OUT htlcs are inverted because this is the remote commit
        log.info(s"built remote commit number=${remoteCommit.index + 1} htlc_in={} htlc_out={} feeratePerKw=${spec.feeratePerKw} txid=${remoteCommitTx.tx.txid} tx={}", spec.htlcs.filter(_.direction == OUT).map(_.add.id).mkString(","), spec.htlcs.filter(_.direction == IN).map(_.add.id).mkString(","), remoteCommitTx.tx)

        // don't sign if they don't get paid
        val commitSig = CommitSig(
          channelId = commitments.channelId,
          signature = sig,
          htlcSignatures = htlcSigs.toList
        )

        val commitments1 = commitments.copy(
          remoteNextCommitInfo = Left(WaitingForRevocation(RemoteCommit(remoteCommit.index + 1, spec, remoteCommitTx.tx.txid, remoteNextPerCommitmentPoint), commitSig, commitments.localCommit.index)),
          localChanges = localChanges.copy(proposed = Nil, signed = localChanges.proposed),
          remoteChanges = remoteChanges.copy(acked = Nil, signed = remoteChanges.acked))
        (commitments1, commitSig)
      case Left(_) =>
        throw CannotSignBeforeRevocation(commitments.channelId)
    }
  }

  def receiveCommit(commitments: Commitments, commit: CommitSig, keyManager: KeyManager)(implicit log: LoggingAdapter): (Commitments, RevokeAndAck) = {
    import commitments._
    // they sent us a signature for *their* view of *our* next commit tx
    // so in terms of rev.hashes and indexes we have:
    // ourCommit.index -> our current revocation hash, which is about to become our old revocation hash
    // ourCommit.index + 1 -> our next revocation hash, used by *them* to build the sig we've just received, and which
    // is about to become our current revocation hash
    // ourCommit.index + 2 -> which is about to become our next revocation hash
    // we will reply to this sig with our old revocation hash preimage (at index) and our next revocation hash (at index + 1)
    // and will increment our index

    // lnd sometimes sends a new signature without any changes, which is a (harmless) spec violation
    if (!remoteHasChanges(commitments)) {
      //  throw CannotSignWithoutChanges(commitments.channelId)
      log.warning("received a commit sig with no changes (probably coming from lnd)")
    }

    // check that their signature is valid
    // signatures are now optional in the commit message, and will be sent only if the other party is actually
    // receiving money i.e its commit tx has one output for them

    val spec = CommitmentSpec.reduce(localCommit.spec, localChanges.acked, remoteChanges.proposed)
    val localPerCommitmentPoint = keyManager.commitmentPoint(localParams.channelKeyPath, commitments.localCommit.index + 1)
    val (localCommitTx, htlcTimeoutTxs, htlcSuccessTxs) = makeLocalTxs(keyManager, localCommit.index + 1, localParams, remoteParams, commitInput, localPerCommitmentPoint, spec)
    val sig = keyManager.sign(localCommitTx, keyManager.fundingPublicKey(localParams.channelKeyPath))

    log.info(s"built local commit number=${localCommit.index + 1} htlc_in={} htlc_out={} feeratePerKw=${spec.feeratePerKw} txid=${localCommitTx.tx.txid} tx={}", spec.htlcs.filter(_.direction == IN).map(_.add.id).mkString(","), spec.htlcs.filter(_.direction == OUT).map(_.add.id).mkString(","), localCommitTx.tx)

    // TODO: should we have optional sig? (original comment: this tx will NOT be signed if our output is empty)

    // no need to compute htlc sigs if commit sig doesn't check out
    val signedCommitTx = Transactions.addSigs(localCommitTx, keyManager.fundingPublicKey(localParams.channelKeyPath).publicKey, remoteParams.fundingPubKey, sig, commit.signature)
    if (Transactions.checkSpendable(signedCommitTx).isFailure) {
      throw InvalidCommitmentSignature(commitments.channelId, signedCommitTx.tx)
    }

    val sortedHtlcTxs: Seq[TransactionWithInputInfo] = (htlcTimeoutTxs ++ htlcSuccessTxs).sortBy(_.input.outPoint.index)
    if (commit.htlcSignatures.size != sortedHtlcTxs.size) {
      throw HtlcSigCountMismatch(commitments.channelId, sortedHtlcTxs.size, commit.htlcSignatures.size)
    }
    val htlcSigs = sortedHtlcTxs.map(keyManager.sign(_, keyManager.htlcPoint(localParams.channelKeyPath), localPerCommitmentPoint))
    val remoteHtlcPubkey = Generators.derivePubKey(remoteParams.htlcBasepoint, localPerCommitmentPoint)
    // combine the sigs to make signed txes
    val htlcTxsAndSigs = (sortedHtlcTxs, htlcSigs, commit.htlcSignatures).zipped.toList.collect {
      case (htlcTx: HtlcTimeoutTx, localSig, remoteSig) =>
        if (Transactions.checkSpendable(Transactions.addSigs(htlcTx, localSig, remoteSig)).isFailure) {
          throw InvalidHtlcSignature(commitments.channelId, htlcTx.tx)
        }
        HtlcTxAndSigs(htlcTx, localSig, remoteSig)
      case (htlcTx: HtlcSuccessTx, localSig, remoteSig) =>
        // we can't check that htlc-success tx are spendable because we need the payment preimage; thus we only check the remote sig
        if (!Transactions.checkSig(htlcTx, remoteSig, remoteHtlcPubkey)) {
          throw InvalidHtlcSignature(commitments.channelId, htlcTx.tx)
        }
        HtlcTxAndSigs(htlcTx, localSig, remoteSig)
    }

    // we will send our revocation preimage + our next revocation hash
    val localPerCommitmentSecret = keyManager.commitmentSecret(localParams.channelKeyPath, commitments.localCommit.index)
    val localNextPerCommitmentPoint = keyManager.commitmentPoint(localParams.channelKeyPath, commitments.localCommit.index + 2)
    val revocation = RevokeAndAck(
      channelId = commitments.channelId,
      perCommitmentSecret = localPerCommitmentSecret,
      nextPerCommitmentPoint = localNextPerCommitmentPoint
    )

    // update our commitment data
    val localCommit1 = LocalCommit(
      index = localCommit.index + 1,
      spec,
      publishableTxs = PublishableTxs(signedCommitTx, htlcTxsAndSigs))
    val ourChanges1 = localChanges.copy(acked = Nil)
    val theirChanges1 = remoteChanges.copy(proposed = Nil, acked = remoteChanges.acked ++ remoteChanges.proposed)
    val commitments1 = commitments.copy(localCommit = localCommit1, localChanges = ourChanges1, remoteChanges = theirChanges1)

    (commitments1, revocation)
  }

  def receiveRevocation(commitments: Commitments, revocation: RevokeAndAck): (Commitments, Seq[ForwardMessage]) = {
    import commitments._
    // we receive a revocation because we just sent them a sig for their next commit tx
    remoteNextCommitInfo match {
      case Left(_) if revocation.perCommitmentSecret.publicKey != remoteCommit.remotePerCommitmentPoint =>
        throw InvalidRevocation(commitments.channelId)
      case Left(WaitingForRevocation(theirNextCommit, _, _, _)) =>
        val forwards = commitments.remoteChanges.signed collect {
          // we forward adds downstream only when they have been committed by both sides
          // it always happen when we receive a revocation, because they send the add, then they sign it, then we sign it
          case add: UpdateAddHtlc => ForwardAdd(add)
          // same for fails: we need to make sure that they are in neither commitment before propagating the fail upstream
          case fail: UpdateFailHtlc =>
            val origin = commitments.originChannels(fail.id)
            val add = commitments.remoteCommit.spec.htlcs.find(p => p.direction == IN && p.add.id == fail.id).map(_.add).get
            ForwardFail(fail, origin, add)
          // same as above
          case fail: UpdateFailMalformedHtlc =>
            val origin = commitments.originChannels(fail.id)
            val add = commitments.remoteCommit.spec.htlcs.find(p => p.direction == IN && p.add.id == fail.id).map(_.add).get
            ForwardFailMalformed(fail, origin, add)
        }
        // the outgoing following htlcs have been completed (fulfilled or failed) when we received this revocation
        // they have been removed from both local and remote commitment
        // (since fulfill/fail are sent by remote, they are (1) signed by them, (2) revoked by us, (3) signed by us, (4) revoked by them
        val completedOutgoingHtlcs = commitments.remoteCommit.spec.htlcs.filter(_.direction == IN).map(_.add.id) -- theirNextCommit.spec.htlcs.filter(_.direction == IN).map(_.add.id)
        // we remove the newly completed htlcs from the origin map
        val originChannels1 = commitments.originChannels -- completedOutgoingHtlcs
        val commitments1 = commitments.copy(
          localChanges = localChanges.copy(signed = Nil, acked = localChanges.acked ++ localChanges.signed),
          remoteChanges = remoteChanges.copy(signed = Nil),
          remoteCommit = theirNextCommit,
          remoteNextCommitInfo = Right(revocation.nextPerCommitmentPoint),
          remotePerCommitmentSecrets = commitments.remotePerCommitmentSecrets.addHash(revocation.perCommitmentSecret.value, 0xFFFFFFFFFFFFL - commitments.remoteCommit.index),
          originChannels = originChannels1)
        (commitments1, forwards)
      case Right(_) =>
        throw UnexpectedRevocation(commitments.channelId)
    }
  }

  def makeLocalTxs(keyManager: KeyManager, commitTxNumber: Long, localParams: LocalParams, remoteParams: RemoteParams, commitmentInput: InputInfo, localPerCommitmentPoint: PublicKey, spec: CommitmentSpec): (CommitTx, Seq[HtlcTimeoutTx], Seq[HtlcSuccessTx]) = {
    val localDelayedPaymentPubkey = Generators.derivePubKey(keyManager.delayedPaymentPoint(localParams.channelKeyPath).publicKey, localPerCommitmentPoint)
    val localHtlcPubkey = Generators.derivePubKey(keyManager.htlcPoint(localParams.channelKeyPath).publicKey, localPerCommitmentPoint)
    val remotePaymentPubkey = Generators.derivePubKey(remoteParams.paymentBasepoint, localPerCommitmentPoint)
    val remoteHtlcPubkey = Generators.derivePubKey(remoteParams.htlcBasepoint, localPerCommitmentPoint)
    val localRevocationPubkey = Generators.revocationPubKey(remoteParams.revocationBasepoint, localPerCommitmentPoint)
    val commitTx = Transactions.makeCommitTx(commitmentInput, commitTxNumber, keyManager.paymentPoint(localParams.channelKeyPath).publicKey, remoteParams.paymentBasepoint, localParams.isFunder, localParams.dustLimit, localRevocationPubkey, remoteParams.toSelfDelay, localDelayedPaymentPubkey, remotePaymentPubkey, localHtlcPubkey, remoteHtlcPubkey, spec)
    val (htlcTimeoutTxs, htlcSuccessTxs) = Transactions.makeHtlcTxs(commitTx.tx, localParams.dustLimit, localRevocationPubkey, remoteParams.toSelfDelay, localDelayedPaymentPubkey, localHtlcPubkey, remoteHtlcPubkey, spec)
    (commitTx, htlcTimeoutTxs, htlcSuccessTxs)
  }

  def makeRemoteTxs(keyManager: KeyManager, commitTxNumber: Long, localParams: LocalParams, remoteParams: RemoteParams, commitmentInput: InputInfo, remotePerCommitmentPoint: PublicKey, spec: CommitmentSpec): (CommitTx, Seq[HtlcTimeoutTx], Seq[HtlcSuccessTx]) = {
    val localPaymentPubkey = Generators.derivePubKey(keyManager.paymentPoint(localParams.channelKeyPath).publicKey, remotePerCommitmentPoint)
    val localHtlcPubkey = Generators.derivePubKey(keyManager.htlcPoint(localParams.channelKeyPath).publicKey, remotePerCommitmentPoint)
    val remoteDelayedPaymentPubkey = Generators.derivePubKey(remoteParams.delayedPaymentBasepoint, remotePerCommitmentPoint)
    val remoteHtlcPubkey = Generators.derivePubKey(remoteParams.htlcBasepoint, remotePerCommitmentPoint)
    val remoteRevocationPubkey = Generators.revocationPubKey(keyManager.revocationPoint(localParams.channelKeyPath).publicKey, remotePerCommitmentPoint)
    val commitTx = Transactions.makeCommitTx(commitmentInput, commitTxNumber, remoteParams.paymentBasepoint, keyManager.paymentPoint(localParams.channelKeyPath).publicKey, !localParams.isFunder, remoteParams.dustLimit, remoteRevocationPubkey, localParams.toSelfDelay, remoteDelayedPaymentPubkey, localPaymentPubkey, remoteHtlcPubkey, localHtlcPubkey, spec)
    val (htlcTimeoutTxs, htlcSuccessTxs) = Transactions.makeHtlcTxs(commitTx.tx, remoteParams.dustLimit, remoteRevocationPubkey, localParams.toSelfDelay, remoteDelayedPaymentPubkey, remoteHtlcPubkey, localHtlcPubkey, spec)
    (commitTx, htlcTimeoutTxs, htlcSuccessTxs)
  }

  def msg2String(msg: LightningMessage): String = msg match {
    case u: UpdateAddHtlc => s"add-${u.id}"
    case u: UpdateFulfillHtlc => s"ful-${u.id}"
    case u: UpdateFailHtlc => s"fail-${u.id}"
    case _: UpdateFee => s"fee"
    case _: CommitSig => s"sig"
    case _: RevokeAndAck => s"rev"
    case _: Error => s"err"
    case _: FundingLocked => s"funding_locked"
    case _ => "???"
  }

  def changes2String(commitments: Commitments): String = {
    import commitments._
    s"""commitments:
       |    localChanges:
       |        proposed: ${localChanges.proposed.map(msg2String(_)).mkString(" ")}
       |        signed: ${localChanges.signed.map(msg2String(_)).mkString(" ")}
       |        acked: ${localChanges.acked.map(msg2String(_)).mkString(" ")}
       |    remoteChanges:
       |        proposed: ${remoteChanges.proposed.map(msg2String(_)).mkString(" ")}
       |        acked: ${remoteChanges.acked.map(msg2String(_)).mkString(" ")}
       |        signed: ${remoteChanges.signed.map(msg2String(_)).mkString(" ")}
       |    nextHtlcId:
       |        local: $localNextHtlcId
       |        remote: $remoteNextHtlcId""".stripMargin
  }

  def specs2String(commitments: Commitments): String = {
    s"""specs:
       |localcommit:
       |  toLocal: ${commitments.localCommit.spec.toLocal}
       |  toRemote: ${commitments.localCommit.spec.toRemote}
       |  htlcs:
       |${commitments.localCommit.spec.htlcs.map(h => s"    ${h.direction} ${h.add.id} ${h.add.cltvExpiry}").mkString("\n")}
       |remotecommit:
       |  toLocal: ${commitments.remoteCommit.spec.toLocal}
       |  toRemote: ${commitments.remoteCommit.spec.toRemote}
       |  htlcs:
       |${commitments.remoteCommit.spec.htlcs.map(h => s"    ${h.direction} ${h.add.id} ${h.add.cltvExpiry}").mkString("\n")}
       |next remotecommit:
       |  toLocal: ${commitments.remoteNextCommitInfo.left.toOption.map(_.nextRemoteCommit.spec.toLocal).getOrElse("N/A")}
       |  toRemote: ${commitments.remoteNextCommitInfo.left.toOption.map(_.nextRemoteCommit.spec.toRemote).getOrElse("N/A")}
       |  htlcs:
       |${commitments.remoteNextCommitInfo.left.toOption.map(_.nextRemoteCommit.spec.htlcs.map(h => s"    ${h.direction} ${h.add.id} ${h.add.cltvExpiry}").mkString("\n")).getOrElse("N/A")}""".stripMargin
  }
}

<|MERGE_RESOLUTION|>--- conflicted
+++ resolved
@@ -18,12 +18,7 @@
 
 import akka.event.LoggingAdapter
 import fr.acinq.bitcoin.Crypto.{PrivateKey, PublicKey, sha256}
-<<<<<<< HEAD
-import fr.acinq.bitcoin.{ByteVector32, ByteVector64, Crypto, Satoshi}
-import fr.acinq.eclair._
-=======
 import fr.acinq.bitcoin.{ByteVector32, ByteVector64, Crypto}
->>>>>>> 26e4432c
 import fr.acinq.eclair.blockchain.fee.{FeeEstimator, FeeTargets}
 import fr.acinq.eclair.crypto.{Generators, KeyManager, ShaChain, Sphinx}
 import fr.acinq.eclair.payment._
@@ -46,13 +41,13 @@
 // @formatter:on
 
 /**
- * about remoteNextCommitInfo:
- * we either:
- * - have built and signed their next commit tx with their next revocation hash which can now be discarded
- * - have their next per-commitment point
- * So, when we've signed and sent a commit message and are waiting for their revocation message,
- * theirNextCommitInfo is their next commit tx. The rest of the time, it is their next per-commitment point
- */
+  * about remoteNextCommitInfo:
+  * we either:
+  * - have built and signed their next commit tx with their next revocation hash which can now be discarded
+  * - have their next per-commitment point
+  * So, when we've signed and sent a commit message and are waiting for their revocation message,
+  * theirNextCommitInfo is their next commit tx. The rest of the time, it is their next per-commitment point
+  */
 case class Commitments(channelVersion: ChannelVersion,
                        localParams: LocalParams, remoteParams: RemoteParams,
                        channelFlags: Byte,
@@ -72,11 +67,11 @@
       remoteNextCommitInfo.left.toOption.map(_.nextRemoteCommit.spec.htlcs.filter(htlc => htlc.direction == IN && blockheight >= htlc.add.cltvExpiry.toLong)).getOrElse(Set.empty[DirectedHtlc])).map(_.add)
 
   /**
-   * HTLCs that are close to timing out upstream are potentially dangerous. If we received the pre-image for those
-   * HTLCs, we need to get a remote signed updated commitment that removes this HTLC.
-   * Otherwise when we get close to the upstream timeout, we risk an on-chain race condition between their HTLC timeout
-   * and our HTLC success in case of a force-close.
-   */
+    * HTLCs that are close to timing out upstream are potentially dangerous. If we received the pre-image for those
+    * HTLCs, we need to get a remote signed updated commitment that removes this HTLC.
+    * Otherwise when we get close to the upstream timeout, we risk an on-chain race condition between their HTLC timeout
+    * and our HTLC success in case of a force-close.
+    */
   def almostTimedOutIncomingHtlcs(blockheight: Long, fulfillSafety: CltvExpiryDelta): Set[UpdateAddHtlc] = {
     localCommit.spec.htlcs.collect {
       case htlc if htlc.direction == IN && blockheight >= (htlc.add.cltvExpiry - fulfillSafety).toLong => htlc.add
@@ -107,12 +102,12 @@
 object Commitments {
 
   /**
-   * Add a change to our proposed change list.
-   *
-   * @param commitments current commitments.
-   * @param proposal    proposed change to add.
-   * @return an updated commitment instance.
-   */
+    * Add a change to our proposed change list.
+    *
+    * @param commitments current commitments.
+    * @param proposal    proposed change to add.
+    * @return an updated commitment instance.
+    */
   private def addLocalProposal(commitments: Commitments, proposal: UpdateMessage): Commitments =
     commitments.copy(localChanges = commitments.localChanges.copy(proposed = commitments.localChanges.proposed :+ proposal))
 
@@ -120,11 +115,11 @@
     commitments.copy(remoteChanges = commitments.remoteChanges.copy(proposed = commitments.remoteChanges.proposed :+ proposal))
 
   /**
-   *
-   * @param commitments current commitments
-   * @param cmd         add HTLC command
-   * @return either Left(failure, error message) where failure is a failure message (see BOLT #4 and the Failure Message class) or Right((new commitments, updateAddHtlc)
-   */
+    *
+    * @param commitments current commitments
+    * @param cmd         add HTLC command
+    * @return either Left(failure, error message) where failure is a failure message (see BOLT #4 and the Failure Message class) or Right((new commitments, updateAddHtlc)
+    */
   def sendAdd(commitments: Commitments, cmd: CMD_ADD_HTLC, origin: Origin): Either[ChannelException, (Commitments, UpdateAddHtlc)] = {
     val blockCount = Globals.blockCount.get()
     // our counterparty needs a reasonable amount of time to pull the funds from downstream before we can get refunded (see BOLT 2 and BOLT 11 for a calculation and rationale)
@@ -152,12 +147,14 @@
     // the HTLC we are about to create is outgoing, but from their point of view it is incoming
     val outgoingHtlcs = reduced.htlcs.filter(_.direction == IN)
 
-    // a node cannot spend pending incoming htlcs, and need to keep funds above the reserve required by the counterparty, after paying the fee
-    // we look from remote's point of view, so if local is funder remote doesn't pay the fees
-    val fees = if (commitments1.localParams.isFunder) commitTxFee(commitments1.remoteParams.dustLimit, reduced) else 0.sat
-    val missing = reduced.toRemote - commitments1.remoteParams.channelReserve - fees
-    if (missing < 0.msat) {
-      return Left(InsufficientFunds(commitments.channelId, amount = cmd.amount, missing = -missing.truncateToSatoshi, reserve = commitments1.remoteParams.channelReserve, fees = fees))
+    // note that the funder pays the fee, so if we are fundee the funder needs to afford the increased commitment fee
+    val fees = commitTxFee(commitments1.remoteParams.dustLimit, reduced)
+    val missingForSender = reduced.toRemote.truncateToSatoshi - commitments1.remoteParams.channelReserve - (if (commitments1.localParams.isFunder) fees else 0.sat)
+    val missingForReceiver = reduced.toLocal.truncateToSatoshi - commitments1.localParams.channelReserve - (if (commitments1.localParams.isFunder) 0.sat else fees)
+    if (missingForSender < 0.sat) {
+      return Left(InsufficientFunds(commitments.channelId, amount = cmd.amount, missing = -missingForSender, reserve = commitments1.remoteParams.channelReserve, fees = fees))
+    } else if (!commitments1.localParams.isFunder && missingForReceiver < 0.sat) {
+      return Left(RemoteCannotAffordFeesForNewHtlc(commitments.channelId, amount = cmd.amount, missing = -missingForReceiver, reserve = commitments1.remoteParams.channelReserve, fees = fees))
     }
 
     val htlcValueInFlight = outgoingHtlcs.map(_.add.amountMsat).sum
@@ -170,21 +167,6 @@
       return Left(TooManyAcceptedHtlcs(commitments.channelId, maximum = commitments1.remoteParams.maxAcceptedHtlcs))
     }
 
-<<<<<<< HEAD
-    // a node cannot spend pending incoming htlcs, and need to keep funds above the reserve required by the counterparty, after paying the fee
-    // we look from remote's point of view, so if local is funder remote doesn't pay the fees
-    val fees = Transactions.commitTxFee(commitments1.remoteParams.dustLimit, reduced)
-    val missingLocal = reduced.toRemote.truncateToSatoshi - commitments1.remoteParams.channelReserve - fees
-    val missingRemote = reduced.toLocal.truncateToSatoshi - commitments1.localParams.channelReserve - fees
-
-    if (missingLocal < Satoshi(0)) {
-      return Left(InsufficientFunds(commitments.channelId, amount = cmd.amount, missing = -missingLocal, reserve = commitments1.remoteParams.channelReserve, fees = fees, isLocal = true))
-    } else if (!commitments1.localParams.isFunder && missingRemote < Satoshi(0)) {
-      return Left(InsufficientFunds(commitments.channelId, amount = cmd.amount, missing = -missingRemote, reserve = commitments1.localParams.channelReserve, fees = fees, isLocal = false))
-    }
-
-=======
->>>>>>> 26e4432c
     Right(commitments1, add)
   }
 
@@ -218,16 +200,6 @@
       throw TooManyAcceptedHtlcs(commitments.channelId, maximum = commitments1.localParams.maxAcceptedHtlcs)
     }
 
-<<<<<<< HEAD
-    // a node cannot spend pending incoming htlcs, and need to keep funds above the reserve required by the counterparty, after paying the fee
-    val fees = if (commitments1.localParams.isFunder) Satoshi(0) else Transactions.commitTxFee(commitments1.localParams.dustLimit, reduced)
-    val missing = reduced.toRemote.truncateToSatoshi - commitments1.localParams.channelReserve - fees
-    if (missing < Satoshi(0)) {
-      throw InsufficientFunds(commitments.channelId, amount = add.amountMsat, missing = -missing, reserve = commitments1.localParams.channelReserve, fees = fees, isLocal = true)
-    }
-
-=======
->>>>>>> 26e4432c
     commitments1
   }
 
@@ -620,5 +592,4 @@
        |  htlcs:
        |${commitments.remoteNextCommitInfo.left.toOption.map(_.nextRemoteCommit.spec.htlcs.map(h => s"    ${h.direction} ${h.add.id} ${h.add.cltvExpiry}").mkString("\n")).getOrElse("N/A")}""".stripMargin
   }
-}
-
+}