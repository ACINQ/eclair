--- conflicted
+++ resolved
@@ -19,7 +19,6 @@
 import akka.event.LoggingAdapter
 import fr.acinq.bitcoin.Crypto.{PrivateKey, PublicKey, sha256}
 import fr.acinq.bitcoin.{ByteVector32, ByteVector64, Crypto, Satoshi}
-import fr.acinq.eclair
 import fr.acinq.eclair._
 import fr.acinq.eclair.blockchain.fee.{FeeEstimator, FeeTargets}
 import fr.acinq.eclair.crypto.{Generators, KeyManager, ShaChain, Sphinx}
@@ -160,21 +159,14 @@
 
     // a node cannot spend pending incoming htlcs, and need to keep funds above the reserve required by the counterparty, after paying the fee
     // we look from remote's point of view, so if local is funder remote doesn't pay the fees
-<<<<<<< HEAD
-    val fees = Transactions.commitTxFee(Satoshi(commitments1.remoteParams.dustLimitSatoshis), reduced).amount
-    val missingLocal = reduced.toRemoteMsat / 1000 - commitments1.remoteParams.channelReserveSatoshis - fees
-    val missingRemote = reduced.toLocalMsat / 1000 - commitments1.localParams.channelReserveSatoshis - fees
-
-    if (commitments1.localParams.isFunder && missingLocal < 0) {
-      return Left(InsufficientFunds(commitments.channelId, amountMsat = cmd.amountMsat, missingSatoshis = -missingLocal, reserveSatoshis = commitments1.remoteParams.channelReserveSatoshis, feesSatoshis = fees, isLocal = true))
-    } else if (!commitments1.localParams.isFunder && missingRemote < 0) {
-      return Left(InsufficientFunds(commitments.channelId, amountMsat = cmd.amountMsat, missingSatoshis = -missingRemote, reserveSatoshis = commitments1.localParams.channelReserveSatoshis, feesSatoshis = fees, isLocal = false))
-=======
-    val fees = if (commitments1.localParams.isFunder) commitTxFee(commitments1.remoteParams.dustLimit, reduced) else Satoshi(0)
-    val missing = reduced.toRemote.truncateToSatoshi - commitments1.remoteParams.channelReserve - fees
-    if (missing < Satoshi(0)) {
-      return Left(InsufficientFunds(commitments.channelId, amount = cmd.amount, missing = -missing, reserve = commitments1.remoteParams.channelReserve, fees = fees))
->>>>>>> 4929febb
+    val fees = Transactions.commitTxFee(commitments1.remoteParams.dustLimit, reduced)
+    val missingLocal = reduced.toRemote.truncateToSatoshi - commitments1.remoteParams.channelReserve - fees
+    val missingRemote = reduced.toLocal.truncateToSatoshi - commitments1.localParams.channelReserve - fees
+
+    if (commitments1.localParams.isFunder && missingLocal < Satoshi(0)) {
+      return Left(InsufficientFunds(commitments.channelId, amount = cmd.amount, missing = -missingLocal, reserve = commitments1.remoteParams.channelReserve, fees = fees, isLocal = true))
+    } else if (!commitments1.localParams.isFunder && missingRemote < Satoshi(0)) {
+      return Left(InsufficientFunds(commitments.channelId, amount = cmd.amount, missing = -missingRemote, reserve = commitments1.localParams.channelReserve, fees = fees, isLocal = false))
     }
 
     Right(commitments1, add)
@@ -204,17 +196,10 @@
     }
 
     // a node cannot spend pending incoming htlcs, and need to keep funds above the reserve required by the counterparty, after paying the fee
-<<<<<<< HEAD
-    val fees = if (commitments1.localParams.isFunder) 0 else Transactions.commitTxFee(Satoshi(commitments1.localParams.dustLimitSatoshis), reduced).amount
-    val missing = reduced.toRemoteMsat / 1000 - commitments1.localParams.channelReserveSatoshis - fees
-    if (missing < 0) {
-      throw InsufficientFunds(commitments.channelId, amountMsat = add.amountMsat, missingSatoshis = -missing, reserveSatoshis = commitments1.localParams.channelReserveSatoshis, feesSatoshis = fees, isLocal = true)
-=======
     val fees = if (commitments1.localParams.isFunder) Satoshi(0) else Transactions.commitTxFee(commitments1.localParams.dustLimit, reduced)
     val missing = reduced.toRemote.truncateToSatoshi - commitments1.localParams.channelReserve - fees
     if (missing < Satoshi(0)) {
-      throw InsufficientFunds(commitments.channelId, amount = add.amountMsat, missing = -missing, reserve = commitments1.localParams.channelReserve, fees = fees)
->>>>>>> 4929febb
+      throw InsufficientFunds(commitments.channelId, amount = add.amountMsat, missing = -missing, reserve = commitments1.localParams.channelReserve, fees = fees, isLocal = true)
     }
 
     commitments1
