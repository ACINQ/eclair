/*
 * Copyright 2019 ACINQ SAS
 *
 * Licensed under the Apache License, Version 2.0 (the "License");
 * you may not use this file except in compliance with the License.
 * You may obtain a copy of the License at
 *
 *     http://www.apache.org/licenses/LICENSE-2.0
 *
 * Unless required by applicable law or agreed to in writing, software
 * distributed under the License is distributed on an "AS IS" BASIS,
 * WITHOUT WARRANTIES OR CONDITIONS OF ANY KIND, either express or implied.
 * See the License for the specific language governing permissions and
 * limitations under the License.
 */

package fr.acinq.eclair.channel

import akka.event.LoggingAdapter
import fr.acinq.bitcoin.Crypto.{PrivateKey, PublicKey, sha256}
import fr.acinq.bitcoin.{ByteVector32, ByteVector64, Crypto, Satoshi}
import fr.acinq.eclair.crypto.{Generators, KeyManager, ShaChain, Sphinx}
import fr.acinq.eclair.payment._
import fr.acinq.eclair.transactions.Transactions._
import fr.acinq.eclair.transactions._
import fr.acinq.eclair.wire._
import fr.acinq.eclair.{Globals, UInt64}

// @formatter:off
case class LocalChanges(proposed: List[UpdateMessage], signed: List[UpdateMessage], acked: List[UpdateMessage]) {
  def all: List[UpdateMessage] = proposed ++ signed ++ acked
}
case class RemoteChanges(proposed: List[UpdateMessage], acked: List[UpdateMessage], signed: List[UpdateMessage])
case class Changes(ourChanges: LocalChanges, theirChanges: RemoteChanges)
case class HtlcTxAndSigs(txinfo: TransactionWithInputInfo, localSig: ByteVector64, remoteSig: ByteVector64)
case class PublishableTxs(commitTx: CommitTx, htlcTxsAndSigs: List[HtlcTxAndSigs])
case class LocalCommit(index: Long, spec: CommitmentSpec, publishableTxs: PublishableTxs)
case class RemoteCommit(index: Long, spec: CommitmentSpec, txid: ByteVector32, remotePerCommitmentPoint: PublicKey)
case class WaitingForRevocation(nextRemoteCommit: RemoteCommit, sent: CommitSig, sentAfterLocalCommitIndex: Long, reSignAsap: Boolean = false)
// @formatter:on

/**
  * about remoteNextCommitInfo:
  * we either:
  * - have built and signed their next commit tx with their next revocation hash which can now be discarded
  * - have their next per-commitment point
  * So, when we've signed and sent a commit message and are waiting for their revocation message,
  * theirNextCommitInfo is their next commit tx. The rest of the time, it is their next per-commitment point
  */
case class Commitments(channelVersion: ChannelVersion,
                       localParams: LocalParams, remoteParams: RemoteParams,
                       channelFlags: Byte,
                       localCommit: LocalCommit, remoteCommit: RemoteCommit,
                       localChanges: LocalChanges, remoteChanges: RemoteChanges,
                       localNextHtlcId: Long, remoteNextHtlcId: Long,
                       originChannels: Map[Long, Origin], // for outgoing htlcs relayed through us, the id of the previous channel
                       remoteNextCommitInfo: Either[WaitingForRevocation, PublicKey],
                       commitInput: InputInfo,
                       remotePerCommitmentSecrets: ShaChain, channelId: ByteVector32) {

  def hasNoPendingHtlcs: Boolean = localCommit.spec.htlcs.isEmpty && remoteCommit.spec.htlcs.isEmpty && remoteNextCommitInfo.isRight

  def timedOutOutgoingHtlcs(blockheight: Long): Set[UpdateAddHtlc] =
    (localCommit.spec.htlcs.filter(htlc => htlc.direction == OUT && blockheight >= htlc.add.cltvExpiry) ++
      remoteCommit.spec.htlcs.filter(htlc => htlc.direction == IN && blockheight >= htlc.add.cltvExpiry) ++
      remoteNextCommitInfo.left.toOption.map(_.nextRemoteCommit.spec.htlcs.filter(htlc => htlc.direction == IN && blockheight >= htlc.add.cltvExpiry)).getOrElse(Set.empty[DirectedHtlc])).map(_.add)

  /**
    * HTLCs that are close to timing out upstream are potentially dangerous. If we received the pre-image for those
    * HTLCs, we need to get a remote signed updated commitment that removes this HTLC.
    * Otherwise when we get close to the upstream timeout, we risk an on-chain race condition between their HTLC timeout
    * and our HTLC success in case of a force-close.
    */
  def almostTimedOutIncomingHtlcs(blockheight: Long, fulfillSafety: Int): Set[UpdateAddHtlc] = {
    localCommit.spec.htlcs.collect {
      case htlc if htlc.direction == IN && blockheight >= htlc.add.cltvExpiry - fulfillSafety => htlc.add
    }
  }

  def addLocalProposal(proposal: UpdateMessage): Commitments = Commitments.addLocalProposal(this, proposal)

  def addRemoteProposal(proposal: UpdateMessage): Commitments = Commitments.addRemoteProposal(this, proposal)

  val announceChannel: Boolean = (channelFlags & 0x01) != 0

  lazy val availableBalanceForSendMsat: Long = {
    val reduced = CommitmentSpec.reduce(remoteCommit.spec, remoteChanges.acked, localChanges.proposed)
    val feesMsat = if (localParams.isFunder) Transactions.commitTxFee(Satoshi(remoteParams.dustLimitSatoshis), reduced).amount * 1000 else 0
    math.max(reduced.toRemoteMsat - remoteParams.channelReserveSatoshis * 1000 - feesMsat, 0)
  }

  lazy val availableBalanceForReceiveMsat: Long = {
    val reduced = CommitmentSpec.reduce(localCommit.spec, localChanges.acked, remoteChanges.proposed)
    val feesMsat = if (localParams.isFunder) 0 else Transactions.commitTxFee(Satoshi(localParams.dustLimitSatoshis), reduced).amount * 1000
    math.max(reduced.toRemoteMsat - localParams.channelReserveSatoshis * 1000 - feesMsat, 0)
  }
}

object Commitments {

  /**
    * Add a change to our proposed change list.
    *
    * @param commitments current commitments.
    * @param proposal    proposed change to add.
    * @return an updated commitment instance.
    */
  private def addLocalProposal(commitments: Commitments, proposal: UpdateMessage): Commitments =
    commitments.copy(localChanges = commitments.localChanges.copy(proposed = commitments.localChanges.proposed :+ proposal))

  private def addRemoteProposal(commitments: Commitments, proposal: UpdateMessage): Commitments =
    commitments.copy(remoteChanges = commitments.remoteChanges.copy(proposed = commitments.remoteChanges.proposed :+ proposal))

  /**
    *
    * @param commitments current commitments
    * @param cmd         add HTLC command
    * @return either Left(failure, error message) where failure is a failure message (see BOLT #4 and the Failure Message class) or Right((new commitments, updateAddHtlc)
    */
  def sendAdd(commitments: Commitments, cmd: CMD_ADD_HTLC, origin: Origin): Either[ChannelException, (Commitments, UpdateAddHtlc)] = {

    val blockCount = Globals.blockCount.get()
    // our counterparty needs a reasonable amount of time to pull the funds from downstream before we can get refunded (see BOLT 2 and BOLT 11 for a calculation and rationale)
    val minExpiry = blockCount + Channel.MIN_CLTV_EXPIRY
    if (cmd.cltvExpiry < minExpiry) {
      return Left(ExpiryTooSmall(commitments.channelId, minimum = minExpiry, actual = cmd.cltvExpiry, blockCount = blockCount))
    }
    val maxExpiry = blockCount + Channel.MAX_CLTV_EXPIRY
    // we don't want to use too high a refund timeout, because our funds will be locked during that time if the payment is never fulfilled
    if (cmd.cltvExpiry >= maxExpiry) {
      return Left(ExpiryTooBig(commitments.channelId, maximum = maxExpiry, actual = cmd.cltvExpiry, blockCount = blockCount))
    }

    if (cmd.amountMsat < commitments.remoteParams.htlcMinimumMsat) {
      return Left(HtlcValueTooSmall(commitments.channelId, minimum = commitments.remoteParams.htlcMinimumMsat, actual = cmd.amountMsat))
    }

    // let's compute the current commitment *as seen by them* with this change taken into account
    val add = UpdateAddHtlc(commitments.channelId, commitments.localNextHtlcId, cmd.amountMsat, cmd.paymentHash, cmd.cltvExpiry, cmd.onion)
    // we increment the local htlc index and add an entry to the origins map
    val commitments1 = addLocalProposal(commitments, add).copy(localNextHtlcId = commitments.localNextHtlcId + 1, originChannels = commitments.originChannels + (add.id -> origin))
    // we need to base the next current commitment on the last sig we sent, even if we didn't yet receive their revocation
    val remoteCommit1 = commitments1.remoteNextCommitInfo.left.toOption.map(_.nextRemoteCommit).getOrElse(commitments1.remoteCommit)
    val reduced = CommitmentSpec.reduce(remoteCommit1.spec, commitments1.remoteChanges.acked, commitments1.localChanges.proposed)
    // the HTLC we are about to create is outgoing, but from their point of view it is incoming
    val outgoingHtlcs = reduced.htlcs.filter(_.direction == IN)

    val htlcValueInFlight = UInt64(outgoingHtlcs.map(_.add.amountMsat).sum)
    if (htlcValueInFlight > commitments1.remoteParams.maxHtlcValueInFlightMsat) {
      // TODO: this should be a specific UPDATE error
      return Left(HtlcValueTooHighInFlight(commitments.channelId, maximum = commitments1.remoteParams.maxHtlcValueInFlightMsat, actual = htlcValueInFlight))
    }

    if (outgoingHtlcs.size > commitments1.remoteParams.maxAcceptedHtlcs) {
      return Left(TooManyAcceptedHtlcs(commitments.channelId, maximum = commitments1.remoteParams.maxAcceptedHtlcs))
    }

    // a node cannot spend pending incoming htlcs, and need to keep funds above the reserve required by the counterparty, after paying the fee
    // we look from remote's point of view, so if local is funder remote doesn't pay the fees
    val fees = if (commitments1.localParams.isFunder) Transactions.commitTxFee(Satoshi(commitments1.remoteParams.dustLimitSatoshis), reduced).amount else 0
    val missing = reduced.toRemoteMsat / 1000 - commitments1.remoteParams.channelReserveSatoshis - fees
    if (missing < 0) {
      return Left(InsufficientFunds(commitments.channelId, amountMsat = cmd.amountMsat, missingSatoshis = -1 * missing, reserveSatoshis = commitments1.remoteParams.channelReserveSatoshis, feesSatoshis = fees))
    }

    Right(commitments1, add)
  }

  def receiveAdd(commitments: Commitments, add: UpdateAddHtlc): Commitments = {
    if (add.id != commitments.remoteNextHtlcId) {
      throw UnexpectedHtlcId(commitments.channelId, expected = commitments.remoteNextHtlcId, actual = add.id)
    }

    if (add.amountMsat < commitments.localParams.htlcMinimumMsat) {
      throw HtlcValueTooSmall(commitments.channelId, minimum = commitments.localParams.htlcMinimumMsat, actual = add.amountMsat)
    }

    // let's compute the current commitment *as seen by us* including this change
    val commitments1 = addRemoteProposal(commitments, add).copy(remoteNextHtlcId = commitments.remoteNextHtlcId + 1)
    val reduced = CommitmentSpec.reduce(commitments1.localCommit.spec, commitments1.localChanges.acked, commitments1.remoteChanges.proposed)
    val incomingHtlcs = reduced.htlcs.filter(_.direction == IN)

    val htlcValueInFlight = UInt64(incomingHtlcs.map(_.add.amountMsat).sum)
    if (htlcValueInFlight > commitments1.localParams.maxHtlcValueInFlightMsat) {
      throw HtlcValueTooHighInFlight(commitments.channelId, maximum = commitments1.localParams.maxHtlcValueInFlightMsat, actual = htlcValueInFlight)
    }

    if (incomingHtlcs.size > commitments1.localParams.maxAcceptedHtlcs) {
      throw TooManyAcceptedHtlcs(commitments.channelId, maximum = commitments1.localParams.maxAcceptedHtlcs)
    }

    // a node cannot spend pending incoming htlcs, and need to keep funds above the reserve required by the counterparty, after paying the fee
    val fees = if (commitments1.localParams.isFunder) 0 else Transactions.commitTxFee(Satoshi(commitments1.localParams.dustLimitSatoshis), reduced).amount
    val missing = reduced.toRemoteMsat / 1000 - commitments1.localParams.channelReserveSatoshis - fees
    if (missing < 0) {
      throw InsufficientFunds(commitments.channelId, amountMsat = add.amountMsat, missingSatoshis = -1 * missing, reserveSatoshis = commitments1.localParams.channelReserveSatoshis, feesSatoshis = fees)
    }

    commitments1
  }

  def getHtlcCrossSigned(commitments: Commitments, directionRelativeToLocal: Direction, htlcId: Long): Option[UpdateAddHtlc] = {
    val remoteSigned = commitments.localCommit.spec.htlcs.find(htlc => htlc.direction == directionRelativeToLocal && htlc.add.id == htlcId)
    val localSigned = commitments.remoteNextCommitInfo.left.toOption.map(_.nextRemoteCommit).getOrElse(commitments.remoteCommit)
      .spec.htlcs.find(htlc => htlc.direction == directionRelativeToLocal.opposite && htlc.add.id == htlcId)
    for {
      htlc_out <- remoteSigned
      htlc_in <- localSigned
    } yield htlc_in.add
  }

  def sendFulfill(commitments: Commitments, cmd: CMD_FULFILL_HTLC): (Commitments, UpdateFulfillHtlc) =
    getHtlcCrossSigned(commitments, IN, cmd.id) match {
      case Some(htlc) if commitments.localChanges.proposed.exists {
        case u: UpdateFulfillHtlc if htlc.id == u.id => true
        case u: UpdateFailHtlc if htlc.id == u.id => true
        case u: UpdateFailMalformedHtlc if htlc.id == u.id => true
        case _ => false
      } =>
        // we have already sent a fail/fulfill for this htlc
        throw UnknownHtlcId(commitments.channelId, cmd.id)
      case Some(htlc) if htlc.paymentHash == sha256(cmd.r) =>
        val fulfill = UpdateFulfillHtlc(commitments.channelId, cmd.id, cmd.r)
        val commitments1 = addLocalProposal(commitments, fulfill)
        (commitments1, fulfill)
      case Some(_) => throw InvalidHtlcPreimage(commitments.channelId, cmd.id)
      case None => throw UnknownHtlcId(commitments.channelId, cmd.id)
    }

  def receiveFulfill(commitments: Commitments, fulfill: UpdateFulfillHtlc): Either[Commitments, (Commitments, Origin, UpdateAddHtlc)] =
    getHtlcCrossSigned(commitments, OUT, fulfill.id) match {
      case Some(htlc) if htlc.paymentHash == sha256(fulfill.paymentPreimage) => Right((addRemoteProposal(commitments, fulfill), commitments.originChannels(fulfill.id), htlc))
      case Some(_) => throw InvalidHtlcPreimage(commitments.channelId, fulfill.id)
      case None => throw UnknownHtlcId(commitments.channelId, fulfill.id)
    }

  def sendFail(commitments: Commitments, cmd: CMD_FAIL_HTLC, nodeSecret: PrivateKey): (Commitments, UpdateFailHtlc) =
    getHtlcCrossSigned(commitments, IN, cmd.id) match {
      case Some(htlc) if commitments.localChanges.proposed.exists {
        case u: UpdateFulfillHtlc if htlc.id == u.id => true
        case u: UpdateFailHtlc if htlc.id == u.id => true
        case u: UpdateFailMalformedHtlc if htlc.id == u.id => true
        case _ => false
      } =>
        // we have already sent a fail/fulfill for this htlc
        throw UnknownHtlcId(commitments.channelId, cmd.id)
      case Some(htlc) =>
        // we need the shared secret to build the error packet
        Sphinx.PaymentPacket.peel(nodeSecret, htlc.paymentHash, htlc.onionRoutingPacket) match {
          case Right(Sphinx.DecryptedPacket(_, _, sharedSecret)) =>
            val reason = cmd.reason match {
              case Left(forwarded) => Sphinx.FailurePacket.wrap(forwarded, sharedSecret)
              case Right(failure) => Sphinx.FailurePacket.create(sharedSecret, failure)
            }
            val fail = UpdateFailHtlc(commitments.channelId, cmd.id, reason)
            val commitments1 = addLocalProposal(commitments, fail)
            (commitments1, fail)
<<<<<<< HEAD
          case Left(_) => throw CannotExtractSharedSecret(commitments.channelId, htlc)
=======
          case Failure(_) => throw CannotExtractSharedSecret(commitments.channelId, htlc)
>>>>>>> 189b11e9
        }
      case None => throw UnknownHtlcId(commitments.channelId, cmd.id)
    }

  def sendFailMalformed(commitments: Commitments, cmd: CMD_FAIL_MALFORMED_HTLC): (Commitments, UpdateFailMalformedHtlc) = {
    // BADONION bit must be set in failure_code
    if ((cmd.failureCode & FailureMessageCodecs.BADONION) == 0) {
      throw InvalidFailureCode(commitments.channelId)
    }
    getHtlcCrossSigned(commitments, IN, cmd.id) match {
      case Some(htlc) if commitments.localChanges.proposed.exists {
        case u: UpdateFulfillHtlc if htlc.id == u.id => true
        case u: UpdateFailHtlc if htlc.id == u.id => true
        case u: UpdateFailMalformedHtlc if htlc.id == u.id => true
        case _ => false
      } =>
        // we have already sent a fail/fulfill for this htlc
        throw UnknownHtlcId(commitments.channelId, cmd.id)
      case Some(_) =>
        val fail = UpdateFailMalformedHtlc(commitments.channelId, cmd.id, cmd.onionHash, cmd.failureCode)
        val commitments1 = addLocalProposal(commitments, fail)
        (commitments1, fail)
      case None => throw UnknownHtlcId(commitments.channelId, cmd.id)
    }
  }

  def receiveFail(commitments: Commitments, fail: UpdateFailHtlc): Either[Commitments, (Commitments, Origin, UpdateAddHtlc)] =
    getHtlcCrossSigned(commitments, OUT, fail.id) match {
      case Some(htlc) => Right((addRemoteProposal(commitments, fail), commitments.originChannels(fail.id), htlc))
      case None => throw UnknownHtlcId(commitments.channelId, fail.id)
    }

  def receiveFailMalformed(commitments: Commitments, fail: UpdateFailMalformedHtlc): Either[Commitments, (Commitments, Origin, UpdateAddHtlc)] = {
    // A receiving node MUST fail the channel if the BADONION bit in failure_code is not set for update_fail_malformed_htlc.
    if ((fail.failureCode & FailureMessageCodecs.BADONION) == 0) {
      throw InvalidFailureCode(commitments.channelId)
    }

    getHtlcCrossSigned(commitments, OUT, fail.id) match {
      case Some(htlc) => Right((addRemoteProposal(commitments, fail), commitments.originChannels(fail.id), htlc))
      case None => throw UnknownHtlcId(commitments.channelId, fail.id)
    }
  }

  def sendFee(commitments: Commitments, cmd: CMD_UPDATE_FEE): (Commitments, UpdateFee) = {
    if (!commitments.localParams.isFunder) {
      throw FundeeCannotSendUpdateFee(commitments.channelId)
    }
    // let's compute the current commitment *as seen by them* with this change taken into account
    val fee = UpdateFee(commitments.channelId, cmd.feeratePerKw)
    // update_fee replace each other, so we can remove previous ones
    val commitments1 = commitments.copy(localChanges = commitments.localChanges.copy(proposed = commitments.localChanges.proposed.filterNot(_.isInstanceOf[UpdateFee]) :+ fee))
    val reduced = CommitmentSpec.reduce(commitments1.remoteCommit.spec, commitments1.remoteChanges.acked, commitments1.localChanges.proposed)

    // a node cannot spend pending incoming htlcs, and need to keep funds above the reserve required by the counterparty, after paying the fee
    // we look from remote's point of view, so if local is funder remote doesn't pay the fees
    val fees = Transactions.commitTxFee(Satoshi(commitments1.remoteParams.dustLimitSatoshis), reduced).amount
    val missing = reduced.toRemoteMsat / 1000 - commitments1.remoteParams.channelReserveSatoshis - fees
    if (missing < 0) {
      throw CannotAffordFees(commitments.channelId, missingSatoshis = -1 * missing, reserveSatoshis = commitments1.localParams.channelReserveSatoshis, feesSatoshis = fees)
    }

    (commitments1, fee)
  }

  def receiveFee(commitments: Commitments, fee: UpdateFee, maxFeerateMismatch: Double): Commitments = {
    if (commitments.localParams.isFunder) {
      throw FundeeCannotSendUpdateFee(commitments.channelId)
    }

    if (fee.feeratePerKw < fr.acinq.eclair.MinimumFeeratePerKw) {
      throw FeerateTooSmall(commitments.channelId, remoteFeeratePerKw = fee.feeratePerKw)
    }

    val localFeeratePerKw = Globals.feeratesPerKw.get.blocks_2
    if (Helpers.isFeeDiffTooHigh(fee.feeratePerKw, localFeeratePerKw, maxFeerateMismatch)) {
      throw FeerateTooDifferent(commitments.channelId, localFeeratePerKw = localFeeratePerKw, remoteFeeratePerKw = fee.feeratePerKw)
    }

    // NB: we check that the funder can afford this new fee even if spec allows to do it at next signature
    // It is easier to do it here because under certain (race) conditions spec allows a lower-than-normal fee to be paid,
    // and it would be tricky to check if the conditions are met at signing
    // (it also means that we need to check the fee of the initial commitment tx somewhere)

    // let's compute the current commitment *as seen by us* including this change
    // update_fee replace each other, so we can remove previous ones
    val commitments1 = commitments.copy(remoteChanges = commitments.remoteChanges.copy(proposed = commitments.remoteChanges.proposed.filterNot(_.isInstanceOf[UpdateFee]) :+ fee))
    val reduced = CommitmentSpec.reduce(commitments1.localCommit.spec, commitments1.localChanges.acked, commitments1.remoteChanges.proposed)

    // a node cannot spend pending incoming htlcs, and need to keep funds above the reserve required by the counterparty, after paying the fee
    val fees = Transactions.commitTxFee(Satoshi(commitments1.remoteParams.dustLimitSatoshis), reduced).amount
    val missing = reduced.toRemoteMsat / 1000 - commitments1.localParams.channelReserveSatoshis - fees
    if (missing < 0) {
      throw CannotAffordFees(commitments.channelId, missingSatoshis = -1 * missing, reserveSatoshis = commitments1.localParams.channelReserveSatoshis, feesSatoshis = fees)
    }

    commitments1
  }

  def localHasUnsignedOutgoingHtlcs(commitments: Commitments): Boolean = commitments.localChanges.proposed.collectFirst { case u: UpdateAddHtlc => u }.isDefined

  def remoteHasUnsignedOutgoingHtlcs(commitments: Commitments): Boolean = commitments.remoteChanges.proposed.collectFirst { case u: UpdateAddHtlc => u }.isDefined

  def localHasChanges(commitments: Commitments): Boolean = commitments.remoteChanges.acked.nonEmpty || commitments.localChanges.proposed.nonEmpty

  def remoteHasChanges(commitments: Commitments): Boolean = commitments.localChanges.acked.nonEmpty || commitments.remoteChanges.proposed.nonEmpty

  def revocationPreimage(seed: ByteVector32, index: Long): ByteVector32 = ShaChain.shaChainFromSeed(seed, 0xFFFFFFFFFFFFFFFFL - index)

  def revocationHash(seed: ByteVector32, index: Long): ByteVector32 = Crypto.sha256(revocationPreimage(seed, index))

  def sendCommit(commitments: Commitments, keyManager: KeyManager)(implicit log: LoggingAdapter): (Commitments, CommitSig) = {
    import commitments._
    commitments.remoteNextCommitInfo match {
      case Right(_) if !localHasChanges(commitments) =>
        throw CannotSignWithoutChanges(commitments.channelId)
      case Right(remoteNextPerCommitmentPoint) =>
        // remote commitment will includes all local changes + remote acked changes
        val spec = CommitmentSpec.reduce(remoteCommit.spec, remoteChanges.acked, localChanges.proposed)
        val (remoteCommitTx, htlcTimeoutTxs, htlcSuccessTxs) = makeRemoteTxs(keyManager, remoteCommit.index + 1, localParams, remoteParams, commitInput, remoteNextPerCommitmentPoint, spec)
        val sig = keyManager.sign(remoteCommitTx, keyManager.fundingPublicKey(localParams.channelKeyPath))

        val sortedHtlcTxs: Seq[TransactionWithInputInfo] = (htlcTimeoutTxs ++ htlcSuccessTxs).sortBy(_.input.outPoint.index)
        val htlcSigs = sortedHtlcTxs.map(keyManager.sign(_, keyManager.htlcPoint(localParams.channelKeyPath), remoteNextPerCommitmentPoint))

        // NB: IN/OUT htlcs are inverted because this is the remote commit
        log.info(s"built remote commit number=${remoteCommit.index + 1} htlc_in={} htlc_out={} feeratePerKw=${spec.feeratePerKw} txid=${remoteCommitTx.tx.txid} tx={}", spec.htlcs.filter(_.direction == OUT).map(_.add.id).mkString(","), spec.htlcs.filter(_.direction == IN).map(_.add.id).mkString(","), remoteCommitTx.tx)

        // don't sign if they don't get paid
        val commitSig = CommitSig(
          channelId = commitments.channelId,
          signature = sig,
          htlcSignatures = htlcSigs.toList
        )

        val commitments1 = commitments.copy(
          remoteNextCommitInfo = Left(WaitingForRevocation(RemoteCommit(remoteCommit.index + 1, spec, remoteCommitTx.tx.txid, remoteNextPerCommitmentPoint), commitSig, commitments.localCommit.index)),
          localChanges = localChanges.copy(proposed = Nil, signed = localChanges.proposed),
          remoteChanges = remoteChanges.copy(acked = Nil, signed = remoteChanges.acked))
        (commitments1, commitSig)
      case Left(_) =>
        throw CannotSignBeforeRevocation(commitments.channelId)
    }
  }

  def receiveCommit(commitments: Commitments, commit: CommitSig, keyManager: KeyManager)(implicit log: LoggingAdapter): (Commitments, RevokeAndAck) = {
    import commitments._
    // they sent us a signature for *their* view of *our* next commit tx
    // so in terms of rev.hashes and indexes we have:
    // ourCommit.index -> our current revocation hash, which is about to become our old revocation hash
    // ourCommit.index + 1 -> our next revocation hash, used by *them* to build the sig we've just received, and which
    // is about to become our current revocation hash
    // ourCommit.index + 2 -> which is about to become our next revocation hash
    // we will reply to this sig with our old revocation hash preimage (at index) and our next revocation hash (at index + 1)
    // and will increment our index

    // lnd sometimes sends a new signature without any changes, which is a (harmless) spec violation
    if (!remoteHasChanges(commitments)) {
      //  throw CannotSignWithoutChanges(commitments.channelId)
      log.warning("received a commit sig with no changes (probably coming from lnd)")
    }

    // check that their signature is valid
    // signatures are now optional in the commit message, and will be sent only if the other party is actually
    // receiving money i.e its commit tx has one output for them

    val spec = CommitmentSpec.reduce(localCommit.spec, localChanges.acked, remoteChanges.proposed)
    val localPerCommitmentPoint = keyManager.commitmentPoint(localParams.channelKeyPath, commitments.localCommit.index + 1)
    val (localCommitTx, htlcTimeoutTxs, htlcSuccessTxs) = makeLocalTxs(keyManager, localCommit.index + 1, localParams, remoteParams, commitInput, localPerCommitmentPoint, spec)
    val sig = keyManager.sign(localCommitTx, keyManager.fundingPublicKey(localParams.channelKeyPath))

    log.info(s"built local commit number=${localCommit.index + 1} htlc_in={} htlc_out={} feeratePerKw=${spec.feeratePerKw} txid=${localCommitTx.tx.txid} tx={}", spec.htlcs.filter(_.direction == IN).map(_.add.id).mkString(","), spec.htlcs.filter(_.direction == OUT).map(_.add.id).mkString(","), localCommitTx.tx)

    // TODO: should we have optional sig? (original comment: this tx will NOT be signed if our output is empty)

    // no need to compute htlc sigs if commit sig doesn't check out
    val signedCommitTx = Transactions.addSigs(localCommitTx, keyManager.fundingPublicKey(localParams.channelKeyPath).publicKey, remoteParams.fundingPubKey, sig, commit.signature)
    if (Transactions.checkSpendable(signedCommitTx).isFailure) {
      throw InvalidCommitmentSignature(commitments.channelId, signedCommitTx.tx)
    }

    val sortedHtlcTxs: Seq[TransactionWithInputInfo] = (htlcTimeoutTxs ++ htlcSuccessTxs).sortBy(_.input.outPoint.index)
    if (commit.htlcSignatures.size != sortedHtlcTxs.size) {
      throw HtlcSigCountMismatch(commitments.channelId, sortedHtlcTxs.size, commit.htlcSignatures.size)
    }
    val htlcSigs = sortedHtlcTxs.map(keyManager.sign(_, keyManager.htlcPoint(localParams.channelKeyPath), localPerCommitmentPoint))
    val remoteHtlcPubkey = Generators.derivePubKey(remoteParams.htlcBasepoint, localPerCommitmentPoint)
    // combine the sigs to make signed txes
    val htlcTxsAndSigs = (sortedHtlcTxs, htlcSigs, commit.htlcSignatures).zipped.toList.collect {
      case (htlcTx: HtlcTimeoutTx, localSig, remoteSig) =>
        if (Transactions.checkSpendable(Transactions.addSigs(htlcTx, localSig, remoteSig)).isFailure) {
          throw InvalidHtlcSignature(commitments.channelId, htlcTx.tx)
        }
        HtlcTxAndSigs(htlcTx, localSig, remoteSig)
      case (htlcTx: HtlcSuccessTx, localSig, remoteSig) =>
        // we can't check that htlc-success tx are spendable because we need the payment preimage; thus we only check the remote sig
        if (!Transactions.checkSig(htlcTx, remoteSig, remoteHtlcPubkey)) {
          throw InvalidHtlcSignature(commitments.channelId, htlcTx.tx)
        }
        HtlcTxAndSigs(htlcTx, localSig, remoteSig)
    }

    // we will send our revocation preimage + our next revocation hash
    val localPerCommitmentSecret = keyManager.commitmentSecret(localParams.channelKeyPath, commitments.localCommit.index)
    val localNextPerCommitmentPoint = keyManager.commitmentPoint(localParams.channelKeyPath, commitments.localCommit.index + 2)
    val revocation = RevokeAndAck(
      channelId = commitments.channelId,
      perCommitmentSecret = localPerCommitmentSecret,
      nextPerCommitmentPoint = localNextPerCommitmentPoint
    )

    // update our commitment data
    val localCommit1 = LocalCommit(
      index = localCommit.index + 1,
      spec,
      publishableTxs = PublishableTxs(signedCommitTx, htlcTxsAndSigs))
    val ourChanges1 = localChanges.copy(acked = Nil)
    val theirChanges1 = remoteChanges.copy(proposed = Nil, acked = remoteChanges.acked ++ remoteChanges.proposed)
    val commitments1 = commitments.copy(localCommit = localCommit1, localChanges = ourChanges1, remoteChanges = theirChanges1)

    (commitments1, revocation)
  }

  def receiveRevocation(commitments: Commitments, revocation: RevokeAndAck): (Commitments, Seq[ForwardMessage]) = {
    import commitments._
    // we receive a revocation because we just sent them a sig for their next commit tx
    remoteNextCommitInfo match {
      case Left(_) if revocation.perCommitmentSecret.publicKey != remoteCommit.remotePerCommitmentPoint =>
        throw InvalidRevocation(commitments.channelId)
      case Left(WaitingForRevocation(theirNextCommit, _, _, _)) =>
        val forwards = commitments.remoteChanges.signed collect {
          // we forward adds downstream only when they have been committed by both sides
          // it always happen when we receive a revocation, because they send the add, then they sign it, then we sign it
          case add: UpdateAddHtlc => ForwardAdd(add)
          // same for fails: we need to make sure that they are in neither commitment before propagating the fail upstream
          case fail: UpdateFailHtlc =>
            val origin = commitments.originChannels(fail.id)
            val add = commitments.remoteCommit.spec.htlcs.find(p => p.direction == IN && p.add.id == fail.id).map(_.add).get
            ForwardFail(fail, origin, add)
          // same as above
          case fail: UpdateFailMalformedHtlc =>
            val origin = commitments.originChannels(fail.id)
            val add = commitments.remoteCommit.spec.htlcs.find(p => p.direction == IN && p.add.id == fail.id).map(_.add).get
            ForwardFailMalformed(fail, origin, add)
        }
        // the outgoing following htlcs have been completed (fulfilled or failed) when we received this revocation
        // they have been removed from both local and remote commitment
        // (since fulfill/fail are sent by remote, they are (1) signed by them, (2) revoked by us, (3) signed by us, (4) revoked by them
        val completedOutgoingHtlcs = commitments.remoteCommit.spec.htlcs.filter(_.direction == IN).map(_.add.id) -- theirNextCommit.spec.htlcs.filter(_.direction == IN).map(_.add.id)
        // we remove the newly completed htlcs from the origin map
        val originChannels1 = commitments.originChannels -- completedOutgoingHtlcs
        val commitments1 = commitments.copy(
          localChanges = localChanges.copy(signed = Nil, acked = localChanges.acked ++ localChanges.signed),
          remoteChanges = remoteChanges.copy(signed = Nil),
          remoteCommit = theirNextCommit,
          remoteNextCommitInfo = Right(revocation.nextPerCommitmentPoint),
          remotePerCommitmentSecrets = commitments.remotePerCommitmentSecrets.addHash(revocation.perCommitmentSecret.value, 0xFFFFFFFFFFFFL - commitments.remoteCommit.index),
          originChannels = originChannels1)
        (commitments1, forwards)
      case Right(_) =>
        throw UnexpectedRevocation(commitments.channelId)
    }
  }

  def makeLocalTxs(keyManager: KeyManager, commitTxNumber: Long, localParams: LocalParams, remoteParams: RemoteParams, commitmentInput: InputInfo, localPerCommitmentPoint: PublicKey, spec: CommitmentSpec): (CommitTx, Seq[HtlcTimeoutTx], Seq[HtlcSuccessTx]) = {
    val localDelayedPaymentPubkey = Generators.derivePubKey(keyManager.delayedPaymentPoint(localParams.channelKeyPath).publicKey, localPerCommitmentPoint)
    val localHtlcPubkey = Generators.derivePubKey(keyManager.htlcPoint(localParams.channelKeyPath).publicKey, localPerCommitmentPoint)
    val remotePaymentPubkey = Generators.derivePubKey(remoteParams.paymentBasepoint, localPerCommitmentPoint)
    val remoteHtlcPubkey = Generators.derivePubKey(remoteParams.htlcBasepoint, localPerCommitmentPoint)
    val localRevocationPubkey = Generators.revocationPubKey(remoteParams.revocationBasepoint, localPerCommitmentPoint)
    val commitTx = Transactions.makeCommitTx(commitmentInput, commitTxNumber, keyManager.paymentPoint(localParams.channelKeyPath).publicKey, remoteParams.paymentBasepoint, localParams.isFunder, Satoshi(localParams.dustLimitSatoshis), localRevocationPubkey, remoteParams.toSelfDelay, localDelayedPaymentPubkey, remotePaymentPubkey, localHtlcPubkey, remoteHtlcPubkey, spec)
    val (htlcTimeoutTxs, htlcSuccessTxs) = Transactions.makeHtlcTxs(commitTx.tx, Satoshi(localParams.dustLimitSatoshis), localRevocationPubkey, remoteParams.toSelfDelay, localDelayedPaymentPubkey, localHtlcPubkey, remoteHtlcPubkey, spec)
    (commitTx, htlcTimeoutTxs, htlcSuccessTxs)
  }

  def makeRemoteTxs(keyManager: KeyManager, commitTxNumber: Long, localParams: LocalParams, remoteParams: RemoteParams, commitmentInput: InputInfo, remotePerCommitmentPoint: PublicKey, spec: CommitmentSpec): (CommitTx, Seq[HtlcTimeoutTx], Seq[HtlcSuccessTx]) = {
    val localPaymentPubkey = Generators.derivePubKey(keyManager.paymentPoint(localParams.channelKeyPath).publicKey, remotePerCommitmentPoint)
    val localHtlcPubkey = Generators.derivePubKey(keyManager.htlcPoint(localParams.channelKeyPath).publicKey, remotePerCommitmentPoint)
    val remoteDelayedPaymentPubkey = Generators.derivePubKey(remoteParams.delayedPaymentBasepoint, remotePerCommitmentPoint)
    val remoteHtlcPubkey = Generators.derivePubKey(remoteParams.htlcBasepoint, remotePerCommitmentPoint)
    val remoteRevocationPubkey = Generators.revocationPubKey(keyManager.revocationPoint(localParams.channelKeyPath).publicKey, remotePerCommitmentPoint)
    val commitTx = Transactions.makeCommitTx(commitmentInput, commitTxNumber, remoteParams.paymentBasepoint, keyManager.paymentPoint(localParams.channelKeyPath).publicKey, !localParams.isFunder, Satoshi(remoteParams.dustLimitSatoshis), remoteRevocationPubkey, localParams.toSelfDelay, remoteDelayedPaymentPubkey, localPaymentPubkey, remoteHtlcPubkey, localHtlcPubkey, spec)
    val (htlcTimeoutTxs, htlcSuccessTxs) = Transactions.makeHtlcTxs(commitTx.tx, Satoshi(remoteParams.dustLimitSatoshis), remoteRevocationPubkey, localParams.toSelfDelay, remoteDelayedPaymentPubkey, remoteHtlcPubkey, localHtlcPubkey, spec)
    (commitTx, htlcTimeoutTxs, htlcSuccessTxs)
  }

  def msg2String(msg: LightningMessage): String = msg match {
    case u: UpdateAddHtlc => s"add-${u.id}"
    case u: UpdateFulfillHtlc => s"ful-${u.id}"
    case u: UpdateFailHtlc => s"fail-${u.id}"
    case _: UpdateFee => s"fee"
    case _: CommitSig => s"sig"
    case _: RevokeAndAck => s"rev"
    case _: Error => s"err"
    case _: FundingLocked => s"funding_locked"
    case _ => "???"
  }

  def changes2String(commitments: Commitments): String = {
    import commitments._
    s"""commitments:
       |    localChanges:
       |        proposed: ${localChanges.proposed.map(msg2String(_)).mkString(" ")}
       |        signed: ${localChanges.signed.map(msg2String(_)).mkString(" ")}
       |        acked: ${localChanges.acked.map(msg2String(_)).mkString(" ")}
       |    remoteChanges:
       |        proposed: ${remoteChanges.proposed.map(msg2String(_)).mkString(" ")}
       |        acked: ${remoteChanges.acked.map(msg2String(_)).mkString(" ")}
       |        signed: ${remoteChanges.signed.map(msg2String(_)).mkString(" ")}
       |    nextHtlcId:
       |        local: $localNextHtlcId
       |        remote: $remoteNextHtlcId""".stripMargin
  }

  def specs2String(commitments: Commitments): String = {
    s"""specs:
       |localcommit:
       |  toLocal: ${commitments.localCommit.spec.toLocalMsat}
       |  toRemote: ${commitments.localCommit.spec.toRemoteMsat}
       |  htlcs:
       |${commitments.localCommit.spec.htlcs.map(h => s"    ${h.direction} ${h.add.id} ${h.add.cltvExpiry}").mkString("\n")}
       |remotecommit:
       |  toLocal: ${commitments.remoteCommit.spec.toLocalMsat}
       |  toRemote: ${commitments.remoteCommit.spec.toRemoteMsat}
       |  htlcs:
       |${commitments.remoteCommit.spec.htlcs.map(h => s"    ${h.direction} ${h.add.id} ${h.add.cltvExpiry}").mkString("\n")}
       |next remotecommit:
       |  toLocal: ${commitments.remoteNextCommitInfo.left.toOption.map(_.nextRemoteCommit.spec.toLocalMsat).getOrElse("N/A")}
       |  toRemote: ${commitments.remoteNextCommitInfo.left.toOption.map(_.nextRemoteCommit.spec.toRemoteMsat).getOrElse("N/A")}
       |  htlcs:
       |${commitments.remoteNextCommitInfo.left.toOption.map(_.nextRemoteCommit.spec.htlcs.map(h => s"    ${h.direction} ${h.add.id} ${h.add.cltvExpiry}").mkString("\n")).getOrElse("N/A")}""".stripMargin
  }
}

<|MERGE_RESOLUTION|>--- conflicted
+++ resolved
@@ -255,11 +255,7 @@
             val fail = UpdateFailHtlc(commitments.channelId, cmd.id, reason)
             val commitments1 = addLocalProposal(commitments, fail)
             (commitments1, fail)
-<<<<<<< HEAD
           case Left(_) => throw CannotExtractSharedSecret(commitments.channelId, htlc)
-=======
-          case Failure(_) => throw CannotExtractSharedSecret(commitments.channelId, htlc)
->>>>>>> 189b11e9
         }
       case None => throw UnknownHtlcId(commitments.channelId, cmd.id)
     }
