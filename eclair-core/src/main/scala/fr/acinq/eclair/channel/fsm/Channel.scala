/*
 * Copyright 2019 ACINQ SAS
 *
 * Licensed under the Apache License, Version 2.0 (the "License");
 * you may not use this file except in compliance with the License.
 * You may obtain a copy of the License at
 *
 *     http://www.apache.org/licenses/LICENSE-2.0
 *
 * Unless required by applicable law or agreed to in writing, software
 * distributed under the License is distributed on an "AS IS" BASIS,
 * WITHOUT WARRANTIES OR CONDITIONS OF ANY KIND, either express or implied.
 * See the License for the specific language governing permissions and
 * limitations under the License.
 */

package fr.acinq.eclair.channel.fsm

import akka.actor.typed.scaladsl.Behaviors
import akka.actor.typed.scaladsl.adapter.{ClassicActorContextOps, actorRefAdapter}
import akka.actor.{Actor, ActorContext, ActorRef, FSM, OneForOneStrategy, PossiblyHarmful, Props, SupervisorStrategy, typed}
import akka.event.Logging.MDC
import fr.acinq.bitcoin.crypto.musig2.IndividualNonce
import fr.acinq.bitcoin.scalacompat.Crypto.{PrivateKey, PublicKey}
import fr.acinq.bitcoin.scalacompat.{ByteVector32, Satoshi, SatoshiLong, Transaction, TxId}
import fr.acinq.eclair.Logs.LogCategory
import fr.acinq.eclair._
import fr.acinq.eclair.blockchain.OnChainWallet.MakeFundingTxResponse
import fr.acinq.eclair.blockchain._
import fr.acinq.eclair.blockchain.bitcoind.ZmqWatcher
import fr.acinq.eclair.blockchain.bitcoind.ZmqWatcher._
import fr.acinq.eclair.blockchain.bitcoind.rpc.BitcoinCoreClient
import fr.acinq.eclair.channel.Commitments.PostRevocationAction
import fr.acinq.eclair.channel.Helpers.Closing.MutualClose
import fr.acinq.eclair.channel.Helpers.Syncing.SyncResult
import fr.acinq.eclair.channel.Helpers._
import fr.acinq.eclair.channel.Monitoring.Metrics.ProcessMessage
import fr.acinq.eclair.channel.Monitoring.{Metrics, Tags}
import fr.acinq.eclair.channel._
import fr.acinq.eclair.channel.fund.InteractiveTxBuilder._
import fr.acinq.eclair.channel.fund.{InteractiveTxBuilder, InteractiveTxFunder, InteractiveTxSigningSession}
import fr.acinq.eclair.channel.publish.TxPublisher.{PublishReplaceableTx, SetChannelId}
import fr.acinq.eclair.channel.publish._
import fr.acinq.eclair.crypto.NonceGenerator
import fr.acinq.eclair.crypto.keymanager.ChannelKeys
import fr.acinq.eclair.db.DbEventHandler.ChannelEvent.EventType
import fr.acinq.eclair.db.PendingCommandsDb
import fr.acinq.eclair.io.Peer
import fr.acinq.eclair.io.Peer.LiquidityPurchaseSigned
import fr.acinq.eclair.payment.relay.Relayer
import fr.acinq.eclair.payment.relay.Relayer.InboundFees
import fr.acinq.eclair.payment.{Bolt11Invoice, PaymentSettlingOnChain}
import fr.acinq.eclair.reputation.Reputation
import fr.acinq.eclair.router.Announcements
import fr.acinq.eclair.transactions.Transactions._
import fr.acinq.eclair.transactions._
import fr.acinq.eclair.wire.protocol._

import scala.collection.immutable.Queue
import scala.concurrent.ExecutionContext
import scala.concurrent.duration._
import scala.util.Random

/**
 * Created by PM on 20/08/2015.
 */

object Channel {

  case class RemoteRbfLimits(maxAttempts: Int, attemptDeltaBlocks: Int)

  /**
   * @param available     When the amount available to send goes below this,
   * @param maxHtlcAmount set the maximum HTLC amount to this value.
   *                      But never lower than the minimum HTLC amount, in case maxHtlcAmount is lower than the minimum
   *                      HTLC amount, the minimum HTLC amount will be used instead.
   */
  case class BalanceThreshold(available: Satoshi, maxHtlcAmount: Satoshi)

  case class ChannelConf(channelFlags: ChannelFlags,
                         dustLimit: Satoshi,
                         maxRemoteDustLimit: Satoshi,
                         htlcMinimum: MilliSatoshi,
                         maxHtlcValueInFlightMsat: MilliSatoshi,
                         maxHtlcValueInFlightPercent: Int,
                         maxAcceptedHtlcs: Int,
                         reserveToFundingRatio: Double,
                         maxReserveToFundingRatio: Double,
                         minFundingPublicSatoshis: Satoshi,
                         minFundingPrivateSatoshis: Satoshi,
                         toRemoteDelay: CltvExpiryDelta,
                         maxToLocalDelay: CltvExpiryDelta,
                         minDepth: Int,
                         expiryDelta: CltvExpiryDelta,
                         maxExpiryDelta: CltvExpiryDelta,
                         fulfillSafetyBeforeTimeout: CltvExpiryDelta,
                         minFinalExpiryDelta: CltvExpiryDelta,
                         maxRestartWatchDelay: FiniteDuration,
                         maxBlockProcessingDelay: FiniteDuration,
                         maxTxPublishRetryDelay: FiniteDuration,
                         scanPreviousBlocksDepth: Int,
                         maxChannelSpentRescanBlocks: Int,
                         unhandledExceptionStrategy: UnhandledExceptionStrategy,
                         revocationTimeout: FiniteDuration,
                         requireConfirmedInputsForDualFunding: Boolean,
                         channelOpenerWhitelist: Set[PublicKey],
                         maxPendingChannelsPerPeer: Int,
                         maxTotalPendingChannelsPrivateNodes: Int,
                         channelFundingTimeout: FiniteDuration,
                         remoteRbfLimits: RemoteRbfLimits,
                         quiescenceTimeout: FiniteDuration,
                         balanceThresholds: Seq[BalanceThreshold],
                         minTimeBetweenUpdates: FiniteDuration,
                         acceptIncomingStaticRemoteKeyChannels: Boolean) {
    require(0 <= maxHtlcValueInFlightPercent && maxHtlcValueInFlightPercent <= 100, "max-htlc-value-in-flight-percent must be between 0 and 100")
    require(balanceThresholds.sortBy(_.available) == balanceThresholds, "channel-update.balance-thresholds must be sorted by available-sat")

    def minFundingSatoshis(flags: ChannelFlags): Satoshi = if (flags.announceChannel) minFundingPublicSatoshis else minFundingPrivateSatoshis

    def maxHtlcValueInFlight(fundingAmount: Satoshi, unlimited: Boolean): UInt64 = {
      if (unlimited) {
        // We don't want to impose limits on the amount in flight, typically to allow fully emptying the channel.
        UInt64.MaxValue
      } else {
        // NB: when we're the initiator, we don't know yet if the remote peer will contribute to the funding amount, so
        // the percentage-based value may be underestimated. That's ok, this is a security parameter so it makes sense to
        // base it on the amount that we're contributing instead of the total funding amount.
        UInt64(maxHtlcValueInFlightMsat.min(fundingAmount * maxHtlcValueInFlightPercent / 100).toLong)
      }
    }

    def commitParams(fundingAmount: Satoshi, unlimitedMaxHtlcValueInFlight: Boolean): ProposedCommitParams = ProposedCommitParams(
      localDustLimit = dustLimit,
      localHtlcMinimum = htlcMinimum,
      localMaxHtlcValueInFlight = maxHtlcValueInFlight(fundingAmount, unlimitedMaxHtlcValueInFlight),
      localMaxAcceptedHtlcs = maxAcceptedHtlcs,
      toRemoteDelay = toRemoteDelay,
    )
  }

  trait TxPublisherFactory {
    def spawnTxPublisher(context: ActorContext, remoteNodeId: PublicKey): typed.ActorRef[TxPublisher.Command]
  }

  case class SimpleTxPublisherFactory(nodeParams: NodeParams, bitcoinClient: BitcoinCoreClient) extends TxPublisherFactory {
    override def spawnTxPublisher(context: ActorContext, remoteNodeId: PublicKey): typed.ActorRef[TxPublisher.Command] = {
      context.spawn(Behaviors.supervise(TxPublisher(nodeParams, remoteNodeId, TxPublisher.SimpleChildFactory(nodeParams, bitcoinClient))).onFailure(typed.SupervisorStrategy.restart), "tx-publisher")
    }
  }

  def props(nodeParams: NodeParams, channelKeys: ChannelKeys, wallet: OnChainChannelFunder with OnChainPubkeyCache, remoteNodeId: PublicKey, blockchain: typed.ActorRef[ZmqWatcher.Command], relayer: ActorRef, txPublisherFactory: TxPublisherFactory): Props =
    Props(new Channel(nodeParams, channelKeys, wallet, remoteNodeId, blockchain, relayer, txPublisherFactory))

  // https://github.com/lightningnetwork/lightning-rfc/blob/master/02-peer-protocol.md#requirements
  val MAX_FUNDING_WITHOUT_WUMBO: Satoshi = 16777216 sat // = 2^24
  val MAX_ACCEPTED_HTLCS = 483

  // We may need to rely on our peer's commit tx in certain cases (backup/restore) so we must ensure their transactions
  // can propagate through the bitcoin network (assuming bitcoin core nodes with default policies).
  // The various dust limits enforced by the bitcoin network are summarized here:
  // https://github.com/lightningnetwork/lightning-rfc/blob/master/03-transactions.md#dust-limits
  // A dust limit of 354 sat ensures all segwit outputs will relay with default relay policies.
  val MIN_DUST_LIMIT: Satoshi = 354 sat

  // we won't exchange more than this many signatures when negotiating the closing fee
  val MAX_NEGOTIATION_ITERATIONS = 20

  val MIN_CLTV_EXPIRY_DELTA: CltvExpiryDelta = Bolt11Invoice.DEFAULT_MIN_CLTV_EXPIRY_DELTA

  // as a non-initiator, we will wait that many blocks for the funding tx to confirm (initiator will rely on the funding tx being double-spent)
  val FUNDING_TIMEOUT_FUNDEE = 2016
  // when using dual-funding, the initiator has the ability to RBF, so we can use a shorter timeout
  val DUAL_FUNDING_TIMEOUT_NON_INITIATOR = 720

  // pruning occurs if no new update has been received in two weeks (BOLT 7)
  val REFRESH_CHANNEL_UPDATE_INTERVAL: FiniteDuration = 10 days

  case class BroadcastChannelUpdate(reason: BroadcastReason)

  // @formatter:off
  sealed trait BroadcastReason
  case object PeriodicRefresh extends BroadcastReason
  case object Reconnected extends BroadcastReason
  private case object BalanceThresholdCrossed extends BroadcastReason

  private[channel] sealed trait BitcoinEvent extends PossiblyHarmful
  private[channel] case object BITCOIN_FUNDING_PUBLISH_FAILED extends BitcoinEvent
  private[channel] case object BITCOIN_FUNDING_TIMEOUT extends BitcoinEvent
  private[channel] case class BITCOIN_FUNDING_DOUBLE_SPENT(fundingTxIds: Set[TxId]) extends BitcoinEvent
  // @formatter:on

  case object TickChannelOpenTimeout

  // we will receive this message when we waited too long for a revocation for that commit number (NB: we explicitly specify the peer to allow for testing)
  case class RevocationTimeout(remoteCommitNumber: Long, peer: ActorRef)

  // we will receive this message if we waited too long to reach quiescence, or stayed quiescent for too long (NB: we explicitly specify the peer to allow for testing)
  case class QuiescenceTimeout(peer: ActorRef)

  /** We don't immediately process [[CurrentBlockHeight]] to avoid herd effects */
  case class ProcessCurrentBlockHeight(c: CurrentBlockHeight)

  // @formatter:off
  /** What do we do if we have a local unhandled exception. */
  sealed trait UnhandledExceptionStrategy
  object UnhandledExceptionStrategy {
    /** Ask our counterparty to close the channel. This may be the best choice for smaller loosely administered nodes.*/
    case object LocalClose extends UnhandledExceptionStrategy
    /** Just log an error and stop the node. May be better for larger nodes, to prevent unwanted mass force-close.*/
    case object Stop extends UnhandledExceptionStrategy
  }
  // @formatter:on

}

class Channel(val nodeParams: NodeParams, val channelKeys: ChannelKeys, val wallet: OnChainChannelFunder with OnChainPubkeyCache, val remoteNodeId: PublicKey, val blockchain: typed.ActorRef[ZmqWatcher.Command], val relayer: ActorRef, val txPublisherFactory: Channel.TxPublisherFactory)(implicit val ec: ExecutionContext = ExecutionContext.Implicits.global)
  extends FSM[ChannelState, ChannelData]
    with FSMDiagnosticActorLogging[ChannelState, ChannelData]
    with ChannelOpenSingleFunded
    with ChannelOpenDualFunded
    with CommonHandlers
    with ErrorHandlers {

  import Channel._

  // Remote nonces that must be used when signing the next remote commitment transaction (one per active commitment).
  var remoteNextCommitNonces: Map[TxId, IndividualNonce] = Map.empty

  // Closee nonces are first exchanged in shutdown messages, and replaced by a new nonce after each closing_sig.
  var localCloseeNonce_opt: Option[LocalNonce] = None
  var remoteCloseeNonce_opt: Option[IndividualNonce] = None
  // Closer nonces are randomly generated when sending our closing_complete.
  var localCloserNonces_opt: Option[CloserNonces] = None

  // we pass these to helpers classes so that they have the logging context
  implicit def implicitLog: akka.event.DiagnosticLoggingAdapter = diagLog

  // we assume that the peer is the channel's parent
  val peer = context.parent
  // noinspection ActorMutableStateInspection
  // the last active connection we are aware of; note that the peer manages connections and asynchronously notifies
  // the channel, which means that if we get disconnected, the previous active connection will die and some messages will
  // be sent to dead letters, before the channel gets notified of the disconnection; knowing that this will happen, we
  // choose to not make this an Option (that would be None before the first connection), and instead embrace the fact
  // that the active connection may point to dead letters at all time
  var activeConnection = context.system.deadLetters
  // we stash announcement_signatures if we receive them earlier than expected
  var announcementSigsStash = Map.empty[RealShortChannelId, AnnouncementSignatures]
  // we record the announcement_signatures messages we already sent to avoid unnecessary retransmission
  var announcementSigsSent = Set.empty[RealShortChannelId]
  // we keep track of the splice_locked we sent after channel_reestablish and it's funding tx index to avoid sending it again
  private var spliceLockedSent = Map.empty[TxId, Long]

  private def trimAnnouncementSigsStashIfNeeded(): Unit = {
    if (announcementSigsStash.size >= 10) {
      // We shouldn't store an unbounded number of announcement_signatures for scids that we don't have in our
      // commitments, otherwise it can be used as a DoS vector.
      val oldestScid = announcementSigsStash.keys.minBy(ShortChannelId.blockHeight(_))
      log.warning("too many pending announcement_signatures: dropping scid={}", oldestScid)
      announcementSigsStash -= oldestScid
    }
  }

  private def trimSpliceLockedSentIfNeeded(): Unit = {
    if (spliceLockedSent.size >= 10) {
      // We shouldn't store an unbounded number of splice_locked: on long-lived connections where we do a lot of splice
      // transactions, we only need to keep track of the most recent ones.
      val oldestFundingTxId = spliceLockedSent.toSeq
        .sortBy { case (_, fundingTxIndex) => fundingTxIndex }
        .map { case (fundingTxId, _) => fundingTxId }.head
      spliceLockedSent -= oldestFundingTxId
    }
  }

  val txPublisher = txPublisherFactory.spawnTxPublisher(context, remoteNodeId)

  // this will be used to detect htlc timeouts
  context.system.eventStream.subscribe(self, classOf[CurrentBlockHeight])
  // the constant delay by which we delay processing of blocks (it will be smoothened among all channels)
  private val blockProcessingDelay = Random.nextLong(nodeParams.channelConf.maxBlockProcessingDelay.toMillis + 1).millis
  // this will be used to make sure the current commitment fee is up-to-date
  context.system.eventStream.subscribe(self, classOf[CurrentFeerates.BitcoinCore])

  /*
          8888888 888b    888 8888888 88888888888
            888   8888b   888   888       888
            888   88888b  888   888       888
            888   888Y88b 888   888       888
            888   888 Y88b888   888       888
            888   888  Y88888   888       888
            888   888   Y8888   888       888
          8888888 888    Y888 8888888     888
   */

  startWith(WAIT_FOR_INIT_INTERNAL, Nothing)

  when(WAIT_FOR_INIT_INTERNAL)(handleExceptions {
    case Event(input: INPUT_INIT_CHANNEL_INITIATOR, Nothing) =>
      context.system.eventStream.publish(ChannelCreated(self, peer, remoteNodeId, isOpener = true, input.temporaryChannelId, input.commitTxFeerate, Some(input.fundingTxFeerate)))
      activeConnection = input.remote
      txPublisher ! SetChannelId(remoteNodeId, input.temporaryChannelId)
      // We will process the input in the next state differently depending on whether we use dual-funding or not.
      self ! input
      if (input.dualFunded) {
        goto(WAIT_FOR_INIT_DUAL_FUNDED_CHANNEL)
      } else {
        goto(WAIT_FOR_INIT_SINGLE_FUNDED_CHANNEL)
      }

    case Event(input: INPUT_INIT_CHANNEL_NON_INITIATOR, Nothing) if !input.localChannelParams.isChannelOpener =>
      activeConnection = input.remote
      txPublisher ! SetChannelId(remoteNodeId, input.temporaryChannelId)
      if (input.dualFunded) {
        goto(WAIT_FOR_OPEN_DUAL_FUNDED_CHANNEL) using DATA_WAIT_FOR_OPEN_DUAL_FUNDED_CHANNEL(input)
      } else {
        goto(WAIT_FOR_OPEN_CHANNEL) using DATA_WAIT_FOR_OPEN_CHANNEL(input)
      }

    case Event(INPUT_RESTORED(data), _) =>
      log.debug("restoring channel")
      data match {
        case data: ChannelDataWithCommitments if data.commitments.active.exists(_.commitmentFormat == DefaultCommitmentFormat) =>
          log.warning("channel is not using anchor outputs: please close it and re-open an anchor output channel before updating to the next version of eclair")
        case _ => ()
      }
      context.system.eventStream.publish(ChannelRestored(self, data.channelId, peer, remoteNodeId, data))
      txPublisher ! SetChannelId(remoteNodeId, data.channelId)
      // We watch all unconfirmed funding txs, whatever our state is.
      // There can be multiple funding txs due to rbf, and they can be unconfirmed in any state due to zero-conf.
      // To avoid a herd effect on restart, we add a delay before watching funding txs.
      val herdDelay_opt = nodeParams.channelConf.maxRestartWatchDelay.toSeconds match {
        case maxRestartWatchDelay if maxRestartWatchDelay > 0 => Some((1 + Random.nextLong(maxRestartWatchDelay)).seconds)
        case _ => None
      }
      data match {
        case _: ChannelDataWithoutCommitments => ()
        case data: ChannelDataWithCommitments => data.commitments.all.foreach { commitment =>
          commitment.localFundingStatus match {
            case _: LocalFundingStatus.SingleFundedUnconfirmedFundingTx =>
              data match {
                case _: DATA_WAIT_FOR_FUNDING_CONFIRMED =>
                  // The funding tx is unconfirmed, we will watch for confirmations, but we also query the mempool
                  // to decide if we should republish (when funder) or abandon the channel (when fundee)
                  blockchain ! GetTxWithMeta(self, commitment.fundingTxId)
                case _ =>
                  // In the case of legacy single-funded channels, the funding tx may actually be confirmed already (and
                  // the channel fully operational). We could have set a specific Unknown status, but it would have forced
                  // us to keep it forever. Instead, we just put a watch which, if the funding tx was indeed confirmed, will
                  // trigger instantly, and the state will be updated and a watch-spent will be set. This will only happen
                  // once, because at the next restore, the status of the funding tx will be "confirmed".
                  ()
              }
              watchFundingConfirmed(commitment.fundingTxId, Some(nodeParams.channelConf.minDepth), herdDelay_opt)
            case fundingTx: LocalFundingStatus.DualFundedUnconfirmedFundingTx =>
              publishFundingTx(fundingTx)
              val minDepth_opt = data.commitments.channelParams.minDepth(nodeParams.channelConf.minDepth)
              watchFundingConfirmed(fundingTx.sharedTx.txId, minDepth_opt, herdDelay_opt)
            case fundingTx: LocalFundingStatus.ZeroconfPublishedFundingTx =>
              watchFundingConfirmed(fundingTx.tx.txid, Some(nodeParams.channelConf.minDepth), herdDelay_opt)
            case _: LocalFundingStatus.ConfirmedFundingTx =>
              data match {
                case closing: DATA_CLOSING if Closing.nothingAtStake(closing) => ()
                // No need to watch the funding tx, it has already been spent and the spending tx has already reached mindepth.
                case closing: DATA_CLOSING if Closing.isClosingTypeAlreadyKnown(closing).isDefined => ()
                // In all other cases we need to be ready for any type of closing.
                case closing: DATA_CLOSING =>
                  watchFundingSpent(commitment, closing.spendingTxs.map(_.txid).toSet, herdDelay_opt)
                case negotiating: DATA_NEGOTIATING =>
                  val closingTxs = negotiating.closingTxProposed.flatten.map(_.unsignedTx.tx.txid).toSet
                  watchFundingSpent(commitment, additionalKnownSpendingTxs = closingTxs, herdDelay_opt)
                case negotiating: DATA_NEGOTIATING_SIMPLE =>
                  val closingTxs = negotiating.proposedClosingTxs.flatMap(_.all).map(_.tx.txid).toSet ++ negotiating.publishedClosingTxs.map(_.tx.txid).toSet
                  watchFundingSpent(commitment, additionalKnownSpendingTxs = closingTxs, herdDelay_opt)
                case _ =>
                  // Children splice transactions may already spend that confirmed funding transaction.
                  val spliceSpendingTxs = data.commitments.all.collect { case c if c.fundingTxIndex == commitment.fundingTxIndex + 1 => c.fundingTxId }
                  watchFundingSpent(commitment, additionalKnownSpendingTxs = spliceSpendingTxs.toSet, herdDelay_opt)
              }
          }
        }
      }
      // We resume the channel and re-publish closing transactions if it was closing.
      data match {
        // NB: order matters!
        case closing: DATA_CLOSING if Closing.nothingAtStake(closing) =>
          log.info("we have nothing at stake, going straight to CLOSED")
          context.system.eventStream.publish(ChannelAborted(self, remoteNodeId, closing.channelId))
          goto(CLOSED) using closing
        case closing: DATA_CLOSING =>
          val localPaysClosingFees = closing.commitments.localChannelParams.paysClosingFees
          val closingType_opt = Closing.isClosingTypeAlreadyKnown(closing)
          log.info(s"channel is closing (closingType=${closingType_opt.map(c => EventType.Closed(c).label).getOrElse("UnknownYet")})")
          // If the closing type is known:
          //  - there is no need to attempt to publish transactions for other type of closes
          //  - there may be 3rd-stage transactions to publish
          //  - there is a single commitment, the others have all been invalidated
          val commitment = closing.commitments.latest
          val closingFeerate = nodeParams.onChainFeeConf.getClosingFeerate(nodeParams.currentBitcoinCoreFeerates, closing.maxClosingFeerate_opt)
          closingType_opt match {
            case Some(c: Closing.MutualClose) =>
              doPublish(c.tx, localPaysClosingFees)
            case Some(c: Closing.LocalClose) =>
              val (_, secondStageTransactions) = Closing.LocalClose.claimCommitTxOutputs(channelKeys, commitment, c.localCommitPublished.commitTx, closingFeerate, closing.finalScriptPubKey, nodeParams.onChainFeeConf.spendAnchorWithoutHtlcs)
              doPublish(c.localCommitPublished, secondStageTransactions, commitment)
              val thirdStageTransactions = Closing.LocalClose.claimHtlcDelayedOutputs(c.localCommitPublished, channelKeys, commitment, closingFeerate, closing.finalScriptPubKey)
              doPublish(c.localCommitPublished, thirdStageTransactions)
            case Some(c: Closing.RemoteClose) =>
              val (_, secondStageTransactions) = Closing.RemoteClose.claimCommitTxOutputs(channelKeys, commitment, c.remoteCommit, c.remoteCommitPublished.commitTx, closingFeerate, closing.finalScriptPubKey, nodeParams.onChainFeeConf.spendAnchorWithoutHtlcs)
              doPublish(c.remoteCommitPublished, secondStageTransactions, commitment)
            case Some(c: Closing.RecoveryClose) =>
              // We cannot do anything in that case: we've already published our recovery transaction before restarting,
              // and must wait for it to confirm.
              doPublish(c.remoteCommitPublished, Closing.RemoteClose.SecondStageTransactions(None, None, Nil), commitment)
            case Some(c: Closing.RevokedClose) =>
              Closing.RevokedClose.getRemotePerCommitmentSecret(closing.commitments.channelParams, channelKeys, closing.commitments.remotePerCommitmentSecrets, c.revokedCommitPublished.commitTx).foreach {
                case (commitmentNumber, remotePerCommitmentSecret) =>
                  // TODO: once we allow changing the commitment format or to_self_delay during a splice, those values may be incorrect.
                  val toSelfDelay = closing.commitments.latest.remoteCommitParams.toSelfDelay
                  val commitmentFormat = closing.commitments.latest.commitmentFormat
                  val dustLimit = closing.commitments.latest.localCommitParams.dustLimit
                  val (_, secondStageTransactions) = Closing.RevokedClose.claimCommitTxOutputs(closing.commitments.channelParams, channelKeys, c.revokedCommitPublished.commitTx, commitmentNumber, remotePerCommitmentSecret, toSelfDelay, commitmentFormat, nodeParams.db.channels, dustLimit, nodeParams.currentBitcoinCoreFeerates, nodeParams.onChainFeeConf, closing.finalScriptPubKey)
                  doPublish(c.revokedCommitPublished, secondStageTransactions)
                  val thirdStageTransactions = Closing.RevokedClose.claimHtlcTxsOutputs(closing.commitments.channelParams, channelKeys, remotePerCommitmentSecret, toSelfDelay, commitmentFormat, c.revokedCommitPublished, dustLimit, nodeParams.currentBitcoinCoreFeerates, closing.finalScriptPubKey)
                  doPublish(c.revokedCommitPublished, thirdStageTransactions)
              }
            case None =>
              // The closing type isn't known yet:
              //  - we publish transactions for all types of closes that we detected
              //  - there may be other commitments, but we'll adapt if we receive WatchAlternativeCommitTxConfirmedTriggered
              //  - there cannot be 3rd-stage transactions yet, no need to re-compute them
              closing.mutualClosePublished.foreach(mcp => doPublish(mcp, localPaysClosingFees))
              closing.localCommitPublished.foreach(lcp => {
                val (_, secondStageTransactions) = Closing.LocalClose.claimCommitTxOutputs(channelKeys, commitment, lcp.commitTx, closingFeerate, closing.finalScriptPubKey, nodeParams.onChainFeeConf.spendAnchorWithoutHtlcs)
                doPublish(lcp, secondStageTransactions, commitment)
              })
              closing.remoteCommitPublished.foreach(rcp => {
                val (_, secondStageTransactions) = Closing.RemoteClose.claimCommitTxOutputs(channelKeys, commitment, commitment.remoteCommit, rcp.commitTx, closingFeerate, closing.finalScriptPubKey, nodeParams.onChainFeeConf.spendAnchorWithoutHtlcs)
                doPublish(rcp, secondStageTransactions, commitment)
              })
              closing.nextRemoteCommitPublished.foreach(rcp => {
                val remoteCommit = commitment.nextRemoteCommit_opt.get.commit
                val (_, secondStageTransactions) = Closing.RemoteClose.claimCommitTxOutputs(channelKeys, commitment, remoteCommit, rcp.commitTx, closingFeerate, closing.finalScriptPubKey, nodeParams.onChainFeeConf.spendAnchorWithoutHtlcs)
                doPublish(rcp, secondStageTransactions, commitment)
              })
              closing.revokedCommitPublished.foreach(rvk => {
                Closing.RevokedClose.getRemotePerCommitmentSecret(closing.commitments.channelParams, channelKeys, closing.commitments.remotePerCommitmentSecrets, rvk.commitTx).foreach {
                  case (commitmentNumber, remotePerCommitmentSecret) =>
                    // TODO: once we allow changing the commitment format or to_self_delay during a splice, those values may be incorrect.
                    val toSelfDelay = closing.commitments.latest.remoteCommitParams.toSelfDelay
                    val commitmentFormat = closing.commitments.latest.commitmentFormat
                    val dustLimit = closing.commitments.latest.localCommitParams.dustLimit
                    val (_, secondStageTransactions) = Closing.RevokedClose.claimCommitTxOutputs(closing.commitments.channelParams, channelKeys, rvk.commitTx, commitmentNumber, remotePerCommitmentSecret, toSelfDelay, commitmentFormat, nodeParams.db.channels, dustLimit, nodeParams.currentBitcoinCoreFeerates, nodeParams.onChainFeeConf, closing.finalScriptPubKey)
                    doPublish(rvk, secondStageTransactions)
                }
              })
              closing.futureRemoteCommitPublished.foreach(rcp => doPublish(rcp, Closing.RemoteClose.SecondStageTransactions(None, None, Nil), commitment))
          }
          // no need to go OFFLINE, we can directly switch to CLOSING
          goto(CLOSING) using closing
        case normal: DATA_NORMAL =>
          context.system.eventStream.publish(ShortChannelIdAssigned(self, normal.channelId, normal.lastAnnouncement_opt, normal.aliases, remoteNodeId))
          // we check the configuration because the values for channel_update may have changed while eclair was down
          val (fees, inboundFees_opt) = getRelayFees(nodeParams, remoteNodeId, normal.commitments.announceChannel)
          if (fees.feeBase != normal.channelUpdate.feeBaseMsat ||
            fees.feeProportionalMillionths != normal.channelUpdate.feeProportionalMillionths ||
            inboundFees_opt != normal.channelUpdate.blip18InboundFees_opt ||
            nodeParams.channelConf.expiryDelta != normal.channelUpdate.cltvExpiryDelta) {
            log.debug("refreshing channel_update due to configuration changes")
            self ! CMD_UPDATE_RELAY_FEE(ActorRef.noSender, fees.feeBase, fees.feeProportionalMillionths, inboundFees_opt.map(_.feeBase), inboundFees_opt.map(_.feeProportionalMillionths))
          }
          // we need to periodically re-send channel updates, otherwise channel will be considered stale and get pruned by network
          // we take into account the date of the last update so that we don't send superfluous updates when we restart the app
          val periodicRefreshInitialDelay = Helpers.nextChannelUpdateRefresh(normal.channelUpdate.timestamp)
          context.system.scheduler.scheduleWithFixedDelay(initialDelay = periodicRefreshInitialDelay, delay = REFRESH_CHANNEL_UPDATE_INTERVAL, receiver = self, message = BroadcastChannelUpdate(PeriodicRefresh))
          goto(OFFLINE) using normal
        case _ =>
          goto(OFFLINE) using data
      }
  })

  /*
          888b     d888        d8888 8888888 888b    888      888      .d88888b.   .d88888b.  8888888b.
          8888b   d8888       d88888   888   8888b   888      888     d88P" "Y88b d88P" "Y88b 888   Y88b
          88888b.d88888      d88P888   888   88888b  888      888     888     888 888     888 888    888
          888Y88888P888     d88P 888   888   888Y88b 888      888     888     888 888     888 888   d88P
          888 Y888P 888    d88P  888   888   888 Y88b888      888     888     888 888     888 8888888P"
          888  Y8P  888   d88P   888   888   888  Y88888      888     888     888 888     888 888
          888   "   888  d8888888888   888   888   Y8888      888     Y88b. .d88P Y88b. .d88P 888
          888       888 d88P     888 8888888 888    Y888      88888888 "Y88888P"   "Y88888P"  888
   */

  when(NORMAL)(handleExceptions {
    case Event(c: ForbiddenCommandDuringQuiescenceNegotiation, d: DATA_NORMAL) if d.isNegotiatingQuiescence =>
      val error = ForbiddenDuringQuiescence(d.channelId, c.getClass.getSimpleName)
      c match {
        case c: CMD_ADD_HTLC => handleAddHtlcCommandError(c, error, Some(d.channelUpdate))
        // Htlc settlement commands are ignored and will be replayed when not quiescent.
        // This could create issues if we're keeping htlcs that should be settled pending for too long, as they could timeout.
        // That's why we have a timer to actively disconnect if we stay in quiescence for too long.
        case _: HtlcSettlementCommand => stay()
        case _ => handleCommandError(error, c)
      }

    case Event(c: ForbiddenCommandWhenQuiescent, d: DATA_NORMAL) if d.isQuiescent =>
      val error = ForbiddenDuringSplice(d.channelId, c.getClass.getSimpleName)
      c match {
        case c: CMD_ADD_HTLC => handleAddHtlcCommandError(c, error, Some(d.channelUpdate))
        // Htlc settlement commands are ignored and will be replayed when not quiescent.
        // This could create issues if we're keeping htlcs that should be settled pending for too long, as they could timeout.
        // That's why we have a timer to actively disconnect if we're splicing for too long.
        case _: HtlcSettlementCommand => stay()
        case _ => handleCommandError(error, c)
      }

    case Event(msg: ForbiddenMessageWhenQuiescent, d: DATA_NORMAL) if d.isQuiescent =>
      log.warning("received forbidden message {} during splicing with status {}", msg.getClass.getSimpleName, d.spliceStatus.getClass.getSimpleName)
      val error = ForbiddenDuringSplice(d.channelId, msg.getClass.getSimpleName)
      // We forward preimages as soon as possible to the upstream channel because it allows us to pull funds.
      msg match {
        case fulfill: UpdateFulfillHtlc => d.commitments.receiveFulfill(fulfill) match {
          case Right((_, origin, htlc)) => relayer ! RES_ADD_SETTLED(origin, htlc, HtlcResult.RemoteFulfill(fulfill))
          case _ => ()
        }
        case _ => ()
      }
      // Instead of force-closing (which would cost us on-chain fees), we try to resolve this issue by disconnecting.
      // This will abort the splice attempt if it hasn't been signed yet, and restore the channel to a clean state.
      // If the splice attempt was signed, it gives us an opportunity to re-exchange signatures on reconnection before
      // the forbidden message. It also provides the opportunity for our peer to update their node to get rid of that
      // bug and resume normal execution.
      context.system.scheduler.scheduleOnce(1 second, peer, Peer.Disconnect(remoteNodeId))
      stay() sending Warning(d.channelId, error.getMessage)

    case Event(c: CMD_ADD_HTLC, d: DATA_NORMAL) if d.localShutdown.isDefined || d.remoteShutdown.isDefined =>
      // note: spec would allow us to keep sending new htlcs after having received their shutdown (and not sent ours)
      // but we want to converge as fast as possible and they would probably not route them anyway
      val error = NoMoreHtlcsClosingInProgress(d.channelId)
      handleAddHtlcCommandError(c, error, Some(d.channelUpdate))

    case Event(c: CMD_ADD_HTLC, d: DATA_NORMAL) =>
      d.commitments.sendAdd(c, nodeParams.currentBlockHeight, nodeParams.channelConf, nodeParams.currentBitcoinCoreFeerates, nodeParams.onChainFeeConf) match {
        case Right((commitments1, add)) =>
          if (c.commit) self ! CMD_SIGN()
          context.system.eventStream.publish(AvailableBalanceChanged(self, d.channelId, d.aliases, commitments1, d.lastAnnouncement_opt))
          val relayFee = nodeFee(d.channelUpdate.relayFees, add.amountMsat)
          context.system.eventStream.publish(OutgoingHtlcAdded(add, remoteNodeId, c.origin.upstream, relayFee))
          log.info("OutgoingHtlcAdded: channelId={}, id={}, endorsement={}, remoteNodeId={}, upstream={}, fee={}, now={}, blockHeight={}, expiry={}", Array(add.channelId.toHex, add.id, add.endorsement, remoteNodeId.toHex, c.origin.upstream.toString, relayFee, TimestampMilli.now().toLong, nodeParams.currentBlockHeight.toLong, add.cltvExpiry))
          handleCommandSuccess(c, d.copy(commitments = commitments1)) sending add
        case Left(cause) => handleAddHtlcCommandError(c, cause, Some(d.channelUpdate))
      }

    case Event(add: UpdateAddHtlc, d: DATA_NORMAL) =>
      d.commitments.receiveAdd(add, nodeParams.currentBitcoinCoreFeerates, nodeParams.onChainFeeConf) match {
        case Right(commitments1) => stay() using d.copy(commitments = commitments1)
        case Left(cause) => handleLocalError(cause, d, Some(add))
      }

    case Event(c: CMD_FULFILL_HTLC, d: DATA_NORMAL) =>
      d.commitments.sendFulfill(c, nodeParams.privateKey, nodeParams.features.hasFeature(Features.AttributionData)) match {
        case Right((commitments1, fulfill)) =>
          if (c.commit) self ! CMD_SIGN()
          context.system.eventStream.publish(AvailableBalanceChanged(self, d.channelId, d.aliases, commitments1, d.lastAnnouncement_opt))
          handleCommandSuccess(c, d.copy(commitments = commitments1)) sending fulfill
        case Left(cause) =>
          // we acknowledge the command right away in case of failure
          handleCommandError(cause, c).acking(d.channelId, c)
      }

    case Event(fulfill: UpdateFulfillHtlc, d: DATA_NORMAL) =>
      d.commitments.receiveFulfill(fulfill) match {
        case Right((commitments1, origin, htlc)) =>
          // we forward preimages as soon as possible to the upstream channel because it allows us to pull funds
          relayer ! RES_ADD_SETTLED(origin, htlc, HtlcResult.RemoteFulfill(fulfill))
          context.system.eventStream.publish(OutgoingHtlcFulfilled(fulfill))
          log.info("OutgoingHtlcFulfilled: channelId={}, id={}", fulfill.channelId.toHex, fulfill.id)
          stay() using d.copy(commitments = commitments1)
        case Left(cause) => handleLocalError(cause, d, Some(fulfill))
      }

    case Event(c: CMD_FAIL_HTLC, d: DATA_NORMAL) =>
      c.delay_opt match {
        case Some(delay) =>
          log.debug("delaying CMD_FAIL_HTLC with id={} for {}", c.id, delay)
          context.system.scheduler.scheduleOnce(delay, self, c.copy(delay_opt = None))
          stay()
        case None => d.commitments.sendFail(c, nodeParams.privateKey, nodeParams.features.hasFeature(Features.AttributionData)) match {
          case Right((commitments1, fail)) =>
            if (c.commit) self ! CMD_SIGN()
            context.system.eventStream.publish(AvailableBalanceChanged(self, d.channelId, d.aliases, commitments1, d.lastAnnouncement_opt))
            handleCommandSuccess(c, d.copy(commitments = commitments1)) sending fail
          case Left(cause) =>
            // we acknowledge the command right away in case of failure
            handleCommandError(cause, c).acking(d.channelId, c)
        }
      }

    case Event(c: CMD_FAIL_MALFORMED_HTLC, d: DATA_NORMAL) =>
      d.commitments.sendFailMalformed(c) match {
        case Right((commitments1, fail)) =>
          if (c.commit) self ! CMD_SIGN()
          context.system.eventStream.publish(AvailableBalanceChanged(self, d.channelId, d.aliases, commitments1, d.lastAnnouncement_opt))
          handleCommandSuccess(c, d.copy(commitments = commitments1)) sending fail
        case Left(cause) =>
          // we acknowledge the command right away in case of failure
          handleCommandError(cause, c).acking(d.channelId, c)
      }

    case Event(fail: UpdateFailHtlc, d: DATA_NORMAL) =>
      context.system.eventStream.publish(OutgoingHtlcFailed(fail))
      log.info("OutgoingHtlcFailed: channelId={}, id={}", fail.channelId.toHex, fail.id)
      d.commitments.receiveFail(fail) match {
        case Right((commitments1, _, _)) => stay() using d.copy(commitments = commitments1)
        case Left(cause) => handleLocalError(cause, d, Some(fail))
      }

    case Event(fail: UpdateFailMalformedHtlc, d: DATA_NORMAL) =>
      context.system.eventStream.publish(OutgoingHtlcFailed(fail))
      log.info("OutgoingHtlcFailed: channelId={}, id={}", fail.channelId.toHex, fail.id)
      d.commitments.receiveFailMalformed(fail) match {
        case Right((commitments1, _, _)) => stay() using d.copy(commitments = commitments1)
        case Left(cause) => handleLocalError(cause, d, Some(fail))
      }

    case Event(c: CMD_UPDATE_FEE, d: DATA_NORMAL) =>
      d.commitments.sendFee(c, nodeParams.onChainFeeConf) match {
        case Right((commitments1, fee)) =>
          if (c.commit) self ! CMD_SIGN()
          context.system.eventStream.publish(AvailableBalanceChanged(self, d.channelId, d.aliases, commitments1, d.lastAnnouncement_opt))
          handleCommandSuccess(c, d.copy(commitments = commitments1)) sending fee
        case Left(cause) => handleCommandError(cause, c)
      }

    case Event(fee: UpdateFee, d: DATA_NORMAL) =>
      d.commitments.receiveFee(fee, nodeParams.currentBitcoinCoreFeerates, nodeParams.onChainFeeConf) match {
        case Right(commitments1) => stay() using d.copy(commitments = commitments1)
        case Left(cause) => handleLocalError(cause, d, Some(fee))
      }

    case Event(c: CMD_SIGN, d: DATA_NORMAL) =>
      d.commitments.remoteNextCommitInfo match {
        case _ if !d.commitments.changes.localHasChanges =>
          log.debug("ignoring CMD_SIGN (nothing to sign)")
          stay()
        case Right(_) =>
          d.commitments.sendCommit(channelKeys, remoteNextCommitNonces) match {
            case Right((commitments1, commit)) =>
              log.debug("sending a new sig, spec:\n{}", commitments1.latest.specs2String)
              val nextRemoteCommit = commitments1.latest.nextRemoteCommit_opt.get.commit
              val nextCommitNumber = nextRemoteCommit.index
              // We persist htlc data in order to be able to claim htlc outputs in case a revoked tx is published by our
              // counterparty, so only htlcs above remote's dust_limit matter.
              val trimmedOfferedHtlcs = d.commitments.active.flatMap(c => Transactions.trimOfferedHtlcs(c.remoteCommitParams.dustLimit, nextRemoteCommit.spec, c.commitmentFormat)).map(_.add).toSet
              val trimmedReceivedHtlcs = d.commitments.active.flatMap(c => Transactions.trimReceivedHtlcs(c.remoteCommitParams.dustLimit, nextRemoteCommit.spec, c.commitmentFormat)).map(_.add).toSet
              (trimmedOfferedHtlcs ++ trimmedReceivedHtlcs).foreach { htlc =>
                log.debug(s"adding paymentHash=${htlc.paymentHash} cltvExpiry=${htlc.cltvExpiry} to htlcs db for commitNumber=$nextCommitNumber")
                nodeParams.db.channels.addHtlcInfo(d.channelId, nextCommitNumber, htlc.paymentHash, htlc.cltvExpiry)
              }
              maybeUpdateMaxHtlcAmount(d.channelUpdate.htlcMaximumMsat, commitments1)
              context.system.eventStream.publish(ChannelSignatureSent(self, commitments1))
              // we expect a quick response from our peer
              startSingleTimer(RevocationTimeout.toString, RevocationTimeout(commitments1.latest.remoteCommit.index, peer), nodeParams.channelConf.revocationTimeout)
              handleCommandSuccess(c, d.copy(commitments = commitments1)).storing().sending(commit).acking(commitments1.changes.localChanges.signed)
            case Left(cause) => handleCommandError(cause, c)
          }
        case Left(_) =>
          log.debug("already in the process of signing, will sign again as soon as possible")
          stay()
      }

    case Event(commit: CommitSigs, d: DATA_NORMAL) =>
      (d.spliceStatus, commit) match {
        case (s: SpliceStatus.SpliceInProgress, sig: CommitSig) =>
          log.debug("received their commit_sig, deferring message")
          stay() using d.copy(spliceStatus = s.copy(remoteCommitSig = Some(sig)))
        case (SpliceStatus.SpliceAborted, sig: CommitSig) =>
          log.warning("received commit_sig after sending tx_abort, they probably sent it before receiving our tx_abort, ignoring...")
          stay()
        case (SpliceStatus.SpliceWaitingForSigs(signingSession), sig: CommitSig) =>
          signingSession.receiveCommitSig(d.commitments.channelParams, channelKeys, sig, nodeParams.currentBlockHeight) match {
            case Left(f) =>
              rollbackFundingAttempt(signingSession.fundingTx.tx, Nil)
              stay() using d.copy(spliceStatus = SpliceStatus.SpliceAborted) sending TxAbort(d.channelId, f.getMessage)
            case Right(signingSession1) => signingSession1 match {
              case signingSession1: InteractiveTxSigningSession.WaitingForSigs =>
                // In theory we don't have to store their commit_sig here, as they would re-send it if we disconnect, but
                // it is more consistent with the case where we send our tx_signatures first.
                val d1 = d.copy(spliceStatus = SpliceStatus.SpliceWaitingForSigs(signingSession1))
                stay() using d1 storing()
              case signingSession1: InteractiveTxSigningSession.SendingSigs =>
                // We don't have their tx_sigs, but they have ours, and could publish the funding tx without telling us.
                // That's why we move on immediately to the next step, and will update our unsigned funding tx when we
                // receive their tx_sigs.
                val minDepth_opt = d.commitments.channelParams.minDepth(nodeParams.channelConf.minDepth)
                watchFundingConfirmed(signingSession.fundingTx.txId, minDepth_opt, delay_opt = None)
                val commitments1 = d.commitments.add(signingSession1.commitment)
                val d1 = d.copy(commitments = commitments1, spliceStatus = SpliceStatus.NoSplice)
                stay() using d1 storing() sending signingSession1.localSigs calling endQuiescence(d1)
            }
          }
        case _ =>
          // NB: in all other cases we process the commit_sigs normally. We could do a full pattern matching on all
          // splice statuses, but it would force us to handle every corner case where our peer doesn't behave correctly
          // whereas they will all simply lead to a force-close.
          d.commitments.receiveCommit(commit, channelKeys) match {
            case Right((commitments1, revocation)) =>
              log.debug("received a new sig, spec:\n{}", commitments1.latest.specs2String)
              if (commitments1.changes.localHasChanges) {
                // if we have newly acknowledged changes let's sign them
                self ! CMD_SIGN()
              }
              if (d.commitments.availableBalanceForSend != commitments1.availableBalanceForSend) {
                // we send this event only when our balance changes
                context.system.eventStream.publish(AvailableBalanceChanged(self, d.channelId, d.aliases, commitments1, d.lastAnnouncement_opt))
              }
              context.system.eventStream.publish(ChannelSignatureReceived(self, commitments1))
              // If we're now quiescent, we may send our stfu message.
              val (d1, toSend) = d.spliceStatus match {
                case SpliceStatus.NegotiatingQuiescence(cmd_opt, QuiescenceNegotiation.Initiator.QuiescenceRequested) if commitments1.localIsQuiescent =>
                  val stfu = Stfu(d.channelId, initiator = true)
                  val spliceStatus1 = SpliceStatus.NegotiatingQuiescence(cmd_opt, QuiescenceNegotiation.Initiator.SentStfu(stfu))
                  (d.copy(commitments = commitments1, spliceStatus = spliceStatus1), Seq(revocation, stfu))
                case SpliceStatus.NegotiatingQuiescence(_, _: QuiescenceNegotiation.NonInitiator.ReceivedStfu) if commitments1.localIsQuiescent =>
                  val stfu = Stfu(d.channelId, initiator = false)
                  (d.copy(commitments = commitments1, spliceStatus = SpliceStatus.NonInitiatorQuiescent), Seq(revocation, stfu))
                case _ =>
                  (d.copy(commitments = commitments1), Seq(revocation))
              }
              stay() using d1 storing() sending toSend
            case Left(cause) => handleLocalError(cause, d, Some(commit))
          }
      }

    case Event(revocation: RevokeAndAck, d: DATA_NORMAL) =>
      // we received a revocation because we sent a signature
      // => all our changes have been acked
      d.commitments.receiveRevocation(revocation, nodeParams.onChainFeeConf.feerateToleranceFor(remoteNodeId).dustTolerance.maxExposure) match {
        case Right((commitments1, actions)) =>
          cancelTimer(RevocationTimeout.toString)
          remoteNextCommitNonces = revocation.nextCommitNonces
          log.debug("received a new rev, spec:\n{}", commitments1.latest.specs2String)
          actions.foreach {
            case PostRevocationAction.RelayHtlc(add) =>
              log.debug("forwarding incoming htlc {} to relayer", add)
              relayer ! Relayer.RelayForward(add, remoteNodeId, Reputation.incomingOccupancy(commitments1))
            case PostRevocationAction.RejectHtlc(add) =>
              log.debug("rejecting incoming htlc {}", add)
              // NB: we don't set commit = true, we will sign all updates at once afterwards.
              val attribution = FailureAttributionData(htlcReceivedAt = TimestampMilli.now(), trampolineReceivedAt_opt = None)
              self ! CMD_FAIL_HTLC(add.id, FailureReason.LocalFailure(TemporaryChannelFailure(Some(d.channelUpdate))), Some(attribution), commit = true)
            case PostRevocationAction.RelayFailure(result) =>
              log.debug("forwarding {} to relayer", result)
              relayer ! result
          }
          if (commitments1.changes.localHasChanges) {
            self ! CMD_SIGN()
          }
          if (d.remoteShutdown.isDefined && !commitments1.changes.localHasUnsignedOutgoingHtlcs) {
            // we were waiting for our pending htlcs to be signed before replying with our local shutdown
            val finalScriptPubKey = getOrGenerateFinalScriptPubKey(d)
            val localShutdown = createShutdown(d.commitments, finalScriptPubKey)
            // this should always be defined, we provide a fallback for backward compat with older channels
            val closeStatus = d.closeStatus_opt.getOrElse(CloseStatus.NonInitiator(None))
            // note: it means that we had pending htlcs to sign, therefore we go to SHUTDOWN, not to NEGOTIATING
            require(commitments1.latest.remoteCommit.spec.htlcs.nonEmpty, "we must have just signed new htlcs, otherwise we would have sent our Shutdown earlier")
            goto(SHUTDOWN) using DATA_SHUTDOWN(commitments1, localShutdown, d.remoteShutdown.get, closeStatus) storing() sending localShutdown
          } else {
            stay() using d.copy(commitments = commitments1) storing()
          }
        case Left(cause) => handleLocalError(cause, d, Some(revocation))
      }

    case Event(r: RevocationTimeout, d: DATA_NORMAL) => handleRevocationTimeout(r, d)

    case Event(c: CMD_CLOSE, d: DATA_NORMAL) =>
      if (d.localShutdown.isDefined) {
        handleCommandError(ClosingAlreadyInProgress(d.channelId), c)
      } else if (d.commitments.changes.localHasUnsignedOutgoingHtlcs) {
        // NB: simplistic behavior, we could also sign-then-close
        handleCommandError(CannotCloseWithUnsignedOutgoingHtlcs(d.channelId), c)
      } else if (d.commitments.changes.localHasUnsignedOutgoingUpdateFee) {
        handleCommandError(CannotCloseWithUnsignedOutgoingUpdateFee(d.channelId), c)
      } else {
        val localScriptPubKey = c.scriptPubKey.getOrElse(getOrGenerateFinalScriptPubKey(d))
        d.commitments.channelParams.validateLocalShutdownScript(localScriptPubKey) match {
          case Left(e) => handleCommandError(e, c)
          case Right(localShutdownScript) =>
            val shutdown = createShutdown(d.commitments, localShutdownScript)
            handleCommandSuccess(c, d.copy(localShutdown = Some(shutdown), closeStatus_opt = Some(CloseStatus.Initiator(c.feerates)))) storing() sending shutdown
        }
      }

    case Event(remoteShutdown@Shutdown(_, remoteScriptPubKey, _), d: DATA_NORMAL) =>
      d.commitments.channelParams.validateRemoteShutdownScript(remoteScriptPubKey) match {
        case Left(e) =>
          log.warning(s"they sent an invalid closing script: ${e.getMessage}")
          context.system.scheduler.scheduleOnce(2 second, peer, Peer.Disconnect(remoteNodeId))
          stay() sending Warning(d.channelId, "invalid closing script")
        case Right(remoteShutdownScript) =>
          // they have pending unsigned htlcs         => they violated the spec, close the channel
          // they don't have pending unsigned htlcs
          //    we have pending unsigned htlcs
          //      we already sent a shutdown message  => spec violation (we can't send htlcs after having sent shutdown)
          //      we did not send a shutdown message
          //        we are ready to sign              => we stop sending further htlcs, we initiate a signature
          //        we are waiting for a rev          => we stop sending further htlcs, we wait for their revocation, will resign immediately after, and then we will send our shutdown message
          //    we have no pending unsigned htlcs
          //      we already sent a shutdown message
          //        there are pending signed changes  => send our shutdown message, go to SHUTDOWN
          //        there are no htlcs                => send our shutdown message, go to NEGOTIATING
          //      we did not send a shutdown message
          //        there are pending signed changes  => go to SHUTDOWN
          //        there are no htlcs                => go to NEGOTIATING
          remoteCloseeNonce_opt = remoteShutdown.closeeNonce_opt
          if (d.commitments.changes.remoteHasUnsignedOutgoingHtlcs) {
            handleLocalError(CannotCloseWithUnsignedOutgoingHtlcs(d.channelId), d, Some(remoteShutdown))
          } else if (d.commitments.changes.remoteHasUnsignedOutgoingUpdateFee) {
            handleLocalError(CannotCloseWithUnsignedOutgoingUpdateFee(d.channelId), d, Some(remoteShutdown))
          } else if (d.commitments.changes.localHasUnsignedOutgoingHtlcs) { // do we have unsigned outgoing htlcs?
            require(d.localShutdown.isEmpty, "can't have pending unsigned outgoing htlcs after having sent Shutdown")
            // are we in the middle of a signature?
            d.commitments.remoteNextCommitInfo match {
              case Left(_) =>
                // we already have a signature in progress, will resign when we receive the revocation
                ()
              case Right(_) =>
                // no, let's sign right away
                self ! CMD_SIGN()
            }
            // in the meantime we won't send new changes
            stay() using d.copy(remoteShutdown = Some(remoteShutdown), closeStatus_opt = Some(CloseStatus.NonInitiator(None)))
          } else if (d.commitments.latest.commitmentFormat.isInstanceOf[TaprootCommitmentFormat] && remoteShutdown.closeeNonce_opt.isEmpty) {
            handleLocalError(MissingClosingNonce(d.channelId), d, Some(remoteShutdown))
          } else {
            // so we don't have any unsigned outgoing changes
            val (localShutdown, sendList) = d.localShutdown match {
              case Some(localShutdown) => (localShutdown, Nil)
              case None =>
                val localShutdown = createShutdown(d.commitments, getOrGenerateFinalScriptPubKey(d))
                // we need to send our shutdown if we didn't previously
                (localShutdown, localShutdown :: Nil)
            }
            val closeStatus = d.localShutdown match {
              case Some(_) =>
                // this should always be defined, we provide a fallback for backward compat with older channels
                d.closeStatus_opt.getOrElse(CloseStatus.Initiator(None))
              case None => CloseStatus.NonInitiator(None)
            }
            // are there pending signed changes on either side? we need to have received their last revocation!
            if (d.commitments.hasNoPendingHtlcsOrFeeUpdate) {
              // there are no pending signed changes, let's directly negotiate a closing transaction
              if (Features.canUseFeature(d.commitments.localChannelParams.initFeatures, d.commitments.remoteChannelParams.initFeatures, Features.SimpleClose)) {
                val (d1, closingComplete_opt) = startSimpleClose(d.commitments, localShutdown, remoteShutdown, closeStatus)
                goto(NEGOTIATING_SIMPLE) using d1 storing() sending sendList ++ closingComplete_opt.toSeq
              } else if (d.commitments.localChannelParams.paysClosingFees) {
                // we pay the closing fees, so we initiate the negotiation by sending the first closing_signed
                val (closingTx, closingSigned) = MutualClose.makeFirstClosingTx(channelKeys, d.commitments.latest, localShutdown.scriptPubKey, remoteShutdownScript, nodeParams.currentFeeratesForFundingClosing, nodeParams.onChainFeeConf, closeStatus.feerates_opt)
                goto(NEGOTIATING) using DATA_NEGOTIATING(d.commitments, localShutdown, remoteShutdown, List(List(ClosingTxProposed(closingTx, closingSigned))), bestUnpublishedClosingTx_opt = None) storing() sending sendList :+ closingSigned
              } else {
                // we are not the channel initiator, will wait for their closing_signed
                goto(NEGOTIATING) using DATA_NEGOTIATING(d.commitments, localShutdown, remoteShutdown, closingTxProposed = List(List()), bestUnpublishedClosingTx_opt = None) storing() sending sendList
              }
            } else {
              // there are some pending signed changes, we need to wait for them to be settled (fail/fulfill htlcs and sign fee updates)
              goto(SHUTDOWN) using DATA_SHUTDOWN(d.commitments, localShutdown, remoteShutdown, closeStatus) storing() sending sendList
            }
          }
      }

    case Event(ProcessCurrentBlockHeight(c), d: DATA_NORMAL) => handleNewBlock(c, d)

    case Event(c: CurrentFeerates.BitcoinCore, d: DATA_NORMAL) => handleCurrentFeerate(c, d)

    case Event(_: ChannelReady, d: DATA_NORMAL) =>
      // After a reconnection, if the channel hasn't been used yet, our peer cannot be sure we received their channel_ready
      // so they will resend it. Their remote funding status must also be set to Locked if it wasn't already.
      // NB: Their remote funding status will be stored when the commitment is next updated, or channel_ready will
      // be sent again if a reconnection occurs first.
      stay() using d.copy(commitments = d.commitments.copy(active = d.commitments.active.map {
        case c if c.fundingTxIndex == 0 => c.copy(remoteFundingStatus = RemoteFundingStatus.Locked)
        case c => c
      }))

    // Channels are publicly announced if both parties want it: we ignore this message if we don't want to announce the channel.
    case Event(remoteAnnSigs: AnnouncementSignatures, d: DATA_NORMAL) if d.commitments.announceChannel =>
      d.commitments.resolveCommitment(remoteAnnSigs.shortChannelId) match {
        case Some(c) if d.lastAnnouncedCommitment_opt.exists(_.fundingTxIndex > c.fundingTxIndex) =>
          log.info("ignoring remote announcement_signatures for scid={} with fundingTxIndex={}, we have a more recent announcement with scid={} and fundingTxIndex={}", remoteAnnSigs.shortChannelId, c.fundingTxIndex, d.lastAnnouncement_opt.map(_.shortChannelId), d.lastAnnouncedCommitment_opt.map(_.fundingTxIndex))
          stay()
        case Some(c) if d.lastAnnouncement_opt.exists(_.shortChannelId == remoteAnnSigs.shortChannelId) =>
          if (!announcementSigsSent.contains(remoteAnnSigs.shortChannelId)) {
            log.info("re-sending announcement_signatures for scid={}", remoteAnnSigs.shortChannelId)
            val localAnnSigs_opt = c.signAnnouncement(nodeParams, d.commitments.channelParams, channelKeys.fundingKey(c.fundingTxIndex))
            localAnnSigs_opt.foreach(annSigs => announcementSigsSent += annSigs.shortChannelId)
            stay() sending localAnnSigs_opt.toSeq
          } else {
            log.debug("ignoring remote announcement_signatures for scid={} with fundingTxIndex={}, channel is already announced and announcement_signatures was sent since we last reconnected", remoteAnnSigs.shortChannelId, c.fundingTxIndex)
            stay()
          }
        case Some(c) =>
          c.signAnnouncement(nodeParams, d.commitments.channelParams, channelKeys.fundingKey(c.fundingTxIndex)) match {
            case Some(localAnnSigs) =>
              val fundingPubKey = channelKeys.fundingKey(c.fundingTxIndex).publicKey
              val channelAnn = Announcements.makeChannelAnnouncement(nodeParams.chainHash, localAnnSigs.shortChannelId, nodeParams.nodeId, remoteNodeId, fundingPubKey, c.remoteFundingPubKey, localAnnSigs.nodeSignature, remoteAnnSigs.nodeSignature, localAnnSigs.bitcoinSignature, remoteAnnSigs.bitcoinSignature)
              if (!Announcements.checkSigs(channelAnn)) {
                handleLocalError(InvalidAnnouncementSignatures(d.channelId, remoteAnnSigs), d, Some(remoteAnnSigs))
              } else {
                log.info("announcing channelId={} on the network with shortChannelId={} for fundingTxIndex={}", d.channelId, localAnnSigs.shortChannelId, c.fundingTxIndex)
                // We generate a new channel_update because we can now use the scid of the announced funding transaction.
                val scidForChannelUpdate = Helpers.scidForChannelUpdate(Some(channelAnn), d.aliases.localAlias)
<<<<<<< HEAD
                val channelUpdate = Announcements.makeChannelUpdate(nodeParams, remoteNodeId, scidForChannelUpdate, d.commitments.params, d.channelUpdate.relayFees, Helpers.maxHtlcAmount(nodeParams, d.commitments), enable = true, d.channelUpdate.blip18InboundFees_opt)
=======
                val channelUpdate = Helpers.channelUpdate(nodeParams, scidForChannelUpdate, d.commitments, d.channelUpdate.relayFees, enable = true)
>>>>>>> 992ec8cc
                context.system.eventStream.publish(ShortChannelIdAssigned(self, d.channelId, Some(channelAnn), d.aliases, remoteNodeId))
                // We use goto() instead of stay() because we want to fire transitions.
                goto(NORMAL) using d.copy(lastAnnouncement_opt = Some(channelAnn), channelUpdate = channelUpdate) storing()
              }
            case None =>
              log.warning("cannot generate announcement_signatures for scid={} with fundingTxIndex={}", remoteAnnSigs.shortChannelId, c.fundingTxIndex)
              trimAnnouncementSigsStashIfNeeded()
              announcementSigsStash += (remoteAnnSigs.shortChannelId -> remoteAnnSigs)
              stay()
          }
        case None =>
          // The funding transaction doesn't have enough confirmations yet: we stash the remote message and will replay
          // it when we receive WatchFundingConfirmedTriggered. We don't need to persist this message, it will be
          // retransmitted on reconnection.
          log.debug("received remote announcement signatures for scid={}, delaying", remoteAnnSigs.shortChannelId)
          trimAnnouncementSigsStashIfNeeded()
          announcementSigsStash += (remoteAnnSigs.shortChannelId -> remoteAnnSigs)
          stay()
      }

    case Event(c: CMD_UPDATE_RELAY_FEE, d: DATA_NORMAL) =>
<<<<<<< HEAD
      val channelUpdate1 = Announcements.makeChannelUpdate(nodeParams, remoteNodeId, scidForChannelUpdate(d), d.commitments.params, Relayer.RelayFees(c.feeBase, c.feeProportionalMillionths), Helpers.maxHtlcAmount(nodeParams, d.commitments), enable = true, InboundFees.fromOptions(c.inboundFeeBase_opt, c.inboundFeeProportionalMillionths_opt))
=======
      val channelUpdate1 = Helpers.channelUpdate(nodeParams, scidForChannelUpdate(d), d.commitments, Relayer.RelayFees(c.feeBase, c.feeProportionalMillionths), enable = true)
>>>>>>> 992ec8cc
      log.debug(s"updating relay fees: prev={} next={}", d.channelUpdate.toStringShort, channelUpdate1.toStringShort)
      val replyTo = if (c.replyTo == ActorRef.noSender) sender() else c.replyTo
      replyTo ! RES_SUCCESS(c, d.channelId)
      // we use goto() instead of stay() because we want to fire transitions
      goto(NORMAL) using d.copy(channelUpdate = channelUpdate1) storing()

    case Event(BroadcastChannelUpdate(reason), d: DATA_NORMAL) =>
      val age = TimestampSecond.now() - d.channelUpdate.timestamp
<<<<<<< HEAD
      val channelUpdate1 = Announcements.makeChannelUpdate(nodeParams, remoteNodeId, scidForChannelUpdate(d), d.commitments.params, d.channelUpdate.relayFees, Helpers.maxHtlcAmount(nodeParams, d.commitments), enable = true, d.channelUpdate.blip18InboundFees_opt)
=======
      val channelUpdate1 = Helpers.channelUpdate(nodeParams, scidForChannelUpdate(d), d.commitments, d.channelUpdate.relayFees, enable = true)
>>>>>>> 992ec8cc
      reason match {
        case Reconnected if d.commitments.announceChannel && Announcements.areSame(channelUpdate1, d.channelUpdate) && age < REFRESH_CHANNEL_UPDATE_INTERVAL =>
          // we already sent an identical channel_update not long ago (flapping protection in case we keep being disconnected/reconnected)
          log.debug("not sending a new identical channel_update, current one was created {} days ago", age.toDays)
          stay()
        case BalanceThresholdCrossed if d.channelUpdate.htlcMaximumMsat == channelUpdate1.htlcMaximumMsat =>
          // The current channel update already uses the desired htlcMaximumMsat.
          stay()
        case BalanceThresholdCrossed if age < nodeParams.channelConf.minTimeBetweenUpdates =>
          startSingleTimer(BalanceThresholdCrossed.toString, BroadcastChannelUpdate(BalanceThresholdCrossed), nodeParams.channelConf.minTimeBetweenUpdates - age)
          stay()
        case _ =>
          log.debug("refreshing channel_update announcement (reason={})", reason)
          if (d.channelUpdate.htlcMaximumMsat != channelUpdate1.htlcMaximumMsat) {
            log.info("updating maximum HTLC amount to {} (old={})", channelUpdate1.htlcMaximumMsat, d.channelUpdate.htlcMaximumMsat)
          }
          // we use goto() instead of stay() because we want to fire transitions
          goto(NORMAL) using d.copy(channelUpdate = channelUpdate1) storing()
      }

    case Event(cmd: CMD_SPLICE, d: DATA_NORMAL) =>
      if (!d.commitments.remoteChannelParams.initFeatures.hasFeature(Features.SplicePrototype)) {
        log.warning("cannot initiate splice, peer doesn't support splicing")
        cmd.replyTo ! RES_FAILURE(cmd, CommandUnavailableInThisState(d.channelId, "splice", NORMAL))
        stay()
      } else if (d.commitments.active.count(_.fundingTxIndex == d.commitments.latest.fundingTxIndex) > 1) {
        log.warning("cannot initiate splice, the previous splice has unconfirmed rbf attempts")
        cmd.replyTo ! RES_FAILURE(cmd, InvalidSpliceWithUnconfirmedTx(d.channelId, d.commitments.latest.fundingTxId))
        stay()
      } else {
        d.spliceStatus match {
          case SpliceStatus.NoSplice =>
            startSingleTimer(QuiescenceTimeout.toString, QuiescenceTimeout(peer), nodeParams.channelConf.quiescenceTimeout)
            if (d.commitments.localIsQuiescent) {
              val stfu = Stfu(d.channelId, initiator = true)
              val spliceStatus1 = SpliceStatus.NegotiatingQuiescence(Some(cmd), QuiescenceNegotiation.Initiator.SentStfu(stfu))
              stay() using d.copy(spliceStatus = spliceStatus1) sending stfu
            } else {
              val spliceStatus1 = SpliceStatus.NegotiatingQuiescence(Some(cmd), QuiescenceNegotiation.Initiator.QuiescenceRequested)
              stay() using d.copy(spliceStatus = spliceStatus1)
            }
          case _ =>
            log.warning("cannot initiate splice, another one is already in progress")
            cmd.replyTo ! RES_FAILURE(cmd, InvalidSpliceAlreadyInProgress(d.channelId))
            stay()
        }
      }

    case Event(cmd: CMD_BUMP_FUNDING_FEE, d: DATA_NORMAL) =>
      d.spliceStatus match {
        case SpliceStatus.NoSplice =>
          d.commitments.latest.localFundingStatus match {
            case fundingTx: LocalFundingStatus.DualFundedUnconfirmedFundingTx =>
              if (cmd.targetFeerate < fundingTx.fundingParams.minNextFeerate) {
                log.warning("cannot initiate rbf: feerate too low ({} < {})", cmd.targetFeerate, fundingTx.fundingParams.minNextFeerate)
                cmd.replyTo ! RES_FAILURE(cmd, InvalidRbfFeerate(d.channelId, cmd.targetFeerate, fundingTx.fundingParams.minNextFeerate))
                stay()
              } else if (cmd.requestFunding_opt.isEmpty && fundingTx.liquidityPurchase_opt.nonEmpty) {
                log.warning("cannot initiate rbf: a liquidity purchase was included in the previous transaction but is not included in this one")
                cmd.replyTo ! RES_FAILURE(cmd, InvalidRbfMissingLiquidityPurchase(d.channelId, fundingTx.liquidityPurchase_opt.get.amount))
                stay()
              } else {
                startSingleTimer(QuiescenceTimeout.toString, QuiescenceTimeout(peer), nodeParams.channelConf.quiescenceTimeout)
                if (d.commitments.localIsQuiescent) {
                  val stfu = Stfu(d.channelId, initiator = true)
                  val spliceStatus1 = SpliceStatus.NegotiatingQuiescence(Some(cmd), QuiescenceNegotiation.Initiator.SentStfu(stfu))
                  stay() using d.copy(spliceStatus = spliceStatus1) sending stfu
                } else {
                  val spliceStatus1 = SpliceStatus.NegotiatingQuiescence(Some(cmd), QuiescenceNegotiation.Initiator.QuiescenceRequested)
                  stay() using d.copy(spliceStatus = spliceStatus1)
                }
              }
            case _: LocalFundingStatus.ZeroconfPublishedFundingTx =>
              log.warning("cannot initiate rbf: transaction is using 0-conf (txId={})", d.commitments.latest.fundingTxId)
              cmd.replyTo ! RES_FAILURE(cmd, InvalidRbfZeroConf(d.channelId))
              stay()
            case _ =>
              log.warning("cannot initiate rbf: transaction already confirmed (txId={})", d.commitments.latest.fundingTxId)
              cmd.replyTo ! RES_FAILURE(cmd, InvalidRbfTxConfirmed(d.channelId))
              stay()
          }
        case _ =>
          log.warning("cannot initiate rbf, a concurrent splice attempt is already in progress")
          cmd.replyTo ! RES_FAILURE(cmd, InvalidSpliceAlreadyInProgress(d.channelId))
          stay()
      }

    case Event(_: Stfu, d: DATA_NORMAL) if d.localShutdown.isDefined =>
      log.warning("our peer sent stfu but we sent shutdown first")
      // We don't need to do anything, they should accept our shutdown.
      stay()

    case Event(msg: Stfu, d: DATA_NORMAL) =>
      if (d.commitments.remoteIsQuiescent) {
        d.spliceStatus match {
          case SpliceStatus.NoSplice =>
            startSingleTimer(QuiescenceTimeout.toString, QuiescenceTimeout(peer), nodeParams.channelConf.quiescenceTimeout)
            if (d.commitments.localIsQuiescent) {
              stay() using d.copy(spliceStatus = SpliceStatus.NonInitiatorQuiescent) sending Stfu(d.channelId, initiator = false)
            } else {
              stay() using d.copy(spliceStatus = SpliceStatus.NegotiatingQuiescence(None, QuiescenceNegotiation.NonInitiator.ReceivedStfu(msg)))
            }
          case SpliceStatus.NegotiatingQuiescence(cmd_opt, QuiescenceNegotiation.Initiator.QuiescenceRequested) =>
            // We could keep track of our splice attempt and merge it with the remote splice instead of cancelling it.
            // But this is an edge case that should rarely occur, so it's probably not worth the additional complexity.
            log.warning("our peer initiated quiescence before us, cancelling our splice attempt")
            cmd_opt.foreach(cmd => cmd.replyTo ! RES_FAILURE(cmd, ConcurrentRemoteSplice(d.channelId)))
            stay() using d.copy(spliceStatus = SpliceStatus.NegotiatingQuiescence(None, QuiescenceNegotiation.NonInitiator.ReceivedStfu(msg)))
          case SpliceStatus.NegotiatingQuiescence(Some(cmd), QuiescenceNegotiation.Initiator.SentStfu(_)) =>
            // If both sides send stfu at the same time, the quiescence initiator is the channel opener.
            if (!msg.initiator || d.commitments.localChannelParams.isChannelOpener) {
              cmd match {
                case cmd: CMD_SPLICE => initiateSplice(cmd, d) match {
                  case Left(f) =>
                    cmd.replyTo ! RES_FAILURE(cmd, f)
                    context.system.scheduler.scheduleOnce(2 second, peer, Peer.Disconnect(remoteNodeId))
                    stay() using d.copy(spliceStatus = SpliceStatus.NoSplice) sending Warning(d.channelId, f.getMessage)
                  case Right(spliceInit) =>
                    stay() using d.copy(spliceStatus = SpliceStatus.SpliceRequested(cmd, spliceInit)) sending spliceInit
                }
                case cmd: CMD_BUMP_FUNDING_FEE => initiateSpliceRbf(cmd, d) match {
                  case Left(f) =>
                    cmd.replyTo ! RES_FAILURE(cmd, f)
                    context.system.scheduler.scheduleOnce(2 second, peer, Peer.Disconnect(remoteNodeId))
                    stay() using d.copy(spliceStatus = SpliceStatus.NoSplice) sending Warning(d.channelId, f.getMessage)
                  case Right(txInitRbf) =>
                    stay() using d.copy(spliceStatus = SpliceStatus.RbfRequested(cmd, txInitRbf)) sending txInitRbf
                }
              }
            } else {
              log.warning("concurrent stfu received and our peer is the channel initiator, cancelling our splice attempt")
              cmd.replyTo ! RES_FAILURE(cmd, ConcurrentRemoteSplice(d.channelId))
              stay() using d.copy(spliceStatus = SpliceStatus.NonInitiatorQuiescent)
            }
          case _ =>
            log.warning("ignoring duplicate stfu")
            stay()
        }
      } else {
        log.warning("our peer sent stfu but is not quiescent")
        // NB: we use a small delay to ensure we've sent our warning before disconnecting.
        context.system.scheduler.scheduleOnce(2 second, peer, Peer.Disconnect(remoteNodeId))
        stay() using d.copy(spliceStatus = SpliceStatus.NoSplice) sending Warning(d.channelId, InvalidSpliceNotQuiescent(d.channelId).getMessage)
      }

    case Event(_: QuiescenceTimeout, d: DATA_NORMAL) => handleQuiescenceTimeout(d)

    case Event(msg: SpliceInit, d: DATA_NORMAL) =>
      d.spliceStatus match {
        case SpliceStatus.NonInitiatorQuiescent =>
          if (!d.commitments.isQuiescent) {
            log.info("rejecting splice request: channel not quiescent")
            stay() using d.copy(spliceStatus = SpliceStatus.SpliceAborted) sending TxAbort(d.channelId, InvalidSpliceNotQuiescent(d.channelId).getMessage)
          } else if (msg.feerate < nodeParams.currentBitcoinCoreFeerates.minimum) {
            log.info("rejecting splice request: feerate too low ({} < {})", msg.feerate, nodeParams.currentBitcoinCoreFeerates.minimum)
            stay() using d.copy(spliceStatus = SpliceStatus.SpliceAborted) sending TxAbort(d.channelId, InvalidSpliceFeerate(d.channelId, msg.feerate, nodeParams.currentBitcoinCoreFeerates.minimum).getMessage)
          } else if (d.commitments.active.count(_.fundingTxIndex == d.commitments.latest.fundingTxIndex) > 1) {
            val previousTxs = d.commitments.active.filter(_.fundingTxIndex == d.commitments.latest.fundingTxIndex).map(_.fundingTxId)
            log.info("rejecting splice request: the previous splice has unconfirmed rbf attempts (txIds={})", previousTxs.mkString(", "))
            stay() using d.copy(spliceStatus = SpliceStatus.SpliceAborted) sending TxAbort(d.channelId, InvalidSpliceWithUnconfirmedTx(d.channelId, d.commitments.latest.fundingTxId).getMessage)
          } else if (d.commitments.latest.localFundingStatus.isInstanceOf[LocalFundingStatus.DualFundedUnconfirmedFundingTx]) {
            log.info("rejecting splice request: the previous funding transaction is unconfirmed (txId={})", d.commitments.latest.fundingTxId)
            stay() using d.copy(spliceStatus = SpliceStatus.SpliceAborted) sending TxAbort(d.channelId, InvalidSpliceWithUnconfirmedTx(d.channelId, d.commitments.latest.fundingTxId).getMessage)
          } else {
            val parentCommitment = d.commitments.latest.commitment
            val localFundingPubKey = channelKeys.fundingKey(parentCommitment.fundingTxIndex + 1).publicKey
            val fundingScript = Transactions.makeFundingScript(localFundingPubKey, msg.fundingPubKey, parentCommitment.commitmentFormat).pubkeyScript
            LiquidityAds.validateRequest(nodeParams.privateKey, d.channelId, fundingScript, msg.feerate, isChannelCreation = false, msg.requestFunding_opt, nodeParams.liquidityAdsConfig.rates_opt, msg.useFeeCredit_opt) match {
              case Left(t) =>
                log.warning("rejecting splice request with invalid liquidity ads: {}", t.getMessage)
                stay() using d.copy(spliceStatus = SpliceStatus.SpliceAborted) sending TxAbort(d.channelId, t.getMessage)
              case Right(willFund_opt) =>
                log.info(s"accepting splice with remote.in.amount=${msg.fundingContribution} remote.in.push=${msg.pushAmount}")
                // We only support updating phoenix channels to taproot: we ignore other attempts at upgrading the
                // commitment format and will simply apply the previous commitment format.
                val nextCommitmentFormat = msg.channelType_opt match {
                  case Some(channelType: ChannelTypes.SimpleTaprootChannelsPhoenix) if parentCommitment.commitmentFormat == UnsafeLegacyAnchorOutputsCommitmentFormat =>
                    log.info(s"accepting upgrade to $channelType during splice from commitment format ${parentCommitment.commitmentFormat}")
                    PhoenixSimpleTaprootChannelCommitmentFormat
                  case Some(channelType) =>
                    log.info(s"rejecting upgrade to $channelType during splice from commitment format ${parentCommitment.commitmentFormat}")
                    parentCommitment.commitmentFormat
                  case _ =>
                    parentCommitment.commitmentFormat
                }
                val spliceAck = SpliceAck(d.channelId,
                  fundingContribution = willFund_opt.map(_.purchase.amount).getOrElse(0 sat),
                  fundingPubKey = localFundingPubKey,
                  pushAmount = 0.msat,
                  requireConfirmedInputs = nodeParams.channelConf.requireConfirmedInputsForDualFunding,
                  willFund_opt = willFund_opt.map(_.willFund),
                  feeCreditUsed_opt = msg.useFeeCredit_opt,
                  channelType_opt = msg.channelType_opt
                )
                val fundingParams = InteractiveTxParams(
                  channelId = d.channelId,
                  isInitiator = false,
                  localContribution = spliceAck.fundingContribution,
                  remoteContribution = msg.fundingContribution,
                  sharedInput_opt = Some(SharedFundingInput(channelKeys, parentCommitment)),
                  remoteFundingPubKey = msg.fundingPubKey,
                  localOutputs = Nil,
                  commitmentFormat = nextCommitmentFormat,
                  lockTime = msg.lockTime,
                  dustLimit = parentCommitment.localCommitParams.dustLimit.max(parentCommitment.remoteCommitParams.dustLimit),
                  targetFeerate = msg.feerate,
                  requireConfirmedInputs = RequireConfirmedInputs(forLocal = msg.requireConfirmedInputs, forRemote = spliceAck.requireConfirmedInputs)
                )
                val sessionId = randomBytes32()
                val txBuilder = context.spawnAnonymous(InteractiveTxBuilder(
                  sessionId,
                  nodeParams, fundingParams,
                  channelParams = d.commitments.channelParams,
                  localCommitParams = parentCommitment.localCommitParams,
                  remoteCommitParams = parentCommitment.remoteCommitParams,
                  channelKeys = channelKeys,
                  purpose = InteractiveTxBuilder.SpliceTx(parentCommitment, d.commitments.changes),
                  localPushAmount = spliceAck.pushAmount, remotePushAmount = msg.pushAmount,
                  liquidityPurchase_opt = willFund_opt.map(_.purchase),
                  wallet
                ))
                txBuilder ! InteractiveTxBuilder.Start(self)
                stay() using d.copy(spliceStatus = SpliceStatus.SpliceInProgress(cmd_opt = None, sessionId, txBuilder, remoteCommitSig = None)) sending spliceAck
            }
          }
        case SpliceStatus.NoSplice =>
          log.info("rejecting splice attempt: quiescence not negotiated")
          stay() using d.copy(spliceStatus = SpliceStatus.SpliceAborted) sending TxAbort(d.channelId, InvalidSpliceNotQuiescent(d.channelId).getMessage)
        case SpliceStatus.SpliceAborted =>
          log.info("rejecting splice attempt: our previous tx_abort was not acked")
          stay() sending Warning(d.channelId, InvalidSpliceTxAbortNotAcked(d.channelId).getMessage)
        case _ =>
          log.info("rejecting splice attempt: the current splice attempt must be completed or aborted first")
          stay() sending Warning(d.channelId, InvalidSpliceAlreadyInProgress(d.channelId).getMessage)
      }

    case Event(msg: SpliceAck, d: DATA_NORMAL) =>
      d.spliceStatus match {
        case SpliceStatus.SpliceRequested(cmd, spliceInit) =>
          log.info("our peer accepted our splice request and will contribute {} to the funding transaction", msg.fundingContribution)
          val parentCommitment = d.commitments.latest.commitment
          // We only support updating phoenix channels to taproot: we ignore other attempts at upgrading the
          // commitment format and will simply apply the previous commitment format.
          val nextCommitmentFormat = msg.channelType_opt match {
            case Some(_: ChannelTypes.SimpleTaprootChannelsPhoenix) if parentCommitment.commitmentFormat == UnsafeLegacyAnchorOutputsCommitmentFormat => PhoenixSimpleTaprootChannelCommitmentFormat
            case _ => parentCommitment.commitmentFormat
          }
          val fundingParams = InteractiveTxParams(
            channelId = d.channelId,
            isInitiator = true,
            localContribution = spliceInit.fundingContribution,
            remoteContribution = msg.fundingContribution,
            sharedInput_opt = Some(SharedFundingInput(channelKeys, parentCommitment)),
            remoteFundingPubKey = msg.fundingPubKey,
            localOutputs = cmd.spliceOutputs,
            commitmentFormat = nextCommitmentFormat,
            lockTime = spliceInit.lockTime,
            dustLimit = parentCommitment.localCommitParams.dustLimit.max(parentCommitment.remoteCommitParams.dustLimit),
            targetFeerate = spliceInit.feerate,
            requireConfirmedInputs = RequireConfirmedInputs(forLocal = msg.requireConfirmedInputs, forRemote = spliceInit.requireConfirmedInputs)
          )
          val fundingScript = Transactions.makeFundingScript(spliceInit.fundingPubKey, msg.fundingPubKey, parentCommitment.commitmentFormat).pubkeyScript
          LiquidityAds.validateRemoteFunding(spliceInit.requestFunding_opt, remoteNodeId, d.channelId, fundingScript, msg.fundingContribution, spliceInit.feerate, isChannelCreation = false, msg.willFund_opt) match {
            case Left(t) =>
              log.info("rejecting splice attempt: invalid liquidity ads response ({})", t.getMessage)
              cmd.replyTo ! RES_FAILURE(cmd, t)
              stay() using d.copy(spliceStatus = SpliceStatus.SpliceAborted) sending TxAbort(d.channelId, t.getMessage)
            case Right(liquidityPurchase_opt) =>
              val sessionId = randomBytes32()
              val txBuilder = context.spawnAnonymous(InteractiveTxBuilder(
                sessionId,
                nodeParams, fundingParams,
                channelParams = d.commitments.channelParams,
                localCommitParams = parentCommitment.localCommitParams,
                remoteCommitParams = parentCommitment.remoteCommitParams,
                channelKeys = channelKeys,
                purpose = InteractiveTxBuilder.SpliceTx(parentCommitment, d.commitments.changes),
                localPushAmount = cmd.pushAmount, remotePushAmount = msg.pushAmount,
                liquidityPurchase_opt = liquidityPurchase_opt,
                wallet
              ))
              txBuilder ! InteractiveTxBuilder.Start(self)
              stay() using d.copy(spliceStatus = SpliceStatus.SpliceInProgress(cmd_opt = Some(cmd), sessionId, txBuilder, remoteCommitSig = None))
          }
        case _ =>
          log.info(s"ignoring unexpected splice_ack=$msg")
          stay()
      }

    case Event(msg: InteractiveTxConstructionMessage, d: DATA_NORMAL) =>
      d.spliceStatus match {
        case SpliceStatus.SpliceInProgress(_, _, txBuilder, _) =>
          txBuilder ! InteractiveTxBuilder.ReceiveMessage(msg)
          stay()
        case _ =>
          log.info("ignoring unexpected interactive-tx message: {}", msg.getClass.getSimpleName)
          stay() sending Warning(d.channelId, UnexpectedInteractiveTxMessage(d.channelId, msg).getMessage)
      }

    case Event(msg: TxInitRbf, d: DATA_NORMAL) =>
      d.spliceStatus match {
        case SpliceStatus.NonInitiatorQuiescent =>
          getSpliceRbfContext(None, d) match {
            case Right(rbf) if msg.feerate < rbf.latestFundingTx.fundingParams.minNextFeerate =>
              log.info("rejecting rbf request: the new feerate must be at least {} (proposed={})", rbf.latestFundingTx.fundingParams.minNextFeerate, msg.feerate)
              stay() using d.copy(spliceStatus = SpliceStatus.SpliceAborted) sending TxAbort(d.channelId, InvalidRbfFeerate(d.channelId, msg.feerate, rbf.latestFundingTx.fundingParams.minNextFeerate).getMessage)
            case Right(rbf) if msg.requestFunding_opt.isEmpty && rbf.latestFundingTx.liquidityPurchase_opt.nonEmpty =>
              log.info("rejecting rbf attempt: a liquidity purchase was included in the previous transaction but is not included in this one")
              // Our peer is trying to trick us into contributing the amount they were previously paying for, but
              // without paying for it by leveraging the fact that we'll keep contributing the same amount.
              stay() using d.copy(spliceStatus = SpliceStatus.SpliceAborted) sending TxAbort(d.channelId, InvalidRbfMissingLiquidityPurchase(d.channelId, rbf.latestFundingTx.liquidityPurchase_opt.get.amount).getMessage)
            case Right(rbf) if nodeParams.currentBlockHeight < rbf.latestFundingTx.createdAt + nodeParams.channelConf.remoteRbfLimits.attemptDeltaBlocks =>
              log.info("rejecting rbf attempt: last attempt was less than {} blocks ago", nodeParams.channelConf.remoteRbfLimits.attemptDeltaBlocks)
              stay() using d.copy(spliceStatus = SpliceStatus.SpliceAborted) sending TxAbort(d.channelId, InvalidRbfAttemptTooSoon(d.channelId, rbf.latestFundingTx.createdAt, rbf.latestFundingTx.createdAt + nodeParams.channelConf.remoteRbfLimits.attemptDeltaBlocks).getMessage)
            case Right(rbf) =>
              val fundingScript = d.commitments.latest.commitInput(channelKeys).txOut.publicKeyScript
              LiquidityAds.validateRequest(nodeParams.privateKey, d.channelId, fundingScript, msg.feerate, isChannelCreation = false, msg.requestFunding_opt, nodeParams.liquidityAdsConfig.rates_opt, feeCreditUsed_opt = None) match {
                case Left(t) =>
                  log.warning("rejecting rbf request with invalid liquidity ads: {}", t.getMessage)
                  stay() using d.copy(spliceStatus = SpliceStatus.SpliceAborted) sending TxAbort(d.channelId, t.getMessage)
                case Right(willFund_opt) =>
                  // We contribute the amount of liquidity requested by our peer, if liquidity ads is active.
                  // Otherwise we keep the same contribution we made to the previous funding transaction.
                  val fundingContribution = willFund_opt.map(_.purchase.amount).getOrElse(rbf.latestFundingTx.fundingParams.localContribution)
                  log.info("accepting rbf with remote.in.amount={} local.in.amount={}", msg.fundingContribution, fundingContribution)
                  val txAckRbf = TxAckRbf(d.channelId, fundingContribution, rbf.latestFundingTx.fundingParams.requireConfirmedInputs.forRemote, willFund_opt.map(_.willFund))
                  val fundingParams = InteractiveTxParams(
                    channelId = d.channelId,
                    isInitiator = false,
                    localContribution = fundingContribution,
                    remoteContribution = msg.fundingContribution,
                    sharedInput_opt = Some(SharedFundingInput(channelKeys, rbf.parentCommitment)),
                    remoteFundingPubKey = rbf.latestFundingTx.fundingParams.remoteFundingPubKey,
                    localOutputs = rbf.latestFundingTx.fundingParams.localOutputs,
                    commitmentFormat = rbf.latestFundingTx.fundingParams.commitmentFormat,
                    lockTime = msg.lockTime,
                    dustLimit = rbf.latestFundingTx.fundingParams.dustLimit,
                    targetFeerate = msg.feerate,
                    requireConfirmedInputs = RequireConfirmedInputs(forLocal = msg.requireConfirmedInputs, forRemote = txAckRbf.requireConfirmedInputs)
                  )
                  val sessionId = randomBytes32()
                  val txBuilder = context.spawnAnonymous(InteractiveTxBuilder(
                    sessionId,
                    nodeParams, fundingParams,
                    channelParams = d.commitments.channelParams,
                    localCommitParams = rbf.parentCommitment.localCommitParams,
                    remoteCommitParams = rbf.parentCommitment.remoteCommitParams,
                    channelKeys = channelKeys,
                    purpose = rbf,
                    localPushAmount = 0 msat, remotePushAmount = 0 msat,
                    willFund_opt.map(_.purchase),
                    wallet
                  ))
                  txBuilder ! InteractiveTxBuilder.Start(self)
                  stay() using d.copy(spliceStatus = SpliceStatus.SpliceInProgress(cmd_opt = None, sessionId, txBuilder, remoteCommitSig = None)) sending txAckRbf
              }
            case Left(f) =>
              stay() using d.copy(spliceStatus = SpliceStatus.SpliceAborted) sending TxAbort(d.channelId, f.getMessage)
          }
        case SpliceStatus.NoSplice =>
          log.info("rejecting rbf attempt: quiescence not negotiated")
          stay() using d.copy(spliceStatus = SpliceStatus.SpliceAborted) sending TxAbort(d.channelId, InvalidSpliceNotQuiescent(d.channelId).getMessage)
        case SpliceStatus.SpliceAborted =>
          log.info("rejecting rbf attempt: our previous tx_abort was not acked")
          stay() sending Warning(d.channelId, InvalidRbfTxAbortNotAcked(d.channelId).getMessage)
        case _ =>
          log.info("rejecting rbf attempt: the current attempt must be completed or aborted first")
          stay() sending Warning(d.channelId, InvalidRbfAlreadyInProgress(d.channelId).getMessage)
      }

    case Event(msg: TxAckRbf, d: DATA_NORMAL) =>
      d.spliceStatus match {
        case SpliceStatus.RbfRequested(cmd, txInitRbf) =>
          getSpliceRbfContext(Some(cmd), d) match {
            case Right(rbf) =>
              val fundingScript = d.commitments.latest.commitInput(channelKeys).txOut.publicKeyScript
              LiquidityAds.validateRemoteFunding(cmd.requestFunding_opt, remoteNodeId, d.channelId, fundingScript, msg.fundingContribution, txInitRbf.feerate, isChannelCreation = false, msg.willFund_opt) match {
                case Left(t) =>
                  log.info("rejecting rbf attempt: invalid liquidity ads response ({})", t.getMessage)
                  cmd.replyTo ! RES_FAILURE(cmd, t)
                  stay() using d.copy(spliceStatus = SpliceStatus.SpliceAborted) sending TxAbort(d.channelId, t.getMessage)
                case Right(liquidityPurchase_opt) =>
                  log.info("our peer accepted our rbf request and will contribute {} to the funding transaction", msg.fundingContribution)
                  val fundingParams = InteractiveTxParams(
                    channelId = d.channelId,
                    isInitiator = true,
                    localContribution = txInitRbf.fundingContribution,
                    remoteContribution = msg.fundingContribution,
                    sharedInput_opt = Some(SharedFundingInput(channelKeys, rbf.parentCommitment)),
                    remoteFundingPubKey = rbf.latestFundingTx.fundingParams.remoteFundingPubKey,
                    localOutputs = rbf.latestFundingTx.fundingParams.localOutputs,
                    commitmentFormat = rbf.latestFundingTx.fundingParams.commitmentFormat,
                    lockTime = txInitRbf.lockTime,
                    dustLimit = rbf.latestFundingTx.fundingParams.dustLimit,
                    targetFeerate = txInitRbf.feerate,
                    requireConfirmedInputs = RequireConfirmedInputs(forLocal = msg.requireConfirmedInputs, forRemote = txInitRbf.requireConfirmedInputs)
                  )
                  val sessionId = randomBytes32()
                  val txBuilder = context.spawnAnonymous(InteractiveTxBuilder(
                    sessionId,
                    nodeParams, fundingParams,
                    channelParams = d.commitments.channelParams,
                    localCommitParams = rbf.parentCommitment.localCommitParams,
                    remoteCommitParams = rbf.parentCommitment.remoteCommitParams,
                    channelKeys = channelKeys,
                    purpose = rbf,
                    localPushAmount = 0 msat, remotePushAmount = 0 msat,
                    liquidityPurchase_opt = liquidityPurchase_opt,
                    wallet
                  ))
                  txBuilder ! InteractiveTxBuilder.Start(self)
                  stay() using d.copy(spliceStatus = SpliceStatus.SpliceInProgress(cmd_opt = Some(cmd), sessionId, txBuilder, remoteCommitSig = None))
              }
            case Left(f) =>
              cmd.replyTo ! RES_FAILURE(cmd, f)
              stay() using d.copy(spliceStatus = SpliceStatus.SpliceAborted) sending TxAbort(d.channelId, f.getMessage)
          }
        case _ =>
          log.info("ignoring unexpected tx_ack_rbf (status={})", d.spliceStatus.getClass.getSimpleName)
          stay()
      }

    case Event(msg: TxAbort, d: DATA_NORMAL) =>
      d.spliceStatus match {
        case SpliceStatus.SpliceInProgress(cmd_opt, _, txBuilder, _) =>
          log.info("our peer aborted the splice attempt: ascii='{}' bin={}", msg.toAscii, msg.data)
          cmd_opt.foreach(cmd => cmd.replyTo ! RES_FAILURE(cmd, SpliceAttemptAborted(d.channelId)))
          txBuilder ! InteractiveTxBuilder.Abort
          stay() using d.copy(spliceStatus = SpliceStatus.NoSplice) sending TxAbort(d.channelId, SpliceAttemptAborted(d.channelId).getMessage) calling endQuiescence(d)
        case SpliceStatus.SpliceWaitingForSigs(signingSession) =>
          log.info("our peer aborted the splice attempt: ascii='{}' bin={}", msg.toAscii, msg.data)
          rollbackFundingAttempt(signingSession.fundingTx.tx, previousTxs = Seq.empty) // no splice rbf yet
          stay() using d.copy(spliceStatus = SpliceStatus.NoSplice) sending TxAbort(d.channelId, SpliceAttemptAborted(d.channelId).getMessage) calling endQuiescence(d)
        case SpliceStatus.SpliceRequested(cmd, _) =>
          log.info("our peer rejected our splice attempt: ascii='{}' bin={}", msg.toAscii, msg.data)
          cmd.replyTo ! RES_FAILURE(cmd, new RuntimeException(s"splice attempt rejected by our peer: ${msg.toAscii}"))
          stay() using d.copy(spliceStatus = SpliceStatus.NoSplice) sending TxAbort(d.channelId, SpliceAttemptAborted(d.channelId).getMessage) calling endQuiescence(d)
        case SpliceStatus.RbfRequested(cmd, _) =>
          log.info("our peer rejected our rbf attempt: ascii='{}' bin={}", msg.toAscii, msg.data)
          cmd.replyTo ! RES_FAILURE(cmd, new RuntimeException(s"rbf attempt rejected by our peer: ${msg.toAscii}"))
          stay() using d.copy(spliceStatus = SpliceStatus.NoSplice) sending TxAbort(d.channelId, SpliceAttemptAborted(d.channelId).getMessage) calling endQuiescence(d)
        case SpliceStatus.NonInitiatorQuiescent =>
          log.info("our peer aborted their own splice attempt: ascii='{}' bin={}", msg.toAscii, msg.data)
          stay() using d.copy(spliceStatus = SpliceStatus.NoSplice) sending TxAbort(d.channelId, SpliceAttemptAborted(d.channelId).getMessage) calling endQuiescence(d)
        case SpliceStatus.SpliceAborted =>
          log.debug("our peer acked our previous tx_abort")
          stay() using d.copy(spliceStatus = SpliceStatus.NoSplice) calling endQuiescence(d)
        case SpliceStatus.NoSplice =>
          log.info("our peer wants to abort the splice, but we've already negotiated a splice transaction: ascii='{}' bin={}", msg.toAscii, msg.data)
          // We ack their tx_abort but we keep monitoring the funding transaction until it's confirmed or double-spent.
          stay() sending TxAbort(d.channelId, SpliceAttemptAborted(d.channelId).getMessage)
        case _: SpliceStatus.NegotiatingQuiescence =>
          log.info("our peer aborted the splice during quiescence negotiation, disconnecting: ascii='{}' bin={}", msg.toAscii, msg.data)
          // NB: we use a small delay to ensure we've sent our warning before disconnecting.
          context.system.scheduler.scheduleOnce(2 second, peer, Peer.Disconnect(remoteNodeId))
          stay() using d.copy(spliceStatus = SpliceStatus.NoSplice) sending Warning(d.channelId, UnexpectedInteractiveTxMessage(d.channelId, msg).getMessage)
      }

    case Event(msg: InteractiveTxBuilder.Response, d: DATA_NORMAL) =>
      d.spliceStatus match {
        case SpliceStatus.SpliceInProgress(cmd_opt, currentSessionId, _, remoteCommitSig_opt) =>
          msg match {
            case InteractiveTxBuilder.SendMessage(sessionId, msg) =>
              if (sessionId == currentSessionId) {
                stay() sending msg
              } else {
                log.info("ignoring outgoing interactive-tx message {} from previous session", msg.getClass.getSimpleName)
                stay()
              }
            case InteractiveTxBuilder.Succeeded(signingSession, commitSig, liquidityPurchase_opt, nextRemoteCommitNonce_opt) =>
              log.info(s"splice tx created with fundingTxIndex=${signingSession.fundingTxIndex} fundingTxId=${signingSession.fundingTx.txId}")
              nextRemoteCommitNonce_opt.foreach { case (txId, nonce) => remoteNextCommitNonces = remoteNextCommitNonces + (txId -> nonce) }
              cmd_opt.foreach(cmd => cmd.replyTo ! RES_SPLICE(fundingTxIndex = signingSession.fundingTxIndex, signingSession.fundingTx.txId, signingSession.fundingParams.fundingAmount, signingSession.localCommit.fold(_.spec, _.spec).toLocal))
              remoteCommitSig_opt.foreach(self ! _)
              liquidityPurchase_opt.collect {
                case purchase if !signingSession.fundingParams.isInitiator => peer ! LiquidityPurchaseSigned(d.channelId, signingSession.fundingTx.txId, signingSession.fundingTxIndex, signingSession.remoteCommitParams.htlcMinimum, purchase)
              }
              val d1 = d.copy(spliceStatus = SpliceStatus.SpliceWaitingForSigs(signingSession))
              stay() using d1 storing() sending commitSig
            case f: InteractiveTxBuilder.Failed =>
              log.info("splice attempt failed: {}", f.cause.getMessage)
              cmd_opt.foreach(cmd => cmd.replyTo ! RES_FAILURE(cmd, f.cause))
              stay() using d.copy(spliceStatus = SpliceStatus.SpliceAborted) sending TxAbort(d.channelId, f.cause.getMessage)
          }
        case _ =>
          // This can happen if we received a tx_abort right before receiving the interactive-tx result.
          log.warning("ignoring interactive-tx result with spliceStatus={}", d.spliceStatus.getClass.getSimpleName)
          stay()
      }

    case Event(msg: TxSignatures, d: DATA_NORMAL) =>
      d.commitments.latest.localFundingStatus match {
        case dfu@LocalFundingStatus.DualFundedUnconfirmedFundingTx(fundingTx: PartiallySignedSharedTransaction, _, _, _) if fundingTx.txId == msg.txId =>
          // we already sent our tx_signatures
          InteractiveTxSigningSession.addRemoteSigs(channelKeys, dfu.fundingParams, fundingTx, msg) match {
            case Left(cause) =>
              log.warning("received invalid tx_signatures for fundingTxId={}: {}", msg.txId, cause.getMessage)
              // The funding transaction may still confirm (since our peer should be able to generate valid signatures),
              // so we cannot close the channel yet.
              stay() sending Error(d.channelId, InvalidFundingSignature(d.channelId, Some(fundingTx.txId)).getMessage)
            case Right(fundingTx) =>
              val dfu1 = dfu.copy(sharedTx = fundingTx)
              d.commitments.updateLocalFundingStatus(msg.txId, dfu1, d.lastAnnouncedFundingTxId_opt) match {
                case Right((commitments1, _)) =>
                  log.info("publishing funding tx for channelId={} fundingTxId={}", d.channelId, fundingTx.signedTx.txid)
                  Metrics.recordSplice(dfu.fundingParams, fundingTx.tx)
                  stay() using d.copy(commitments = commitments1) storing() calling publishFundingTx(dfu1)
                case Left(_) =>
                  stay()
              }
          }
        case _ =>
          d.spliceStatus match {
            case SpliceStatus.SpliceWaitingForSigs(signingSession) =>
              // we have not yet sent our tx_signatures
              signingSession.receiveTxSigs(channelKeys, msg, nodeParams.currentBlockHeight) match {
                case Left(f) =>
                  rollbackFundingAttempt(signingSession.fundingTx.tx, previousTxs = Seq.empty) // no splice rbf yet
                  stay() using d.copy(spliceStatus = SpliceStatus.SpliceAborted) sending TxAbort(d.channelId, f.getMessage)
                case Right(signingSession1) =>
                  val minDepth_opt = d.commitments.channelParams.minDepth(nodeParams.channelConf.minDepth)
                  watchFundingConfirmed(signingSession.fundingTx.txId, minDepth_opt, delay_opt = None)
                  val commitments1 = d.commitments.add(signingSession1.commitment)
                  val d1 = d.copy(commitments = commitments1, spliceStatus = SpliceStatus.NoSplice)
                  log.info("publishing funding tx for channelId={} fundingTxId={}", d.channelId, signingSession1.fundingTx.sharedTx.txId)
                  Metrics.recordSplice(signingSession1.fundingTx.fundingParams, signingSession1.fundingTx.sharedTx.tx)
                  stay() using d1 storing() sending signingSession1.localSigs calling publishFundingTx(signingSession1.fundingTx) calling endQuiescence(d1)
              }
            case _ =>
              // We may receive an outdated tx_signatures if the transaction is already confirmed.
              log.warning("ignoring unexpected tx_signatures for txId={}", msg.txId)
              stay()
          }
      }

    case Event(w: WatchPublishedTriggered, d: DATA_NORMAL) =>
      val fundingStatus = LocalFundingStatus.ZeroconfPublishedFundingTx(w.tx, d.commitments.localFundingSigs(w.tx.txid), d.commitments.liquidityPurchase(w.tx.txid))
      d.commitments.updateLocalFundingStatus(w.tx.txid, fundingStatus, d.lastAnnouncedFundingTxId_opt) match {
        case Right((commitments1, commitment)) =>
          watchFundingConfirmed(w.tx.txid, Some(nodeParams.channelConf.minDepth), delay_opt = None)
          maybeEmitEventsPostSplice(d.aliases, d.commitments, commitments1, d.lastAnnouncement_opt)
          maybeUpdateMaxHtlcAmount(d.channelUpdate.htlcMaximumMsat, commitments1)
          spliceLockedSent += (commitment.fundingTxId -> commitment.fundingTxIndex)
          trimSpliceLockedSentIfNeeded()
          stay() using d.copy(commitments = commitments1) storing() sending SpliceLocked(d.channelId, w.tx.txid)
        case Left(_) => stay()
      }

    case Event(w: WatchFundingConfirmedTriggered, d: DATA_NORMAL) =>
      acceptFundingTxConfirmed(w, d) match {
        case Right((commitments1, commitment)) =>
          // We check if this commitment was already locked before receiving the event (which happens when using 0-conf
          // or for the initial funding transaction). If it was previously not locked, we must send splice_locked now.
          val previouslyNotLocked = d.commitments.all.exists(c => c.fundingTxId == commitment.fundingTxId && c.localFundingStatus.isInstanceOf[LocalFundingStatus.NotLocked])
          val spliceLocked_opt = if (previouslyNotLocked) {
            spliceLockedSent += (commitment.fundingTxId -> commitment.fundingTxIndex)
            trimSpliceLockedSentIfNeeded()
            Some(SpliceLocked(d.channelId, w.tx.txid))
          } else None
          // If the channel is public and we've received the remote splice_locked, we send our announcement_signatures
          // in order to generate the channel_announcement.
          val remoteLocked = commitment.fundingTxIndex == 0 || d.commitments.all.exists(c => c.fundingTxId == commitment.fundingTxId && c.remoteFundingStatus == RemoteFundingStatus.Locked)
          val localAnnSigs_opt = if (d.commitments.announceChannel && remoteLocked) commitment.signAnnouncement(nodeParams, commitments1.channelParams, channelKeys.fundingKey(commitment.fundingTxIndex)) else None
          localAnnSigs_opt match {
            case Some(localAnnSigs) =>
              announcementSigsSent += localAnnSigs.shortChannelId
              // If we've already received the remote announcement_signatures, we're now ready to process them.
              announcementSigsStash.get(localAnnSigs.shortChannelId).foreach(self ! _)
            case None => // The channel is private or the commitment isn't locked on the remote side.
          }
          if (commitment.fundingTxIndex > 0) {
            maybeEmitEventsPostSplice(d.aliases, d.commitments, commitments1, d.lastAnnouncement_opt)
            maybeUpdateMaxHtlcAmount(d.channelUpdate.htlcMaximumMsat, commitments1)
          }
          stay() using d.copy(commitments = commitments1) storing() sending spliceLocked_opt.toSeq ++ localAnnSigs_opt.toSeq
        case Left(_) => stay()
      }

    case Event(msg: SpliceLocked, d: DATA_NORMAL) =>
      d.commitments.updateRemoteFundingStatus(msg.fundingTxId, d.lastAnnouncedFundingTxId_opt) match {
        case Right((commitments1, commitment)) =>
          // If we have both already sent splice_locked for this commitment, then we are receiving splice_locked
          // again after a reconnection and must retransmit our splice_locked and new announcement_signatures. Nodes
          // retransmit splice_locked after a reconnection when they have received splice_locked but NOT matching signatures
          // before the last disconnect. If a matching splice_locked has already been sent since reconnecting, then do not
          // retransmit splice_locked to avoid a loop.
          // NB: It is important both nodes retransmit splice_locked after reconnecting to ensure new Taproot nonces
          // are exchanged for channel announcements.
          val isLatestLocked = d.commitments.lastLocalLocked_opt.exists(_.fundingTxId == msg.fundingTxId) && d.commitments.lastRemoteLocked_opt.exists(_.fundingTxId == msg.fundingTxId)
          val spliceLocked_opt = if (d.commitments.announceChannel && isLatestLocked && !spliceLockedSent.contains(commitment.fundingTxId)) {
            spliceLockedSent += (commitment.fundingTxId -> commitment.fundingTxIndex)
            trimSpliceLockedSentIfNeeded()
            Some(SpliceLocked(d.channelId, commitment.fundingTxId))
          } else {
            None
          }
          // If the commitment is confirmed, we were waiting to receive the remote splice_locked before sending our announcement_signatures.
          val localAnnSigs_opt = commitment.signAnnouncement(nodeParams, commitments1.channelParams, channelKeys.fundingKey(commitment.fundingTxIndex)) match {
            case Some(localAnnSigs) if !announcementSigsSent.contains(localAnnSigs.shortChannelId) =>
              announcementSigsSent += localAnnSigs.shortChannelId
              // If we've already received the remote announcement_signatures, we're now ready to process them.
              announcementSigsStash.get(localAnnSigs.shortChannelId).foreach(self ! _)
              Some(localAnnSigs)
            case Some(_) => None // We've already sent these announcement_signatures since the last reconnect.
            case None => None // The channel is private or the commitment isn't locked on our side.
          }
          maybeEmitEventsPostSplice(d.aliases, d.commitments, commitments1, d.lastAnnouncement_opt)
          maybeUpdateMaxHtlcAmount(d.channelUpdate.htlcMaximumMsat, commitments1)
          stay() using d.copy(commitments = commitments1) storing() sending spliceLocked_opt.toSeq ++ localAnnSigs_opt.toSeq
        case Left(_) => stay()
      }

    case Event(INPUT_DISCONNECTED, d: DATA_NORMAL) =>
      // we cancel the timer that would have made us send the enabled update after reconnection (flappy channel protection)
      cancelTimer(Reconnected.toString)
      // if we are splicing, we need to cancel it
      reportSpliceFailure(d.spliceStatus, new RuntimeException("splice attempt failed: disconnected"))
      val d1 = d.spliceStatus match {
        // We keep track of the RBF status: we should be able to complete the signature steps on reconnection.
        case _: SpliceStatus.SpliceWaitingForSigs => d
        case _ => d.copy(spliceStatus = SpliceStatus.NoSplice)
      }
      // if we have pending unsigned htlcs, then we cancel them and generate an update with the disabled flag set, that will be returned to the sender in a temporary channel failure
      if (d.commitments.changes.localChanges.proposed.collectFirst { case add: UpdateAddHtlc => add }.isDefined) {
        log.debug("updating channel_update announcement (reason=disabled)")
<<<<<<< HEAD
        val channelUpdate1 = Announcements.makeChannelUpdate(nodeParams, remoteNodeId, scidForChannelUpdate(d), d.commitments.params, d.channelUpdate.relayFees, Helpers.maxHtlcAmount(nodeParams, d.commitments), enable = false, d.channelUpdate.blip18InboundFees_opt)
=======
        val channelUpdate1 = Helpers.channelUpdate(nodeParams, scidForChannelUpdate(d), d.commitments, d.channelUpdate.relayFees, enable = false)
>>>>>>> 992ec8cc
        // NB: the htlcs stay in the commitments.localChange, they will be cleaned up after reconnection
        d.commitments.changes.localChanges.proposed.collect {
          case add: UpdateAddHtlc => relayer ! RES_ADD_SETTLED(d.commitments.originChannels(add.id), add, HtlcResult.DisconnectedBeforeSigned(channelUpdate1))
        }
        goto(OFFLINE) using d1.copy(channelUpdate = channelUpdate1) storing()
      } else {
        goto(OFFLINE) using d1
      }

    case Event(e: Error, d: DATA_NORMAL) => handleRemoteError(e, d)

  })

  /*
           .d8888b.  888      .d88888b.   .d8888b. 8888888 888b    888  .d8888b.
          d88P  Y88b 888     d88P" "Y88b d88P  Y88b  888   8888b   888 d88P  Y88b
          888    888 888     888     888 Y88b.       888   88888b  888 888    888
          888        888     888     888  "Y888b.    888   888Y88b 888 888
          888        888     888     888     "Y88b.  888   888 Y88b888 888  88888
          888    888 888     888     888       "888  888   888  Y88888 888    888
          Y88b  d88P 888     Y88b. .d88P Y88b  d88P  888   888   Y8888 Y88b  d88P
           "Y8888P"  88888888 "Y88888P"   "Y8888P" 8888888 888    Y888  "Y8888P88
   */

  when(SHUTDOWN)(handleExceptions {
    case Event(c: CMD_FULFILL_HTLC, d: DATA_SHUTDOWN) =>
      d.commitments.sendFulfill(c, nodeParams.privateKey, nodeParams.features.hasFeature(Features.AttributionData)) match {
        case Right((commitments1, fulfill)) =>
          if (c.commit) self ! CMD_SIGN()
          handleCommandSuccess(c, d.copy(commitments = commitments1)) sending fulfill
        case Left(cause) =>
          // we acknowledge the command right away in case of failure
          handleCommandError(cause, c).acking(d.channelId, c)
      }

    case Event(fulfill: UpdateFulfillHtlc, d: DATA_SHUTDOWN) =>
      d.commitments.receiveFulfill(fulfill) match {
        case Right((commitments1, origin, htlc)) =>
          // we forward preimages as soon as possible to the upstream channel because it allows us to pull funds
          relayer ! RES_ADD_SETTLED(origin, htlc, HtlcResult.RemoteFulfill(fulfill))
          stay() using d.copy(commitments = commitments1)
        case Left(cause) => handleLocalError(cause, d, Some(fulfill))
      }

    case Event(c: CMD_FAIL_HTLC, d: DATA_SHUTDOWN) =>
      d.commitments.sendFail(c, nodeParams.privateKey, nodeParams.features.hasFeature(Features.AttributionData)) match {
        case Right((commitments1, fail)) =>
          if (c.commit) self ! CMD_SIGN()
          handleCommandSuccess(c, d.copy(commitments = commitments1)) sending fail
        case Left(cause) =>
          // we acknowledge the command right away in case of failure
          handleCommandError(cause, c).acking(d.channelId, c)
      }

    case Event(c: CMD_FAIL_MALFORMED_HTLC, d: DATA_SHUTDOWN) =>
      d.commitments.sendFailMalformed(c) match {
        case Right((commitments1, fail)) =>
          if (c.commit) self ! CMD_SIGN()
          handleCommandSuccess(c, d.copy(commitments = commitments1)) sending fail
        case Left(cause) =>
          // we acknowledge the command right away in case of failure
          handleCommandError(cause, c).acking(d.channelId, c)
      }

    case Event(fail: UpdateFailHtlc, d: DATA_SHUTDOWN) =>
      d.commitments.receiveFail(fail) match {
        case Right((commitments1, _, _)) =>
          stay() using d.copy(commitments = commitments1)
        case Left(cause) => handleLocalError(cause, d, Some(fail))
      }

    case Event(fail: UpdateFailMalformedHtlc, d: DATA_SHUTDOWN) =>
      d.commitments.receiveFailMalformed(fail) match {
        case Right((commitments1, _, _)) => stay() using d.copy(commitments = commitments1)
        case Left(cause) => handleLocalError(cause, d, Some(fail))
      }

    case Event(c: CMD_UPDATE_FEE, d: DATA_SHUTDOWN) =>
      d.commitments.sendFee(c, nodeParams.onChainFeeConf) match {
        case Right((commitments1, fee)) =>
          if (c.commit) self ! CMD_SIGN()
          handleCommandSuccess(c, d.copy(commitments = commitments1)) sending fee
        case Left(cause) => handleCommandError(cause, c)
      }

    case Event(fee: UpdateFee, d: DATA_SHUTDOWN) =>
      d.commitments.receiveFee(fee, nodeParams.currentBitcoinCoreFeerates, nodeParams.onChainFeeConf) match {
        case Right(commitments1) => stay() using d.copy(commitments = commitments1)
        case Left(cause) => handleLocalError(cause, d, Some(fee))
      }

    case Event(c: CMD_SIGN, d: DATA_SHUTDOWN) =>
      d.commitments.remoteNextCommitInfo match {
        case _ if !d.commitments.changes.localHasChanges =>
          log.debug("ignoring CMD_SIGN (nothing to sign)")
          stay()
        case Right(_) =>
          d.commitments.sendCommit(channelKeys, remoteNextCommitNonces) match {
            case Right((commitments1, commit)) =>
              log.debug("sending a new sig, spec:\n{}", commitments1.latest.specs2String)
              val nextRemoteCommit = commitments1.latest.nextRemoteCommit_opt.get.commit
              val nextCommitNumber = nextRemoteCommit.index
              // We persist htlc data in order to be able to claim htlc outputs in case a revoked tx is published by our
              // counterparty, so only htlcs above remote's dust_limit matter.
              val trimmedOfferedHtlcs = d.commitments.active.flatMap(c => Transactions.trimOfferedHtlcs(c.remoteCommitParams.dustLimit, nextRemoteCommit.spec, c.commitmentFormat)).map(_.add).toSet
              val trimmedReceivedHtlcs = d.commitments.active.flatMap(c => Transactions.trimReceivedHtlcs(c.remoteCommitParams.dustLimit, nextRemoteCommit.spec, c.commitmentFormat)).map(_.add).toSet
              (trimmedOfferedHtlcs ++ trimmedReceivedHtlcs).foreach { htlc =>
                log.debug(s"adding paymentHash=${htlc.paymentHash} cltvExpiry=${htlc.cltvExpiry} to htlcs db for commitNumber=$nextCommitNumber")
                nodeParams.db.channels.addHtlcInfo(d.channelId, nextCommitNumber, htlc.paymentHash, htlc.cltvExpiry)
              }
              context.system.eventStream.publish(ChannelSignatureSent(self, commitments1))
              // we expect a quick response from our peer
              startSingleTimer(RevocationTimeout.toString, RevocationTimeout(commitments1.latest.remoteCommit.index, peer), nodeParams.channelConf.revocationTimeout)
              handleCommandSuccess(c, d.copy(commitments = commitments1)).storing().sending(commit).acking(commitments1.changes.localChanges.signed)
            case Left(cause) => handleCommandError(cause, c)
          }
        case Left(_) =>
          log.debug("already in the process of signing, will sign again as soon as possible")
          stay()
      }

    case Event(commit: CommitSigs, d@DATA_SHUTDOWN(_, localShutdown, remoteShutdown, closeStatus)) =>
      d.commitments.receiveCommit(commit, channelKeys) match {
        case Right((commitments1, revocation)) =>
          // we always reply with a revocation
          log.debug("received a new sig:\n{}", commitments1.latest.specs2String)
          context.system.eventStream.publish(ChannelSignatureReceived(self, commitments1))
          if (commitments1.hasNoPendingHtlcsOrFeeUpdate) {
            if (Features.canUseFeature(d.commitments.localChannelParams.initFeatures, d.commitments.remoteChannelParams.initFeatures, Features.SimpleClose)) {
              val (d1, closingComplete_opt) = startSimpleClose(commitments1, localShutdown, remoteShutdown, closeStatus)
              goto(NEGOTIATING_SIMPLE) using d1 storing() sending revocation +: closingComplete_opt.toSeq
            } else if (d.commitments.localChannelParams.paysClosingFees) {
              // we pay the closing fees, so we initiate the negotiation by sending the first closing_signed
              val (closingTx, closingSigned) = MutualClose.makeFirstClosingTx(channelKeys, commitments1.latest, localShutdown.scriptPubKey, remoteShutdown.scriptPubKey, nodeParams.currentFeeratesForFundingClosing, nodeParams.onChainFeeConf, d.closeStatus.feerates_opt)
              goto(NEGOTIATING) using DATA_NEGOTIATING(commitments1, localShutdown, remoteShutdown, List(List(ClosingTxProposed(closingTx, closingSigned))), bestUnpublishedClosingTx_opt = None) storing() sending revocation :: closingSigned :: Nil
            } else {
              // we are not the channel initiator, will wait for their closing_signed
              goto(NEGOTIATING) using DATA_NEGOTIATING(commitments1, localShutdown, remoteShutdown, closingTxProposed = List(List()), bestUnpublishedClosingTx_opt = None) storing() sending revocation
            }
          } else {
            if (commitments1.changes.localHasChanges) {
              // if we have newly acknowledged changes let's sign them
              self ! CMD_SIGN()
            }
            stay() using d.copy(commitments = commitments1) storing() sending revocation
          }
        case Left(cause) => handleLocalError(cause, d, Some(commit))
      }

    case Event(revocation: RevokeAndAck, d@DATA_SHUTDOWN(_, localShutdown, remoteShutdown, closeStatus)) =>
      // we received a revocation because we sent a signature
      // => all our changes have been acked including the shutdown message
      d.commitments.receiveRevocation(revocation, nodeParams.onChainFeeConf.feerateToleranceFor(remoteNodeId).dustTolerance.maxExposure) match {
        case Right((commitments1, actions)) =>
          cancelTimer(RevocationTimeout.toString)
          remoteNextCommitNonces = revocation.nextCommitNonces
          log.debug("received a new rev, spec:\n{}", commitments1.latest.specs2String)
          actions.foreach {
            case PostRevocationAction.RelayHtlc(add) =>
              // BOLT 2: A sending node SHOULD fail to route any HTLC added after it sent shutdown.
              log.debug("closing in progress: failing {}", add)
              val attribution = FailureAttributionData(htlcReceivedAt = TimestampMilli.now(), trampolineReceivedAt_opt = None)
              self ! CMD_FAIL_HTLC(add.id, FailureReason.LocalFailure(PermanentChannelFailure()), Some(attribution), commit = true)
            case PostRevocationAction.RejectHtlc(add) =>
              // BOLT 2: A sending node SHOULD fail to route any HTLC added after it sent shutdown.
              log.debug("closing in progress: rejecting {}", add)
              val attribution = FailureAttributionData(htlcReceivedAt = TimestampMilli.now(), trampolineReceivedAt_opt = None)
              self ! CMD_FAIL_HTLC(add.id, FailureReason.LocalFailure(PermanentChannelFailure()), Some(attribution), commit = true)
            case PostRevocationAction.RelayFailure(result) =>
              log.debug("forwarding {} to relayer", result)
              relayer ! result
          }
          if (commitments1.hasNoPendingHtlcsOrFeeUpdate) {
            log.debug("switching to NEGOTIATING spec:\n{}", commitments1.latest.specs2String)
            if (Features.canUseFeature(d.commitments.localChannelParams.initFeatures, d.commitments.remoteChannelParams.initFeatures, Features.SimpleClose)) {
              val (d1, closingComplete_opt) = startSimpleClose(commitments1, localShutdown, remoteShutdown, closeStatus)
              goto(NEGOTIATING_SIMPLE) using d1 storing() sending closingComplete_opt.toSeq
            } else if (d.commitments.localChannelParams.paysClosingFees) {
              // we pay the closing fees, so we initiate the negotiation by sending the first closing_signed
              val (closingTx, closingSigned) = MutualClose.makeFirstClosingTx(channelKeys, commitments1.latest, localShutdown.scriptPubKey, remoteShutdown.scriptPubKey, nodeParams.currentFeeratesForFundingClosing, nodeParams.onChainFeeConf, d.closeStatus.feerates_opt)
              goto(NEGOTIATING) using DATA_NEGOTIATING(commitments1, localShutdown, remoteShutdown, List(List(ClosingTxProposed(closingTx, closingSigned))), bestUnpublishedClosingTx_opt = None) storing() sending closingSigned
            } else {
              // we are not the channel initiator, will wait for their closing_signed
              goto(NEGOTIATING) using DATA_NEGOTIATING(commitments1, localShutdown, remoteShutdown, closingTxProposed = List(List()), bestUnpublishedClosingTx_opt = None) storing()
            }
          } else {
            if (commitments1.changes.localHasChanges) {
              self ! CMD_SIGN()
            }
            stay() using d.copy(commitments = commitments1) storing()
          }
        case Left(cause) => handleLocalError(cause, d, Some(revocation))
      }

    case Event(shutdown: Shutdown, d: DATA_SHUTDOWN) =>
      if (shutdown.scriptPubKey != d.remoteShutdown.scriptPubKey) {
        log.debug("our peer updated their shutdown script (previous={}, current={})", d.remoteShutdown.scriptPubKey, shutdown.scriptPubKey)
      }
      remoteCloseeNonce_opt = shutdown.closeeNonce_opt
      stay() using d.copy(remoteShutdown = shutdown) storing()

    case Event(r: RevocationTimeout, d: DATA_SHUTDOWN) => handleRevocationTimeout(r, d)

    case Event(ProcessCurrentBlockHeight(c), d: DATA_SHUTDOWN) => handleNewBlock(c, d)

    case Event(c: CurrentFeerates.BitcoinCore, d: DATA_SHUTDOWN) => handleCurrentFeerate(c, d)

    case Event(c: CMD_CLOSE, d: DATA_SHUTDOWN) =>
      val useSimpleClose = Features.canUseFeature(d.commitments.localChannelParams.initFeatures, d.commitments.remoteChannelParams.initFeatures, Features.SimpleClose)
      val nextScriptPubKey_opt = c.scriptPubKey match {
        case Some(scriptPubKey) if scriptPubKey != d.localShutdown.scriptPubKey && useSimpleClose => Some(scriptPubKey)
        case _ => None
      }
      if (c.scriptPubKey.exists(_ != d.localShutdown.scriptPubKey) && !useSimpleClose) {
        handleCommandError(ClosingAlreadyInProgress(d.channelId), c)
      } else if (nextScriptPubKey_opt.nonEmpty || c.feerates.nonEmpty) {
        val closeStatus1 = d.closeStatus match {
          case initiator: CloseStatus.Initiator => initiator.copy(feerates_opt = c.feerates.orElse(initiator.feerates_opt))
          case nonInitiator: CloseStatus.NonInitiator => nonInitiator.copy(feerates_opt = c.feerates.orElse(nonInitiator.feerates_opt)) // NB: this is the corner case where we can be non-initiator and have custom feerates
        }
        val shutdown = createShutdown(d.commitments, nextScriptPubKey_opt.getOrElse(d.localShutdown.scriptPubKey))
        val d1 = d.copy(localShutdown = shutdown, closeStatus = closeStatus1)
        handleCommandSuccess(c, d1) storing() sending shutdown
      } else {
        handleCommandError(ClosingAlreadyInProgress(d.channelId), c)
      }

    case Event(e: Error, d: DATA_SHUTDOWN) => handleRemoteError(e, d)

  })

  when(NEGOTIATING)(handleExceptions {
    case Event(remoteShutdown: Shutdown, d: DATA_NEGOTIATING) =>
      if (remoteShutdown.scriptPubKey != d.remoteShutdown.scriptPubKey) {
        // This may lead to a signature mismatch if our peer changed their script without using option_simple_close.
        log.warning("received shutdown changing remote script, this may lead to a signature mismatch: previous={}, current={}", d.remoteShutdown.scriptPubKey, remoteShutdown.scriptPubKey)
        stay() using d.copy(remoteShutdown = remoteShutdown) storing()
      } else {
        stay()
      }

    case Event(c: ClosingSigned, d: DATA_NEGOTIATING) =>
      val (remoteClosingFee, remoteSig) = (c.feeSatoshis, c.signature)
      MutualClose.checkClosingSignature(channelKeys, d.commitments.latest, d.localShutdown.scriptPubKey, d.remoteShutdown.scriptPubKey, remoteClosingFee, remoteSig) match {
        case Right((signedClosingTx, closingSignedRemoteFees)) =>
          val lastLocalClosingSigned_opt = d.closingTxProposed.last.lastOption
          if (lastLocalClosingSigned_opt.exists(_.localClosingSigned.feeSatoshis == remoteClosingFee)) {
            // they accepted the last fee we sent them, so we close without sending a closing_signed
            handleMutualClose(signedClosingTx, Left(d.copy(bestUnpublishedClosingTx_opt = Some(signedClosingTx))))
          } else if (d.closingTxProposed.flatten.size >= MAX_NEGOTIATION_ITERATIONS) {
            // there were too many iterations, we stop negotiating and accept their fee
            log.warning("could not agree on closing fees after {} iterations, accepting their closing fees ({})", MAX_NEGOTIATION_ITERATIONS, remoteClosingFee)
            handleMutualClose(signedClosingTx, Left(d.copy(bestUnpublishedClosingTx_opt = Some(signedClosingTx)))) sending closingSignedRemoteFees
          } else if (lastLocalClosingSigned_opt.flatMap(_.localClosingSigned.feeRange_opt).exists(r => r.min <= remoteClosingFee && remoteClosingFee <= r.max)) {
            // they chose a fee inside our proposed fee range, so we close and send a closing_signed for that fee
            val localFeeRange = lastLocalClosingSigned_opt.flatMap(_.localClosingSigned.feeRange_opt).get
            log.info("they chose a closing fee={} within our fee range (min={} max={})", remoteClosingFee, localFeeRange.min, localFeeRange.max)
            handleMutualClose(signedClosingTx, Left(d.copy(bestUnpublishedClosingTx_opt = Some(signedClosingTx)))) sending closingSignedRemoteFees
          } else if (d.commitments.latest.localCommit.spec.toLocal == 0.msat) {
            // we have nothing at stake so there is no need to negotiate, we accept their fee right away
            handleMutualClose(signedClosingTx, Left(d.copy(bestUnpublishedClosingTx_opt = Some(signedClosingTx)))) sending closingSignedRemoteFees
          } else {
            c.feeRange_opt match {
              case Some(ClosingSignedTlv.FeeRange(minFee, maxFee)) if !d.commitments.localChannelParams.paysClosingFees =>
                // if we are not paying the closing fees and they proposed a fee range, we pick a value in that range and they should accept it without further negotiation
                // we don't care much about the closing fee since they're paying it (not us) and we can use CPFP if we want to speed up confirmation
                val localClosingFees = MutualClose.firstClosingFee(channelKeys, d.commitments.latest, d.localShutdown.scriptPubKey, d.remoteShutdown.scriptPubKey, nodeParams.currentFeeratesForFundingClosing, nodeParams.onChainFeeConf)
                if (maxFee < localClosingFees.min) {
                  log.warning("their highest closing fee is below our minimum fee: {} < {}", maxFee, localClosingFees.min)
                  stay() sending Warning(d.channelId, s"closing fee range must not be below ${localClosingFees.min}")
                } else {
                  val closingFee = localClosingFees match {
                    case ClosingFees(preferred, _, _) if preferred > maxFee => maxFee
                    // if we underestimate the fee, then we're happy with whatever they propose (it will confirm more quickly and we're not paying it)
                    case ClosingFees(preferred, _, _) if preferred < remoteClosingFee => remoteClosingFee
                    case ClosingFees(preferred, _, _) => preferred
                  }
                  if (closingFee == remoteClosingFee) {
                    log.info("accepting their closing fee={}", remoteClosingFee)
                    handleMutualClose(signedClosingTx, Left(d.copy(bestUnpublishedClosingTx_opt = Some(signedClosingTx)))) sending closingSignedRemoteFees
                  } else {
                    val (closingTx, closingSigned) = MutualClose.makeClosingTx(channelKeys, d.commitments.latest, d.localShutdown.scriptPubKey, d.remoteShutdown.scriptPubKey, ClosingFees(closingFee, minFee, maxFee))
                    log.info("proposing closing fee={} in their fee range (min={} max={})", closingSigned.feeSatoshis, minFee, maxFee)
                    val closingTxProposed1 = (d.closingTxProposed: @unchecked) match {
                      case previousNegotiations :+ currentNegotiation => previousNegotiations :+ (currentNegotiation :+ ClosingTxProposed(closingTx, closingSigned))
                    }
                    stay() using d.copy(closingTxProposed = closingTxProposed1, bestUnpublishedClosingTx_opt = Some(signedClosingTx)) storing() sending closingSigned
                  }
                }
              case _ =>
                val lastLocalClosingFee_opt = lastLocalClosingSigned_opt.map(_.localClosingSigned.feeSatoshis)
                val (closingTx, closingSigned) = {
                  // if we are not the channel initiator and we were waiting for them to send their first closing_signed, we don't have a lastLocalClosingFee, so we compute a firstClosingFee
                  val localClosingFees = MutualClose.firstClosingFee(channelKeys, d.commitments.latest, d.localShutdown.scriptPubKey, d.remoteShutdown.scriptPubKey, nodeParams.currentFeeratesForFundingClosing, nodeParams.onChainFeeConf)
                  val nextPreferredFee = MutualClose.nextClosingFee(lastLocalClosingFee_opt.getOrElse(localClosingFees.preferred), remoteClosingFee)
                  MutualClose.makeClosingTx(channelKeys, d.commitments.latest, d.localShutdown.scriptPubKey, d.remoteShutdown.scriptPubKey, localClosingFees.copy(preferred = nextPreferredFee))
                }
                val closingTxProposed1 = (d.closingTxProposed: @unchecked) match {
                  case previousNegotiations :+ currentNegotiation => previousNegotiations :+ (currentNegotiation :+ ClosingTxProposed(closingTx, closingSigned))
                }
                if (lastLocalClosingFee_opt.contains(closingSigned.feeSatoshis)) {
                  // next computed fee is the same than the one we previously sent (probably because of rounding), let's close now
                  handleMutualClose(signedClosingTx, Left(d.copy(bestUnpublishedClosingTx_opt = Some(signedClosingTx))))
                } else if (closingSigned.feeSatoshis == remoteClosingFee) {
                  // we have converged!
                  log.info("accepting their closing fee={}", remoteClosingFee)
                  handleMutualClose(signedClosingTx, Left(d.copy(closingTxProposed = closingTxProposed1, bestUnpublishedClosingTx_opt = Some(signedClosingTx)))) sending closingSigned
                } else {
                  log.info("proposing closing fee={}", closingSigned.feeSatoshis)
                  stay() using d.copy(closingTxProposed = closingTxProposed1, bestUnpublishedClosingTx_opt = Some(signedClosingTx)) storing() sending closingSigned
                }
            }
          }
        case Left(cause) => handleLocalError(cause, d, Some(c))
      }

    case Event(c: CMD_CLOSE, d: DATA_NEGOTIATING) =>
      c.feerates match {
        case Some(feerates) =>
          if (c.scriptPubKey.nonEmpty && !c.scriptPubKey.contains(d.localShutdown.scriptPubKey)) {
            log.warning("cannot update closing script when closing is already in progress")
            handleCommandError(ClosingAlreadyInProgress(d.channelId), c)
          } else {
            log.info("updating our closing feerates: {}", feerates)
            val (closingTx, closingSigned) = MutualClose.makeFirstClosingTx(channelKeys, d.commitments.latest, d.localShutdown.scriptPubKey, d.remoteShutdown.scriptPubKey, nodeParams.currentFeeratesForFundingClosing, nodeParams.onChainFeeConf, Some(feerates))
            val closingTxProposed1 = d.closingTxProposed match {
              case previousNegotiations :+ currentNegotiation => previousNegotiations :+ (currentNegotiation :+ ClosingTxProposed(closingTx, closingSigned))
              case previousNegotiations => previousNegotiations :+ List(ClosingTxProposed(closingTx, closingSigned))
            }
            handleCommandSuccess(c, d.copy(closingTxProposed = closingTxProposed1)) storing() sending closingSigned
          }
        case _ =>
          handleCommandError(ClosingAlreadyInProgress(d.channelId), c)
      }

    case Event(e: Error, d: DATA_NEGOTIATING) => handleRemoteError(e, d)

  })

  when(NEGOTIATING_SIMPLE)(handleExceptions {
    case Event(shutdown: Shutdown, d: DATA_NEGOTIATING_SIMPLE) =>
      remoteCloseeNonce_opt = shutdown.closeeNonce_opt
      if (shutdown.scriptPubKey != d.remoteScriptPubKey) {
        // This may lead to a signature mismatch: peers must use closing_complete to update their closing script.
        log.warning("received shutdown changing remote script, this may lead to a signature mismatch: previous={}, current={}", d.remoteScriptPubKey, shutdown.scriptPubKey)
        stay() using d.copy(remoteScriptPubKey = shutdown.scriptPubKey) storing()
      } else {
        stay()
      }

    case Event(c: CMD_CLOSE, d: DATA_NEGOTIATING_SIMPLE) =>
      val localScript = c.scriptPubKey.getOrElse(d.localScriptPubKey)
      val closingFeerate = c.feerates.map(_.preferred).getOrElse(nodeParams.onChainFeeConf.getClosingFeerate(nodeParams.currentBitcoinCoreFeerates, maxClosingFeerateOverride_opt = None))
      if (closingFeerate < d.lastClosingFeerate) {
        val err = InvalidRbfFeerate(d.channelId, closingFeerate, d.lastClosingFeerate * 1.2)
        handleCommandError(err, c)
      } else {
        MutualClose.makeSimpleClosingTx(nodeParams.currentBlockHeight, channelKeys, d.commitments.latest, localScript, d.remoteScriptPubKey, closingFeerate, remoteCloseeNonce_opt) match {
          case Left(f) => handleCommandError(f, c)
          case Right((closingTxs, closingComplete, closerNonces)) =>
            log.debug("signing local mutual close transactions: {}", closingTxs)
            localCloserNonces_opt = Some(closerNonces)
            handleCommandSuccess(c, d.copy(lastClosingFeerate = closingFeerate, localScriptPubKey = localScript, proposedClosingTxs = d.proposedClosingTxs :+ closingTxs)) storing() sending closingComplete
        }
      }

    case Event(closingComplete: ClosingComplete, d: DATA_NEGOTIATING_SIMPLE) =>
      // Note that if there is a failure here and we don't send our closing_sig, they may eventually disconnect.
      // On reconnection, we will retransmit shutdown with our latest scripts, so future signing attempts should work.
      if (closingComplete.closeeScriptPubKey != d.localScriptPubKey) {
        log.warning("their closing_complete is not using our latest script: this may happen if we changed our script while they were sending closing_complete")
        // No need to persist their latest script, they will re-sent it on reconnection.
        stay() using d.copy(remoteScriptPubKey = closingComplete.closerScriptPubKey) sending Warning(d.channelId, InvalidCloseeScript(d.channelId, closingComplete.closeeScriptPubKey, d.localScriptPubKey).getMessage)
      } else {
        MutualClose.signSimpleClosingTx(channelKeys, d.commitments.latest, closingComplete.closeeScriptPubKey, closingComplete.closerScriptPubKey, closingComplete, localCloseeNonce_opt) match {
          case Left(f) =>
            log.warning("invalid closing_complete: {}", f.getMessage)
            stay() sending Warning(d.channelId, f.getMessage)
          case Right((signedClosingTx, closingSig, nextCloseeNonce_opt)) =>
            log.debug("signing remote mutual close transaction: {}", signedClosingTx.tx)
            localCloseeNonce_opt = nextCloseeNonce_opt
            val d1 = d.copy(remoteScriptPubKey = closingComplete.closerScriptPubKey, publishedClosingTxs = d.publishedClosingTxs :+ signedClosingTx)
            stay() using d1 storing() calling doPublish(signedClosingTx, localPaysClosingFees = false) sending closingSig
        }
      }

    case Event(closingSig: ClosingSig, d: DATA_NEGOTIATING_SIMPLE) =>
      // Note that if we sent two closing_complete in a row, without waiting for their closing_sig for the first one,
      // this will fail because we only care about our latest closing_complete. This is fine, we should receive their
      // closing_sig for the last closing_complete afterwards.
      MutualClose.receiveSimpleClosingSig(channelKeys, d.commitments.latest, d.proposedClosingTxs.last, closingSig, localCloserNonces_opt, remoteCloseeNonce_opt) match {
        case Left(f) =>
          log.warning("invalid closing_sig: {}", f.getMessage)
          remoteCloseeNonce_opt = closingSig.nextCloseeNonce_opt
          stay() sending Warning(d.channelId, f.getMessage)
        case Right(signedClosingTx) =>
          log.debug("received signatures for local mutual close transaction: {}", signedClosingTx.tx)
          val d1 = d.copy(publishedClosingTxs = d.publishedClosingTxs :+ signedClosingTx)
          remoteCloseeNonce_opt = closingSig.nextCloseeNonce_opt
          stay() using d1 storing() calling doPublish(signedClosingTx, localPaysClosingFees = true)
      }

    case Event(_: AnnouncementSignatures, _: DATA_NEGOTIATING_SIMPLE) =>
      log.debug("ignoring announcement_signatures, we're negotiating closing transactions")
      stay()

    case Event(e: Error, d: DATA_NEGOTIATING_SIMPLE) => handleRemoteError(e, d)

  })

  when(CLOSING)(handleExceptions {
    case Event(c: HtlcSettlementCommand, d: DATA_CLOSING) =>
      (c match {
        case c: CMD_FULFILL_HTLC => d.commitments.sendFulfill(c, nodeParams.privateKey, nodeParams.features.hasFeature(Features.AttributionData))
        case c: CMD_FAIL_HTLC => d.commitments.sendFail(c, nodeParams.privateKey, nodeParams.features.hasFeature(Features.AttributionData))
        case c: CMD_FAIL_MALFORMED_HTLC => d.commitments.sendFailMalformed(c)
      }) match {
        case Right((commitments1, _)) =>
          val commitment = commitments1.latest
          val d1 = c match {
            case c: CMD_FULFILL_HTLC =>
              log.info("htlc #{} with payment_hash={} was fulfilled downstream, recalculating htlc-success transactions", c.id, c.r)
              // We may be able to publish HTLC-success transactions for which we didn't have the preimage.
              // We are already watching the corresponding outputs: no need to set additional watches.
              d.localCommitPublished.foreach(lcp => {
                val commitKeys = commitment.localKeys(channelKeys)
                Closing.LocalClose.claimHtlcsWithPreimage(channelKeys, commitKeys, commitment, c.r).foreach(htlcTx => commitment.commitmentFormat match {
                  case Transactions.DefaultCommitmentFormat =>
                    txPublisher ! TxPublisher.PublishFinalTx(htlcTx, Some(lcp.commitTx.txid))
                  case _: Transactions.AnchorOutputsCommitmentFormat | _: Transactions.SimpleTaprootChannelCommitmentFormat =>
                    txPublisher ! TxPublisher.PublishReplaceableTx(htlcTx, lcp.commitTx, commitment, Closing.confirmationTarget(htlcTx))
                })
              })
              d.remoteCommitPublished.foreach(rcp => {
                val remoteCommit = commitment.remoteCommit
                val commitKeys = commitment.remoteKeys(channelKeys, remoteCommit.remotePerCommitmentPoint)
                Closing.RemoteClose.claimHtlcsWithPreimage(channelKeys, commitKeys, rcp, commitment, remoteCommit, c.r, d.finalScriptPubKey).foreach(htlcTx => {
                  txPublisher ! TxPublisher.PublishReplaceableTx(htlcTx, rcp.commitTx, commitment, Closing.confirmationTarget(htlcTx))
                })
              })
              d.nextRemoteCommitPublished.foreach(nrcp => {
                val remoteCommit = commitment.nextRemoteCommit_opt.get.commit
                val commitKeys = commitment.remoteKeys(channelKeys, remoteCommit.remotePerCommitmentPoint)
                Closing.RemoteClose.claimHtlcsWithPreimage(channelKeys, commitKeys, nrcp, commitment, remoteCommit, c.r, d.finalScriptPubKey).foreach(htlcTx => {
                  txPublisher ! TxPublisher.PublishReplaceableTx(htlcTx, nrcp.commitTx, commitment, Closing.confirmationTarget(htlcTx))
                })
              })
              d.copy(commitments = commitments1)
            case _: CMD_FAIL_HTLC | _: CMD_FAIL_MALFORMED_HTLC =>
              log.info("htlc #{} was failed downstream, recalculating watched htlc outputs", c.id)
              val lcp1 = d.localCommitPublished.map(lcp => Closing.LocalClose.ignoreFailedIncomingHtlc(c.id, lcp, commitment))
              val rcp1 = d.remoteCommitPublished.map(rcp => Closing.RemoteClose.ignoreFailedIncomingHtlc(c.id, rcp, commitment, commitment.remoteCommit))
              val nrcp1 = d.nextRemoteCommitPublished.map(nrcp => Closing.RemoteClose.ignoreFailedIncomingHtlc(c.id, nrcp, commitment, commitment.nextRemoteCommit_opt.get.commit))
              d.copy(commitments = commitments1, localCommitPublished = lcp1, remoteCommitPublished = rcp1, nextRemoteCommitPublished = nrcp1)
          }
          handleCommandSuccess(c, d1) storing()
        case Left(cause) => handleCommandError(cause, c)
      }

    case Event(getTxResponse: GetTxWithMetaResponse, d: DATA_CLOSING) if getTxResponse.txid == d.commitments.latest.fundingTxId =>
      // NB: waitingSinceBlock contains the block at which closing was initiated, not the block at which funding was initiated.
      // That means we're lenient with our peer and give its funding tx more time to confirm, to avoid having to store two distinct
      // waitingSinceBlock (e.g. closingWaitingSinceBlock and fundingWaitingSinceBlock).
      handleGetFundingTx(getTxResponse, d.waitingSince, d.commitments.latest.localFundingStatus.signedTx_opt)

    case Event(BITCOIN_FUNDING_PUBLISH_FAILED, d: DATA_CLOSING) => handleFundingPublishFailed(d)

    case Event(BITCOIN_FUNDING_TIMEOUT, d: DATA_CLOSING) => handleFundingTimeout(d)

    case Event(w: WatchFundingConfirmedTriggered, d: DATA_CLOSING) =>
      acceptFundingTxConfirmed(w, d) match {
        case Right((commitments1, commitment)) =>
          if (d.commitments.latest.fundingTxIndex == commitment.fundingTxIndex && d.commitments.latest.fundingTxId != commitment.fundingTxId) {
            // This is a corner case where:
            //  - we are using dual funding
            //  - *and* the funding tx was RBF-ed
            //  - *and* we went to CLOSING before any funding tx got confirmed (probably due to a local or remote error)
            //  - *and* an older version of the funding tx confirmed and reached min depth (it won't be re-orged out)
            //
            // This means that:
            //  - the whole current commitment tree has been double-spent and can safely be forgotten
            //  - from now on, we only need to keep track of the commitment associated to the funding tx that got confirmed
            //
            // Force-closing is our only option here, if we are in this state the channel was closing and it is too late
            // to negotiate a mutual close.
            log.info("channelId={} was confirmed at blockHeight={} txIndex={} with a previous funding txid={}", d.channelId, w.blockHeight, w.txIndex, w.tx.txid)
            val commitments2 = commitments1.copy(
              active = commitment +: Nil,
              inactive = Nil
            )
            val d1 = d.copy(commitments = commitments2)
            spendLocalCurrent(d1, d.maxClosingFeerate_opt)
          } else {
            // We're still on the same splice history, nothing to do
            stay() using d.copy(commitments = commitments1) storing()
          }
        case Left(_) => stay()
      }

    case Event(WatchFundingSpentTriggered(tx), d: DATA_CLOSING) =>
      if (d.commitments.all.map(_.fundingTxId).contains(tx.txid)) {
        // if the spending tx is itself a funding tx, this is a splice and there is nothing to do
        stay()
      } else if (d.mutualClosePublished.exists(_.tx.txid == tx.txid)) {
        // we already know about this tx, probably because we have published it ourselves after successful negotiation
        stay()
      } else if (d.mutualCloseProposed.exists(_.tx.txid == tx.txid)) {
        // at any time they can publish a closing tx with any sig we sent them: we use their version since it has their sig as well
        val closingTx = d.mutualCloseProposed.find(_.tx.txid == tx.txid).get.copy(tx = tx)
        handleMutualClose(closingTx, Right(d))
      } else if (d.localCommitPublished.exists(_.commitTx.txid == tx.txid)) {
        // this is because WatchSpent watches never expire and we are notified multiple times
        stay()
      } else if (d.remoteCommitPublished.exists(_.commitTx.txid == tx.txid)) {
        // this is because WatchSpent watches never expire and we are notified multiple times
        stay()
      } else if (d.nextRemoteCommitPublished.exists(_.commitTx.txid == tx.txid)) {
        // this is because WatchSpent watches never expire and we are notified multiple times
        stay()
      } else if (d.futureRemoteCommitPublished.exists(_.commitTx.txid == tx.txid)) {
        // this is because WatchSpent watches never expire and we are notified multiple times
        stay()
      } else if (tx.txid == d.commitments.latest.remoteCommit.txId) {
        // counterparty may attempt to spend its last commit tx at any time
        handleRemoteSpentCurrent(tx, d)
      } else if (d.commitments.latest.nextRemoteCommit_opt.exists(_.commit.txId == tx.txid)) {
        // counterparty may attempt to spend its last commit tx at any time
        handleRemoteSpentNext(tx, d)
      } else if (tx.txIn.map(_.outPoint.txid).contains(d.commitments.latest.fundingTxId)) {
        // counterparty may attempt to spend a revoked commit tx at any time
        handleRemoteSpentOther(tx, d)
      } else {
        d.commitments.resolveCommitment(tx) match {
          case Some(commitment) =>
            log.warning("a commit tx for an older commitment has been published fundingTxId={} fundingTxIndex={}", tx.txid, commitment.fundingTxIndex)
            blockchain ! WatchAlternativeCommitTxConfirmed(self, tx.txid, nodeParams.channelConf.minDepth)
            stay()
          case None =>
            // This must be a former funding tx that has already been pruned, because watches are unordered.
            log.warning(s"ignoring unrecognized tx=${tx.txid}")
            stay()
        }
      }

    case Event(WatchAlternativeCommitTxConfirmedTriggered(_, _, tx), d: DATA_CLOSING) =>
      d.commitments.resolveCommitment(tx) match {
        case Some(commitment) =>
          log.warning("a commit tx for fundingTxIndex={} fundingTxId={} has been confirmed", commitment.fundingTxIndex, commitment.fundingTxId)
          // Funding transactions with a greater index will never confirm: we abandon them to unlock their wallet inputs,
          // which would otherwise stay locked forever in our bitcoind wallet.
          d.commitments.all
            .collect { case c: Commitment if commitment.fundingTxIndex <= c.fundingTxIndex => c.fundingTxId }
            .foreach { txId =>
              log.warning("abandoning splice txId={} (alternative commitment was confirmed)", txId)
              wallet.abandon(txId)
            }
          // Any anchor transaction that we created based on the latest local or remote commit will never confirm either
          // so we need to abandon them to unlock their wallet inputs.
          nodeParams.db.audit.listPublished(d.channelId).collect {
            case tx if tx.desc == "local-anchor" => tx
            case tx if tx.desc == "remote-anchor" => tx
          }.foreach { tx =>
            log.warning("abandoning {} txId={} (alternative commitment was confirmed)", tx.desc, tx.txId)
            wallet.abandon(tx.txId)
          }
          val commitments1 = d.commitments.copy(
            active = commitment +: Nil,
            inactive = Nil
          )
          // We reset the state to match the commitment that confirmed.
          val d1 = d.copy(commitments = commitments1)
          // This commitment may be revoked: we need to verify that its index matches our latest known index before overwriting our previous commitments.
          if (commitment.localCommit.txId == tx.txid) {
            // Our local commit has been published from the outside, it's unexpected but let's deal with it anyway.
            spendLocalCurrent(d1, d.maxClosingFeerate_opt)
          } else if (commitment.remoteCommit.txId == tx.txid && commitment.remoteCommit.index == d.commitments.remoteCommitIndex) {
            handleRemoteSpentCurrent(tx, d1)
          } else if (commitment.nextRemoteCommit_opt.exists(_.commit.txId == tx.txid) && commitment.remoteCommit.index == d.commitments.remoteCommitIndex && d.commitments.remoteNextCommitInfo.isLeft) {
            handleRemoteSpentNext(tx, d1)
          } else {
            // Our counterparty is trying to broadcast a revoked commit tx (cheating attempt).
            // We need to fail pending outgoing HTLCs, otherwise they will timeout upstream.
            // We must do it here because we're overwriting the commitments data, so we will lose all information
            // about HTLCs that are in the current commitments but were not in the revoked one.
            // We fail *all* outgoing HTLCs:
            //  - those that are not in the revoked commitment will never settle on-chain
            //  - those that are in the revoked commitment will be claimed on-chain, so it's as if they were failed
            // Note that if we already received the preimage for some of these HTLCs, we already relayed it upstream
            // so the fail command will be a no-op.
            val outgoingHtlcs = d.commitments.latest.localCommit.spec.htlcs.collect(DirectedHtlc.outgoing) ++
              d.commitments.latest.remoteCommit.spec.htlcs.collect(DirectedHtlc.incoming) ++
              d.commitments.latest.nextRemoteCommit_opt.map(_.commit.spec.htlcs.collect(DirectedHtlc.incoming)).getOrElse(Set.empty)
            outgoingHtlcs.foreach { add =>
              d.commitments.originChannels.get(add.id) match {
                case Some(origin) =>
                  log.info("failing htlc #{} paymentHash={} origin={}: overridden by revoked remote commit", add.id, add.paymentHash, origin)
                  relayer ! RES_ADD_SETTLED(origin, add, HtlcResult.OnChainFail(HtlcOverriddenByLocalCommit(d.channelId, add)))
                case None => ()
              }
            }
            handleRemoteSpentOther(tx, d1)
          }
        case None =>
          log.warning("ignoring unrecognized alternative commit tx={}", tx.txid)
          stay()
      }

    case Event(WatchOutputSpentTriggered(_, tx), d: DATA_CLOSING) =>
      // One of the outputs of the local/remote/revoked commit transaction or of an HTLC transaction was spent.
      // We put a watch to be notified when the transaction confirms: it may double-spend one of our transactions.
      blockchain ! WatchTxConfirmed(self, tx.txid, nodeParams.channelConf.minDepth)
      // If this is an HTLC transaction, it may reveal preimages that we haven't received yet.
      // If we successfully extract those preimages, we can forward them upstream.
      log.debug("processing bitcoin output spent by txid={} tx={}", tx.txid, tx)
      val extracted = Closing.extractPreimages(d.commitments.latest, tx)
      extracted.foreach { case (htlc, preimage) =>
        d.commitments.originChannels.get(htlc.id) match {
          case Some(origin) =>
            log.info("fulfilling htlc #{} paymentHash={} origin={}", htlc.id, htlc.paymentHash, origin)
            relayer ! RES_ADD_SETTLED(origin, htlc, HtlcResult.OnChainFulfill(preimage))
          case None =>
            // If we don't have the origin, it means that we already have forwarded the fulfill so that's not a big deal.
            // This can happen if they send a signature containing the fulfill, then fail the channel before we have time to sign it.
            log.warning("cannot fulfill htlc #{} paymentHash={} (origin not found)", htlc.id, htlc.paymentHash)
        }
      }
      stay()

    case Event(WatchTxConfirmedTriggered(blockHeight, _, tx), d: DATA_CLOSING) =>
      log.info("txid={} has reached mindepth, updating closing state", tx.txid)
      context.system.eventStream.publish(TransactionConfirmed(d.channelId, remoteNodeId, tx))
      // first we check if this tx belongs to one of the current local/remote commits, update it and update the channel data
      val d1 = d.copy(
        localCommitPublished = d.localCommitPublished.map(localCommitPublished => {
          // If the tx is one of our HTLC txs, we now publish a 3rd-stage transaction that claims its output.
          val closingFeerate = nodeParams.onChainFeeConf.getClosingFeerate(nodeParams.currentBitcoinCoreFeerates, d.maxClosingFeerate_opt)
          val (localCommitPublished1, htlcDelayedTxs) = Closing.LocalClose.claimHtlcDelayedOutput(localCommitPublished, channelKeys, d.commitments.latest, tx, closingFeerate, d.finalScriptPubKey)
          doPublish(localCommitPublished1, htlcDelayedTxs)
          Closing.updateIrrevocablySpent(localCommitPublished1, tx)
        }),
        remoteCommitPublished = d.remoteCommitPublished.map(Closing.updateIrrevocablySpent(_, tx)),
        nextRemoteCommitPublished = d.nextRemoteCommitPublished.map(Closing.updateIrrevocablySpent(_, tx)),
        futureRemoteCommitPublished = d.futureRemoteCommitPublished.map(Closing.updateIrrevocablySpent(_, tx)),
        revokedCommitPublished = d.revokedCommitPublished.map(rvk => {
          // If the tx is one of our peer's HTLC txs, they were able to claim the output before us.
          // In that case, we immediately publish a penalty transaction spending their HTLC tx to steal their funds.
          // TODO: once we allow changing the commitment format or to_self_delay during a splice, those values may be incorrect.
          val toSelfDelay = d.commitments.latest.remoteCommitParams.toSelfDelay
          val commitmentFormat = d.commitments.latest.commitmentFormat
          val dustLimit = d.commitments.latest.localCommitParams.dustLimit
          val (rvk1, penaltyTxs) = Closing.RevokedClose.claimHtlcTxOutputs(d.commitments.channelParams, channelKeys, d.commitments.remotePerCommitmentSecrets, toSelfDelay, commitmentFormat, rvk, tx, dustLimit, nodeParams.currentBitcoinCoreFeerates, d.finalScriptPubKey)
          doPublish(rvk1, penaltyTxs)
          Closing.updateIrrevocablySpent(rvk1, tx)
        })
      )
      // if the local commitment tx just got confirmed, let's send an event telling when we will get the main output refund
      if (d1.localCommitPublished.exists(_.commitTx.txid == tx.txid)) {
        context.system.eventStream.publish(LocalCommitConfirmed(self, remoteNodeId, d.channelId, blockHeight + d.commitments.latest.localCommitParams.toSelfDelay.toInt))
      }
      // if the local or remote commitment tx just got confirmed, we abandon anchor transactions that were created based
      // on the other commitment: they will never confirm so we must free their wallet inputs.
      if (d1.localCommitPublished.exists(_.commitTx.txid == tx.txid)) {
        nodeParams.db.audit.listPublished(d.channelId).collect {
          case tx if tx.desc == "remote-anchor" =>
            log.warning("abandoning remote-anchor txId={} (local commit was confirmed)", tx.txId)
            wallet.abandon(tx.txId)
        }
      }
      if (d1.remoteCommitPublished.exists(_.commitTx.txid == tx.txid) || d1.nextRemoteCommitPublished.exists(_.commitTx.txid == tx.txid)) {
        nodeParams.db.audit.listPublished(d.channelId).collect {
          case tx if tx.desc == "local-anchor" =>
            log.warning("abandoning local-anchor txId={} (remote commit was confirmed)", tx.txId)
            wallet.abandon(tx.txId)
        }
      }
      if (d1.futureRemoteCommitPublished.exists(_.commitTx.txid == tx.txid) || d1.revokedCommitPublished.exists(_.commitTx.txid == tx.txid)) {
        nodeParams.db.audit.listPublished(d.channelId).collect {
          case tx if tx.desc == "local-anchor" => tx
          case tx if tx.desc == "remote-anchor" => tx
        }.foreach { tx =>
          log.warning("abandoning {} txId={} (future or revoked commitment was confirmed)", tx.desc, tx.txId)
          wallet.abandon(tx.txId)
        }
      }
      // we may need to fail some htlcs in case a commitment tx was published and they have reached the timeout threshold
      val timedOutHtlcs = Closing.isClosingTypeAlreadyKnown(d1) match {
        case Some(c: Closing.LocalClose) => Closing.trimmedOrTimedOutHtlcs(channelKeys, d.commitments.latest, c.localCommit, tx)
        case Some(c: Closing.RemoteClose) => Closing.trimmedOrTimedOutHtlcs(channelKeys, d.commitments.latest, c.remoteCommit, tx)
        case Some(_: Closing.RevokedClose) => Set.empty[UpdateAddHtlc] // revoked commitments are handled using [[overriddenOutgoingHtlcs]] below
        case Some(_: Closing.RecoveryClose) => Set.empty[UpdateAddHtlc] // we lose htlc outputs in dataloss protection scenarios (future remote commit)
        case Some(_: Closing.MutualClose) => Set.empty[UpdateAddHtlc]
        case None => Set.empty[UpdateAddHtlc]
      }
      timedOutHtlcs.foreach { add =>
        d.commitments.originChannels.get(add.id) match {
          case Some(origin) =>
            log.info("failing htlc #{} paymentHash={} origin={}: htlc timed out", add.id, add.paymentHash, origin)
            relayer ! RES_ADD_SETTLED(origin, add, HtlcResult.OnChainFail(HtlcsTimedoutDownstream(d.channelId, Set(add))))
          case None =>
            // same as for fulfilling the htlc (no big deal)
            log.info("cannot fail timed out htlc #{} paymentHash={} (origin not found)", add.id, add.paymentHash)
        }
      }
      // we also need to fail outgoing htlcs that we know will never reach the blockchain
      // if we previously received the preimage, we have already relayed it upstream and the command below will be ignored
      Closing.overriddenOutgoingHtlcs(d, tx).foreach { add =>
        d.commitments.originChannels.get(add.id) match {
          case Some(origin) =>
            log.info("failing htlc #{} paymentHash={} origin={}: overridden by local commit", add.id, add.paymentHash, origin)
            relayer ! RES_ADD_SETTLED(origin, add, HtlcResult.OnChainFail(HtlcOverriddenByLocalCommit(d.channelId, add)))
          case None =>
            // same as for fulfilling the htlc (no big deal)
            log.info("cannot fail overridden htlc #{} paymentHash={} (origin not found)", add.id, add.paymentHash)
        }
      }
      // for our outgoing payments, let's send events if we know that they will settle on chain
      Closing
        .onChainOutgoingHtlcs(d.commitments.latest.localCommit, d.commitments.latest.remoteCommit, d.commitments.latest.nextRemoteCommit_opt.map(_.commit), tx)
        .map(add => (add, d.commitments.originChannels.get(add.id).map(_.upstream).collect { case Upstream.Local(id) => id })) // we resolve the payment id if this was a local payment
        .collect { case (add, Some(id)) => context.system.eventStream.publish(PaymentSettlingOnChain(id, amount = add.amountMsat, add.paymentHash)) }
      // finally, if one of the unilateral closes is done, we move to CLOSED state, otherwise we stay()
      Closing.isClosed(d1, Some(tx)) match {
        case Some(closingType) =>
          log.info("channel closed (type={})", EventType.Closed(closingType).label)
          context.system.eventStream.publish(ChannelClosed(self, d.channelId, closingType, d.commitments))
          goto(CLOSED) using d1 storing()
        case None =>
          stay() using d1 storing()
      }

    case Event(_: ChannelReestablish, d: DATA_CLOSING) =>
      // they haven't detected that we were closing and are trying to reestablish a connection
      // we give them one of the published txes as a hint
      // note spendingTx != Nil (that's a requirement of DATA_CLOSING)
      val exc = FundingTxSpent(d.channelId, d.spendingTxs.head.txid)
      val error = Error(d.channelId, exc.getMessage)
      stay() sending error

    case Event(c: CMD_CLOSE, d: DATA_CLOSING) => handleCommandError(ClosingAlreadyInProgress(d.channelId), c)

    case Event(c: CMD_BUMP_FORCE_CLOSE_FEE, d: DATA_CLOSING) =>
      val commitmentFormat = d.commitments.latest.commitmentFormat
      commitmentFormat match {
        case _: Transactions.AnchorOutputsCommitmentFormat | _: SimpleTaprootChannelCommitmentFormat =>
          val commitment = d.commitments.latest
          val fundingKey = channelKeys.fundingKey(commitment.fundingTxIndex)
          val localAnchor_opt = for {
            lcp <- d.localCommitPublished
            commitKeys = commitment.localKeys(channelKeys)
            anchorTx <- Closing.LocalClose.claimAnchor(fundingKey, commitKeys, lcp.commitTx, commitmentFormat)
          } yield PublishReplaceableTx(anchorTx, lcp.commitTx, commitment, c.confirmationTarget)
          val remoteAnchor_opt = for {
            rcp <- d.remoteCommitPublished
            commitKeys = commitment.remoteKeys(channelKeys, commitment.remoteCommit.remotePerCommitmentPoint)
            anchorTx <- Closing.RemoteClose.claimAnchor(fundingKey, commitKeys, rcp.commitTx, commitmentFormat)
          } yield PublishReplaceableTx(anchorTx, rcp.commitTx, commitment, c.confirmationTarget)
          val nextRemoteAnchor_opt = for {
            nrcp <- d.nextRemoteCommitPublished
            commitKeys = commitment.remoteKeys(channelKeys, commitment.nextRemoteCommit_opt.get.commit.remotePerCommitmentPoint)
            anchorTx <- Closing.RemoteClose.claimAnchor(fundingKey, commitKeys, nrcp.commitTx, commitmentFormat)
          } yield PublishReplaceableTx(anchorTx, nrcp.commitTx, commitment, c.confirmationTarget)
          // We favor the remote commitment(s) because they're more interesting than the local commitment (no CSV delays).
          if (remoteAnchor_opt.nonEmpty) {
            remoteAnchor_opt.foreach { publishTx => txPublisher ! publishTx }
            c.replyTo ! RES_SUCCESS(c, d.channelId)
          } else if (nextRemoteAnchor_opt.nonEmpty) {
            nextRemoteAnchor_opt.foreach { publishTx => txPublisher ! publishTx }
            c.replyTo ! RES_SUCCESS(c, d.channelId)
          } else if (localAnchor_opt.nonEmpty) {
            localAnchor_opt.foreach { publishTx => txPublisher ! publishTx }
            c.replyTo ! RES_SUCCESS(c, d.channelId)
          } else {
            log.warning("cannot bump force-close fees, local or remote commit not published")
            c.replyTo ! RES_FAILURE(c, CommandUnavailableInThisState(d.channelId, "rbf-force-close", stateName))
          }
          stay()
        case _ =>
          log.warning("cannot bump force-close fees, channel is not using anchor outputs")
          c.replyTo ! RES_FAILURE(c, CommandUnavailableInThisState(d.channelId, "rbf-force-close", stateName))
          stay()
      }

    case Event(e: Error, d: DATA_CLOSING) => handleRemoteError(e, d)

    case Event(_: Shutdown, _) =>
      log.debug("ignoring shutdown, closing transaction already published")
      stay()

    case Event(_: ClosingSigned, _) =>
      log.debug("ignoring closing_signed, closing transaction already published")
      stay()

    case Event(_: AnnouncementSignatures, _) =>
      log.debug("ignoring announcement_signatures, channel is closing")
      stay()

    case Event(INPUT_DISCONNECTED | _: INPUT_RECONNECTED, _) => stay() // we don't really care at this point
  })

  when(CLOSED)(handleExceptions {
    case Event(Symbol("shutdown"), _) =>
      stateData match {
        case d: PersistentChannelData =>
          log.info(s"deleting database record for channelId=${d.channelId}")
          nodeParams.db.channels.removeChannel(d.channelId)
        case _: TransientChannelData => // nothing was stored in the DB
      }
      log.info("shutting down")
      stop(FSM.Normal)

    case Event(MakeFundingTxResponse(fundingTx, _, _), _) =>
      // this may happen if connection is lost, or remote sends an error while we were waiting for the funding tx to be created by our wallet
      // in that case we rollback the tx
      wallet.rollback(fundingTx)
      stay()

    case Event(w: WatchTriggered, _) =>
      log.debug("ignoring watch event, channel is closed (event={})", w)
      stay()

    case Event(_: Shutdown, _) =>
      log.debug("ignoring shutdown, channel is closed")
      stay()

    case Event(_: ClosingSigned, _) =>
      log.debug("ignoring closing_signed, channel is closed")
      stay()

    case Event(_: AnnouncementSignatures, _) =>
      log.debug("ignoring announcement_signatures, channel is closed")
      stay()

    case Event(INPUT_DISCONNECTED | _: INPUT_RECONNECTED, _) => stay() // we are disconnected, but it doesn't matter anymore
  })

  when(OFFLINE)(handleExceptions {
    case Event(INPUT_RECONNECTED(r, localInit, remoteInit), d: DATA_WAIT_FOR_REMOTE_PUBLISH_FUTURE_COMMITMENT) =>
      activeConnection = r
      // they already proved that we have an outdated commitment
      // there isn't much to do except asking them again to publish their current commitment by sending an error
      val exc = PleasePublishYourCommitment(d.channelId)
      val error = Error(d.channelId, exc.getMessage)
      val d1 = Helpers.updateFeatures(d, localInit, remoteInit)
      goto(WAIT_FOR_REMOTE_PUBLISH_FUTURE_COMMITMENT) using d1 sending error

    case Event(INPUT_RECONNECTED(r, localInit, remoteInit), d: DATA_WAIT_FOR_DUAL_FUNDING_SIGNED) =>
      activeConnection = r
      val myFirstPerCommitmentPoint = channelKeys.commitmentPoint(0)
      val nextFundingTlv: Set[ChannelReestablishTlv] = Set(ChannelReestablishTlv.NextFundingTlv(d.signingSession.fundingTxId))
      val nonceTlvs = d.signingSession.fundingParams.commitmentFormat match {
        case _: SegwitV0CommitmentFormat => Set.empty
        case _: SimpleTaprootChannelCommitmentFormat =>
          val localFundingKey = channelKeys.fundingKey(0)
          val remoteFundingPubKey = d.signingSession.fundingParams.remoteFundingPubKey
          val currentCommitNonce_opt = d.signingSession.localCommit match {
            case Left(_) => Some(NonceGenerator.verificationNonce(d.signingSession.fundingTxId, localFundingKey, remoteFundingPubKey, 0))
            case Right(_) => None
          }
          val nextCommitNonce = NonceGenerator.verificationNonce(d.signingSession.fundingTxId, localFundingKey, remoteFundingPubKey, 1)
          Set(
            Some(ChannelReestablishTlv.NextLocalNoncesTlv(List(d.signingSession.fundingTxId -> nextCommitNonce.publicNonce))),
            currentCommitNonce_opt.map(n => ChannelReestablishTlv.CurrentCommitNonceTlv(n.publicNonce)),
          ).flatten[ChannelReestablishTlv]
      }
      val channelReestablish = ChannelReestablish(
        channelId = d.channelId,
        nextLocalCommitmentNumber = d.signingSession.nextLocalCommitmentNumber,
        nextRemoteRevocationNumber = 0,
        yourLastPerCommitmentSecret = PrivateKey(ByteVector32.Zeroes),
        myCurrentPerCommitmentPoint = myFirstPerCommitmentPoint,
        TlvStream(nextFundingTlv ++ nonceTlvs),
      )
      val d1 = Helpers.updateFeatures(d, localInit, remoteInit)
      goto(SYNCING) using d1 sending channelReestablish

    case Event(INPUT_RECONNECTED(r, localInit, remoteInit), d: ChannelDataWithCommitments) =>
      activeConnection = r
      val remotePerCommitmentSecrets = d.commitments.remotePerCommitmentSecrets
      val yourLastPerCommitmentSecret = remotePerCommitmentSecrets.lastIndex.flatMap(remotePerCommitmentSecrets.getHash).getOrElse(ByteVector32.Zeroes)
      val myCurrentPerCommitmentPoint = channelKeys.commitmentPoint(d.commitments.localCommitIndex)
      // If we disconnected while signing a funding transaction, we may need our peer to retransmit their commit_sig.
      val nextLocalCommitmentNumber = d match {
        case d: DATA_WAIT_FOR_DUAL_FUNDING_CONFIRMED => d.status match {
          case DualFundingStatus.RbfWaitingForSigs(status) => status.nextLocalCommitmentNumber
          case _ => d.commitments.localCommitIndex + 1
        }
        case d: DATA_NORMAL => d.spliceStatus match {
          case SpliceStatus.SpliceWaitingForSigs(status) => status.nextLocalCommitmentNumber
          case _ => d.commitments.localCommitIndex + 1
        }
        case _ => d.commitments.localCommitIndex + 1
      }
      // If we disconnected while signing a funding transaction, we may need our peer to (re)transmit their tx_signatures.
      val rbfTlv: Set[ChannelReestablishTlv] = d match {
        case d: DATA_WAIT_FOR_DUAL_FUNDING_CONFIRMED => d.status match {
          case DualFundingStatus.RbfWaitingForSigs(status) => Set(ChannelReestablishTlv.NextFundingTlv(status.fundingTx.txId))
          case _ => d.latestFundingTx.sharedTx match {
            case _: InteractiveTxBuilder.PartiallySignedSharedTransaction => Set(ChannelReestablishTlv.NextFundingTlv(d.latestFundingTx.sharedTx.txId))
            case _: InteractiveTxBuilder.FullySignedSharedTransaction => Set.empty
          }
        }
        case d: DATA_NORMAL => d.spliceStatus match {
          case SpliceStatus.SpliceWaitingForSigs(status) => Set(ChannelReestablishTlv.NextFundingTlv(status.fundingTx.txId))
          case _ => d.commitments.latest.localFundingStatus match {
            case LocalFundingStatus.DualFundedUnconfirmedFundingTx(fundingTx: PartiallySignedSharedTransaction, _, _, _) => Set(ChannelReestablishTlv.NextFundingTlv(fundingTx.txId))
            case _ => Set.empty
          }
        }
        case _ => Set.empty
      }
      val lastFundingLockedTlvs: Set[ChannelReestablishTlv] = if (d.commitments.remoteChannelParams.initFeatures.hasFeature(Features.SplicePrototype)) {
        d.commitments.lastLocalLocked_opt.map(c => ChannelReestablishTlv.MyCurrentFundingLockedTlv(c.fundingTxId)).toSet ++
          d.commitments.lastRemoteLocked_opt.map(c => ChannelReestablishTlv.YourLastFundingLockedTlv(c.fundingTxId)).toSet
      } else Set.empty

      // We send our verification nonces for all active commitments.
      val nextCommitNonces: Map[TxId, IndividualNonce] = d.commitments.active.flatMap(c => {
        c.commitmentFormat match {
          case _: SegwitV0CommitmentFormat => None
          case _: SimpleTaprootChannelCommitmentFormat =>
            val localFundingKey = channelKeys.fundingKey(c.fundingTxIndex)
            Some(c.fundingTxId -> NonceGenerator.verificationNonce(c.fundingTxId, localFundingKey, c.remoteFundingPubKey, d.commitments.localCommitIndex + 1).publicNonce)
        }
      }).toMap
      // If an interactive-tx session hasn't been fully signed, we also need to include the corresponding nonces.
      val (interactiveTxCurrentCommitNonce_opt, interactiveTxNextCommitNonce): (Option[IndividualNonce], Map[TxId, IndividualNonce]) = d match {
        case d: DATA_WAIT_FOR_DUAL_FUNDING_CONFIRMED => d.status match {
          case DualFundingStatus.RbfWaitingForSigs(signingSession) if signingSession.fundingParams.commitmentFormat.isInstanceOf[TaprootCommitmentFormat] =>
            val nextCommitNonce = Map(signingSession.fundingTxId -> signingSession.nextCommitNonce(channelKeys).publicNonce)
            (signingSession.currentCommitNonce_opt(channelKeys).map(_.publicNonce), nextCommitNonce)
          case _ => (None, Map.empty)
        }
        case d: DATA_NORMAL => d.spliceStatus match {
          case SpliceStatus.SpliceWaitingForSigs(signingSession) if signingSession.fundingParams.commitmentFormat.isInstanceOf[TaprootCommitmentFormat] =>
            val nextCommitNonce = Map(signingSession.fundingTxId -> signingSession.nextCommitNonce(channelKeys).publicNonce)
            (signingSession.currentCommitNonce_opt(channelKeys).map(_.publicNonce), nextCommitNonce)
          case _ => (None, Map.empty)
        }
        case _ => (None, Map.empty)
      }
      val nonceTlvs = Set(
        interactiveTxCurrentCommitNonce_opt.map(nonce => ChannelReestablishTlv.CurrentCommitNonceTlv(nonce)),
        if (nextCommitNonces.nonEmpty || interactiveTxNextCommitNonce.nonEmpty) Some(ChannelReestablishTlv.NextLocalNoncesTlv(nextCommitNonces.toSeq ++ interactiveTxNextCommitNonce.toSeq)) else None
      ).flatten

      val channelReestablish = ChannelReestablish(
        channelId = d.channelId,
        nextLocalCommitmentNumber = nextLocalCommitmentNumber,
        nextRemoteRevocationNumber = d.commitments.remoteCommitIndex,
        yourLastPerCommitmentSecret = PrivateKey(yourLastPerCommitmentSecret),
        myCurrentPerCommitmentPoint = myCurrentPerCommitmentPoint,
        tlvStream = TlvStream(rbfTlv ++ lastFundingLockedTlvs ++ nonceTlvs)
      )
      // we update local/remote connection-local global/local features, we don't persist it right now
      val d1 = Helpers.updateFeatures(d, localInit, remoteInit)
      goto(SYNCING) using d1 sending channelReestablish

    case Event(ProcessCurrentBlockHeight(c), d: ChannelDataWithCommitments) => handleNewBlock(c, d)

    case Event(c: CurrentFeerates.BitcoinCore, d: ChannelDataWithCommitments) => handleCurrentFeerateDisconnected(c, d)

    case Event(c: CMD_ADD_HTLC, d: DATA_NORMAL) => handleAddDisconnected(c, d)

    case Event(e: HtlcSettlementCommand, _) =>
      log.debug("cannot settle htlc_id={}, channel is offline", e.id)
      stay()

    case Event(_: CMD_SIGN, _) => stay()

    case Event(_: CMD_UPDATE_FEE, _) => stay()

    case Event(c: CMD_UPDATE_RELAY_FEE, d: DATA_NORMAL) => handleUpdateRelayFeeDisconnected(c, d)

    case Event(getTxResponse: GetTxWithMetaResponse, d: DATA_WAIT_FOR_FUNDING_CONFIRMED) if getTxResponse.txid == d.commitments.latest.fundingTxId => handleGetFundingTx(getTxResponse, d.waitingSince, d.fundingTx_opt)

    case Event(BITCOIN_FUNDING_PUBLISH_FAILED, d: DATA_WAIT_FOR_FUNDING_CONFIRMED) => handleFundingPublishFailed(d)

    case Event(BITCOIN_FUNDING_TIMEOUT, d: DATA_WAIT_FOR_FUNDING_CONFIRMED) => handleFundingTimeout(d)

    case Event(e: BITCOIN_FUNDING_DOUBLE_SPENT, d: DATA_WAIT_FOR_DUAL_FUNDING_CONFIRMED) => handleDualFundingDoubleSpent(e, d)
  })

  when(SYNCING)(handleExceptions {
    case Event(channelReestablish: ChannelReestablish, d: DATA_WAIT_FOR_FUNDING_CONFIRMED) =>
      Helpers.Syncing.checkCommitNonces(channelReestablish, d.commitments, None) match {
        case Some(f) => handleLocalError(f, d, Some(channelReestablish))
        case None =>
          remoteNextCommitNonces = channelReestablish.nextCommitNonces
          goto(WAIT_FOR_FUNDING_CONFIRMED)
      }

    case Event(channelReestablish: ChannelReestablish, d: DATA_WAIT_FOR_DUAL_FUNDING_SIGNED) =>
      d.signingSession.fundingParams.commitmentFormat match {
        case _: SimpleTaprootChannelCommitmentFormat if !channelReestablish.nextCommitNonces.contains(d.signingSession.fundingTxId) =>
          val f = MissingCommitNonce(d.channelId, d.signingSession.fundingTxId, commitmentNumber = 1)
          handleLocalError(f, d, Some(channelReestablish))
        case _ =>
          remoteNextCommitNonces = channelReestablish.nextCommitNonces
          channelReestablish.nextFundingTxId_opt match {
            case Some(fundingTxId) if fundingTxId == d.signingSession.fundingTx.txId && channelReestablish.nextLocalCommitmentNumber == 0 =>
              // They haven't received our commit_sig: we retransmit it, and will send our tx_signatures once we've received
              // their commit_sig or their tx_signatures (depending on who must send tx_signatures first).
              val fundingParams = d.signingSession.fundingParams
              val remoteNonce_opt = channelReestablish.currentCommitNonce_opt
              d.signingSession.remoteCommit.sign(d.channelParams, d.signingSession.remoteCommitParams, channelKeys, d.signingSession.fundingTxIndex, fundingParams.remoteFundingPubKey, d.signingSession.commitInput(channelKeys), fundingParams.commitmentFormat, remoteNonce_opt) match {
                case Left(e) => handleLocalError(e, d, Some(channelReestablish))
                case Right(commitSig) => goto(WAIT_FOR_DUAL_FUNDING_SIGNED) sending commitSig
              }
            case _ => goto(WAIT_FOR_DUAL_FUNDING_SIGNED)
          }
      }

    case Event(channelReestablish: ChannelReestablish, d: DATA_WAIT_FOR_DUAL_FUNDING_CONFIRMED) =>
      val pendingRbf_opt = d.status match {
        // Note that we only consider RBF attempts that are also pending for our peer: otherwise it means we have
        // disconnected before they sent their commit_sig, in which case they will abort the RBF attempt on reconnection.
        case DualFundingStatus.RbfWaitingForSigs(signingSession) if channelReestablish.nextFundingTxId_opt.contains(signingSession.fundingTxId) => Some(signingSession)
        case _ => None
      }
      Helpers.Syncing.checkCommitNonces(channelReestablish, d.commitments, pendingRbf_opt) match {
        case Some(f) => handleLocalError(f, d, Some(channelReestablish))
        case None =>
          remoteNextCommitNonces = channelReestablish.nextCommitNonces
          channelReestablish.nextFundingTxId_opt match {
            case Some(fundingTxId) =>
              d.status match {
                case DualFundingStatus.RbfWaitingForSigs(signingSession) if signingSession.fundingTx.txId == fundingTxId =>
                  if (channelReestablish.nextLocalCommitmentNumber == 0) {
                    // They haven't received our commit_sig: we retransmit it.
                    // We're also waiting for signatures from them, and will send our tx_signatures once we receive them.
                    val fundingParams = signingSession.fundingParams
                    val remoteNonce_opt = channelReestablish.currentCommitNonce_opt
                    signingSession.remoteCommit.sign(d.commitments.channelParams, signingSession.remoteCommitParams, channelKeys, signingSession.fundingTxIndex, signingSession.fundingParams.remoteFundingPubKey, signingSession.commitInput(channelKeys), fundingParams.commitmentFormat, remoteNonce_opt) match {
                      case Left(e) => handleLocalError(e, d, Some(channelReestablish))
                      case Right(commitSig) => goto(WAIT_FOR_DUAL_FUNDING_CONFIRMED) sending commitSig
                    }
                  } else {
                    // They have already received our commit_sig, but we were waiting for them to send either commit_sig or
                    // tx_signatures first. We wait for their message before sending our tx_signatures.
                    goto(WAIT_FOR_DUAL_FUNDING_CONFIRMED)
                  }
                case _ if d.latestFundingTx.sharedTx.txId == fundingTxId =>
                  // We've already received their commit_sig and sent our tx_signatures. We retransmit our tx_signatures
                  // and our commit_sig if they haven't received it already.
                  if (channelReestablish.nextLocalCommitmentNumber == 0) {
                    val remoteNonce_opt = channelReestablish.currentCommitNonce_opt
                    d.commitments.latest.remoteCommit.sign(d.commitments.channelParams, d.commitments.latest.remoteCommitParams, channelKeys, d.commitments.latest.fundingTxIndex, d.commitments.latest.remoteFundingPubKey, d.commitments.latest.commitInput(channelKeys), d.commitments.latest.commitmentFormat, remoteNonce_opt) match {
                      case Left(e) => handleLocalError(e, d, Some(channelReestablish))
                      case Right(commitSig) => goto(WAIT_FOR_DUAL_FUNDING_CONFIRMED) sending Seq(commitSig, d.latestFundingTx.sharedTx.localSigs)
                    }
                  } else {
                    goto(WAIT_FOR_DUAL_FUNDING_CONFIRMED) sending d.latestFundingTx.sharedTx.localSigs
                  }
                case _ =>
                  // The fundingTxId must be for an RBF attempt that we didn't store (we got disconnected before receiving
                  // their tx_complete): we tell them to abort that RBF attempt.
                  goto(WAIT_FOR_DUAL_FUNDING_CONFIRMED) using d.copy(status = DualFundingStatus.RbfAborted) sending TxAbort(d.channelId, RbfAttemptAborted(d.channelId).getMessage)
              }
            case None => goto(WAIT_FOR_DUAL_FUNDING_CONFIRMED)
          }
      }

    case Event(channelReestablish: ChannelReestablish, d: DATA_WAIT_FOR_CHANNEL_READY) =>
      Helpers.Syncing.checkCommitNonces(channelReestablish, d.commitments, None) match {
        case Some(f) => handleLocalError(f, d, Some(channelReestablish))
        case None =>
          remoteNextCommitNonces = channelReestablish.nextCommitNonces
          val channelReady = createChannelReady(d.aliases, d.commitments)
          goto(WAIT_FOR_CHANNEL_READY) sending channelReady
      }

    case Event(channelReestablish: ChannelReestablish, d: DATA_WAIT_FOR_DUAL_FUNDING_READY) =>
      Helpers.Syncing.checkCommitNonces(channelReestablish, d.commitments, None) match {
        case Some(f) => handleLocalError(f, d, Some(channelReestablish))
        case None =>
          remoteNextCommitNonces = channelReestablish.nextCommitNonces
          val channelReady = createChannelReady(d.aliases, d.commitments)
          // We've already received their commit_sig and sent our tx_signatures. We retransmit our tx_signatures
          // and our commit_sig if they haven't received it already.
          channelReestablish.nextFundingTxId_opt match {
            case Some(fundingTxId) if fundingTxId == d.commitments.latest.fundingTxId =>
              d.commitments.latest.localFundingStatus.localSigs_opt match {
                case Some(txSigs) if channelReestablish.nextLocalCommitmentNumber == 0 =>
                  log.info("re-sending commit_sig and tx_signatures for fundingTxIndex={} fundingTxId={}", d.commitments.latest.fundingTxIndex, d.commitments.latest.fundingTxId)
                  val remoteNonce_opt = channelReestablish.currentCommitNonce_opt
                  d.commitments.latest.remoteCommit.sign(d.commitments.channelParams, d.commitments.latest.remoteCommitParams, channelKeys, d.commitments.latest.fundingTxIndex, d.commitments.latest.remoteFundingPubKey, d.commitments.latest.commitInput(channelKeys), d.commitments.latest.commitmentFormat, remoteNonce_opt) match {
                    case Left(e) => handleLocalError(e, d, Some(channelReestablish))
                    case Right(commitSig) => goto(WAIT_FOR_DUAL_FUNDING_READY) sending Seq(commitSig, txSigs, channelReady)
                  }
                case Some(txSigs) =>
                  log.info("re-sending tx_signatures for fundingTxIndex={} fundingTxId={}", d.commitments.latest.fundingTxIndex, d.commitments.latest.fundingTxId)
                  goto(WAIT_FOR_DUAL_FUNDING_READY) sending Seq(txSigs, channelReady)
                case None =>
                  log.warning("cannot retransmit tx_signatures, we don't have them (status={})", d.commitments.latest.localFundingStatus)
                  goto(WAIT_FOR_DUAL_FUNDING_READY) sending channelReady
              }
            case _ => goto(WAIT_FOR_DUAL_FUNDING_READY) sending channelReady
          }
      }

    case Event(channelReestablish: ChannelReestablish, d: DATA_NORMAL) =>
      Syncing.checkSync(channelKeys, d.commitments, channelReestablish) match {
        case syncFailure: SyncResult.Failure =>
          handleSyncFailure(channelReestablish, syncFailure, d)
        case syncSuccess: SyncResult.Success =>
          // normal case, our data is up-to-date
          var sendQueue = Queue.empty[LightningMessage]
          // We re-send channel_ready and announcement_signatures for the initial funding transaction if necessary.
          val (channelReady_opt, announcementSigs_opt) = resendChannelReadyIfNeeded(channelReestablish, d)
          sendQueue = sendQueue ++ channelReady_opt.toSeq ++ announcementSigs_opt.toSeq
          // If we disconnected in the middle of a signing a splice transaction, we re-send our signatures or abort.
          val (spliceStatus1, spliceMessages) = resumeSpliceSigningSessionIfNeeded(channelReestablish, d)
          sendQueue = sendQueue ++ spliceMessages

          // Prune previous funding transactions and RBF attempts if we already sent splice_locked for the last funding
          // transaction that is also locked by our counterparty; we either missed their splice_locked or it confirmed
          // while disconnected.
          val commitments1 = channelReestablish.myCurrentFundingLocked_opt
            .flatMap(remoteFundingTxLocked => d.commitments.updateRemoteFundingStatus(remoteFundingTxLocked, d.lastAnnouncedFundingTxId_opt).toOption.map(_._1))
            .getOrElse(d.commitments)
            // We then clean up unsigned updates that haven't been received before the disconnection.
            .discardUnsignedUpdates()

          // If there is a pending splice, we need to receive nonces for the corresponding transaction if we're using taproot.
          val pendingSplice_opt = spliceStatus1 match {
            // Note that we only consider splices that are also pending for our peer: otherwise it means we have disconnected
            // before they sent their commit_sig, in which case they will abort the splice attempt on reconnection.
            case SpliceStatus.SpliceWaitingForSigs(signingSession) if channelReestablish.nextFundingTxId_opt.contains(signingSession.fundingTxId) => Some(signingSession)
            case _ => None
          }
          Helpers.Syncing.checkCommitNonces(channelReestablish, commitments1, pendingSplice_opt) match {
            case Some(f) => handleLocalError(f, d, Some(channelReestablish))
            case None =>
              remoteNextCommitNonces = channelReestablish.nextCommitNonces
              // We re-send our latest splice_locked if needed.
              val spliceLocked_opt = resendSpliceLockedIfNeeded(channelReestablish, commitments1, d.lastAnnouncement_opt)
              sendQueue = sendQueue ++ spliceLocked_opt.toSeq
              // We may need to retransmit updates and/or commit_sig and/or revocation to resume the channel.
              sendQueue = sendQueue ++ syncSuccess.retransmit

              commitments1.remoteNextCommitInfo match {
                case Left(_) =>
                  // we expect them to (re-)send the revocation immediately
                  startSingleTimer(RevocationTimeout.toString, RevocationTimeout(commitments1.remoteCommitIndex, peer), nodeParams.channelConf.revocationTimeout)
                case _ => ()
              }

              // do I have something to sign?
              if (commitments1.changes.localHasChanges) {
                self ! CMD_SIGN()
              }

              // BOLT 2: A node if it has sent a previous shutdown MUST retransmit shutdown.
              d.localShutdown.foreach {
                localShutdown =>
                  log.debug("re-sending local_shutdown")
                  sendQueue = sendQueue :+ localShutdown
              }

              if (d.commitments.announceChannel) {
                // we will re-enable the channel after some delay to prevent flappy updates in case the connection is unstable
                startSingleTimer(Reconnected.toString, BroadcastChannelUpdate(Reconnected), 10 seconds)
              } else {
                // except for private channels where our peer is likely a mobile wallet: they will stay online only for a short period of time,
                // so we need to re-enable them immediately to ensure we can route payments to them. It's also less of a problem to frequently
                // refresh the channel update for private channels, since we won't broadcast it to the rest of the network.
                self ! BroadcastChannelUpdate(Reconnected)
              }

              // We usually handle feerate updates once per block (~10 minutes), but when our remote is a mobile wallet that
              // only briefly connects and then disconnects, we may never have the opportunity to send our `update_fee`, so
              // we send it (if needed) when reconnected.
              val shutdownInProgress = d.localShutdown.nonEmpty || d.remoteShutdown.nonEmpty
              if (d.commitments.localChannelParams.paysCommitTxFees && !shutdownInProgress) {
                val currentFeeratePerKw = d.commitments.latest.localCommit.spec.commitTxFeerate
                val networkFeeratePerKw = nodeParams.onChainFeeConf.getCommitmentFeerate(nodeParams.currentBitcoinCoreFeerates, remoteNodeId, d.commitments.latest.commitmentFormat)
                if (nodeParams.onChainFeeConf.shouldUpdateFee(currentFeeratePerKw, networkFeeratePerKw)) {
                  self ! CMD_UPDATE_FEE(networkFeeratePerKw, commit = true)
                }
              }

              // We tell the peer that the channel is ready to process payments that may be queued.
              if (!shutdownInProgress) {
                val fundingTxIndex = commitments1.active.map(_.fundingTxIndex).min
                peer ! ChannelReadyForPayments(self, remoteNodeId, d.channelId, fundingTxIndex)
              }

              goto(NORMAL) using d.copy(commitments = commitments1, spliceStatus = spliceStatus1) sending sendQueue
          }
      }

    case Event(c: CMD_ADD_HTLC, d: DATA_NORMAL) => handleAddDisconnected(c, d)

    case Event(e: HtlcSettlementCommand, _) =>
      log.debug("cannot settle htlc_id={}, channel is syncing", e.id)
      stay()

    case Event(_: CMD_SIGN, _) => stay()

    case Event(_: CMD_UPDATE_FEE, _) => stay()

    case Event(c: CMD_UPDATE_RELAY_FEE, d: DATA_NORMAL) => handleUpdateRelayFeeDisconnected(c, d)

    case Event(channelReestablish: ChannelReestablish, d: DATA_SHUTDOWN) =>
      Helpers.Syncing.checkCommitNonces(channelReestablish, d.commitments, None) match {
        case Some(f) => handleLocalError(f, d, Some(channelReestablish))
        case None =>
          remoteNextCommitNonces = channelReestablish.nextCommitNonces
          Syncing.checkSync(channelKeys, d.commitments, channelReestablish) match {
            case syncFailure: SyncResult.Failure =>
              handleSyncFailure(channelReestablish, syncFailure, d)
            case syncSuccess: SyncResult.Success =>
              val commitments1 = d.commitments.discardUnsignedUpdates()
              val sendQueue = Queue.empty[LightningMessage] ++ syncSuccess.retransmit :+ d.localShutdown
              // BOLT 2: A node if it has sent a previous shutdown MUST retransmit shutdown.
              goto(SHUTDOWN) using d.copy(commitments = commitments1) sending sendQueue
          }
      }

    case Event(_: ChannelReestablish, d: DATA_NEGOTIATING) =>
      // BOLT 2: A node if it has sent a previous shutdown MUST retransmit shutdown.
      // negotiation restarts from the beginning, and is initialized by the channel initiator
      // note: in any case we still need to keep all previously sent closing_signed, because they may publish one of them
      if (d.commitments.localChannelParams.paysClosingFees) {
        // we could use the last closing_signed we sent, but network fees may have changed while we were offline so it is better to restart from scratch
        val (closingTx, closingSigned) = Closing.MutualClose.makeFirstClosingTx(channelKeys, d.commitments.latest, d.localShutdown.scriptPubKey, d.remoteShutdown.scriptPubKey, nodeParams.currentFeeratesForFundingClosing, nodeParams.onChainFeeConf, None)
        val closingTxProposed1 = d.closingTxProposed :+ List(ClosingTxProposed(closingTx, closingSigned))
        goto(NEGOTIATING) using d.copy(closingTxProposed = closingTxProposed1) storing() sending d.localShutdown :: closingSigned :: Nil
      } else {
        // we start a new round of negotiation
        val closingTxProposed1 = if (d.closingTxProposed.last.isEmpty) d.closingTxProposed else d.closingTxProposed :+ List()
        goto(NEGOTIATING) using d.copy(closingTxProposed = closingTxProposed1) sending d.localShutdown
      }

    case Event(_: ChannelReestablish, d: DATA_NEGOTIATING_SIMPLE) =>
      // We retransmit our shutdown: we may have updated our script and they may not have received it.
      val localShutdown = createShutdown(d.commitments, d.localScriptPubKey)
      goto(NEGOTIATING_SIMPLE) using d sending localShutdown

    // This handler is a workaround for an issue in lnd: starting with versions 0.10 / 0.11, they sometimes fail to send
    // a channel_reestablish when reconnecting a channel that recently got confirmed, and instead send a channel_ready
    // first and then go silent. This is due to a race condition on their side, so we trigger a reconnection, hoping that
    // we will eventually receive their channel_reestablish.
    case Event(_: ChannelReady, d) =>
      log.warning("received channel_ready before channel_reestablish (known lnd bug): disconnecting...")
      // NB: we use a small delay to ensure we've sent our warning before disconnecting.
      context.system.scheduler.scheduleOnce(2 second, peer, Peer.Disconnect(remoteNodeId))
      stay() sending Warning(d.channelId, "spec violation: you sent channel_ready before channel_reestablish")

    // This handler is a workaround for an issue in lnd similar to the one above: they sometimes send announcement_signatures
    // before channel_reestablish, which is a minor spec violation. It doesn't halt the channel, we can simply postpone
    // that message.
    case Event(remoteAnnSigs: AnnouncementSignatures, d) =>
      log.debug("received announcement_signatures before channel_reestablish (known lnd bug): delaying...")
      context.system.scheduler.scheduleOnce(5 seconds, self, remoteAnnSigs)
      stay() sending Warning(d.channelId, "spec violation: you sent announcement_signatures before channel_reestablish")

    case Event(ProcessCurrentBlockHeight(c), d: ChannelDataWithCommitments) => handleNewBlock(c, d)

    case Event(c: CurrentFeerates.BitcoinCore, d: ChannelDataWithCommitments) => handleCurrentFeerateDisconnected(c, d)

    case Event(getTxResponse: GetTxWithMetaResponse, d: DATA_WAIT_FOR_FUNDING_CONFIRMED) if getTxResponse.txid == d.commitments.latest.fundingTxId => handleGetFundingTx(getTxResponse, d.waitingSince, d.fundingTx_opt)

    case Event(BITCOIN_FUNDING_PUBLISH_FAILED, d: DATA_WAIT_FOR_FUNDING_CONFIRMED) => handleFundingPublishFailed(d)

    case Event(BITCOIN_FUNDING_TIMEOUT, d: DATA_WAIT_FOR_FUNDING_CONFIRMED) => handleFundingTimeout(d)

    case Event(e: BITCOIN_FUNDING_DOUBLE_SPENT, d: DATA_WAIT_FOR_DUAL_FUNDING_CONFIRMED) => handleDualFundingDoubleSpent(e, d)

    case Event(e: Error, d: PersistentChannelData) => handleRemoteError(e, d)
  })

  when(WAIT_FOR_REMOTE_PUBLISH_FUTURE_COMMITMENT)(PartialFunction.empty[Event, State])

  when(ERR_INFORMATION_LEAK)(PartialFunction.empty[Event, State])

  whenUnhandled {

    case Event(INPUT_DISCONNECTED, _) => goto(OFFLINE)

    case Event(c: CMD_GET_CHANNEL_STATE, _) =>
      val replyTo = if (c.replyTo == ActorRef.noSender) sender() else c.replyTo
      replyTo ! RES_GET_CHANNEL_STATE(stateName)
      stay()

    case Event(c: CMD_GET_CHANNEL_DATA, _) =>
      val replyTo = if (c.replyTo == ActorRef.noSender) sender() else c.replyTo
      replyTo ! RES_GET_CHANNEL_DATA(stateData)
      stay()

    case Event(c: CMD_GET_CHANNEL_INFO, _) =>
      c.replyTo ! RES_GET_CHANNEL_INFO(remoteNodeId, stateData.channelId, self, stateName, stateData)
      stay()

    case Event(c: CMD_ADD_HTLC, d: PersistentChannelData) =>
      log.debug(s"rejecting htlc request in state=$stateName")
      val error = ChannelUnavailable(d.channelId)
      handleAddHtlcCommandError(c, error, None) // we don't provide a channel_update: this will be a permanent channel failure

    case Event(c: CMD_CLOSE, d) => handleCommandError(CommandUnavailableInThisState(d.channelId, "close", stateName), c)

    case Event(c: CMD_FORCECLOSE, d) =>
      d match {
        case data: DATA_WAIT_FOR_DUAL_FUNDING_SIGNED =>
          rollbackFundingAttempt(data.signingSession.fundingTx.tx, Nil)
          handleFastClose(c, d.channelId)
        case data: ChannelDataWithCommitments =>
          val replyTo = if (c.replyTo == ActorRef.noSender) sender() else c.replyTo
          val failure = ForcedLocalCommit(d.channelId)
          c.resetFundingTxIndex_opt match {
            case Some(resetFundingTxIndex) =>
              val isActive = data.commitments.active.exists(_.fundingTxIndex == resetFundingTxIndex)
              val nextFundingUnconfirmed = data.commitments.active.filter(_.fundingTxIndex > resetFundingTxIndex).forall(_.localFundingStatus.isInstanceOf[LocalFundingStatus.UnconfirmedFundingTx])
              if (isActive && nextFundingUnconfirmed) {
                // The commitment hasn't been deactivated yet and more recent funding transactions are unconfirmed, so
                // we may try force-closing using this commitment index. Note however that if a more recent funding
                // transaction confirms first, our closing attempt will permanently fail, we will have lost data about
                // the latest confirmed funding transaction and may not be able to get our funds back. Use with extreme
                // caution!
                log.warning("force-closing with fundingTxIndex reset to {} (concurrent funding transactions: {})", resetFundingTxIndex, data.commitments.active.filter(_.fundingTxIndex > resetFundingTxIndex).map(_.fundingTxId).mkString(", "))
                replyTo ! RES_SUCCESS(c, data.channelId)
                val commitments1 = data.commitments.copy(active = data.commitments.active.filter(_.fundingTxIndex <= resetFundingTxIndex))
                val resetData = Helpers.updateCommitments(data, commitments1)
                handleLocalError(failure, resetData, Some(c))
              } else {
                handleCommandError(CommandUnavailableInThisState(d.channelId, "forcecloseresetfundingindex", stateName), c)
              }
            case None =>
              replyTo ! RES_SUCCESS(c, data.channelId)
              handleLocalError(failure, data, Some(c))
          }
        case _ =>
          handleCommandError(CommandUnavailableInThisState(d.channelId, "forceclose", stateName), c)
      }

    // In states where we don't explicitly handle this command, we won't broadcast a new channel update immediately,
    // but we will once we get back to NORMAL, because the updated fees have been saved to our peers DB.
    case Event(c: CMD_UPDATE_RELAY_FEE, d) =>
      val replyTo = if (c.replyTo == ActorRef.noSender) sender() else c.replyTo
      replyTo ! RES_SUCCESS(c, d.channelId)
      stay()

    case Event(c: CMD_BUMP_FUNDING_FEE, d) =>
      c.replyTo ! RES_FAILURE(c, CommandUnavailableInThisState(d.channelId, "rbf", stateName))
      stay()

    case Event(c: CMD_BUMP_FORCE_CLOSE_FEE, d) =>
      c.replyTo ! RES_FAILURE(c, CommandUnavailableInThisState(d.channelId, "rbf-force-close", stateName))
      stay()

    case Event(c: CMD_SPLICE, d) =>
      c.replyTo ! RES_FAILURE(c, CommandUnavailableInThisState(d.channelId, "splice", stateName))
      stay()

    // at restore, if the configuration has changed, the channel will send a command to itself to update the relay fees
    case Event(RES_SUCCESS(_: CMD_UPDATE_RELAY_FEE, channelId), d: DATA_NORMAL) if channelId == d.channelId => stay()

    // we only care about this event in NORMAL and SHUTDOWN state, and there may be cases where the task is not cancelled
    case Event(_: RevocationTimeout, _) => stay()

    // we reschedule with a random delay to prevent herd effect when there are a lot of channels
    case Event(c: CurrentBlockHeight, _) =>
      context.system.scheduler.scheduleOnce(blockProcessingDelay, self, ProcessCurrentBlockHeight(c))
      stay()

    // we only care about this event in NORMAL and SHUTDOWN state, and we never unregister to the event stream
    case Event(ProcessCurrentBlockHeight(_), _) => stay()

    // we only care about this event in NORMAL and SHUTDOWN state, and we never unregister to the event stream
    case Event(_: CurrentFeerates.BitcoinCore, _) => stay()

    // we only care about this event in NORMAL state
    case Event(_: BroadcastChannelUpdate, _) => stay()

    // we receive this when we tell the peer to disconnect
    case Event(_: Peer.DisconnectResponse, _) => stay()

    // funding tx was confirmed in time, let's just ignore this
    case Event(BITCOIN_FUNDING_TIMEOUT, _: PersistentChannelData) => stay()

    // peer doesn't cancel the timer
    case Event(TickChannelOpenTimeout, _) => stay()

    case Event(w: WatchPublishedTriggered, d: ChannelDataWithCommitments) =>
      // When our peer sends us channel_ready while we're still waiting for confirmations, we may opportunistically
      // switch to zero-conf, in which case we have both a WatchPublished and a WatchConfirmed pending. But it may not
      // actually be a real switch to zero-conf: maybe the transaction is confirmed, and they simply received the block
      // slightly before us. In that case, the WatchConfirmed may trigger first, and it would be inefficient to let the
      // WatchPublished override our funding status: it will make us set a new WatchConfirmed that will instantly
      // trigger and rewrite the funding status again.
      val alreadyConfirmed = d.commitments.active.exists(c => c.fundingTxId == w.tx.txid && c.localFundingStatus.isInstanceOf[LocalFundingStatus.ConfirmedFundingTx])
      if (alreadyConfirmed) {
        stay()
      } else {
        val fundingStatus = LocalFundingStatus.ZeroconfPublishedFundingTx(w.tx, d.commitments.localFundingSigs(w.tx.txid), d.commitments.liquidityPurchase(w.tx.txid))
        val lastAnnouncedFundingTxId_opt = d match {
          case d: DATA_NORMAL => d.lastAnnouncedFundingTxId_opt
          case _ => None
        }
        d.commitments.updateLocalFundingStatus(w.tx.txid, fundingStatus, lastAnnouncedFundingTxId_opt) match {
          case Right((commitments1, _)) =>
            log.info("zero-conf funding txid={} has been published", w.tx.txid)
            // This is a zero-conf channel, the min-depth isn't critical: we use the default.
            watchFundingConfirmed(w.tx.txid, Some(nodeParams.channelConf.minDepth), delay_opt = None)
            val d1 = d match {
              // NB: we discard remote's stashed channel_ready, they will send it back at reconnection
              case d: DATA_WAIT_FOR_FUNDING_CONFIRMED => DATA_WAIT_FOR_CHANNEL_READY(commitments1, aliases = createShortIdAliases(d.channelId))
              case d: DATA_WAIT_FOR_DUAL_FUNDING_CONFIRMED => DATA_WAIT_FOR_DUAL_FUNDING_READY(commitments1, aliases = createShortIdAliases(d.channelId))
              case d: DATA_WAIT_FOR_CHANNEL_READY => d.copy(commitments = commitments1)
              case d: DATA_WAIT_FOR_DUAL_FUNDING_READY => d.copy(commitments = commitments1)
              case d: DATA_NORMAL => d.copy(commitments = commitments1)
              case d: DATA_SHUTDOWN => d.copy(commitments = commitments1)
              case d: DATA_NEGOTIATING => d.copy(commitments = commitments1)
              case d: DATA_NEGOTIATING_SIMPLE => d.copy(commitments = commitments1)
              case d: DATA_WAIT_FOR_REMOTE_PUBLISH_FUTURE_COMMITMENT => d.copy(commitments = commitments1)
              case d: DATA_CLOSING => d.copy(commitments = commitments1)
            }
            stay() using d1 storing()
          case Left(_) => stay()
        }
      }

    case Event(w: WatchFundingConfirmedTriggered, d: ChannelDataWithCommitments) =>
      acceptFundingTxConfirmed(w, d) match {
        case Right((commitments1, _)) =>
          log.info("funding txid={} has been confirmed", w.tx.txid)
          val d1 = d match {
            // NB: we discard remote's stashed channel_ready, they will send it back at reconnection
            case d: DATA_WAIT_FOR_FUNDING_CONFIRMED => DATA_WAIT_FOR_CHANNEL_READY(commitments1, aliases = createShortIdAliases(d.channelId))
            case d: DATA_WAIT_FOR_DUAL_FUNDING_CONFIRMED => DATA_WAIT_FOR_DUAL_FUNDING_READY(commitments1, aliases = createShortIdAliases(d.channelId))
            case d: DATA_WAIT_FOR_CHANNEL_READY => d.copy(commitments = commitments1)
            case d: DATA_WAIT_FOR_DUAL_FUNDING_READY => d.copy(commitments = commitments1)
            case d: DATA_NORMAL => d.copy(commitments = commitments1)
            case d: DATA_SHUTDOWN => d.copy(commitments = commitments1)
            case d: DATA_NEGOTIATING => d.copy(commitments = commitments1)
            case d: DATA_NEGOTIATING_SIMPLE => d.copy(commitments = commitments1)
            case d: DATA_WAIT_FOR_REMOTE_PUBLISH_FUTURE_COMMITMENT => d.copy(commitments = commitments1)
            case d: DATA_CLOSING => d // there is a dedicated handler in CLOSING state
          }
          stay() using d1 storing()
        case Left(_) => stay()
      }

    case Event(WatchFundingSpentTriggered(tx), d: DATA_NEGOTIATING) if d.closingTxProposed.flatten.exists(_.unsignedTx.tx.txid == tx.txid) =>
      // they can publish a closing tx with any sig we sent them, even if we are not done negotiating
      handleMutualClose(getMutualClosePublished(tx, d.closingTxProposed), Left(d))

    case Event(WatchFundingSpentTriggered(tx), d: DATA_NEGOTIATING) if d.bestUnpublishedClosingTx_opt.exists(_.tx.txid == tx.txid) =>
      log.warning(s"looks like a mutual close tx has been published from the outside of the channel: closingTxId=${tx.txid}")
      // if we were in the process of closing and already received a closing sig from the counterparty, it's always better to use that
      handleMutualClose(d.bestUnpublishedClosingTx_opt.get, Left(d))

    case Event(WatchFundingSpentTriggered(tx), d: DATA_NEGOTIATING_SIMPLE) if d.findClosingTx(tx).nonEmpty =>
      if (!d.publishedClosingTxs.exists(_.tx.txid == tx.txid)) {
        // They published one of our closing transactions without sending us their signature (or we ignored them because
        // of a race with our closing_complete). We need to publish it ourselves to record the fees and watch for confirmation.
        val closingTx = d.findClosingTx(tx).get.copy(tx = tx)
        stay() using d.copy(publishedClosingTxs = d.publishedClosingTxs :+ closingTx) storing() calling doPublish(closingTx, localPaysClosingFees = true)
      } else {
        // This is one of the transactions we published.
        blockchain ! WatchTxConfirmed(self, tx.txid, nodeParams.channelConf.minDepth)
        stay()
      }

    case Event(WatchTxConfirmedTriggered(_, _, tx), d: DATA_NEGOTIATING_SIMPLE) if d.findClosingTx(tx).nonEmpty =>
      val closingType = MutualClose(d.findClosingTx(tx).get)
      log.info("channel closed (type={})", EventType.Closed(closingType).label)
      context.system.eventStream.publish(ChannelClosed(self, d.channelId, closingType, d.commitments))
      goto(CLOSED) using d storing()

    case Event(WatchFundingSpentTriggered(tx), d: ChannelDataWithCommitments) =>
      if (d.commitments.all.map(_.fundingTxId).contains(tx.txid)) {
        // if the spending tx is itself a funding tx, this is a splice and there is nothing to do
        stay()
      } else if (tx.txid == d.commitments.latest.remoteCommit.txId) {
        handleRemoteSpentCurrent(tx, d)
      } else if (d.commitments.latest.nextRemoteCommit_opt.exists(_.commit.txId == tx.txid)) {
        handleRemoteSpentNext(tx, d)
      } else if (tx.txid == d.commitments.latest.localCommit.txId) {
        log.warning(s"processing local commit spent from the outside")
        spendLocalCurrent(d, maxClosingFeerateOverride_opt = None)
      } else if (tx.txIn.map(_.outPoint.txid).contains(d.commitments.latest.fundingTxId)) {
        handleRemoteSpentOther(tx, d)
      } else {
        d.commitments.resolveCommitment(tx) match {
          case Some(commitment) =>
            log.warning("a commit tx for an older commitment has been published fundingTxId={} fundingTxIndex={}", tx.txid, commitment.fundingTxIndex)
            // We watch the commitment tx, in the meantime we force close using the latest commitment.
            blockchain ! WatchAlternativeCommitTxConfirmed(self, tx.txid, nodeParams.channelConf.minDepth)
            spendLocalCurrent(d, maxClosingFeerateOverride_opt = None)
          case None =>
            // This must be a former funding tx that has already been pruned, because watches are unordered.
            log.warning(s"ignoring unrecognized tx=${tx.txid}")
            stay()
        }
      }
  }

  onTransition {
    case WAIT_FOR_INIT_INTERNAL -> WAIT_FOR_INIT_INTERNAL => () // called at channel initialization
    case state -> nextState =>
      if (state != nextState) {
        val commitments_opt = nextStateData match {
          case d: ChannelDataWithCommitments => Some(d.commitments)
          case _: ChannelDataWithoutCommitments => None
          case _: TransientChannelData => None
        }
        context.system.eventStream.publish(ChannelStateChanged(self, nextStateData.channelId, peer, remoteNodeId, state, nextState, commitments_opt))
      }
      if (nextState == CLOSED) {
        // channel is closed, scheduling this actor for self destruction
        context.system.scheduler.scheduleOnce(1 minute, self, Symbol("shutdown"))
      }
      if (nextState == OFFLINE) {
        // we can cancel the timer, we are not expecting anything when disconnected
        cancelTimer(RevocationTimeout.toString)
        cancelTimer(QuiescenceTimeout.toString)
      }

      sealed trait EmitLocalChannelEvent
      /*
       * This event is for:
       *  - the router: so it knows about this channel to find routes
       *  - the relayer: so it learns about the channel real scid/alias and can route to it
       *  - the peer: so they can "learn the other end's forwarding parameters" (BOLT 7)
       */
      case class EmitLocalChannelUpdate(reason: String, d: DATA_NORMAL, sendToPeer: Boolean) extends EmitLocalChannelEvent
      /*
       * When a channel that could previously be used to relay payments starts closing, we advertise the fact that this
       * channel can't be used for payments anymore. If the channel is private we don't really need to tell the
       * counterparty because it is already aware that the channel is being closed
       */
      case class EmitLocalChannelDown(d: DATA_NORMAL) extends EmitLocalChannelEvent

      // We only send the channel_update directly to the peer if we are connected AND the channel hasn't been announced
      val emitEvent_opt: Option[EmitLocalChannelEvent] = (state, nextState, stateData, nextStateData) match {
        case (WAIT_FOR_INIT_INTERNAL, OFFLINE, _, d: DATA_NORMAL) => Some(EmitLocalChannelUpdate("restore", d, sendToPeer = false))
        case (WAIT_FOR_CHANNEL_READY | WAIT_FOR_DUAL_FUNDING_READY, NORMAL, _, d: DATA_NORMAL) => Some(EmitLocalChannelUpdate("initial", d, sendToPeer = true))
        case (NORMAL, NORMAL, d1: DATA_NORMAL, d2: DATA_NORMAL) if d1.channelUpdate != d2.channelUpdate || d1.lastAnnouncement_opt != d2.lastAnnouncement_opt => Some(EmitLocalChannelUpdate("normal->normal", d2, sendToPeer = d2.lastAnnouncement_opt.isEmpty && d1.channelUpdate != d2.channelUpdate))
        case (SYNCING, NORMAL, d1: DATA_NORMAL, d2: DATA_NORMAL) if d1.channelUpdate != d2.channelUpdate || d1.lastAnnouncement_opt != d2.lastAnnouncement_opt => Some(EmitLocalChannelUpdate("syncing->normal", d2, sendToPeer = d2.lastAnnouncement_opt.isEmpty))
        case (NORMAL, OFFLINE, d1: DATA_NORMAL, d2: DATA_NORMAL) if d1.channelUpdate != d2.channelUpdate || d1.lastAnnouncement_opt != d2.lastAnnouncement_opt => Some(EmitLocalChannelUpdate("normal->offline", d2, sendToPeer = false))
        case (OFFLINE, OFFLINE, d1: DATA_NORMAL, d2: DATA_NORMAL) if d1.channelUpdate != d2.channelUpdate || d1.lastAnnouncement_opt != d2.lastAnnouncement_opt => Some(EmitLocalChannelUpdate("offline->offline", d2, sendToPeer = false))
        case (NORMAL | SYNCING | OFFLINE, SHUTDOWN | NEGOTIATING | NEGOTIATING_SIMPLE | CLOSING | CLOSED | ERR_INFORMATION_LEAK | WAIT_FOR_REMOTE_PUBLISH_FUTURE_COMMITMENT, d: DATA_NORMAL, _) => Some(EmitLocalChannelDown(d))
        case _ => None
      }
      emitEvent_opt.foreach {
        case EmitLocalChannelUpdate(reason, d, sendToPeer) =>
          log.debug("emitting channel update event: reason={} sendToPeer={} channel_update={} channel_announcement={}", reason, sendToPeer, d.channelUpdate, d.lastAnnouncement_opt)
          val lcu = LocalChannelUpdate(self, d.channelId, d.aliases, remoteNodeId, d.lastAnnouncedCommitment_opt, d.channelUpdate, d.commitments)
          context.system.eventStream.publish(lcu)
          if (sendToPeer) {
            // We may need a real scid to fallback to if our peer didn't send us an alias, even if we're using a private
            // channel, otherwise they won't be able to match our update to a channel.
            val realScid_opt = d.lastAnnouncement_opt.map(_.shortChannelId).orElse(d.commitments.all.flatMap(_.shortChannelId_opt).headOption)
            send(Helpers.channelUpdateForDirectPeer(nodeParams, d.channelUpdate, realScid_opt, d.aliases))
          }
        case EmitLocalChannelDown(d) =>
          log.debug("emitting channel down event")
          if (d.lastAnnouncement_opt.nonEmpty) {
            // We tell the rest of the network that this channel shouldn't be used anymore.
<<<<<<< HEAD
            val disabledUpdate = Announcements.makeChannelUpdate(nodeParams, remoteNodeId, Helpers.scidForChannelUpdate(d), d.commitments.params, d.channelUpdate.relayFees, Helpers.maxHtlcAmount(nodeParams, d.commitments), enable = false, d.channelUpdate.blip18InboundFees_opt)
=======
            val disabledUpdate = Helpers.channelUpdate(nodeParams, scidForChannelUpdate(d), d.commitments, d.channelUpdate.relayFees, enable = false)
>>>>>>> 992ec8cc
            context.system.eventStream.publish(LocalChannelUpdate(self, d.channelId, d.aliases, remoteNodeId, d.lastAnnouncedCommitment_opt, disabledUpdate, d.commitments))
          }
          val lcd = LocalChannelDown(self, d.channelId, d.commitments.all.flatMap(_.shortChannelId_opt), d.aliases, remoteNodeId)
          context.system.eventStream.publish(lcd)
      }

      // When we change our channel update parameters (e.g. relay fees), we want to advertise it to other actors.
      (stateData, nextStateData) match {
        // NORMAL->NORMAL, NORMAL->OFFLINE, SYNCING->NORMAL
        case (d1: DATA_NORMAL, d2: DATA_NORMAL) => maybeEmitChannelUpdateParametersChangedEvent(newUpdate = d2.channelUpdate, oldUpdate_opt = Some(d1.channelUpdate), d2)
        // WAIT_FOR_FUNDING_CONFIRMED->NORMAL, WAIT_FOR_CHANNEL_READY->NORMAL
        case (_: DATA_WAIT_FOR_FUNDING_CONFIRMED, d2: DATA_NORMAL) => maybeEmitChannelUpdateParametersChangedEvent(newUpdate = d2.channelUpdate, oldUpdate_opt = None, d2)
        case (_: DATA_WAIT_FOR_DUAL_FUNDING_CONFIRMED, d2: DATA_NORMAL) => maybeEmitChannelUpdateParametersChangedEvent(newUpdate = d2.channelUpdate, oldUpdate_opt = None, d2)
        case (_: DATA_WAIT_FOR_CHANNEL_READY, d2: DATA_NORMAL) => maybeEmitChannelUpdateParametersChangedEvent(newUpdate = d2.channelUpdate, oldUpdate_opt = None, d2)
        case (_: DATA_WAIT_FOR_DUAL_FUNDING_READY, d2: DATA_NORMAL) => maybeEmitChannelUpdateParametersChangedEvent(newUpdate = d2.channelUpdate, oldUpdate_opt = None, d2)
        case _ => ()
      }

      // Notify when the channel was aborted.
      (stateData, nextState) match {
        case (_: TransientChannelData, CLOSING | CLOSED) => context.system.eventStream.publish(ChannelAborted(self, remoteNodeId, stateData.channelId))
        case (_: DATA_WAIT_FOR_FUNDING_CONFIRMED | _: DATA_WAIT_FOR_CHANNEL_READY, CLOSING | CLOSED) => context.system.eventStream.publish(ChannelAborted(self, remoteNodeId, stateData.channelId))
        case (_: DATA_WAIT_FOR_DUAL_FUNDING_SIGNED | _: DATA_WAIT_FOR_DUAL_FUNDING_CONFIRMED | _: DATA_WAIT_FOR_DUAL_FUNDING_READY, CLOSING | CLOSED) => context.system.eventStream.publish(ChannelAborted(self, remoteNodeId, stateData.channelId))
        case _ => ()
      }
  }

  /** Metrics */
  onTransition {
    case state -> nextState if state != nextState =>
      if (state != WAIT_FOR_INIT_INTERNAL) Metrics.ChannelsCount.withTag(Tags.State, state.toString).decrement()
      if (nextState != WAIT_FOR_INIT_INTERNAL) Metrics.ChannelsCount.withTag(Tags.State, nextState.toString).increment()
  }

  /** Check pending settlement commands */
  onTransition {
    case _ -> CLOSING =>
      PendingCommandsDb.getSettlementCommands(nodeParams.db.pendingCommands, nextStateData.channelId) match {
        case Nil =>
          log.debug("nothing to replay")
        case cmds =>
          log.info("replaying {} unacked fulfills/fails", cmds.size)
          cmds.foreach(self ! _) // they all have commit = false
      }
    case SYNCING -> (NORMAL | SHUTDOWN) =>
      PendingCommandsDb.getSettlementCommands(nodeParams.db.pendingCommands, nextStateData.channelId) match {
        case Nil =>
          log.debug("nothing to replay")
        case cmds =>
          log.info("replaying {} unacked fulfills/fails", cmds.size)
          cmds.foreach(self ! _) // they all have commit = false
          self ! CMD_SIGN() // so we can sign all of them at once
      }
  }

  /** Fail outgoing unsigned htlcs right away when transitioning from NORMAL to CLOSING */
  onTransition {
    case NORMAL -> CLOSING =>
      nextStateData match {
        case d: DATA_CLOSING =>
          d.commitments.changes.localChanges.proposed.collect {
            case add: UpdateAddHtlc => relayer ! RES_ADD_SETTLED(d.commitments.originChannels(add.id), add, HtlcResult.ChannelFailureBeforeSigned)
          }
        case _ => ()
      }
  }

  /** On disconnection we clear up temporary mutable state that applies to the previous connection. */
  onTransition {
    case _ -> OFFLINE =>
      announcementSigsStash = Map.empty
      announcementSigsSent = Set.empty
      spliceLockedSent = Map.empty[TxId, Long]
      remoteNextCommitNonces = Map.empty
      localCloseeNonce_opt = None
      remoteCloseeNonce_opt = None
      localCloserNonces_opt = None
  }

  /*
          888    888        d8888 888b    888 8888888b.  888      8888888888 8888888b.   .d8888b.
          888    888       d88888 8888b   888 888  "Y88b 888      888        888   Y88b d88P  Y88b
          888    888      d88P888 88888b  888 888    888 888      888        888    888 Y88b.
          8888888888     d88P 888 888Y88b 888 888    888 888      8888888    888   d88P  "Y888b.
          888    888    d88P  888 888 Y88b888 888    888 888      888        8888888P"      "Y88b.
          888    888   d88P   888 888  Y88888 888    888 888      888        888 T88b         "888
          888    888  d8888888888 888   Y8888 888  .d88P 888      888        888  T88b  Y88b  d88P
          888    888 d88P     888 888    Y888 8888888P"  88888888 8888888888 888   T88b  "Y8888P"
   */

  private def handleCurrentFeerate(c: CurrentFeerates, d: ChannelDataWithCommitments) = {
    val commitments = d.commitments.latest
    val networkFeeratePerKw = nodeParams.onChainFeeConf.getCommitmentFeerate(nodeParams.currentBitcoinCoreFeerates, remoteNodeId, d.commitments.latest.commitmentFormat)
    val currentFeeratePerKw = commitments.localCommit.spec.commitTxFeerate
    val shouldUpdateFee = d.commitments.localChannelParams.paysCommitTxFees && nodeParams.onChainFeeConf.shouldUpdateFee(currentFeeratePerKw, networkFeeratePerKw)
    val shouldClose = !d.commitments.localChannelParams.paysCommitTxFees &&
      nodeParams.onChainFeeConf.feerateToleranceFor(d.commitments.remoteNodeId).isProposedFeerateTooLow(d.commitments.latest.commitmentFormat, networkFeeratePerKw, currentFeeratePerKw) &&
      d.commitments.hasPendingOrProposedHtlcs // we close only if we have HTLCs potentially at risk
    if (shouldUpdateFee) {
      self ! CMD_UPDATE_FEE(networkFeeratePerKw, commit = true)
      stay()
    } else if (shouldClose) {
      handleLocalError(FeerateTooDifferent(d.channelId, localFeeratePerKw = networkFeeratePerKw, remoteFeeratePerKw = commitments.localCommit.spec.commitTxFeerate), d, Some(c))
    } else {
      stay()
    }
  }

  /**
   * This is used to check for the commitment fees when the channel is not operational but we have something at stake
   *
   * @param c the new feerates
   * @param d the channel commtiments
   * @return
   */
  private def handleCurrentFeerateDisconnected(c: CurrentFeerates, d: ChannelDataWithCommitments) = {
    val commitments = d.commitments.latest
    val networkFeeratePerKw = nodeParams.onChainFeeConf.getCommitmentFeerate(nodeParams.currentBitcoinCoreFeerates, remoteNodeId, d.commitments.latest.commitmentFormat)
    val currentFeeratePerKw = commitments.localCommit.spec.commitTxFeerate
    // if the network fees are too high we risk to not be able to confirm our current commitment
    val shouldClose = networkFeeratePerKw > currentFeeratePerKw &&
      nodeParams.onChainFeeConf.feerateToleranceFor(d.commitments.remoteNodeId).isProposedFeerateTooLow(d.commitments.latest.commitmentFormat, networkFeeratePerKw, currentFeeratePerKw) &&
      d.commitments.hasPendingOrProposedHtlcs // we close only if we have HTLCs potentially at risk
    if (shouldClose) {
      if (nodeParams.onChainFeeConf.closeOnOfflineMismatch) {
        log.warning(s"closing OFFLINE channel due to fee mismatch: currentFeeratePerKw=$currentFeeratePerKw networkFeeratePerKw=$networkFeeratePerKw")
        handleLocalError(FeerateTooDifferent(d.channelId, localFeeratePerKw = currentFeeratePerKw, remoteFeeratePerKw = networkFeeratePerKw), d, Some(c))
      } else {
        log.warning(s"channel is OFFLINE but its fee mismatch is over the threshold: currentFeeratePerKw=$currentFeeratePerKw networkFeeratePerKw=$networkFeeratePerKw")
        stay()
      }
    } else {
      stay()
    }
  }

  private def handleCommandSuccess(c: channel.Command, newData: ChannelData) = {
    val replyTo_opt = c match {
      case hasOptionalReplyTo: HasOptionalReplyToCommand => hasOptionalReplyTo.replyTo_opt
      case hasReplyTo: HasReplyToCommand => if (hasReplyTo.replyTo == ActorRef.noSender) Some(sender()) else Some(hasReplyTo.replyTo)
      case _ => None
    }
    replyTo_opt.foreach(_ ! RES_SUCCESS(c, newData.channelId))
    stay() using newData
  }

  private def handleAddHtlcCommandError(c: CMD_ADD_HTLC, cause: ChannelException, channelUpdate: Option[ChannelUpdate]) = {
    log.warning(s"${cause.getMessage} while processing cmd=${c.getClass.getSimpleName} in state=$stateName")
    val replyTo = if (c.replyTo == ActorRef.noSender) sender() else c.replyTo
    replyTo ! RES_ADD_FAILED(c, cause, channelUpdate)
    context.system.eventStream.publish(ChannelErrorOccurred(self, stateData.channelId, remoteNodeId, LocalError(cause), isFatal = false))
    stay()
  }

  private def handleCommandError(cause: ChannelException, c: channel.Command) = {
    log.warning(s"${cause.getMessage} while processing cmd=${c.getClass.getSimpleName} in state=$stateName")
    val replyTo_opt = c match {
      case hasOptionalReplyTo: HasOptionalReplyToCommand => hasOptionalReplyTo.replyTo_opt
      case hasReplyTo: HasReplyToCommand => if (hasReplyTo.replyTo == ActorRef.noSender) Some(sender()) else Some(hasReplyTo.replyTo)
      case _ => None
    }
    replyTo_opt.foreach(replyTo => replyTo ! RES_FAILURE(c, cause))
    context.system.eventStream.publish(ChannelErrorOccurred(self, stateData.channelId, remoteNodeId, LocalError(cause), isFatal = false))
    stay()
  }

  private def handleRevocationTimeout(revocationTimeout: RevocationTimeout, d: ChannelDataWithCommitments) = {
    d.commitments.remoteNextCommitInfo match {
      case Left(_) if revocationTimeout.remoteCommitNumber + 1 == d.commitments.nextRemoteCommitIndex =>
        log.warning(s"waited for too long for a revocation to remoteCommitNumber=${revocationTimeout.remoteCommitNumber}, disconnecting")
        revocationTimeout.peer ! Peer.Disconnect(remoteNodeId)
      case _ => ()
    }
    stay()
  }

  private def handleAddDisconnected(c: CMD_ADD_HTLC, d: DATA_NORMAL) = {
    log.debug(s"rejecting htlc request in state=$stateName")
    // in order to reduce gossip spam, we don't disable the channel right away when disconnected
    // we will only emit a new channel_update with the disable flag set if someone tries to use that channel
    if (d.channelUpdate.channelFlags.isEnabled) {
      // if the channel isn't disabled we generate a new channel_update
      log.debug("updating channel_update announcement (reason=disabled)")
<<<<<<< HEAD
      val channelUpdate1 = Announcements.makeChannelUpdate(nodeParams, remoteNodeId, scidForChannelUpdate(d), d.commitments.params, d.channelUpdate.relayFees, Helpers.maxHtlcAmount(nodeParams, d.commitments), enable = false, d.channelUpdate.blip18InboundFees_opt)
=======
      val channelUpdate1 = Helpers.channelUpdate(nodeParams, scidForChannelUpdate(d), d.commitments, d.channelUpdate.relayFees, enable = false)
>>>>>>> 992ec8cc
      // then we update the state and replay the request
      self forward c
      // we use goto() to fire transitions
      goto(stateName) using d.copy(channelUpdate = channelUpdate1) storing()
    } else {
      // channel is already disabled, we reply to the request
      val error = ChannelUnavailable(d.channelId)
      handleAddHtlcCommandError(c, error, Some(d.channelUpdate)) // can happen if we are in OFFLINE or SYNCING state (channelUpdate will have enable=false)
    }
  }

  private def handleUpdateRelayFeeDisconnected(c: CMD_UPDATE_RELAY_FEE, d: DATA_NORMAL) = {
<<<<<<< HEAD
    val channelUpdate1 = Announcements.makeChannelUpdate(nodeParams, remoteNodeId, scidForChannelUpdate(d), d.commitments.params, Relayer.RelayFees(c.feeBase, c.feeProportionalMillionths), Helpers.maxHtlcAmount(nodeParams, d.commitments), enable = false, InboundFees.fromOptions(c.inboundFeeBase_opt, c.inboundFeeProportionalMillionths_opt))
=======
    val channelUpdate1 = Helpers.channelUpdate(nodeParams, scidForChannelUpdate(d), d.commitments, Relayer.RelayFees(c.feeBase, c.feeProportionalMillionths), enable = false)
>>>>>>> 992ec8cc
    log.debug(s"updating relay fees: prev={} next={}", d.channelUpdate.toStringShort, channelUpdate1.toStringShort)
    val replyTo = if (c.replyTo == ActorRef.noSender) sender() else c.replyTo
    replyTo ! RES_SUCCESS(c, d.channelId)
    // We're in OFFLINE state, by using stay() instead of goto() we skip the transition handler and won't broadcast the
    // new update right away. The goal is to not emit superfluous updates when the channel is unusable. At reconnection
    // there will be a state transition SYNCING->NORMAL which will cause the update to be broadcast.
    // However, we still need to advertise that the channel_update parameters have changed, so we manually call the method
    maybeEmitChannelUpdateParametersChangedEvent(newUpdate = channelUpdate1, oldUpdate_opt = Some(d.channelUpdate), d)
    stay() using d.copy(channelUpdate = channelUpdate1) storing()
  }

  private def handleSyncFailure(channelReestablish: ChannelReestablish, syncFailure: SyncResult.Failure, d: ChannelDataWithCommitments) = {
    syncFailure match {
      case res: SyncResult.LocalLateProven =>
        log.error(s"counterparty proved that we have an outdated (revoked) local commitment!!! ourLocalCommitmentNumber=${res.ourLocalCommitmentNumber} theirRemoteCommitmentNumber=${res.theirRemoteCommitmentNumber}")
        // their data checks out, we indeed seem to be using an old revoked commitment, and must absolutely *NOT* publish it, because that would be a cheating attempt and they
        // would punish us by taking all the funds in the channel
        handleOutdatedCommitment(channelReestablish, d)
      case res: Syncing.SyncResult.LocalLateUnproven =>
        log.error(s"our local commitment is in sync, but counterparty says that they have a more recent remote commitment than the one we know of (they could be lying)!!! ourRemoteCommitmentNumber=${res.ourRemoteCommitmentNumber} theirCommitmentNumber=${res.theirLocalCommitmentNumber}")
        // there is no way to make sure that they are saying the truth, the best thing to do is "call their bluff" and
        // ask them to publish their commitment right now. If they weren't lying and they do publish their commitment,
        // we need to remember their commitment point in order to be able to claim our outputs
        handleOutdatedCommitment(channelReestablish, d)
      case res: Syncing.SyncResult.RemoteLying =>
        log.error(s"counterparty claims that we have an outdated commitment, but they sent an invalid proof, so our commitment may or may not be revoked: ourLocalCommitmentNumber=${res.ourLocalCommitmentNumber} theirRemoteCommitmentNumber=${res.theirRemoteCommitmentNumber}")
        // they are deliberately trying to fool us into thinking we have a late commitment, but we cannot risk publishing it ourselves, because it may really be revoked!
        handleOutdatedCommitment(channelReestablish, d)
      case SyncResult.RemoteLate =>
        log.error("counterparty appears to be using an outdated commitment, they may request a force-close, standing by...")
        stay()
    }
  }

  private def maybeEmitChannelUpdateParametersChangedEvent(newUpdate: ChannelUpdate, oldUpdate_opt: Option[ChannelUpdate], d: DATA_NORMAL): Unit = {
    if (oldUpdate_opt.isEmpty || !Announcements.areSameRelayParams(newUpdate, oldUpdate_opt.get)) {
      context.system.eventStream.publish(ChannelUpdateParametersChanged(self, d.channelId, d.commitments.remoteNodeId, newUpdate))
    }
  }

  /** Splices change balances and capacity, we send events to notify other actors (router, relayer) */
  private def maybeEmitEventsPostSplice(aliases: ShortIdAliases, oldCommitments: Commitments, newCommitments: Commitments, lastAnnouncement_opt: Option[ChannelAnnouncement]): Unit = {
    // NB: we consider the send and receive balance, because router tracks both
    if (oldCommitments.availableBalanceForSend != newCommitments.availableBalanceForSend || oldCommitments.availableBalanceForReceive != newCommitments.availableBalanceForReceive) {
      context.system.eventStream.publish(AvailableBalanceChanged(self, newCommitments.channelId, aliases, newCommitments, lastAnnouncement_opt))
    }
    if (oldCommitments.active.size != newCommitments.active.size) {
      // Some commitments have been deactivated, which means our available balance changed, which may allow forwarding
      // payments that couldn't be forwarded before.
      val fundingTxIndex = newCommitments.active.map(_.fundingTxIndex).min
      peer ! ChannelReadyForPayments(self, remoteNodeId, newCommitments.channelId, fundingTxIndex)
    }
  }

  private def maybeUpdateMaxHtlcAmount(currentMaxHtlcAmount: MilliSatoshi, newCommitments: Commitments): Unit = {
    val newMaxHtlcAmount = Helpers.maxHtlcAmount(nodeParams, newCommitments)
    if (currentMaxHtlcAmount != newMaxHtlcAmount) {
      self ! BroadcastChannelUpdate(BalanceThresholdCrossed)
    }
  }

  private def handleNewBlock(c: CurrentBlockHeight, d: ChannelDataWithCommitments) = {
    d match {
      case d: DATA_WAIT_FOR_DUAL_FUNDING_CONFIRMED => handleNewBlockDualFundingUnconfirmed(c, d)
      case _ =>
        // note: this can only happen if state is NORMAL or SHUTDOWN
        // -> in NEGOTIATING there are no more htlcs
        // -> in CLOSING we either have mutual closed (so no more htlcs), or already have unilaterally closed (so no action required), and we can't be in OFFLINE state anyway
        val timedOutOutgoing = d.commitments.timedOutOutgoingHtlcs(c.blockHeight)
        val almostTimedOutIncoming = d.commitments.almostTimedOutIncomingHtlcs(c.blockHeight, nodeParams.channelConf.fulfillSafetyBeforeTimeout)
        if (timedOutOutgoing.nonEmpty) {
          // Downstream timed out.
          handleLocalError(HtlcsTimedoutDownstream(d.channelId, timedOutOutgoing), d, Some(c))
        } else if (almostTimedOutIncoming.nonEmpty) {
          // Upstream is close to timing out, we need to test if we have funds at risk: htlcs for which we know the preimage
          // that are still in our commitment (upstream will try to timeout on-chain).
          val relayedFulfills = d.commitments.changes.localChanges.all.collect { case u: UpdateFulfillHtlc => u.id }.toSet
          val offendingRelayedHtlcs = almostTimedOutIncoming.filter(htlc => relayedFulfills.contains(htlc.id))
          if (offendingRelayedHtlcs.nonEmpty) {
            handleLocalError(HtlcsWillTimeoutUpstream(d.channelId, offendingRelayedHtlcs), d, Some(c))
          } else {
            // There might be pending fulfill commands that we haven't relayed yet.
            // Since this involves a DB call, we only want to check it if all the previous checks failed (this is the slow path).
            val pendingRelayFulfills = nodeParams.db.pendingCommands.listSettlementCommands(d.channelId).collect { case c: CMD_FULFILL_HTLC => c.id }
            val offendingPendingRelayFulfills = almostTimedOutIncoming.filter(htlc => pendingRelayFulfills.contains(htlc.id))
            if (offendingPendingRelayFulfills.nonEmpty) {
              handleLocalError(HtlcsWillTimeoutUpstream(d.channelId, offendingPendingRelayFulfills), d, Some(c))
            } else {
              stay()
            }
          }
        } else {
          stay()
        }
    }
  }

  private def resendChannelReadyIfNeeded(channelReestablish: ChannelReestablish, d: DATA_NORMAL): (Option[ChannelReady], Option[AnnouncementSignatures]) = {
    d.commitments.lastLocalLocked_opt match {
      case None => (None, None)
      // We only send channel_ready for initial funding transactions.
      case Some(c) if c.fundingTxIndex != 0 => (None, None)
      case Some(c) =>
        val remoteSpliceSupport = d.commitments.remoteChannelParams.initFeatures.hasFeature(Features.SplicePrototype)
        // If our peer has not received our channel_ready, we retransmit it.
        val notReceivedByRemote = remoteSpliceSupport && channelReestablish.yourLastFundingLocked_opt.isEmpty
        // If next_local_commitment_number is 1 in both the channel_reestablish it sent and received, then the node
        // MUST retransmit channel_ready, otherwise it MUST NOT
        val notReceivedByRemoteLegacy = !remoteSpliceSupport && channelReestablish.nextLocalCommitmentNumber == 1 && c.localCommit.index == 0
        // If this is a public channel and we haven't announced the channel, we retransmit our channel_ready and
        // will also send announcement_signatures.
        val notAnnouncedYet = d.commitments.announceChannel && c.shortChannelId_opt.nonEmpty && d.lastAnnouncement_opt.isEmpty
        val channelReady_opt = if (notAnnouncedYet || notReceivedByRemote || notReceivedByRemoteLegacy) {
          log.debug("re-sending channel_ready")
          Some(createChannelReady(d.aliases, d.commitments))
        } else {
          None
        }
        val announcementSigs_opt = if (notAnnouncedYet) {
          // The funding transaction is confirmed, so we've already sent our announcement_signatures.
          // We haven't announced the channel yet, which means we haven't received our peer's announcement_signatures.
          // We retransmit our announcement_signatures to let our peer know that we're ready to announce the channel.
          val localAnnSigs = c.signAnnouncement(nodeParams, d.commitments.channelParams, channelKeys.fundingKey(c.fundingTxIndex))
          localAnnSigs.foreach(annSigs => announcementSigsSent += annSigs.shortChannelId)
          localAnnSigs
        } else {
          None
        }
        (channelReady_opt, announcementSigs_opt)
    }
  }

  private def resumeSpliceSigningSessionIfNeeded(channelReestablish: ChannelReestablish, d: DATA_NORMAL): (SpliceStatus, Queue[LightningMessage]) = {
    var sendQueue = Queue.empty[LightningMessage]
    val spliceStatus1 = channelReestablish.nextFundingTxId_opt match {
      case Some(fundingTxId) =>
        d.spliceStatus match {
          case SpliceStatus.SpliceWaitingForSigs(signingSession) if signingSession.fundingTx.txId == fundingTxId =>
            if (channelReestablish.nextLocalCommitmentNumber == d.commitments.remoteCommitIndex) {
              // They haven't received our commit_sig: we retransmit it.
              // We're also waiting for signatures from them, and will send our tx_signatures once we receive them.
              log.info("re-sending commit_sig for splice attempt with fundingTxIndex={} fundingTxId={}", signingSession.fundingTxIndex, signingSession.fundingTx.txId)
              val fundingParams = signingSession.fundingParams
              val remoteNonce_opt = channelReestablish.currentCommitNonce_opt
              signingSession.remoteCommit.sign(d.commitments.channelParams, signingSession.remoteCommitParams, channelKeys, signingSession.fundingTxIndex, fundingParams.remoteFundingPubKey, signingSession.commitInput(channelKeys), fundingParams.commitmentFormat, remoteNonce_opt) match {
                case Left(f) => sendQueue = sendQueue :+ Warning(d.channelId, f.getMessage)
                case Right(commitSig) => sendQueue = sendQueue :+ commitSig
              }
            }
            d.spliceStatus
          case _ if d.commitments.latest.fundingTxId == fundingTxId =>
            d.commitments.latest.localFundingStatus match {
              case dfu: LocalFundingStatus.DualFundedUnconfirmedFundingTx =>
                // We've already received their commit_sig and sent our tx_signatures. We retransmit our
                // tx_signatures and our commit_sig if they haven't received it already.
                if (channelReestablish.nextLocalCommitmentNumber == d.commitments.remoteCommitIndex) {
                  log.info("re-sending commit_sig and tx_signatures for fundingTxIndex={} fundingTxId={}", d.commitments.latest.fundingTxIndex, d.commitments.latest.fundingTxId)
                  val remoteNonce_opt = channelReestablish.currentCommitNonce_opt
                  d.commitments.latest.remoteCommit.sign(d.commitments.channelParams, d.commitments.latest.remoteCommitParams, channelKeys, d.commitments.latest.fundingTxIndex, d.commitments.latest.remoteFundingPubKey, d.commitments.latest.commitInput(channelKeys), d.commitments.latest.commitmentFormat, remoteNonce_opt) match {
                    case Left(f) => sendQueue = sendQueue :+ Warning(d.channelId, f.getMessage)
                    case Right(commitSig) => sendQueue = sendQueue :+ commitSig :+ dfu.sharedTx.localSigs
                  }
                } else {
                  log.info("re-sending tx_signatures for fundingTxIndex={} fundingTxId={}", d.commitments.latest.fundingTxIndex, d.commitments.latest.fundingTxId)
                  sendQueue = sendQueue :+ dfu.sharedTx.localSigs
                }
              case fundingStatus =>
                // They have not received our tx_signatures, but they must have received our commit_sig, otherwise we would be in the case above.
                log.info("re-sending tx_signatures for fundingTxIndex={} fundingTxId={} (already published or confirmed)", d.commitments.latest.fundingTxIndex, d.commitments.latest.fundingTxId)
                sendQueue = sendQueue ++ fundingStatus.localSigs_opt.toSeq
            }
            d.spliceStatus
          case _ =>
            // The fundingTxId must be for a splice attempt that we didn't store (we got disconnected before receiving
            // their tx_complete): we tell them to abort that splice attempt.
            log.info(s"aborting obsolete splice attempt for fundingTxId=$fundingTxId")
            sendQueue = sendQueue :+ TxAbort(d.channelId, SpliceAttemptAborted(d.channelId).getMessage)
            SpliceStatus.SpliceAborted
        }
      case None => d.spliceStatus
    }
    (spliceStatus1, sendQueue)
  }

  private def resendSpliceLockedIfNeeded(channelReestablish: ChannelReestablish, commitments: Commitments, lastAnnouncement_opt: Option[ChannelAnnouncement]): Option[SpliceLocked] = {
    commitments.lastLocalLocked_opt match {
      case None => None
      // We only send splice_locked for splice transactions.
      case Some(c) if c.fundingTxIndex == 0 => None
      case Some(c) =>
        // If our peer has not received our splice_locked, we retransmit it.
        val notReceivedByRemote = !channelReestablish.yourLastFundingLocked_opt.contains(c.fundingTxId)
        // If this is a public channel and we haven't announced the splice, we retransmit our splice_locked and
        // will exchange announcement_signatures afterwards.
        val notAnnouncedYet = commitments.announceChannel && lastAnnouncement_opt.forall(ann => !c.shortChannelId_opt.contains(ann.shortChannelId))
        if (notReceivedByRemote || notAnnouncedYet) {
          // Retransmission of local announcement_signatures for splices are done when receiving splice_locked, no need
          // to retransmit here.
          log.debug("re-sending splice_locked for fundingTxId={}", c.fundingTxId)
          spliceLockedSent += (c.fundingTxId -> c.fundingTxIndex)
          trimSpliceLockedSentIfNeeded()
          Some(SpliceLocked(commitments.channelId, c.fundingTxId))
        } else {
          None
        }
    }
  }

  /**
   * Return full information about a known closing tx.
   */
  private def getMutualClosePublished(tx: Transaction, closingTxProposed: List[List[ClosingTxProposed]]): ClosingTx = {
    // they can publish a closing tx with any sig we sent them, even if we are not done negotiating
    val proposedTx_opt = closingTxProposed.flatten.find(_.unsignedTx.tx.txid == tx.txid)
    require(proposedTx_opt.nonEmpty, s"closing tx not found in our proposed transactions: tx=$tx")
    // they added their signature, so we use their version of the transaction
    proposedTx_opt.get.unsignedTx.copy(tx = tx)
  }

  private def initiateSplice(cmd: CMD_SPLICE, d: DATA_NORMAL): Either[ChannelException, SpliceInit] = {
    val parentCommitment = d.commitments.latest.commitment
    val targetFeerate = nodeParams.onChainFeeConf.getFundingFeerate(nodeParams.currentFeeratesForFundingClosing)
    val fundingContribution = InteractiveTxFunder.computeSpliceContribution(
      isInitiator = true,
      sharedInput = SharedFundingInput(channelKeys, parentCommitment),
      spliceInAmount = cmd.additionalLocalFunding,
      spliceOut = cmd.spliceOutputs,
      targetFeerate = targetFeerate)
    val commitTxFees = if (d.commitments.localChannelParams.paysCommitTxFees) {
      Transactions.commitTxTotalCost(parentCommitment.remoteCommitParams.dustLimit, parentCommitment.remoteCommit.spec, parentCommitment.commitmentFormat)
    } else {
      0.sat
    }
    if (fundingContribution < 0.sat && parentCommitment.localCommit.spec.toLocal + fundingContribution < parentCommitment.localChannelReserve(d.commitments.channelParams).max(commitTxFees)) {
      log.warning(s"cannot do splice: insufficient funds (commitTxFees=$commitTxFees reserve=${parentCommitment.localChannelReserve(d.commitments.channelParams)})")
      Left(InvalidSpliceRequest(d.channelId))
    } else if (cmd.spliceOut_opt.map(_.scriptPubKey).exists(!MutualClose.isValidFinalScriptPubkey(_, allowAnySegwit = true, allowOpReturn = false))) {
      log.warning("cannot do splice: invalid splice-out script")
      Left(InvalidSpliceRequest(d.channelId))
    } else {
      log.info(s"initiating splice with local.in.amount=${cmd.additionalLocalFunding} local.in.push=${cmd.pushAmount} local.out.amount=${cmd.spliceOut_opt.map(_.amount).sum}")
      val spliceInit = SpliceInit(d.channelId,
        fundingContribution = fundingContribution,
        lockTime = nodeParams.currentBlockHeight.toLong,
        feerate = targetFeerate,
        fundingPubKey = channelKeys.fundingKey(parentCommitment.fundingTxIndex + 1).publicKey,
        pushAmount = cmd.pushAmount,
        requireConfirmedInputs = nodeParams.channelConf.requireConfirmedInputsForDualFunding,
        requestFunding_opt = cmd.requestFunding_opt,
        channelType_opt = cmd.channelType_opt
      )
      Right(spliceInit)
    }
  }

  private def initiateSpliceRbf(cmd: CMD_BUMP_FUNDING_FEE, d: DATA_NORMAL): Either[ChannelException, TxInitRbf] = {
    getSpliceRbfContext(Some(cmd), d).flatMap(rbf => {
      // We use the same contribution as the previous splice attempt.
      val fundingContribution = rbf.latestFundingTx.fundingParams.localContribution
      val commitTxFees = if (d.commitments.localChannelParams.paysCommitTxFees) {
        Transactions.commitTxTotalCost(rbf.parentCommitment.remoteCommitParams.dustLimit, rbf.parentCommitment.remoteCommit.spec, rbf.latestFundingTx.fundingParams.commitmentFormat)
      } else {
        0.sat
      }
      if (fundingContribution < 0.sat && rbf.parentCommitment.localCommit.spec.toLocal + fundingContribution < rbf.parentCommitment.localChannelReserve(d.commitments.channelParams).max(commitTxFees)) {
        log.warning(s"cannot do rbf: insufficient funds (commitTxFees=$commitTxFees reserve=${rbf.parentCommitment.localChannelReserve(d.commitments.channelParams)})")
        Left(InvalidSpliceRequest(d.channelId))
      } else {
        val txInitRbf = TxInitRbf(d.channelId, cmd.lockTime, cmd.targetFeerate, fundingContribution, rbf.latestFundingTx.fundingParams.requireConfirmedInputs.forRemote, cmd.requestFunding_opt)
        Right(txInitRbf)
      }
    })
  }

  private def getSpliceRbfContext(cmd_opt: Option[CMD_BUMP_FUNDING_FEE], d: DATA_NORMAL): Either[ChannelException, InteractiveTxBuilder.SpliceTxRbf] = {
    d.commitments.latest.localFundingStatus match {
      case fundingTx: LocalFundingStatus.DualFundedUnconfirmedFundingTx =>
        val fundingTxIndex = d.commitments.latest.fundingTxIndex
        d.commitments.active.find(_.fundingTxIndex == fundingTxIndex - 1) match {
          case Some(parentCommitment) =>
            val previousTxs = d.commitments.active
              .filter(_.fundingTxIndex == fundingTxIndex)
              .map(_.localFundingStatus)
              // All transactions should be unconfirmed, otherwise we wouldn't be in an RBF context.
              .collect { case tx: LocalFundingStatus.DualFundedUnconfirmedFundingTx => tx.sharedTx }
            Right(InteractiveTxBuilder.SpliceTxRbf(parentCommitment, d.commitments.changes, fundingTx, previousTxs, cmd_opt.map(_.fundingFeeBudget)))
          case None =>
            log.warning("cannot initiate rbf: cannot find parent commitment")
            Left(InvalidRbfAttempt(d.channelId))
        }
      case _: LocalFundingStatus.ZeroconfPublishedFundingTx =>
        log.warning("cannot initiate rbf: transaction is using 0-conf (txId={})", d.commitments.latest.fundingTxId)
        Left(InvalidRbfZeroConf(d.channelId))
      case _ =>
        log.warning("cannot initiate rbf: transaction already confirmed (txId={})", d.commitments.latest.fundingTxId)
        Left(InvalidRbfTxConfirmed(d.channelId))
    }
  }

  private def handleQuiescenceTimeout(d: DATA_NORMAL): State = {
    if (d.spliceStatus == SpliceStatus.NoSplice) {
      log.warning("quiescence timed out with no ongoing splice, did we forget to cancel the timer?")
      stay()
    } else {
      log.warning("quiescence timed out in state {}, closing connection", d.spliceStatus.getClass.getSimpleName)
      context.system.scheduler.scheduleOnce(2 second, peer, Peer.Disconnect(remoteNodeId))
      stay() sending Warning(d.channelId, SpliceAttemptTimedOut(d.channelId).getMessage)
    }
  }

  /** Get out of a quiescent state: if there are HTLCs in flight, re-emit pending settlement commands. */
  private def endQuiescence(d: DATA_NORMAL): Unit = {
    // We cancel the quiescence timeout timer, otherwise it may fire during the next quiescence session.
    cancelTimer(QuiescenceTimeout.toString)
    if (d.commitments.hasPendingOrProposedHtlcs) {
      PendingCommandsDb.getSettlementCommands(nodeParams.db.pendingCommands, d.channelId).foreach(self ! _)
    }
  }

  private def reportSpliceFailure(spliceStatus: SpliceStatus, f: Throwable): Unit = {
    val cmd_opt = spliceStatus match {
      case SpliceStatus.NegotiatingQuiescence(cmd_opt, _) => cmd_opt
      case SpliceStatus.SpliceRequested(cmd, _) => Some(cmd)
      case SpliceStatus.RbfRequested(cmd, _) => Some(cmd)
      case SpliceStatus.SpliceInProgress(cmd_opt, _, txBuilder, _) =>
        txBuilder ! InteractiveTxBuilder.Abort
        cmd_opt
      case _ => None
    }
    cmd_opt.foreach(cmd => cmd.replyTo ! RES_FAILURE(cmd, f))
  }

  override def mdc(currentMessage: Any): MDC = {
    val category_opt = LogCategory(currentMessage)
    val id = currentMessage match {
      case INPUT_RESTORED(data) => data.channelId
      case _ => stateData.channelId
    }
    Logs.mdc(category_opt, remoteNodeId_opt = Some(remoteNodeId), channelId_opt = Some(id), nodeAlias_opt = Some(nodeParams.alias))
  }

  // we let the peer decide what to do
  override val supervisorStrategy: OneForOneStrategy = OneForOneStrategy(loggingEnabled = true) { case _ => SupervisorStrategy.Escalate }

  override def aroundReceive(receive: Actor.Receive, msg: Any): Unit = {
    KamonExt.time(ProcessMessage.withTag("MessageType", msg.getClass.getSimpleName)) {
      super.aroundReceive(receive, msg)
    }
  }

  initialize()

}<|MERGE_RESOLUTION|>--- conflicted
+++ resolved
@@ -907,11 +907,7 @@
                 log.info("announcing channelId={} on the network with shortChannelId={} for fundingTxIndex={}", d.channelId, localAnnSigs.shortChannelId, c.fundingTxIndex)
                 // We generate a new channel_update because we can now use the scid of the announced funding transaction.
                 val scidForChannelUpdate = Helpers.scidForChannelUpdate(Some(channelAnn), d.aliases.localAlias)
-<<<<<<< HEAD
-                val channelUpdate = Announcements.makeChannelUpdate(nodeParams, remoteNodeId, scidForChannelUpdate, d.commitments.params, d.channelUpdate.relayFees, Helpers.maxHtlcAmount(nodeParams, d.commitments), enable = true, d.channelUpdate.blip18InboundFees_opt)
-=======
-                val channelUpdate = Helpers.channelUpdate(nodeParams, scidForChannelUpdate, d.commitments, d.channelUpdate.relayFees, enable = true)
->>>>>>> 992ec8cc
+                val channelUpdate = Helpers.channelUpdate(nodeParams, scidForChannelUpdate, d.commitments, d.channelUpdate.relayFees, enable = true, d.channelUpdate.blip18InboundFees_opt)
                 context.system.eventStream.publish(ShortChannelIdAssigned(self, d.channelId, Some(channelAnn), d.aliases, remoteNodeId))
                 // We use goto() instead of stay() because we want to fire transitions.
                 goto(NORMAL) using d.copy(lastAnnouncement_opt = Some(channelAnn), channelUpdate = channelUpdate) storing()
@@ -933,11 +929,7 @@
       }
 
     case Event(c: CMD_UPDATE_RELAY_FEE, d: DATA_NORMAL) =>
-<<<<<<< HEAD
-      val channelUpdate1 = Announcements.makeChannelUpdate(nodeParams, remoteNodeId, scidForChannelUpdate(d), d.commitments.params, Relayer.RelayFees(c.feeBase, c.feeProportionalMillionths), Helpers.maxHtlcAmount(nodeParams, d.commitments), enable = true, InboundFees.fromOptions(c.inboundFeeBase_opt, c.inboundFeeProportionalMillionths_opt))
-=======
-      val channelUpdate1 = Helpers.channelUpdate(nodeParams, scidForChannelUpdate(d), d.commitments, Relayer.RelayFees(c.feeBase, c.feeProportionalMillionths), enable = true)
->>>>>>> 992ec8cc
+      val channelUpdate1 = Helpers.channelUpdate(nodeParams, scidForChannelUpdate(d), d.commitments, Relayer.RelayFees(c.feeBase, c.feeProportionalMillionths), enable = true, InboundFees.fromOptions(c.inboundFeeBase_opt, c.inboundFeeProportionalMillionths_opt))
       log.debug(s"updating relay fees: prev={} next={}", d.channelUpdate.toStringShort, channelUpdate1.toStringShort)
       val replyTo = if (c.replyTo == ActorRef.noSender) sender() else c.replyTo
       replyTo ! RES_SUCCESS(c, d.channelId)
@@ -946,11 +938,7 @@
 
     case Event(BroadcastChannelUpdate(reason), d: DATA_NORMAL) =>
       val age = TimestampSecond.now() - d.channelUpdate.timestamp
-<<<<<<< HEAD
-      val channelUpdate1 = Announcements.makeChannelUpdate(nodeParams, remoteNodeId, scidForChannelUpdate(d), d.commitments.params, d.channelUpdate.relayFees, Helpers.maxHtlcAmount(nodeParams, d.commitments), enable = true, d.channelUpdate.blip18InboundFees_opt)
-=======
-      val channelUpdate1 = Helpers.channelUpdate(nodeParams, scidForChannelUpdate(d), d.commitments, d.channelUpdate.relayFees, enable = true)
->>>>>>> 992ec8cc
+      val channelUpdate1 = Helpers.channelUpdate(nodeParams, scidForChannelUpdate(d), d.commitments, d.channelUpdate.relayFees, enable = true, d.channelUpdate.blip18InboundFees_opt)
       reason match {
         case Reconnected if d.commitments.announceChannel && Announcements.areSame(channelUpdate1, d.channelUpdate) && age < REFRESH_CHANNEL_UPDATE_INTERVAL =>
           // we already sent an identical channel_update not long ago (flapping protection in case we keep being disconnected/reconnected)
@@ -1576,11 +1564,7 @@
       // if we have pending unsigned htlcs, then we cancel them and generate an update with the disabled flag set, that will be returned to the sender in a temporary channel failure
       if (d.commitments.changes.localChanges.proposed.collectFirst { case add: UpdateAddHtlc => add }.isDefined) {
         log.debug("updating channel_update announcement (reason=disabled)")
-<<<<<<< HEAD
-        val channelUpdate1 = Announcements.makeChannelUpdate(nodeParams, remoteNodeId, scidForChannelUpdate(d), d.commitments.params, d.channelUpdate.relayFees, Helpers.maxHtlcAmount(nodeParams, d.commitments), enable = false, d.channelUpdate.blip18InboundFees_opt)
-=======
-        val channelUpdate1 = Helpers.channelUpdate(nodeParams, scidForChannelUpdate(d), d.commitments, d.channelUpdate.relayFees, enable = false)
->>>>>>> 992ec8cc
+        val channelUpdate1 = Helpers.channelUpdate(nodeParams, scidForChannelUpdate(d), d.commitments, d.channelUpdate.relayFees, enable = false, d.channelUpdate.blip18InboundFees_opt)
         // NB: the htlcs stay in the commitments.localChange, they will be cleaned up after reconnection
         d.commitments.changes.localChanges.proposed.collect {
           case add: UpdateAddHtlc => relayer ! RES_ADD_SETTLED(d.commitments.originChannels(add.id), add, HtlcResult.DisconnectedBeforeSigned(channelUpdate1))
@@ -3141,11 +3125,7 @@
           log.debug("emitting channel down event")
           if (d.lastAnnouncement_opt.nonEmpty) {
             // We tell the rest of the network that this channel shouldn't be used anymore.
-<<<<<<< HEAD
-            val disabledUpdate = Announcements.makeChannelUpdate(nodeParams, remoteNodeId, Helpers.scidForChannelUpdate(d), d.commitments.params, d.channelUpdate.relayFees, Helpers.maxHtlcAmount(nodeParams, d.commitments), enable = false, d.channelUpdate.blip18InboundFees_opt)
-=======
-            val disabledUpdate = Helpers.channelUpdate(nodeParams, scidForChannelUpdate(d), d.commitments, d.channelUpdate.relayFees, enable = false)
->>>>>>> 992ec8cc
+            val disabledUpdate = Helpers.channelUpdate(nodeParams, scidForChannelUpdate(d), d.commitments, d.channelUpdate.relayFees, enable = false, d.channelUpdate.blip18InboundFees_opt)
             context.system.eventStream.publish(LocalChannelUpdate(self, d.channelId, d.aliases, remoteNodeId, d.lastAnnouncedCommitment_opt, disabledUpdate, d.commitments))
           }
           val lcd = LocalChannelDown(self, d.channelId, d.commitments.all.flatMap(_.shortChannelId_opt), d.aliases, remoteNodeId)
@@ -3329,11 +3309,7 @@
     if (d.channelUpdate.channelFlags.isEnabled) {
       // if the channel isn't disabled we generate a new channel_update
       log.debug("updating channel_update announcement (reason=disabled)")
-<<<<<<< HEAD
-      val channelUpdate1 = Announcements.makeChannelUpdate(nodeParams, remoteNodeId, scidForChannelUpdate(d), d.commitments.params, d.channelUpdate.relayFees, Helpers.maxHtlcAmount(nodeParams, d.commitments), enable = false, d.channelUpdate.blip18InboundFees_opt)
-=======
-      val channelUpdate1 = Helpers.channelUpdate(nodeParams, scidForChannelUpdate(d), d.commitments, d.channelUpdate.relayFees, enable = false)
->>>>>>> 992ec8cc
+      val channelUpdate1 = Helpers.channelUpdate(nodeParams, scidForChannelUpdate(d), d.commitments, d.channelUpdate.relayFees, enable = false, d.channelUpdate.blip18InboundFees_opt)
       // then we update the state and replay the request
       self forward c
       // we use goto() to fire transitions
@@ -3346,11 +3322,7 @@
   }
 
   private def handleUpdateRelayFeeDisconnected(c: CMD_UPDATE_RELAY_FEE, d: DATA_NORMAL) = {
-<<<<<<< HEAD
-    val channelUpdate1 = Announcements.makeChannelUpdate(nodeParams, remoteNodeId, scidForChannelUpdate(d), d.commitments.params, Relayer.RelayFees(c.feeBase, c.feeProportionalMillionths), Helpers.maxHtlcAmount(nodeParams, d.commitments), enable = false, InboundFees.fromOptions(c.inboundFeeBase_opt, c.inboundFeeProportionalMillionths_opt))
-=======
-    val channelUpdate1 = Helpers.channelUpdate(nodeParams, scidForChannelUpdate(d), d.commitments, Relayer.RelayFees(c.feeBase, c.feeProportionalMillionths), enable = false)
->>>>>>> 992ec8cc
+    val channelUpdate1 = Helpers.channelUpdate(nodeParams, scidForChannelUpdate(d), d.commitments, Relayer.RelayFees(c.feeBase, c.feeProportionalMillionths), enable = false, InboundFees.fromOptions(c.inboundFeeBase_opt, c.inboundFeeProportionalMillionths_opt))
     log.debug(s"updating relay fees: prev={} next={}", d.channelUpdate.toStringShort, channelUpdate1.toStringShort)
     val replyTo = if (c.replyTo == ActorRef.noSender) sender() else c.replyTo
     replyTo ! RES_SUCCESS(c, d.channelId)
