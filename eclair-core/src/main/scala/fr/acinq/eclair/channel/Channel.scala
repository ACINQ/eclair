--- conflicted
+++ resolved
@@ -1905,13 +1905,8 @@
 
   def handleRemoteError(e: Error, d: Data) = {
     // see BOLT 1: only print out data verbatim if is composed of printable ASCII characters
-<<<<<<< HEAD
     log.error(s"peer sent error: ascii='${ChannelErrorCodes.toAscii(e.data)}' bin=${e.data.toHex}")
-    context.system.eventStream.publish(ChannelErrorOccured(self, Helpers.getChannelId(stateData), remoteNodeId, stateData, RemoteError(e), isFatal = true))
-=======
-    log.error(s"peer sent error: ascii='${e.toAscii}' bin=${e.data.toHex}")
     context.system.eventStream.publish(ChannelErrorOccurred(self, Helpers.getChannelId(stateData), remoteNodeId, stateData, RemoteError(e), isFatal = true))
->>>>>>> abf3907d
 
     d match {
       case _: DATA_CLOSING => stay // nothing to do, there is already a spending tx published
