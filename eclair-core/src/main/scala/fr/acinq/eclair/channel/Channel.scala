--- conflicted
+++ resolved
@@ -145,13 +145,8 @@
   startWith(WAIT_FOR_INIT_INTERNAL, Nothing)
 
   when(WAIT_FOR_INIT_INTERNAL)(handleExceptions {
-<<<<<<< HEAD
     case Event(initFunder@INPUT_INIT_FUNDER(temporaryChannelId, fundingSatoshis, pushMsat, initialFeeratePerKw, fundingTxFeeratePerKw, localParams, remote, _, channelFlags), Nothing) =>
-      context.system.eventStream.publish(ChannelCreated(self, context.parent, remoteNodeId, true, temporaryChannelId, initialFeeratePerKw, Some(fundingTxFeeratePerKw)))
-=======
-    case Event(initFunder@INPUT_INIT_FUNDER(temporaryChannelId, fundingSatoshis, pushMsat, initialFeeratePerKw, _, localParams, remote, _, channelFlags), Nothing) =>
-      context.system.eventStream.publish(ChannelCreated(self, context.parent, remoteNodeId, isFunder = true, temporaryChannelId))
->>>>>>> 93d9369f
+      context.system.eventStream.publish(ChannelCreated(self, context.parent, remoteNodeId, isFunder = true, temporaryChannelId, initialFeeratePerKw, Some(fundingTxFeeratePerKw)))
       forwarder ! remote
       val open = OpenChannel(nodeParams.chainHash,
         temporaryChannelId = temporaryChannelId,
@@ -275,11 +270,7 @@
       Try(Helpers.validateParamsFundee(nodeParams, open)) match {
         case Failure(t) => handleLocalError(t, d, Some(open))
         case Success(_) =>
-<<<<<<< HEAD
-          context.system.eventStream.publish(ChannelCreated(self, context.parent, remoteNodeId, false, open.temporaryChannelId, open.feeratePerKw, None))
-=======
-          context.system.eventStream.publish(ChannelCreated(self, context.parent, remoteNodeId, isFunder = false, open.temporaryChannelId))
->>>>>>> 93d9369f
+          context.system.eventStream.publish(ChannelCreated(self, context.parent, remoteNodeId, isFunder = false, open.temporaryChannelId, open.feeratePerKw, None))
           // TODO: maybe also check uniqueness of temporary channel id
           val minimumDepth = nodeParams.minDepthBlocks
           val accept = AcceptChannel(temporaryChannelId = open.temporaryChannelId,
@@ -1220,35 +1211,20 @@
         case Success((commitments1, _)) =>
           log.info(s"got valid payment preimage, recalculating transactions to redeem the corresponding htlc on-chain")
           val localCommitPublished1 = d.localCommitPublished.map {
-<<<<<<< HEAD
-            case localCommitPublished =>
+            localCommitPublished =>
               val localCommitPublished1 = Helpers.Closing.claimCurrentLocalCommitTxOutputs(keyManager, commitments1, localCommitPublished.commitTx, nodeParams.feeEstimator, nodeParams.feeTargets)
-=======
-            localCommitPublished =>
-              val localCommitPublished1 = Helpers.Closing.claimCurrentLocalCommitTxOutputs(keyManager, commitments1, localCommitPublished.commitTx)
->>>>>>> 93d9369f
               doPublish(localCommitPublished1)
               localCommitPublished1
           }
           val remoteCommitPublished1 = d.remoteCommitPublished.map {
-<<<<<<< HEAD
-            case remoteCommitPublished =>
+            remoteCommitPublished =>
               val remoteCommitPublished1 = Helpers.Closing.claimRemoteCommitTxOutputs(keyManager, commitments1, commitments1.remoteCommit, remoteCommitPublished.commitTx, nodeParams.feeEstimator, nodeParams.feeTargets)
-=======
-            remoteCommitPublished =>
-              val remoteCommitPublished1 = Helpers.Closing.claimRemoteCommitTxOutputs(keyManager, commitments1, commitments1.remoteCommit, remoteCommitPublished.commitTx)
->>>>>>> 93d9369f
               doPublish(remoteCommitPublished1)
               remoteCommitPublished1
           }
           val nextRemoteCommitPublished1 = d.nextRemoteCommitPublished.map {
-<<<<<<< HEAD
-            case remoteCommitPublished =>
+            remoteCommitPublished =>
               val remoteCommitPublished1 = Helpers.Closing.claimRemoteCommitTxOutputs(keyManager, commitments1, commitments1.remoteCommit, remoteCommitPublished.commitTx, nodeParams.feeEstimator, nodeParams.feeTargets)
-=======
-            remoteCommitPublished =>
-              val remoteCommitPublished1 = Helpers.Closing.claimRemoteCommitTxOutputs(keyManager, commitments1, commitments1.remoteCommit, remoteCommitPublished.commitTx)
->>>>>>> 93d9369f
               doPublish(remoteCommitPublished1)
               remoteCommitPublished1
           }
