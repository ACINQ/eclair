--- conflicted
+++ resolved
@@ -63,13 +63,11 @@
   val MIN_CLTV_EXPIRY = 9L
   val MAX_CLTV_EXPIRY = 7 * 144L // one week
 
-<<<<<<< HEAD
+  // since BOLT 1.1, there is a max value for the refund delay of the main commitment tx
+  val MAX_TO_SELF_DELAY = 2016
+
   // as a fundee, we will wait that much time for the funding tx to confirm (funder will rely on the funding tx being double-spent)
   val FUNDING_TIMEOUT_FUNDEE = 5 days
-=======
-  // since BOLT 1.1, there is a max value for the refund delay of the main commitment tx
-  val MAX_TO_SELF_DELAY = 2016
->>>>>>> 52f67138
 
   val REFRESH_CHANNEL_UPDATE_INTERVAL = 7 days
 
