--- conflicted
+++ resolved
@@ -836,13 +836,8 @@
           // there are no pending signed htlcs, let's go directly to NEGOTIATING
           if (d.commitments.localParams.isFunder) {
             // we are funder, need to initiate the negotiation by sending the first closing_signed
-<<<<<<< HEAD
             val (closingTx, closingSigned) = Closing.makeFirstClosingTx(keyManager, d.commitments, localShutdown.scriptPubKey, remoteShutdown.scriptPubKey, nodeParams.onChainFeeConf.feeEstimator, nodeParams.onChainFeeConf.feeTargets)
-            goto(NEGOTIATING) using store(DATA_NEGOTIATING(d.commitments, localShutdown, remoteShutdown, List(List(ClosingTxProposed(closingTx.tx, closingSigned))), bestUnpublishedClosingTx_opt = None)) sending sendList :+ closingSigned
-=======
-            val (closingTx, closingSigned) = Closing.makeFirstClosingTx(keyManager, d.commitments, localShutdown.scriptPubKey, remoteShutdown.scriptPubKey)
             goto(NEGOTIATING) using DATA_NEGOTIATING(d.commitments, localShutdown, remoteShutdown, List(List(ClosingTxProposed(closingTx.tx, closingSigned))), bestUnpublishedClosingTx_opt = None) storing() sending sendList :+ closingSigned
->>>>>>> e62adf2d
           } else {
             // we are fundee, will wait for their closing_signed
             goto(NEGOTIATING) using DATA_NEGOTIATING(d.commitments, localShutdown, remoteShutdown, closingTxProposed = List(List()), bestUnpublishedClosingTx_opt = None) storing() sending sendList
@@ -1083,13 +1078,8 @@
           if (commitments1.hasNoPendingHtlcs) {
             if (d.commitments.localParams.isFunder) {
               // we are funder, need to initiate the negotiation by sending the first closing_signed
-<<<<<<< HEAD
               val (closingTx, closingSigned) = Closing.makeFirstClosingTx(keyManager, commitments1, localShutdown.scriptPubKey, remoteShutdown.scriptPubKey, nodeParams.onChainFeeConf.feeEstimator, nodeParams.onChainFeeConf.feeTargets)
-              goto(NEGOTIATING) using store(DATA_NEGOTIATING(commitments1, localShutdown, remoteShutdown, List(List(ClosingTxProposed(closingTx.tx, closingSigned))), bestUnpublishedClosingTx_opt = None)) sending revocation :: closingSigned :: Nil
-=======
-              val (closingTx, closingSigned) = Closing.makeFirstClosingTx(keyManager, commitments1, localShutdown.scriptPubKey, remoteShutdown.scriptPubKey)
               goto(NEGOTIATING) using DATA_NEGOTIATING(commitments1, localShutdown, remoteShutdown, List(List(ClosingTxProposed(closingTx.tx, closingSigned))), bestUnpublishedClosingTx_opt = None) storing() sending revocation :: closingSigned :: Nil
->>>>>>> e62adf2d
             } else {
               // we are fundee, will wait for their closing_signed
               goto(NEGOTIATING) using DATA_NEGOTIATING(commitments1, localShutdown, remoteShutdown, closingTxProposed = List(List()), bestUnpublishedClosingTx_opt = None) storing() sending revocation
@@ -1124,13 +1114,8 @@
             log.debug(s"switching to NEGOTIATING spec:\n${Commitments.specs2String(commitments1)}")
             if (d.commitments.localParams.isFunder) {
               // we are funder, need to initiate the negotiation by sending the first closing_signed
-<<<<<<< HEAD
               val (closingTx, closingSigned) = Closing.makeFirstClosingTx(keyManager, commitments1, localShutdown.scriptPubKey, remoteShutdown.scriptPubKey, nodeParams.onChainFeeConf.feeEstimator, nodeParams.onChainFeeConf.feeTargets)
-              goto(NEGOTIATING) using store(DATA_NEGOTIATING(commitments1, localShutdown, remoteShutdown, List(List(ClosingTxProposed(closingTx.tx, closingSigned))), bestUnpublishedClosingTx_opt = None)) sending closingSigned
-=======
-              val (closingTx, closingSigned) = Closing.makeFirstClosingTx(keyManager, commitments1, localShutdown.scriptPubKey, remoteShutdown.scriptPubKey)
               goto(NEGOTIATING) using DATA_NEGOTIATING(commitments1, localShutdown, remoteShutdown, List(List(ClosingTxProposed(closingTx.tx, closingSigned))), bestUnpublishedClosingTx_opt = None) storing() sending closingSigned
->>>>>>> e62adf2d
             } else {
               // we are fundee, will wait for their closing_signed
               goto(NEGOTIATING) using DATA_NEGOTIATING(commitments1, localShutdown, remoteShutdown, closingTxProposed = List(List()), bestUnpublishedClosingTx_opt = None) storing()
