package fr.acinq.eclair.channel

import akka.actor.{ActorRef, FSM, LoggingFSM, OneForOneStrategy, Props, Status, SupervisorStrategy}
import akka.event.Logging.MDC
import akka.pattern.pipe
import fr.acinq.bitcoin.Crypto.{PublicKey, ripemd160, sha256}
import fr.acinq.bitcoin._
import fr.acinq.eclair.NodeParams.BITCOINJ
import fr.acinq.eclair._
import fr.acinq.eclair.blockchain.WatchConfirmed.extractPublicKeyScript
import fr.acinq.eclair.blockchain._
import fr.acinq.eclair.channel.Helpers.{Closing, Funding}
import fr.acinq.eclair.crypto.{Generators, ShaChain, Sphinx}
import fr.acinq.eclair.payment._
import fr.acinq.eclair.router.Announcements
import fr.acinq.eclair.transactions._
import fr.acinq.eclair.wire.{ChannelReestablish, _}
import org.bitcoinj.script.{Script => BitcoinjScript}

import scala.concurrent.ExecutionContext
import scala.concurrent.duration._
import scala.util.{Failure, Left, Random, Success, Try}


/**
  * Created by PM on 20/08/2015.
  */

object Channel {
  def props(nodeParams: NodeParams, wallet: EclairWallet, remoteNodeId: PublicKey, blockchain: ActorRef, router: ActorRef, relayer: ActorRef) = Props(new Channel(nodeParams, wallet, remoteNodeId, blockchain, router, relayer))
}

class Channel(val nodeParams: NodeParams, wallet: EclairWallet, remoteNodeId: PublicKey, blockchain: ActorRef, router: ActorRef, relayer: ActorRef)(implicit ec: ExecutionContext = ExecutionContext.Implicits.global) extends LoggingFSM[State, Data] with FSMDiagnosticActorLogging[State, Data] {

  val forwarder = context.actorOf(Props(new Forwarder(nodeParams)), "forwarder")

  // see https://github.com/lightningnetwork/lightning-rfc/blob/master/07-routing-gossip.md#requirements
  val ANNOUNCEMENTS_MINCONF = 6

  // this will be used to detect htlc timeouts
  context.system.eventStream.subscribe(self, classOf[CurrentBlockCount])
  // this will be used to make sure the current commitment fee is up-to-date
  context.system.eventStream.subscribe(self, classOf[CurrentFeerates])

  /*
          8888888 888b    888 8888888 88888888888
            888   8888b   888   888       888
            888   88888b  888   888       888
            888   888Y88b 888   888       888
            888   888 Y88b888   888       888
            888   888  Y88888   888       888
            888   888   Y8888   888       888
          8888888 888    Y888 8888888     888
   */

  /*
                                                NEW
                              FUNDER                            FUNDEE
                                 |                                |
                                 |          open_channel          |WAIT_FOR_OPEN_CHANNEL
                                 |------------------------------->|
          WAIT_FOR_ACCEPT_CHANNEL|                                |
                                 |         accept_channel         |
                                 |<-------------------------------|
                                 |                                |WAIT_FOR_FUNDING_CREATED
                                 |        funding_created         |
                                 |------------------------------->|
          WAIT_FOR_FUNDING_SIGNED|                                |
                                 |         funding_signed         |
                                 |<-------------------------------|
          WAIT_FOR_FUNDING_LOCKED|                                |WAIT_FOR_FUNDING_LOCKED
                                 | funding_locked  funding_locked |
                                 |---------------  ---------------|
                                 |               \/               |
                                 |               /\               |
                                 |<--------------  -------------->|
                           NORMAL|                                |NORMAL
   */

  startWith(WAIT_FOR_INIT_INTERNAL, Nothing)

  when(WAIT_FOR_INIT_INTERNAL)(handleExceptions {
    case Event(initFunder@INPUT_INIT_FUNDER(temporaryChannelId, fundingSatoshis, pushMsat, initialFeeratePerKw, localParams, remote, remoteInit, channelFlags), Nothing) =>
      context.system.eventStream.publish(ChannelCreated(self, context.parent, remoteNodeId, true, temporaryChannelId))
      forwarder ! remote
      val firstPerCommitmentPoint = Generators.perCommitPoint(localParams.shaSeed, 0)
      val open = OpenChannel(nodeParams.chainHash,
        temporaryChannelId = temporaryChannelId,
        fundingSatoshis = fundingSatoshis,
        pushMsat = pushMsat,
        dustLimitSatoshis = localParams.dustLimitSatoshis,
        maxHtlcValueInFlightMsat = localParams.maxHtlcValueInFlightMsat,
        channelReserveSatoshis = localParams.channelReserveSatoshis,
        htlcMinimumMsat = localParams.htlcMinimumMsat,
        feeratePerKw = initialFeeratePerKw,
        toSelfDelay = localParams.toSelfDelay,
        maxAcceptedHtlcs = localParams.maxAcceptedHtlcs,
        fundingPubkey = localParams.fundingPrivKey.publicKey,
        revocationBasepoint = localParams.revocationBasepoint,
        paymentBasepoint = localParams.paymentBasepoint,
        delayedPaymentBasepoint = localParams.delayedPaymentBasepoint,
        htlcBasepoint = localParams.htlcBasepoint,
        firstPerCommitmentPoint = firstPerCommitmentPoint,
        channelFlags = channelFlags)
      goto(WAIT_FOR_ACCEPT_CHANNEL) using DATA_WAIT_FOR_ACCEPT_CHANNEL(initFunder, open) sending open

    case Event(inputFundee@INPUT_INIT_FUNDEE(_, localParams, remote, _), Nothing) if !localParams.isFunder =>
      forwarder ! remote
      goto(WAIT_FOR_OPEN_CHANNEL) using DATA_WAIT_FOR_OPEN_CHANNEL(inputFundee)

    case Event(INPUT_RESTORED(data), _) =>
      log.info(s"restoring channel $data")
      context.system.eventStream.publish(ChannelRestored(self, context.parent, remoteNodeId, data.commitments.localParams.isFunder, data.channelId, data))
      // TODO: should we wait for an acknowledgment from the watcher?
      blockchain ! WatchSpent(self, data.commitments.commitInput.outPoint.txid, data.commitments.commitInput.outPoint.index.toInt, data.commitments.commitInput.txOut.publicKeyScript, BITCOIN_FUNDING_SPENT)
      blockchain ! WatchLost(self, data.commitments.commitInput.outPoint.txid, nodeParams.minDepthBlocks, BITCOIN_FUNDING_LOST)
      data match {
        //NB: order matters!
        case closing: DATA_CLOSING =>
          closing.mutualClosePublished.map(doPublish(_))
          closing.localCommitPublished.foreach(doPublish(_))
          closing.remoteCommitPublished.foreach(doPublish(_))
          closing.nextRemoteCommitPublished.foreach(doPublish(_))
          closing.revokedCommitPublished.foreach(doPublish(_))
          // no need to go OFFLINE, we can directly switch to CLOSING
          goto(CLOSING) using closing

        case d: HasCommitments =>
          d match {
            case DATA_NORMAL(_, Some(shortChannelId), _, _, _) =>
              context.system.eventStream.publish(ShortChannelIdAssigned(self, d.channelId, shortChannelId))
              val channelUpdate = Announcements.makeChannelUpdate(nodeParams.chainHash, nodeParams.privateKey, remoteNodeId, shortChannelId, nodeParams.expiryDeltaBlocks, nodeParams.htlcMinimumMsat, nodeParams.feeBaseMsat, nodeParams.feeProportionalMillionth)
              relayer ! channelUpdate
            case _ => ()
          }
          goto(OFFLINE) using d
      }
  })

  when(WAIT_FOR_OPEN_CHANNEL)(handleExceptions {
    case Event(open: OpenChannel, DATA_WAIT_FOR_OPEN_CHANNEL(INPUT_INIT_FUNDEE(temporaryChannelId, localParams, _, remoteInit))) =>
      Try(Helpers.validateParamsFundee(temporaryChannelId, nodeParams, open.channelReserveSatoshis, open.fundingSatoshis, open.chainHash, open.feeratePerKw)) match {
        case Failure(t) =>
          log.warning(t.getMessage)
          val error = Error(open.temporaryChannelId, t.getMessage.getBytes)
          goto(CLOSED) sending error
        case Success(_) =>
          context.system.eventStream.publish(ChannelCreated(self, context.parent, remoteNodeId, false, open.temporaryChannelId))
          // TODO: maybe also check uniqueness of temporary channel id
          val minimumDepth = nodeParams.minDepthBlocks
          val firstPerCommitmentPoint = Generators.perCommitPoint(localParams.shaSeed, 0)
          val accept = AcceptChannel(temporaryChannelId = open.temporaryChannelId,
            dustLimitSatoshis = localParams.dustLimitSatoshis,
            maxHtlcValueInFlightMsat = localParams.maxHtlcValueInFlightMsat,
            channelReserveSatoshis = localParams.channelReserveSatoshis,
            minimumDepth = minimumDepth,
            htlcMinimumMsat = localParams.htlcMinimumMsat,
            toSelfDelay = localParams.toSelfDelay,
            maxAcceptedHtlcs = localParams.maxAcceptedHtlcs,
            fundingPubkey = localParams.fundingPrivKey.publicKey,
            revocationBasepoint = localParams.revocationBasepoint,
            paymentBasepoint = localParams.paymentBasepoint,
            delayedPaymentBasepoint = localParams.delayedPaymentBasepoint,
            htlcBasepoint = localParams.htlcBasepoint,
            firstPerCommitmentPoint = firstPerCommitmentPoint)
          val remoteParams = RemoteParams(
            nodeId = remoteNodeId,
            dustLimitSatoshis = open.dustLimitSatoshis,
            maxHtlcValueInFlightMsat = open.maxHtlcValueInFlightMsat,
            channelReserveSatoshis = open.channelReserveSatoshis, // remote requires local to keep this much satoshis as direct payment
            htlcMinimumMsat = open.htlcMinimumMsat,
            toSelfDelay = open.toSelfDelay,
            maxAcceptedHtlcs = open.maxAcceptedHtlcs,
            fundingPubKey = open.fundingPubkey,
            revocationBasepoint = open.revocationBasepoint,
            paymentBasepoint = open.paymentBasepoint,
            delayedPaymentBasepoint = open.delayedPaymentBasepoint,
            htlcBasepoint = open.htlcBasepoint,
            globalFeatures = remoteInit.globalFeatures,
            localFeatures = remoteInit.localFeatures)
          log.debug(s"remote params: $remoteParams")
          goto(WAIT_FOR_FUNDING_CREATED) using DATA_WAIT_FOR_FUNDING_CREATED(open.temporaryChannelId, localParams, remoteParams, open.fundingSatoshis, open.pushMsat, open.feeratePerKw, open.firstPerCommitmentPoint, open.channelFlags, accept) sending accept
      }

    case Event(CMD_CLOSE(_), _) => goto(CLOSED)

    case Event(e: Error, _) => handleRemoteErrorNoCommitments(e)

    case Event(INPUT_DISCONNECTED, _) => goto(CLOSED)
  })

  when(WAIT_FOR_ACCEPT_CHANNEL)(handleExceptions {
    case Event(accept: AcceptChannel, DATA_WAIT_FOR_ACCEPT_CHANNEL(INPUT_INIT_FUNDER(temporaryChannelId, fundingSatoshis, pushMsat, initialFeeratePerKw, localParams, _, remoteInit, _), open)) =>
      Try(Helpers.validateParamsFunder(temporaryChannelId, nodeParams, accept.channelReserveSatoshis, fundingSatoshis)) match {
        case Failure(t) =>
          log.warning(t.getMessage)
          val error = Error(temporaryChannelId, t.getMessage.getBytes)
          goto(CLOSED) sending error
        case _ =>
          // TODO: check equality of temporaryChannelId? or should be done upstream
          val remoteParams = RemoteParams(
            nodeId = remoteNodeId,
            dustLimitSatoshis = accept.dustLimitSatoshis,
            maxHtlcValueInFlightMsat = accept.maxHtlcValueInFlightMsat,
            channelReserveSatoshis = accept.channelReserveSatoshis, // remote requires local to keep this much satoshis as direct payment
            htlcMinimumMsat = accept.htlcMinimumMsat,
            toSelfDelay = accept.toSelfDelay,
            maxAcceptedHtlcs = accept.maxAcceptedHtlcs,
            fundingPubKey = accept.fundingPubkey,
            revocationBasepoint = accept.revocationBasepoint,
            paymentBasepoint = accept.paymentBasepoint,
            delayedPaymentBasepoint = accept.delayedPaymentBasepoint,
            htlcBasepoint = accept.htlcBasepoint,
            globalFeatures = remoteInit.globalFeatures,
            localFeatures = remoteInit.localFeatures)
          log.debug(s"remote params: $remoteParams")
          val localFundingPubkey = localParams.fundingPrivKey.publicKey
          val fundingPubkeyScript = Script.write(Script.pay2wsh(Scripts.multiSig2of2(localFundingPubkey, remoteParams.fundingPubKey)))
          val fundingTxFeeratePerKw = Globals.feeratesPerKw.get.blocks_6
          wallet.makeFundingTx(fundingPubkeyScript, Satoshi(fundingSatoshis), fundingTxFeeratePerKw).pipeTo(self)
          goto(WAIT_FOR_FUNDING_INTERNAL) using DATA_WAIT_FOR_FUNDING_INTERNAL(temporaryChannelId, localParams, remoteParams, fundingSatoshis, pushMsat, initialFeeratePerKw, accept.firstPerCommitmentPoint, open)
      }

    case Event(CMD_CLOSE(_), _) => goto(CLOSED)

    case Event(e: Error, _) => handleRemoteErrorNoCommitments(e)

    case Event(INPUT_DISCONNECTED, _) => goto(CLOSED)
  })

  when(WAIT_FOR_FUNDING_INTERNAL)(handleExceptions {
    case Event(MakeFundingTxResponse(fundingTx, fundingTxOutputIndex), data@DATA_WAIT_FOR_FUNDING_INTERNAL(temporaryChannelId, localParams, remoteParams, fundingSatoshis, pushMsat, initialFeeratePerKw, remoteFirstPerCommitmentPoint, open)) =>
      // let's create the first commitment tx that spends the yet uncommitted funding tx
      val (localSpec, localCommitTx, remoteSpec, remoteCommitTx) = Funding.makeFirstCommitTxs(temporaryChannelId, localParams, remoteParams, fundingSatoshis, pushMsat, initialFeeratePerKw, fundingTx.hash, fundingTxOutputIndex, remoteFirstPerCommitmentPoint, nodeParams.maxFeerateMismatch)
      require(fundingTx.txOut(fundingTxOutputIndex).publicKeyScript == localCommitTx.input.txOut.publicKeyScript, s"pubkey script mismatch!")
      val localSigOfRemoteTx = Transactions.sign(remoteCommitTx, localParams.fundingPrivKey)
      // signature of their initial commitment tx that pays remote pushMsat
      val fundingCreated = FundingCreated(
        temporaryChannelId = temporaryChannelId,
        fundingTxid = fundingTx.hash,
        fundingOutputIndex = fundingTxOutputIndex,
        signature = localSigOfRemoteTx
      )
      val channelId = toLongId(fundingTx.hash, fundingTxOutputIndex)
      context.parent ! ChannelIdAssigned(self, temporaryChannelId, channelId) // we notify the peer asap so it knows how to route messages
      context.system.eventStream.publish(ChannelIdAssigned(self, temporaryChannelId, channelId))
      goto(WAIT_FOR_FUNDING_SIGNED) using DATA_WAIT_FOR_FUNDING_SIGNED(channelId, localParams, remoteParams, fundingTx, localSpec, localCommitTx, RemoteCommit(0, remoteSpec, remoteCommitTx.tx.txid, remoteFirstPerCommitmentPoint), open.channelFlags, fundingCreated) sending fundingCreated

    case Event(Status.Failure(t), d: DATA_WAIT_FOR_FUNDING_INTERNAL) =>
      log.error(t, s"wallet returned error: ")
      val error = Error(d.temporaryChannelId, "aborting channel creation".getBytes)
      goto(CLOSED) sending error

    case Event(CMD_CLOSE(_), _) => goto(CLOSED)

    case Event(e: Error, _) => handleRemoteErrorNoCommitments(e)

    case Event(INPUT_DISCONNECTED, _) => goto(CLOSED)
  })

  when(WAIT_FOR_FUNDING_CREATED)(handleExceptions {
    case Event(FundingCreated(_, fundingTxHash, fundingTxOutputIndex, remoteSig), DATA_WAIT_FOR_FUNDING_CREATED(temporaryChannelId, localParams, remoteParams, fundingSatoshis, pushMsat, initialFeeratePerKw, remoteFirstPerCommitmentPoint, channelFlags, _)) =>
      // they fund the channel with their funding tx, so the money is theirs (but we are paid pushMsat)
      val (localSpec, localCommitTx, remoteSpec, remoteCommitTx) = Funding.makeFirstCommitTxs(temporaryChannelId, localParams, remoteParams, fundingSatoshis: Long, pushMsat, initialFeeratePerKw, fundingTxHash, fundingTxOutputIndex, remoteFirstPerCommitmentPoint, nodeParams.maxFeerateMismatch)

      // check remote signature validity
      val localSigOfLocalTx = Transactions.sign(localCommitTx, localParams.fundingPrivKey)
      val signedLocalCommitTx = Transactions.addSigs(localCommitTx, localParams.fundingPrivKey.publicKey, remoteParams.fundingPubKey, localSigOfLocalTx, remoteSig)
      Transactions.checkSpendable(signedLocalCommitTx) match {
        case Failure(cause) =>
          log.error(cause, "their FundingCreated message contains an invalid signature")
          val error = Error(temporaryChannelId, cause.getMessage.getBytes)
          // we haven't anything at stake yet, we can just stop
          goto(CLOSED) sending error
        case Success(_) =>
          val localSigOfRemoteTx = Transactions.sign(remoteCommitTx, localParams.fundingPrivKey)
          val channelId = toLongId(fundingTxHash, fundingTxOutputIndex)
          // watch the funding tx transaction
          val commitInput = localCommitTx.input
          val fundingSigned = FundingSigned(
            channelId = channelId,
            signature = localSigOfRemoteTx
          )
          val commitments = Commitments(localParams, remoteParams, channelFlags,
            LocalCommit(0, localSpec, PublishableTxs(signedLocalCommitTx, Nil)), RemoteCommit(0, remoteSpec, remoteCommitTx.tx.txid, remoteFirstPerCommitmentPoint),
            LocalChanges(Nil, Nil, Nil), RemoteChanges(Nil, Nil, Nil),
            localNextHtlcId = 0L, remoteNextHtlcId = 0L,
            originChannels = Map.empty,
            remoteNextCommitInfo = Right(randomKey.publicKey), // we will receive their next per-commitment point in the next message, so we temporarily put a random byte array,
            commitInput, ShaChain.init, channelId = channelId)
          context.parent ! ChannelIdAssigned(self, temporaryChannelId, channelId) // we notify the peer asap so it knows how to route messages
          context.system.eventStream.publish(ChannelIdAssigned(self, temporaryChannelId, channelId))
          context.system.eventStream.publish(ChannelSignatureReceived(self, commitments))
          log.info(s"waiting for them to publish the funding tx for channelId=$channelId fundingTxid=${commitInput.outPoint.txid}")
          blockchain ! WatchSpent(self, commitInput.outPoint.txid, commitInput.outPoint.index.toInt, commitments.commitInput.txOut.publicKeyScript, BITCOIN_FUNDING_SPENT) // TODO: should we wait for an acknowledgment from the watcher?
          blockchain ! WatchConfirmed(self, commitInput.outPoint.txid, commitments.commitInput.txOut.publicKeyScript, nodeParams.minDepthBlocks, BITCOIN_FUNDING_DEPTHOK)
          goto(WAIT_FOR_FUNDING_CONFIRMED) using store(DATA_WAIT_FOR_FUNDING_CONFIRMED(commitments, None, Right(fundingSigned))) sending fundingSigned
      }

    case Event(CMD_CLOSE(_), _) => goto(CLOSED)

    case Event(e: Error, _) => handleRemoteErrorNoCommitments(e)

    case Event(INPUT_DISCONNECTED, _) => goto(CLOSED)
  })

  when(WAIT_FOR_FUNDING_SIGNED)(handleExceptions {
    case Event(FundingSigned(_, remoteSig), DATA_WAIT_FOR_FUNDING_SIGNED(channelId, localParams, remoteParams, fundingTx, localSpec, localCommitTx, remoteCommit, channelFlags, fundingCreated)) =>
      // we make sure that their sig checks out and that our first commit tx is spendable
      val localSigOfLocalTx = Transactions.sign(localCommitTx, localParams.fundingPrivKey)
      val signedLocalCommitTx = Transactions.addSigs(localCommitTx, localParams.fundingPrivKey.publicKey, remoteParams.fundingPubKey, localSigOfLocalTx, remoteSig)
      Transactions.checkSpendable(fundingTx, signedLocalCommitTx.tx)
        .flatMap(_ => Transactions.checkSpendable(signedLocalCommitTx)) match {
        case Failure(cause) =>
          log.error(cause, "their FundingSigned message contains an invalid signature")
          val error = Error(channelId, cause.getMessage.getBytes)
          // we rollback the funding tx, it will never be published
          wallet.rollback(fundingTx)
          // we haven't published anything yet, we can just stop
          goto(CLOSED) sending error
        case Success(_) =>
          val commitInput = localCommitTx.input
          val commitments = Commitments(localParams, remoteParams, channelFlags,
            LocalCommit(0, localSpec, PublishableTxs(signedLocalCommitTx, Nil)), remoteCommit,
            LocalChanges(Nil, Nil, Nil), RemoteChanges(Nil, Nil, Nil),
            localNextHtlcId = 0L, remoteNextHtlcId = 0L,
            originChannels = Map.empty,
            remoteNextCommitInfo = Right(randomKey.publicKey), // we will receive their next per-commitment point in the next message, so we temporarily put a random byte array
            commitInput, ShaChain.init, channelId = channelId)
          context.system.eventStream.publish(ChannelSignatureReceived(self, commitments))
          log.info(s"publishing funding tx for channelId=$channelId fundingTxid=${commitInput.outPoint.txid}")
          // we do this to make sure that the channel state has been written to disk when we publish the funding tx
          val nextState = store(DATA_WAIT_FOR_FUNDING_CONFIRMED(commitments, None, Left(fundingCreated)))
          blockchain ! WatchSpent(self, commitments.commitInput.outPoint.txid, commitments.commitInput.outPoint.index.toInt, commitments.commitInput.txOut.publicKeyScript, BITCOIN_FUNDING_SPENT) // TODO: should we wait for an acknowledgment from the watcher?
          blockchain ! WatchConfirmed(self, commitments.commitInput.outPoint.txid, commitments.commitInput.txOut.publicKeyScript, nodeParams.minDepthBlocks, BITCOIN_FUNDING_DEPTHOK)
          log.info(s"committing txid=${fundingTx.txid}")
          wallet.commit(fundingTx).onComplete {
            case Success(true) => ()
            case Success(false) => self ! BITCOIN_FUNDING_PUBLISH_FAILED // fail-fast: this should be returned only when we are really sure the tx has *not* been published
            case Failure(t) => log.error(t, s"error while committing funding tx: ") // tx may still have been published, can't fail-fast
          }
          goto(WAIT_FOR_FUNDING_CONFIRMED) using nextState
      }

    case Event(CMD_CLOSE(_), d: DATA_WAIT_FOR_FUNDING_SIGNED) =>
      // we rollback the funding tx, it will never be published
      wallet.rollback(d.fundingTx)
      goto(CLOSED)

    case Event(e: Error, d: DATA_WAIT_FOR_FUNDING_SIGNED) =>
      // we rollback the funding tx, it will never be published
      wallet.rollback(d.fundingTx)
      handleRemoteErrorNoCommitments(e)
  })

  when(WAIT_FOR_FUNDING_CONFIRMED)(handleExceptions {
    case Event(msg: FundingLocked, d: DATA_WAIT_FOR_FUNDING_CONFIRMED) =>
      log.info(s"received their FundingLocked, deferring message")
      stay using d.copy(deferred = Some(msg)) // no need to store, they will re-send if we get disconnected

    case Event(WatchEventConfirmed(BITCOIN_FUNDING_DEPTHOK, blockHeight, txIndex), DATA_WAIT_FOR_FUNDING_CONFIRMED(commitments, deferred, _)) =>
      log.info(s"channelId=${commitments.channelId} was confirmed at blockHeight=$blockHeight txIndex=$txIndex")
      blockchain ! WatchLost(self, commitments.commitInput.outPoint.txid, nodeParams.minDepthBlocks, BITCOIN_FUNDING_LOST)
      val nextPerCommitmentPoint = Generators.perCommitPoint(commitments.localParams.shaSeed, 1)
      val fundingLocked = FundingLocked(commitments.channelId, nextPerCommitmentPoint)
      deferred.map(self ! _)
      goto(WAIT_FOR_FUNDING_LOCKED) using store(DATA_WAIT_FOR_FUNDING_LOCKED(commitments, fundingLocked)) sending fundingLocked

    case Event(BITCOIN_FUNDING_PUBLISH_FAILED, d: DATA_WAIT_FOR_FUNDING_CONFIRMED) =>
      val error = Error(d.channelId, "Funding tx publish failure".getBytes)
      goto(ERR_FUNDING_PUBLISH_FAILED) sending error

    // TODO: not implemented, users will have to manually close
    case Event(BITCOIN_FUNDING_TIMEOUT, d: DATA_WAIT_FOR_FUNDING_CONFIRMED) =>
      val error = Error(d.channelId, "Funding tx timed out".getBytes)
      goto(ERR_FUNDING_TIMEOUT) sending error

    case Event(remoteAnnSigs: AnnouncementSignatures, d: DATA_WAIT_FOR_FUNDING_CONFIRMED) if d.commitments.announceChannel =>
      log.info(s"received remote announcement signatures, delaying")
      // we may receive their announcement sigs before our watcher notifies us that the channel has reached min_conf (especially during testing when blocks are generated in bulk)
      // note: no need to persist their message, in case of disconnection they will resend it
      context.system.scheduler.scheduleOnce(2 seconds, self, remoteAnnSigs)
      stay

    case Event(WatchEventSpent(BITCOIN_FUNDING_SPENT, tx: Transaction), d: DATA_WAIT_FOR_FUNDING_CONFIRMED) if tx.txid == d.commitments.remoteCommit.txid => handleRemoteSpentCurrent(tx, d)

    case Event(WatchEventSpent(BITCOIN_FUNDING_SPENT, _), d: DATA_WAIT_FOR_FUNDING_CONFIRMED) => handleInformationLeak(d)

    case Event(CMD_CLOSE(_), d: DATA_WAIT_FOR_FUNDING_CONFIRMED) => spendLocalCurrent(d)

    case Event(e: Error, d: DATA_WAIT_FOR_FUNDING_CONFIRMED) => handleRemoteError(e, d)
  })

  when(WAIT_FOR_FUNDING_LOCKED)(handleExceptions {
    case Event(FundingLocked(_, nextPerCommitmentPoint), d@DATA_WAIT_FOR_FUNDING_LOCKED(commitments, _)) =>
      if (d.commitments.announceChannel) {
        // used for announcement of channel (if minDepth >= ANNOUNCEMENTS_MINCONF this event will fire instantly)
        blockchain ! WatchConfirmed(self, commitments.commitInput.outPoint.txid, commitments.commitInput.txOut.publicKeyScript, ANNOUNCEMENTS_MINCONF, BITCOIN_FUNDING_DEEPLYBURIED)
      } else if (d.commitments.announceChannel && nodeParams.watcherType == BITCOINJ && d.commitments.localParams.isFunder && System.getProperty("spvtest") != null) {
        // bitcoinj-based watcher currently can't get the tx index in block (which is used to calculate the short id)
        // instead, we rely on a hack by trusting the index the counterparty sends us
        // but in testing when connecting to bitcoinj impl together we make the funder choose some random data
        log.warning("using hardcoded short id for testing with bitcoinj!!!!!")
        context.system.scheduler.scheduleOnce(5 seconds, self, WatchEventConfirmed(BITCOIN_FUNDING_DEEPLYBURIED, Random.nextInt(100), Random.nextInt(100)))
      }
      goto(NORMAL) using store(DATA_NORMAL(commitments.copy(remoteNextCommitInfo = Right(nextPerCommitmentPoint)), None, None, None, None))

    case Event(remoteAnnSigs: AnnouncementSignatures, d: DATA_WAIT_FOR_FUNDING_LOCKED) if d.commitments.announceChannel =>
      log.info(s"received remote announcement signatures, delaying")
      // we may receive their announcement sigs before our watcher notifies us that the channel has reached min_conf (especially during testing when blocks are generated in bulk)
      // note: no need to persist their message, in case of disconnection they will resend it
      context.system.scheduler.scheduleOnce(2 seconds, self, remoteAnnSigs)
      stay

    case Event(WatchEventSpent(BITCOIN_FUNDING_SPENT, tx: Transaction), d: DATA_WAIT_FOR_FUNDING_LOCKED) if tx.txid == d.commitments.remoteCommit.txid => handleRemoteSpentCurrent(tx, d)

    case Event(WatchEventSpent(BITCOIN_FUNDING_SPENT, _), d: DATA_WAIT_FOR_FUNDING_LOCKED) => handleInformationLeak(d)

    case Event(CMD_CLOSE(_), d: DATA_WAIT_FOR_FUNDING_LOCKED) => spendLocalCurrent(d)

    case Event(e: Error, d: DATA_WAIT_FOR_FUNDING_LOCKED) => handleRemoteError(e, d)
  })

  /*
          888b     d888        d8888 8888888 888b    888      888      .d88888b.   .d88888b.  8888888b.
          8888b   d8888       d88888   888   8888b   888      888     d88P" "Y88b d88P" "Y88b 888   Y88b
          88888b.d88888      d88P888   888   88888b  888      888     888     888 888     888 888    888
          888Y88888P888     d88P 888   888   888Y88b 888      888     888     888 888     888 888   d88P
          888 Y888P 888    d88P  888   888   888 Y88b888      888     888     888 888     888 8888888P"
          888  Y8P  888   d88P   888   888   888  Y88888      888     888     888 888     888 888
          888   "   888  d8888888888   888   888   Y8888      888     Y88b. .d88P Y88b. .d88P 888
          888       888 d88P     888 8888888 888    Y888      88888888 "Y88888P"   "Y88888P"  888
   */

  when(NORMAL)(handleExceptions {
    case Event(c: CMD_ADD_HTLC, d: DATA_NORMAL) if d.localShutdown.isDefined || d.remoteShutdown.isDefined =>
      // note: spec would allow us to keep sending new htlcs after having received their shutdown (and not sent ours)
      // but we want to converge as fast as possible and they would probably not route them anyway
      val error = ClosingInProgress(d.channelId)
      handleCommandAddError(error, origin(c))

    case Event(c: CMD_ADD_HTLC, d: DATA_NORMAL) =>
      Try(Commitments.sendAdd(d.commitments, c, origin(c))) match {
        case Success(Right((commitments1, add))) =>
          if (c.commit) self ! CMD_SIGN
          handleCommandSuccess(sender, d.copy(commitments = commitments1)) sending add
        case Success(Left(error)) => handleCommandAddError(error, origin(c))
        case Failure(cause) => handleCommandError(cause)
      }

    case Event(add: UpdateAddHtlc, d: DATA_NORMAL) =>
      Try(Commitments.receiveAdd(d.commitments, add)) match {
        case Success(commitments1) => stay using d.copy(commitments = commitments1)
        case Failure(cause) => handleLocalError(cause, d)
      }

    case Event(c: CMD_FULFILL_HTLC, d: DATA_NORMAL) =>
      Try(Commitments.sendFulfill(d.commitments, c)) match {
        case Success((commitments1, fulfill)) =>
          if (c.commit) self ! CMD_SIGN
          handleCommandSuccess(sender, d.copy(commitments = commitments1)) sending fulfill
        case Failure(cause) => handleCommandError(cause)
      }

    case Event(fulfill: UpdateFulfillHtlc, d: DATA_NORMAL) =>
      Try(Commitments.receiveFulfill(d.commitments, fulfill)) match {
        case Success(Right((commitments1, origin))) =>
          relayer ! ForwardFulfill(fulfill, origin)
          stay using d.copy(commitments = commitments1)
        case Success(Left(_)) => stay
        case Failure(cause) => handleLocalError(cause, d)
      }

    case Event(c: CMD_FAIL_HTLC, d: DATA_NORMAL) =>
      Try(Commitments.sendFail(d.commitments, c, nodeParams.privateKey)) match {
        case Success((commitments1, fail)) =>
          if (c.commit) self ! CMD_SIGN
          handleCommandSuccess(sender, d.copy(commitments = commitments1)) sending fail
        case Failure(cause) => handleCommandError(cause)
      }

    case Event(c: CMD_FAIL_MALFORMED_HTLC, d: DATA_NORMAL) =>
      Try(Commitments.sendFailMalformed(d.commitments, c)) match {
        case Success((commitments1, fail)) =>
          if (c.commit) self ! CMD_SIGN
          handleCommandSuccess(sender, d.copy(commitments = commitments1)) sending fail
        case Failure(cause) => handleCommandError(cause)
      }

    case Event(fail: UpdateFailHtlc, d: DATA_NORMAL) =>
      Try(Commitments.receiveFail(d.commitments, fail)) match {
        case Success(Right((commitments1, origin))) =>
          relayer ! ForwardFail(fail, origin)
          stay using d.copy(commitments = commitments1)
        case Success(Left(_)) => stay
        case Failure(cause) => handleLocalError(cause, d)
      }

    case Event(fail: UpdateFailMalformedHtlc, d: DATA_NORMAL) =>
      Try(Commitments.receiveFailMalformed(d.commitments, fail)) match {
        case Success(Right((commitments1, origin))) =>
          relayer ! ForwardFailMalformed(fail, origin)
          stay using d.copy(commitments = commitments1)
        case Success(Left(_)) => stay
        case Failure(cause) => handleLocalError(cause, d)
      }

    case Event(c: CMD_UPDATE_FEE, d: DATA_NORMAL) =>
      Try(Commitments.sendFee(d.commitments, c)) match {
        case Success((commitments1, fee)) =>
          if (c.commit) self ! CMD_SIGN
          handleCommandSuccess(sender, d.copy(commitments = commitments1)) sending fee
        case Failure(cause) => handleCommandError(cause)
      }

    case Event(fee: UpdateFee, d: DATA_NORMAL) =>
      Try(Commitments.receiveFee(d.commitments, fee, nodeParams.maxFeerateMismatch)) match {
        case Success(commitments1) => stay using d.copy(commitments = commitments1)
        case Failure(cause) => handleLocalError(cause, d)
      }

    case Event(CMD_SIGN, d: DATA_NORMAL) =>
      d.commitments.remoteNextCommitInfo match {
        case _ if !Commitments.localHasChanges(d.commitments) =>
          log.info("ignoring CMD_SIGN (nothing to sign)")
          stay
        case Right(_) =>
          Try(Commitments.sendCommit(d.commitments)) match {
            case Success((commitments1, commit)) =>
              log.debug(s"sending a new sig, spec:\n${Commitments.specs2String(commitments1)}")
              commitments1.localChanges.signed.collect { case u: UpdateFulfillHtlc => relayer ! AckFulfillCmd(u.channelId, u.id) }
              handleCommandSuccess(sender, store(d.copy(commitments = commitments1))) sending commit
            case Failure(cause) => handleCommandError(cause)
          }
        case Left(waitForRevocation) =>
          log.debug(s"already in the process of signing, will sign again as soon as possible")
          val commitments1 = d.commitments.copy(remoteNextCommitInfo = Left(waitForRevocation.copy(reSignAsap = true)))
          stay using d.copy(commitments = commitments1)
      }

    case Event(commit: CommitSig, d: DATA_NORMAL) =>
      Try(Commitments.receiveCommit(d.commitments, commit)) match {
        case Success((commitments1, revocation)) =>
          log.debug(s"received a new sig, spec:\n${Commitments.specs2String(commitments1)}")
          if (Commitments.localHasChanges(commitments1)) {
            // if we have newly acknowledged changes let's sign them
            self ! CMD_SIGN
          }
          context.system.eventStream.publish(ChannelSignatureReceived(self, commitments1))
          stay using store(d.copy(commitments = commitments1)) sending revocation
        case Failure(cause) => handleLocalError(cause, d)
      }

    case Event(revocation: RevokeAndAck, d: DATA_NORMAL) =>
      // we received a revocation because we sent a signature
      // => all our changes have been acked
      Try(Commitments.receiveRevocation(d.commitments, revocation)) match {
        case Success(commitments1) =>
          // we forward HTLCs only when they have been committed by both sides
          // it always happen when we receive a revocation, because, we always sign our changes before they sign them
          d.commitments.remoteChanges.signed.collect {
            case htlc: UpdateAddHtlc =>
              log.debug(s"relaying $htlc")
              relayer ! ForwardAdd(htlc)
          }
          log.debug(s"received a new rev, spec:\n${Commitments.specs2String(commitments1)}")
          if (Commitments.localHasChanges(commitments1) && d.commitments.remoteNextCommitInfo.left.map(_.reSignAsap) == Left(true)) {
            self ! CMD_SIGN
          }
          if (d.remoteShutdown.isDefined && !Commitments.localHasUnsignedOutgoingHtlcs(commitments1)) {
            // we were waiting for our pending htlcs to be signed before replying with our local shutdown
            val localShutdown = Shutdown(d.channelId, commitments1.localParams.defaultFinalScriptPubKey)
            // note: it means that we had pending htlcs to sign, therefore we go to SHUTDOWN, not to NEGOTIATING
            require(commitments1.remoteCommit.spec.htlcs.size > 0, "we must have just signed new htlcs, otherwise we would have sent our Shutdown earlier")
            goto(SHUTDOWN) using store(DATA_SHUTDOWN(commitments1, localShutdown, d.remoteShutdown.get)) sending localShutdown
          } else {
            stay using store(d.copy(commitments = commitments1))
          }
        case Failure(cause) => handleLocalError(cause, d)
      }

    case Event(CMD_CLOSE(localScriptPubKey_opt), d: DATA_NORMAL) =>
      val localScriptPubKey = localScriptPubKey_opt.getOrElse(d.commitments.localParams.defaultFinalScriptPubKey)
      if (d.localShutdown.isDefined)
        handleCommandError(ClosingAlreadyInProgress((d.channelId)))
      else if (Commitments.localHasUnsignedOutgoingHtlcs(d.commitments))
      // TODO: simplistic behavior, we could also sign-then-close
        handleCommandError(CannotCloseWithUnsignedOutgoingHtlcs((d.channelId)))
      else if (!Closing.isValidFinalScriptPubkey(localScriptPubKey))
        handleCommandError(InvalidFinalScript(d.channelId))
      else {
        val shutdown = Shutdown(d.channelId, localScriptPubKey)
        handleCommandSuccess(sender, store(d.copy(localShutdown = Some(shutdown)))) sending shutdown
      }

    case Event(remoteShutdown@Shutdown(_, remoteScriptPubKey), d: DATA_NORMAL) =>
      // they have pending unsigned htlcs         => they violated the spec, close the channel
      // they don't have pending unsigned htlcs
      //    we have pending unsigned htlcs
      //      we already sent a shutdown message  => spec violation (we can't send htlcs after having sent shutdown)
      //      we did not send a shutdown message
      //        we are ready to sign              => we stop sending further htlcs, we initiate a signature
      //        we are waiting for a rev          => we stop sending further htlcs, we wait for their revocation, will resign immediately after, and then we will send our shutdown message
      //    we have no pending unsigned htlcs
      //      we already sent a shutdown message
      //        there are pending signed htlcs    => send our shutdown message, go to SHUTDOWN
      //        there are no htlcs                => send our shutdown message, go to NEGOTIATING
      //      we did not send a shutdown message
      //        there are pending signed htlcs    => go to SHUTDOWN
      //        there are no htlcs                => go to NEGOTIATING

      if (!Closing.isValidFinalScriptPubkey(remoteScriptPubKey)) {
        handleLocalError(InvalidFinalScript(d.channelId), d)
      } else if (Commitments.remoteHasUnsignedOutgoingHtlcs(d.commitments)) {
        handleLocalError(CannotCloseWithUnsignedOutgoingHtlcs(d.channelId), d)
      } else if (Commitments.localHasUnsignedOutgoingHtlcs(d.commitments)) { // do we have unsigned outgoing htlcs?
        require(d.localShutdown.isEmpty, "can't have pending unsigned outgoing htlcs after having sent Shutdown")
        // are we in the middle of a signature?
        d.commitments.remoteNextCommitInfo match {
          case Left(waitForRevocation) =>
            // yes, let's just schedule a new signature ASAP, which will include all pending unsigned htlcs
            val commitments1 = d.commitments.copy(remoteNextCommitInfo = Left(waitForRevocation.copy(reSignAsap = true)))
            // in the meantime we won't send new htlcs
            stay using d.copy(commitments = commitments1, remoteShutdown = Some(remoteShutdown))
          case Right(_) =>
            // no, let's sign right away
            self ! CMD_SIGN
            // in the meantime we won't send new htlcs
            stay using d.copy(remoteShutdown = Some(remoteShutdown))
        }
      } else {
        // so we don't have any unsigned outgoing htlcs
        val (localShutdown, sendList) = d.localShutdown match {
          case Some(localShutdown) =>
            (localShutdown, Nil)
          case None =>
            val localShutdown = Shutdown(d.channelId, d.commitments.localParams.defaultFinalScriptPubKey)
            // we need to send our shutdown if we didn't previously
            (localShutdown, localShutdown :: Nil)
        }
        // are there pending signed htlcs on either side? we need to have received their last revocation!
        if (d.commitments.hasNoPendingHtlcs) {
          // there are no pending signed htlcs, let's go directly to NEGOTIATING
          val closingSigned = Closing.makeFirstClosingTx(d.commitments, localShutdown.scriptPubKey, remoteShutdown.scriptPubKey)
          goto(NEGOTIATING) using store(DATA_NEGOTIATING(d.commitments, localShutdown, remoteShutdown, closingSigned)) sending sendList :+ closingSigned
        } else {
          // there are some pending signed htlcs, we need to fail/fullfill them
          goto(SHUTDOWN) using store(DATA_SHUTDOWN(d.commitments, localShutdown, remoteShutdown)) sending sendList
        }
      }

    case Event(CurrentBlockCount(count), d: DATA_NORMAL) if d.commitments.hasTimedoutOutgoingHtlcs(count) =>
      handleLocalError(HtlcTimedout(d.channelId), d)

    case Event(CurrentFeerates(feeratesPerKw), d: DATA_NORMAL) =>
      val networkFeeratePerKw = feeratesPerKw.block_1
      d.commitments.localParams.isFunder match {
        case true if Helpers.shouldUpdateFee(d.commitments.localCommit.spec.feeratePerKw, networkFeeratePerKw, nodeParams.updateFeeMinDiffRatio) =>
          self ! CMD_UPDATE_FEE(networkFeeratePerKw, commit = true)
          stay
        case false if Helpers.isFeeDiffTooHigh(d.commitments.localCommit.spec.feeratePerKw, networkFeeratePerKw, nodeParams.maxFeerateMismatch) =>
          handleLocalError(FeerateTooDifferent(d.channelId, localFeeratePerKw = networkFeeratePerKw, remoteFeeratePerKw = d.commitments.localCommit.spec.feeratePerKw), d)
        case _ => stay
      }

    case Event(WatchEventConfirmed(BITCOIN_FUNDING_DEEPLYBURIED, blockHeight, txIndex), d: DATA_NORMAL) if d.commitments.announceChannel && d.shortChannelId.isEmpty =>
      val shortChannelId = toShortId(blockHeight, txIndex, d.commitments.commitInput.outPoint.index.toInt)
      log.info(s"funding tx is deeply buried at blockHeight=$blockHeight txIndex=$txIndex, sending announcements")
      val annSignatures = Helpers.makeAnnouncementSignatures(nodeParams, d.commitments, shortChannelId)
      stay using store(d.copy(localAnnouncementSignatures = Some(annSignatures))) sending annSignatures

    case Event(remoteAnnSigs: AnnouncementSignatures, d: DATA_NORMAL) if d.commitments.announceChannel =>
      // channels are publicly announced if both parties want it (defined as feature bit)
      d.localAnnouncementSignatures match {
        case Some(localAnnSigs) if d.shortChannelId.isDefined =>
          // this can happen if our announcement_signatures was lost during a disconnection
          // specs says that we "MUST respond to the first announcement_signatures message after reconnection with its own announcement_signatures message"
          // current implementation always replies to announcement_signatures, not only the first time
          log.info(s"re-sending our announcement sigs")
          stay sending localAnnSigs
        case Some(localAnnSigs) =>
          require(localAnnSigs.shortChannelId == remoteAnnSigs.shortChannelId, s"shortChannelId mismatch: local=${localAnnSigs.shortChannelId} remote=${remoteAnnSigs.shortChannelId}")
          log.info(s"announcing channelId=${d.channelId} on the network with shortId=${localAnnSigs.shortChannelId}")
          import d.commitments.{localParams, remoteParams}
          val channelAnn = Announcements.makeChannelAnnouncement(nodeParams.chainHash, localAnnSigs.shortChannelId, localParams.nodeId, remoteParams.nodeId, localParams.fundingPrivKey.publicKey, remoteParams.fundingPubKey, localAnnSigs.nodeSignature, remoteAnnSigs.nodeSignature, localAnnSigs.bitcoinSignature, remoteAnnSigs.bitcoinSignature)
          val nodeAnn = Announcements.makeNodeAnnouncement(nodeParams.privateKey, nodeParams.alias, nodeParams.color, nodeParams.publicAddresses)
          val channelUpdate = Announcements.makeChannelUpdate(nodeParams.chainHash, nodeParams.privateKey, remoteNodeId, localAnnSigs.shortChannelId, nodeParams.expiryDeltaBlocks, nodeParams.htlcMinimumMsat, nodeParams.feeBaseMsat, nodeParams.feeProportionalMillionth)
          router ! channelAnn
          router ! nodeAnn
          router ! channelUpdate
          relayer ! channelUpdate
          // TODO: remove this later when we use testnet/mainnet
          // let's trigger the broadcast immediately so that we don't wait for 60 seconds to announce our newly created channel
          // we give 3 seconds for the router-watcher roundtrip
          context.system.scheduler.scheduleOnce(3 seconds, router, 'tick_broadcast)
          context.system.eventStream.publish(ShortChannelIdAssigned(self, d.channelId, localAnnSigs.shortChannelId))
          // we acknowledge our AnnouncementSignatures message
          stay using store(d.copy(shortChannelId = Some(localAnnSigs.shortChannelId))) // note: we don't clear our announcement sigs because we may need to re-send them
        case None =>
          log.info(s"received remote announcement signatures, delaying")
          // our watcher didn't notify yet that the tx has reached ANNOUNCEMENTS_MINCONF confirmations, let's delay remote's message
          // note: no need to persist their message, in case of disconnection they will resend it
          context.system.scheduler.scheduleOnce(5 seconds, self, remoteAnnSigs)
          if (nodeParams.watcherType == BITCOINJ) {
            log.warning(s"HACK: since we cannot get the tx index with bitcoinj, we copy the value sent by remote")
            val (blockHeight, txIndex, _) = fromShortId(remoteAnnSigs.shortChannelId)
            self ! WatchEventConfirmed(BITCOIN_FUNDING_DEEPLYBURIED, blockHeight, txIndex)
          }
          stay
      }

    case Event(WatchEventSpent(BITCOIN_FUNDING_SPENT, tx: Transaction), d: DATA_NORMAL) if tx.txid == d.commitments.remoteCommit.txid => handleRemoteSpentCurrent(tx, d)

    case Event(WatchEventSpent(BITCOIN_FUNDING_SPENT, tx: Transaction), d: DATA_NORMAL) if Some(tx.txid) == d.commitments.remoteNextCommitInfo.left.toOption.map(_.nextRemoteCommit.txid) => handleRemoteSpentNext(tx, d)

    case Event(WatchEventSpent(BITCOIN_FUNDING_SPENT, tx: Transaction), d: DATA_NORMAL) => handleRemoteSpentOther(tx, d)

    case Event(INPUT_DISCONNECTED, d: DATA_NORMAL) =>
      d.commitments.localChanges.proposed.collect {
        case add: UpdateAddHtlc => relayer ! ForwardLocalFail(ChannelUnavailable(d.channelId), d.commitments.originChannels(add.id))
      }
      d.shortChannelId match {
        case Some(shortChannelId) =>
          // if channel has be announced, we disable it
          log.info(s"disabling the channel (disconnected)")
          val channelUpdate = Announcements.makeChannelUpdate(nodeParams.chainHash, nodeParams.privateKey, remoteNodeId, shortChannelId, nodeParams.expiryDeltaBlocks, nodeParams.htlcMinimumMsat, nodeParams.feeBaseMsat, nodeParams.feeProportionalMillionth, enable = false)
          router ! channelUpdate
        case None => {}
      }
      goto(OFFLINE)

    case Event(e: Error, d: DATA_NORMAL) => handleRemoteError(e, d)

    case Event(_: FundingLocked, _: DATA_NORMAL) => stay // will happen after a reconnection if no updates were ever committed to the channel

  })

  /*
           .d8888b.  888      .d88888b.   .d8888b. 8888888 888b    888  .d8888b.
          d88P  Y88b 888     d88P" "Y88b d88P  Y88b  888   8888b   888 d88P  Y88b
          888    888 888     888     888 Y88b.       888   88888b  888 888    888
          888        888     888     888  "Y888b.    888   888Y88b 888 888
          888        888     888     888     "Y88b.  888   888 Y88b888 888  88888
          888    888 888     888     888       "888  888   888  Y88888 888    888
          Y88b  d88P 888     Y88b. .d88P Y88b  d88P  888   888   Y8888 Y88b  d88P
           "Y8888P"  88888888 "Y88888P"   "Y8888P" 8888888 888    Y888  "Y8888P88
   */

  when(SHUTDOWN)(handleExceptions {
    case Event(c: CMD_FULFILL_HTLC, d: DATA_SHUTDOWN) =>
      Try(Commitments.sendFulfill(d.commitments, c)) match {
        case Success((commitments1, fulfill)) =>
          if (c.commit) self ! CMD_SIGN
          handleCommandSuccess(sender, d.copy(commitments = commitments1)) sending fulfill
        case Failure(cause) => handleCommandError(cause)
      }

    case Event(fulfill: UpdateFulfillHtlc, d: DATA_SHUTDOWN) =>
      Try(Commitments.receiveFulfill(d.commitments, fulfill)) match {
        case Success(Right((commitments1, origin))) =>
          relayer ! ForwardFulfill(fulfill, origin)
          stay using d.copy(commitments = commitments1)
        case Success(Left(_)) => stay
        case Failure(cause) => handleLocalError(cause, d)
      }

    case Event(c: CMD_FAIL_HTLC, d: DATA_SHUTDOWN) =>
      Try(Commitments.sendFail(d.commitments, c, nodeParams.privateKey)) match {
        case Success((commitments1, fail)) =>
          if (c.commit) self ! CMD_SIGN
          handleCommandSuccess(sender, d.copy(commitments = commitments1)) sending fail
        case Failure(cause) => handleCommandError(cause)
      }

    case Event(c: CMD_FAIL_MALFORMED_HTLC, d: DATA_SHUTDOWN) =>
      Try(Commitments.sendFailMalformed(d.commitments, c)) match {
        case Success((commitments1, fail)) =>
          if (c.commit) self ! CMD_SIGN
          handleCommandSuccess(sender, d.copy(commitments = commitments1)) sending fail
        case Failure(cause) => handleCommandError(cause)
      }

    case Event(fail: UpdateFailHtlc, d: DATA_SHUTDOWN) =>
      Try(Commitments.receiveFail(d.commitments, fail)) match {
        case Success(Right((commitments1, origin))) =>
          relayer ! ForwardFail(fail, origin)
          stay using d.copy(commitments = commitments1)
        case Success(Left(_)) => stay
        case Failure(cause) => handleLocalError(cause, d)
      }

    case Event(fail: UpdateFailMalformedHtlc, d: DATA_SHUTDOWN) =>
      Try(Commitments.receiveFailMalformed(d.commitments, fail)) match {
        case Success(Right((commitments1, origin))) =>
          relayer ! ForwardFailMalformed(fail, origin)
          stay using d.copy(commitments = commitments1)
        case Success(Left(_)) => stay
        case Failure(cause) => handleLocalError(cause, d)
      }

    case Event(c: CMD_UPDATE_FEE, d: DATA_SHUTDOWN) =>
      Try(Commitments.sendFee(d.commitments, c)) match {
        case Success((commitments1, fee)) =>
          if (c.commit) self ! CMD_SIGN
          handleCommandSuccess(sender, d.copy(commitments = commitments1)) sending fee
        case Failure(cause) => handleCommandError(cause)
      }

    case Event(fee: UpdateFee, d: DATA_SHUTDOWN) =>
      Try(Commitments.receiveFee(d.commitments, fee, nodeParams.maxFeerateMismatch)) match {
        case Success(commitments1) => stay using d.copy(commitments = commitments1)
        case Failure(cause) => handleLocalError(cause, d)
      }

    case Event(CMD_SIGN, d: DATA_SHUTDOWN) =>
      d.commitments.remoteNextCommitInfo match {
        case _ if !Commitments.localHasChanges(d.commitments) =>
          log.info("ignoring CMD_SIGN (nothing to sign)")
          stay
        case Right(_) =>
          Try(Commitments.sendCommit(d.commitments)) match {
            case Success((commitments1, commit)) =>
              log.debug(s"sending a new sig, spec:\n${Commitments.specs2String(commitments1)}")
              commitments1.localChanges.signed.collect { case u: UpdateFulfillHtlc => relayer ! AckFulfillCmd(u.channelId, u.id) }
              handleCommandSuccess(sender, store(d.copy(commitments = commitments1))) sending commit
            case Failure(cause) => handleCommandError(cause)
          }
        case Left(waitForRevocation) =>
          log.debug(s"already in the process of signing, will sign again as soon as possible")
          stay using d.copy(commitments = d.commitments.copy(remoteNextCommitInfo = Left(waitForRevocation.copy(reSignAsap = true))))
      }

    case Event(msg: CommitSig, d@DATA_SHUTDOWN(_, localShutdown, remoteShutdown)) =>
      Try(Commitments.receiveCommit(d.commitments, msg)) map {
        case (commitments1, revocation) =>
          // we always reply with a revocation
          log.debug(s"received a new sig:\n${Commitments.specs2String(commitments1)}")
          context.system.eventStream.publish(ChannelSignatureReceived(self, commitments1))
          (commitments1, revocation)
      } match {
        case Success((commitments1, revocation)) if commitments1.hasNoPendingHtlcs =>
          val closingSigned = Closing.makeFirstClosingTx(commitments1, localShutdown.scriptPubKey, remoteShutdown.scriptPubKey)
          goto(NEGOTIATING) using store(DATA_NEGOTIATING(commitments1, localShutdown, remoteShutdown, closingSigned)) sending revocation :: closingSigned :: Nil
        case Success((commitments1, revocation)) =>
          if (Commitments.localHasChanges(commitments1)) {
            // if we have newly acknowledged changes let's sign them
            self ! CMD_SIGN
          }
          stay using store(d.copy(commitments = commitments1)) sending revocation
        case Failure(cause) => handleLocalError(cause, d)
      }

    case Event(msg: RevokeAndAck, d@DATA_SHUTDOWN(commitments, localShutdown, remoteShutdown)) =>
      // we received a revocation because we sent a signature
      // => all our changes have been acked including the shutdown message
      Try(Commitments.receiveRevocation(commitments, msg)) match {
        case Success(commitments1) if commitments1.hasNoPendingHtlcs =>
          log.debug(s"received a new rev, switching to NEGOTIATING spec:\n${Commitments.specs2String(commitments1)}")
          val closingSigned = Closing.makeFirstClosingTx(commitments1, localShutdown.scriptPubKey, remoteShutdown.scriptPubKey)
          goto(NEGOTIATING) using store(DATA_NEGOTIATING(commitments1, localShutdown, remoteShutdown, closingSigned)) sending closingSigned
        case Success(commitments1) =>
          // BOLT 2: A sending node SHOULD fail to route any HTLC added after it sent shutdown.
          d.commitments.remoteChanges.signed.collect {
            case htlc: UpdateAddHtlc =>
              log.debug(s"closing in progress: failing $htlc")
              self ! CMD_FAIL_HTLC(htlc.id, Right(PermanentChannelFailure), commit = true)
          }
          if (Commitments.localHasChanges(commitments1) && d.commitments.remoteNextCommitInfo.left.map(_.reSignAsap) == Left(true)) {
            self ! CMD_SIGN
          }
          log.debug(s"received a new rev, spec:\n${Commitments.specs2String(commitments1)}")
          stay using store(d.copy(commitments = commitments1))
        case Failure(cause) => handleLocalError(cause, d)
      }

    case Event(CurrentBlockCount(count), d: DATA_SHUTDOWN) if d.commitments.hasTimedoutOutgoingHtlcs(count) =>
      handleLocalError(HtlcTimedout(d.channelId), d)

    case Event(CurrentFeerates(feerates), d: DATA_SHUTDOWN) =>
      val networkFeeratePerKw = feerates.block_1
      d.commitments.localParams.isFunder match {
        case true if Helpers.shouldUpdateFee(d.commitments.localCommit.spec.feeratePerKw, networkFeeratePerKw, nodeParams.updateFeeMinDiffRatio) =>
          self ! CMD_UPDATE_FEE(networkFeeratePerKw, commit = true)
          stay
        case false if Helpers.isFeeDiffTooHigh(d.commitments.localCommit.spec.feeratePerKw, networkFeeratePerKw, nodeParams.maxFeerateMismatch) =>
          handleLocalError(FeerateTooDifferent(d.channelId, localFeeratePerKw = networkFeeratePerKw, remoteFeeratePerKw = d.commitments.localCommit.spec.feeratePerKw), d)
        case _ => stay
      }

    case Event(WatchEventSpent(BITCOIN_FUNDING_SPENT, tx: Transaction), d: DATA_SHUTDOWN) if tx.txid == d.commitments.remoteCommit.txid => handleRemoteSpentCurrent(tx, d)

    case Event(WatchEventSpent(BITCOIN_FUNDING_SPENT, tx: Transaction), d: DATA_SHUTDOWN) if Some(tx.txid) == d.commitments.remoteNextCommitInfo.left.toOption.map(_.nextRemoteCommit.txid) => handleRemoteSpentNext(tx, d)

    case Event(WatchEventSpent(BITCOIN_FUNDING_SPENT, tx: Transaction), d: DATA_SHUTDOWN) => handleRemoteSpentOther(tx, d)

    case Event(CMD_CLOSE(_), d: DATA_SHUTDOWN) => handleCommandError(ClosingAlreadyInProgress(d.channelId))

    case Event(e: Error, d: DATA_SHUTDOWN) => handleRemoteError(e, d)

  })

  when(NEGOTIATING)(handleExceptions {
    case Event(ClosingSigned(_, remoteClosingFee, remoteSig), d: DATA_NEGOTIATING) =>
      Closing.checkClosingSignature(d.commitments, d.localShutdown.scriptPubKey, d.remoteShutdown.scriptPubKey, Satoshi(remoteClosingFee), remoteSig) match {
        case Success(signedClosingTx) if remoteClosingFee == d.localClosingSigned.feeSatoshis =>
          handleMutualClose(signedClosingTx, d)
        case Success(signedClosingTx) =>
          val nextClosingFee = Closing.nextClosingFee(Satoshi(d.localClosingSigned.feeSatoshis), Satoshi(remoteClosingFee))
          val (_, closingSigned) = Closing.makeClosingTx(d.commitments, d.localShutdown.scriptPubKey, d.remoteShutdown.scriptPubKey, nextClosingFee)
          if (nextClosingFee == Satoshi(remoteClosingFee)) {
            handleMutualClose(signedClosingTx, store(d)) sending closingSigned
          } else {
            stay using store(d.copy(localClosingSigned = closingSigned)) sending closingSigned
          }
        case Failure(cause) =>
          log.error(cause, "cannot verify their close signature")
          throw InvalidCloseSignature(d.channelId)
      }

    case Event(WatchEventSpent(BITCOIN_FUNDING_SPENT, tx: Transaction), d: DATA_NEGOTIATING) if tx.txid == Closing.makeClosingTx(d.commitments, d.localShutdown.scriptPubKey, d.remoteShutdown.scriptPubKey, Satoshi(d.localClosingSigned.feeSatoshis))._1.tx.txid =>
      // happens when we agreed on a closeSig, but we don't know it yet: we receive the watcher notification before their ClosingSigned (which will match ours)
      stay

    case Event(WatchEventSpent(BITCOIN_FUNDING_SPENT, tx: Transaction), d: DATA_NEGOTIATING) if tx.txid == d.commitments.remoteCommit.txid => handleRemoteSpentCurrent(tx, d)

    case Event(WatchEventSpent(BITCOIN_FUNDING_SPENT, tx: Transaction), d: DATA_NEGOTIATING) if Some(tx.txid) == d.commitments.remoteNextCommitInfo.left.toOption.map(_.nextRemoteCommit.txid) => handleRemoteSpentNext(tx, d)

    case Event(WatchEventSpent(BITCOIN_FUNDING_SPENT, tx: Transaction), d: DATA_NEGOTIATING) => handleRemoteSpentOther(tx, d)

    case Event(CMD_CLOSE(_), d: DATA_NEGOTIATING) => handleCommandError(ClosingAlreadyInProgress(d.channelId))

    case Event(e: Error, d: DATA_NEGOTIATING) => handleRemoteError(e, d)

  })

  when(CLOSING)(handleExceptions {
    case Event(c: CMD_FULFILL_HTLC, d: DATA_CLOSING) =>
      Try(Commitments.sendFulfill(d.commitments, c)) match {
        case Success((commitments1, _)) =>
          log.info(s"got valid payment preimage, recalculating transactions to redeem the corresponding htlc on-chain")
          val localCommitPublished1 = d.localCommitPublished.map {
            case localCommitPublished =>
              val localCommitPublished1 = Helpers.Closing.claimCurrentLocalCommitTxOutputs(commitments1, localCommitPublished.commitTx)
              doPublish(localCommitPublished1)
              localCommitPublished1
          }
          val remoteCommitPublished1 = d.remoteCommitPublished.map {
            case remoteCommitPublished =>
              val remoteCommitPublished1 = Helpers.Closing.claimRemoteCommitTxOutputs(commitments1, commitments1.remoteCommit, remoteCommitPublished.commitTx)
              doPublish(remoteCommitPublished1)
              remoteCommitPublished1
          }
          val nextRemoteCommitPublished1 = d.nextRemoteCommitPublished.map {
            case remoteCommitPublished =>
              val remoteCommitPublished1 = Helpers.Closing.claimRemoteCommitTxOutputs(commitments1, commitments1.remoteCommit, remoteCommitPublished.commitTx)
              doPublish(remoteCommitPublished1)
              remoteCommitPublished1
          }
          stay using store(d.copy(commitments = commitments1, localCommitPublished = localCommitPublished1, remoteCommitPublished = remoteCommitPublished1, nextRemoteCommitPublished = nextRemoteCommitPublished1))
        case Failure(cause) => handleCommandError(cause)
      }

    case Event(WatchEventSpent(BITCOIN_FUNDING_SPENT, tx: Transaction), d: DATA_CLOSING) =>
      if (Some(tx.txid) == d.mutualClosePublished.map(_.txid)) {
        // we just published a mutual close tx, we are notified but it's alright
        stay
      } else if (Some(tx.txid) == d.localCommitPublished.map(_.commitTx.txid)) {
        // this is because WatchSpent watches never expire and we are notified multiple times
        stay
      } else if (Some(tx.txid) == d.remoteCommitPublished.map(_.commitTx.txid)) {
        // this is because WatchSpent watches never expire and we are notified multiple times
        stay
      } else if (Some(tx.txid) == d.nextRemoteCommitPublished.map(_.commitTx.txid)) {
        // this is because WatchSpent watches never expire and we are notified multiple times
        stay
      } else if (tx.txid == d.commitments.remoteCommit.txid) {
        // counterparty may attempt to spend its last commit tx at any time
        handleRemoteSpentCurrent(tx, d)
      } else if (Some(tx.txid) == d.commitments.remoteNextCommitInfo.left.toOption.map(_.nextRemoteCommit.txid)) {
        // counterparty may attempt to spend its last commit tx at any time
        handleRemoteSpentNext(tx, d)
      } else {
        // counterparty may attempt to spend a revoked commit tx at any time
        handleRemoteSpentOther(tx, d)
      }

    case Event(WatchEventSpent(BITCOIN_OUTPUT_SPENT, tx: Transaction), d: DATA_CLOSING) =>
      // one of the outputs of the local/remote/revoked commit was spent
      // we just put a watch to be notified when it is confirmed
      blockchain ! WatchConfirmed(self, tx, nodeParams.minDepthBlocks, BITCOIN_TX_CONFIRMED(tx))

      // when a remote or local commitment tx containing outgoing htlcs is published on the network,
      // we watch it in order to extract payment preimage if funds are pulled by the counterparty
      // we can then use these preimages to fulfill origin htlcs
      log.warning(s"processing BITCOIN_OUTPUT_SPENT with txid=${tx.txid} tx=${Transaction.write(tx)}")
      require(tx.txIn.size == 1, s"htlc tx should only have 1 input")
      val witness = tx.txIn(0).witness
      val extracted = witness match {
        case ScriptWitness(Seq(localSig, paymentPreimage, htlcOfferedScript)) if paymentPreimage.size == 32 =>
          log.warning(s"extracted preimage=$paymentPreimage from tx=${Transaction.write(tx)} (claim-htlc-success)")
          paymentPreimage
        case ScriptWitness(Seq(BinaryData.empty, remoteSig, localSig, paymentPreimage, htlcReceivedScript)) if paymentPreimage.size == 32 =>
          log.warning(s"extracted preimage=$paymentPreimage from tx=${Transaction.write(tx)} (htlc-success)")
          paymentPreimage
        case ScriptWitness(Seq(BinaryData.empty, remoteSig, localSig, BinaryData.empty, htlcOfferedScript)) =>
          val paymentHash160 = BinaryData(htlcOfferedScript.slice(109, 109 + 20))
          log.warning(s"extracted paymentHash160=$paymentHash160 from tx=${Transaction.write(tx)} (htlc-timeout)")
          paymentHash160
        case ScriptWitness(Seq(remoteSig, BinaryData.empty, htlcReceivedScript)) =>
          val paymentHash160 = BinaryData(htlcReceivedScript.slice(69, 69 + 20))
          log.warning(s"extracted paymentHash160=$paymentHash160 from tx=${Transaction.write(tx)} (claim-htlc-timeout)")
          paymentHash160
      }
      // we only consider htlcs in our local commitment, because we only care about outgoing htlcs, which disappear first in the remote commitment
      // if an outgoing htlc is in the remote commitment, then:
      // - either it is in the local commitment (it was never fulfilled)
      // - or we have already received the fulfill and forwarded it upstream
      val outgoingHtlcs = d.commitments.localCommit.spec.htlcs.filter(_.direction == OUT).map(_.add)
      outgoingHtlcs.collect {
        case add if add.paymentHash == sha256(extracted) =>
          val origin = d.commitments.originChannels(add.id)
          log.warning(s"found a match between preimage=$extracted and origin=$origin: htlc was fulfilled")
          // let's just pretend we received the preimage from the counterparty
          relayer ! ForwardFulfill(UpdateFulfillHtlc(add.channelId, add.id, extracted), origin)
        case add if ripemd160(add.paymentHash) == extracted =>
          val origin = d.commitments.originChannels(add.id)
          log.warning(s"found a match between paymentHash160=$extracted and origin=$origin: htlc timed out")
          relayer ! ForwardLocalFail(HtlcTimedout(d.channelId), origin)
      }
      // TODO: should we handle local htlcs here as well? currently timed out htlcs that we sent will never have an answer
      // TODO: we do not handle the case where htlcs transactions end up being unconfirmed this can happen if an htlc-success tx is published right before a htlc timed out

      stay

    case Event(WatchEventConfirmed(BITCOIN_TX_CONFIRMED(tx), _, _), d: DATA_CLOSING) =>
      // first we check if this tx belongs to a one of the current local/remote commits and update it
      val localCommitPublished1 = d.localCommitPublished.map(Closing.updateLocalCommitPublished(_, tx))
      val remoteCommitPublished1 = d.remoteCommitPublished.map(Closing.updateRemoteCommitPublished(_, tx))
      val nextRemoteCommitPublished1 = d.nextRemoteCommitPublished.map(Closing.updateRemoteCommitPublished(_, tx))
      val revokedCommitPublished1 = d.revokedCommitPublished.map(Closing.updateRevokedCommitPublished(_, tx))
      // then let's see if any of the possible close scenarii can be considered done
      val mutualCloseDone = d.mutualClosePublished.map(_.txid == tx.txid).getOrElse(false) // this case is trivial, in a mutual close scenario we only need to make sure that the closing tx is confirmed
      val localCommitDone = localCommitPublished1.map(Closing.isLocalCommitDone(_)).getOrElse(false)
      val remoteCommitDone = remoteCommitPublished1.map(Closing.isRemoteCommitDone(_)).getOrElse(false)
      val nextRemoteCommitDone = nextRemoteCommitPublished1.map(Closing.isRemoteCommitDone(_)).getOrElse(false)
      val revokedCommitDone = revokedCommitPublished1.map(Closing.isRevokedCommitDone(_)).exists(_ == true) // we only need one revoked commit done
      // finally, if one of the unilateral closes is done, we move to CLOSED state, otherwise we stay (note that we don't store the state)
      val d1 = d.copy( localCommitPublished = localCommitPublished1, remoteCommitPublished = remoteCommitPublished1, nextRemoteCommitPublished = nextRemoteCommitPublished1, revokedCommitPublished = revokedCommitPublished1)
      if (mutualCloseDone || localCommitDone || remoteCommitDone || nextRemoteCommitDone || revokedCommitDone) {
        log.info(s"channel closed (mutualClose=$mutualCloseDone localCommit=$localCommitDone remoteCommit=$remoteCommitDone nextRemoteCommit=$nextRemoteCommitDone revokedCommit=$revokedCommitDone)")
        goto(CLOSED) using d1
      } else {
        stay using d1
      }

    case Event(CMD_CLOSE(_), d: DATA_CLOSING) => handleCommandError(ClosingAlreadyInProgress(d.channelId))

    case Event(e: Error, d: DATA_CLOSING) => stay // nothing to do, there is already a spending tx published

    case Event(INPUT_DISCONNECTED | INPUT_RECONNECTED(_), _) => stay // we don't really care at this point
  })

  when(CLOSED)(handleExceptions {
    case Event('shutdown, _) =>
      stateData match {
        case d: HasCommitments =>
          log.info(s"deleting database record for channelId=${d.channelId}")
          nodeParams.channelsDb.removeChannel(d.channelId)
        case _ => {}
      }
      log.info("shutting down")
      stop(FSM.Normal)

    case Event(MakeFundingTxResponse(fundingTx, _), _) =>
      // this may happen if connection is lost, or remote sends an error while we were waiting for the funding tx to be created by our wallet
      // in that case we rollback the tx
      wallet.rollback(fundingTx)
      stay

    case Event(INPUT_DISCONNECTED, _) => stay // we are disconnected, but it doesn't matter anymoer
  })

  when(OFFLINE)(handleExceptions {
    case Event(INPUT_RECONNECTED(r), d: HasCommitments) =>
      forwarder ! r
      val channelReestablish = ChannelReestablish(
        channelId = d.channelId,
        nextLocalCommitmentNumber = d.commitments.localCommit.index + 1,
        nextRemoteRevocationNumber = d.commitments.remoteCommit.index
      )
      goto(SYNCING) sending channelReestablish

    case Event(CMD_CLOSE(_), d: HasCommitments) => handleLocalError(ForcedLocalCommit(d.channelId, "can't do a mutual close while disconnected"), d) replying "ok"

    case Event(CurrentBlockCount(count), d: HasCommitments) if d.commitments.hasTimedoutOutgoingHtlcs(count) =>
      // note: this can only happen if state is NORMAL or SHUTDOWN
      // -> in NEGOTIATING there are no more htlcs
      // -> in CLOSING we either have mutual closed (so no more htlcs), or already have unilaterally closed (so no action required), and we can't be in OFFLINE state anyway
      handleLocalError(HtlcTimedout(d.channelId), d)

    case Event(WatchEventSpent(BITCOIN_FUNDING_SPENT, tx: Transaction), d: HasCommitments) if tx.txid == d.commitments.remoteCommit.txid => handleRemoteSpentCurrent(tx, d)

    case Event(WatchEventSpent(BITCOIN_FUNDING_SPENT, tx: Transaction), d: HasCommitments) if Some(tx.txid) == d.commitments.remoteNextCommitInfo.left.toOption.map(_.nextRemoteCommit.txid) => handleRemoteSpentNext(tx, d)

    case Event(WatchEventSpent(BITCOIN_FUNDING_SPENT, tx: Transaction), d: HasCommitments) => handleRemoteSpentOther(tx, d)

  })

  when(SYNCING)(handleExceptions {
    case Event(_: ChannelReestablish, d: DATA_WAIT_FOR_FUNDING_CONFIRMED) =>
      // we put back the watch (operation is idempotent) because the event may have been fired while we were in OFFLINE
      blockchain ! WatchConfirmed(self, d.commitments.commitInput.outPoint.txid, d.commitments.commitInput.txOut.publicKeyScript, nodeParams.minDepthBlocks, BITCOIN_FUNDING_DEPTHOK)
      goto(WAIT_FOR_FUNDING_CONFIRMED)

    case Event(_: ChannelReestablish, d: DATA_WAIT_FOR_FUNDING_LOCKED) =>
      log.info(s"re-sending fundingLocked")
      val nextPerCommitmentPoint = Generators.perCommitPoint(d.commitments.localParams.shaSeed, 1)
      val fundingLocked = FundingLocked(d.commitments.channelId, nextPerCommitmentPoint)
      goto(WAIT_FOR_FUNDING_LOCKED) sending fundingLocked

    case Event(channelReestablish: ChannelReestablish, d: DATA_NORMAL) =>

      if (channelReestablish.nextLocalCommitmentNumber == 1 && d.commitments.localCommit.index == 0) {
        // If next_local_commitment_number is 1 in both the channel_reestablish it sent and received, then the node MUST retransmit funding_locked, otherwise it MUST NOT
        log.info(s"re-sending fundingLocked")
        val nextPerCommitmentPoint = Generators.perCommitPoint(d.commitments.localParams.shaSeed, 1)
        val fundingLocked = FundingLocked(d.commitments.channelId, nextPerCommitmentPoint)
        forwarder ! fundingLocked
      }

      val commitments1 = handleSync(channelReestablish, d)

      d.localShutdown.map {
        case localShutdown =>
          log.info(s"re-sending localShutdown")
          forwarder ! localShutdown
      }

      // even if we were just disconnected/reconnected, we need to put back the watch because the event may have been
      // fired while we were in OFFLINE (if not, the operation is idempotent anyway)
      // NB: in spv mode we currently can't get the tx index in block (which is used to calculate the short id)
      // instead, we rely on a hack by trusting the index the counterparty sends us
<<<<<<< HEAD
      if (d.commitments.announceChannel && d.shortChannelId.isEmpty && nodeParams.watcherType != BITCOINJ) {
        blockchain ! WatchConfirmed(self, d.commitments.commitInput.outPoint.txid, d.commitments.commitInput.txOut.publicKeyScript, ANNOUNCEMENTS_MINCONF, BITCOIN_FUNDING_DEEPLYBURIED)
=======
      if (d.commitments.announceChannel && d.localAnnouncementSignatures.isEmpty && !nodeParams.spv) {
        blockchain ! WatchConfirmed(self, d.commitments.commitInput.outPoint.txid, ANNOUNCEMENTS_MINCONF, BITCOIN_FUNDING_DEEPLYBURIED)
>>>>>>> 340e00fb
      }
      // rfc: a node SHOULD retransmit the announcement_signatures message if it has not received an announcement_signatures message
      if (d.localAnnouncementSignatures.isDefined && d.shortChannelId.isEmpty) {
        forwarder ! d.localAnnouncementSignatures.get
      }

      d.shortChannelId.map {
        case shortChannelId =>
          // we re-enable the channel
          log.info(s"enabling the channel (reconnected)")
          val channelUpdate = Announcements.makeChannelUpdate(nodeParams.chainHash, nodeParams.privateKey, remoteNodeId, shortChannelId, nodeParams.expiryDeltaBlocks, nodeParams.htlcMinimumMsat, nodeParams.feeBaseMsat, nodeParams.feeProportionalMillionth, enable = true)
          router ! channelUpdate
      }
      goto(NORMAL) using d.copy(commitments = commitments1)

    case Event(channelReestablish: ChannelReestablish, d: DATA_SHUTDOWN) =>
      val commitments1 = handleSync(channelReestablish, d)
      forwarder ! d.localShutdown
      goto(SHUTDOWN) using d.copy(commitments = commitments1)

    case Event(_: ChannelReestablish, d: DATA_NEGOTIATING) =>
      forwarder ! d.localClosingSigned
      goto(NEGOTIATING)

    case Event(CMD_CLOSE(_), d: HasCommitments) => handleLocalError(ForcedLocalCommit(d.channelId, "can't do a mutual close while syncing"), d)

    case Event(CurrentBlockCount(count), d: HasCommitments) if d.commitments.hasTimedoutOutgoingHtlcs(count) =>
      handleLocalError(HtlcTimedout(d.channelId), d)

    case Event(WatchEventSpent(BITCOIN_FUNDING_SPENT, tx: Transaction), d: HasCommitments) if tx.txid == d.commitments.remoteCommit.txid => handleRemoteSpentCurrent(tx, d)

    case Event(WatchEventSpent(BITCOIN_FUNDING_SPENT, tx: Transaction), d: HasCommitments) if Some(tx.txid) == d.commitments.remoteNextCommitInfo.left.toOption.map(_.nextRemoteCommit.txid) => handleRemoteSpentNext(tx, d)

    case Event(WatchEventSpent(BITCOIN_FUNDING_SPENT, tx: Transaction), d: HasCommitments) => handleRemoteSpentOther(tx, d)

    case Event(e: Error, d: HasCommitments) => handleRemoteError(e, d)
  })

  def errorStateHandler: StateFunction = {
    case Event('nevermatches, _) => stay // we can't define a state with no event handler, so we put a dummy one here
  }

  when(ERR_INFORMATION_LEAK)(errorStateHandler)

  when(ERR_FUNDING_PUBLISH_FAILED)(errorStateHandler)

  when(ERR_FUNDING_TIMEOUT)(errorStateHandler)

  when(ERR_FUNDING_LOST)(errorStateHandler)

  whenUnhandled {

    case Event(INPUT_PUBLISH_LOCALCOMMIT, d: HasCommitments) => handleLocalError(ForcedLocalCommit(d.channelId, "manual unilateral close"), d)

    case Event(INPUT_DISCONNECTED, _) => goto(OFFLINE)

    case Event(WatchEventLost(BITCOIN_FUNDING_LOST), _) => goto(ERR_FUNDING_LOST)

    case Event(CMD_GETSTATE, _) =>
      sender ! stateName
      stay

    case Event(CMD_GETSTATEDATA, _) =>
      sender ! stateData
      stay

    case Event(CMD_GETINFO, _) =>
      val channelId = Helpers.getChannelId(stateData)
      sender ! RES_GETINFO(remoteNodeId, channelId, stateName, stateData)
      stay

    case Event(c: CMD_ADD_HTLC, d: HasCommitments) =>
      log.info(s"rejecting htlc request in state=$stateName")
      val error = ChannelUnavailable(d.channelId)
      handleCommandAddError(error, origin(c))

    // we only care about this event in NORMAL and SHUTDOWN state, and we never unregister to the event stream
    case Event(CurrentBlockCount(_), _) => stay

    // we only care about this event in NORMAL and SHUTDOWN state, and we never unregister to the event stream
    case Event(CurrentFeerates(_), _) => stay

    // we receive this when we send command to ourselves
    case Event("ok", _) => stay
  }

  onTransition {
    case WAIT_FOR_INIT_INTERNAL -> WAIT_FOR_INIT_INTERNAL => {} // called at channel initialization
    case WAIT_FOR_INIT_INTERNAL -> OFFLINE =>
      context.system.eventStream.publish(ChannelStateChanged(self, context.parent, remoteNodeId, WAIT_FOR_INIT_INTERNAL, OFFLINE, nextStateData))
    case state -> nextState if nextState != state =>
      if (nextState == CLOSED) {
        // channel is closed, scheduling this actor for self destruction
        context.system.scheduler.scheduleOnce(10 seconds, self, 'shutdown)
      }
      context.system.eventStream.publish(ChannelStateChanged(self, context.parent, remoteNodeId, state, nextState, nextStateData))
  }

  /*
          888    888        d8888 888b    888 8888888b.  888      8888888888 8888888b.   .d8888b.
          888    888       d88888 8888b   888 888  "Y88b 888      888        888   Y88b d88P  Y88b
          888    888      d88P888 88888b  888 888    888 888      888        888    888 Y88b.
          8888888888     d88P 888 888Y88b 888 888    888 888      8888888    888   d88P  "Y888b.
          888    888    d88P  888 888 Y88b888 888    888 888      888        8888888P"      "Y88b.
          888    888   d88P   888 888  Y88888 888    888 888      888        888 T88b         "888
          888    888  d8888888888 888   Y8888 888  .d88P 888      888        888  T88b  Y88b  d88P
          888    888 d88P     888 888    Y888 8888888P"  88888888 8888888888 888   T88b  "Y8888P"
   */

  def handleCommandSuccess(sender: ActorRef, newData: Data) = {
    stay using newData replying "ok"
  }

  def handleCommandAddError(cause: Throwable, origin: Origin) = {
    relayer ! ForwardLocalFail(cause, origin)
    cause match {
      case _: ChannelException => log.error(s"$cause")
      case _ => log.error(cause, "")
    }
    stay
  }

  def handleCommandError(cause: Throwable) = {
    cause match {
      case _: ChannelException => log.error(s"$cause")
      case _ => log.error(cause, "")
    }
    stay replying Status.Failure(cause)
  }

  def handleLocalError(cause: Throwable, d: HasCommitments) = {
    log.error(cause, "")
    val error = Error(d.channelId, cause.getMessage.getBytes)
    spendLocalCurrent(d) sending error
  }

  def handleRemoteErrorNoCommitments(e: Error) = {
    // when there is no commitment yet, we just go to CLOSED state in case an error occurs
    log.error(s"peer sent $e, closing connection") // see bolt #2: A node MUST fail the connection if it receives an err message
    goto(CLOSED)
  }

  def handleRemoteError(e: Error, d: HasCommitments) = {
    log.error(s"peer sent $e, closing connection") // see bolt #2: A node MUST fail the connection if it receives an err message
    spendLocalCurrent(d)
  }

  def handleMutualClose(closingTx: Transaction, d: DATA_NEGOTIATING) = {
    log.info(s"closingTxId=${closingTx.txid}")
    val mutualClosePublished = Some(closingTx)
    doPublish(closingTx)
    val nextData = DATA_CLOSING(d.commitments, mutualClosePublished)
    goto(CLOSING) using store(nextData)
  }

  def doPublish(closingTx: Transaction) = {
    blockchain ! PublishAsap(closingTx)
    blockchain ! WatchConfirmed(self, closingTx, nodeParams.minDepthBlocks, BITCOIN_TX_CONFIRMED(closingTx))
  }

  def spendLocalCurrent(d: HasCommitments) = {
    val commitTx = d.commitments.localCommit.publishableTxs.commitTx.tx

    val localCommitPublished = Helpers.Closing.claimCurrentLocalCommitTxOutputs(d.commitments, commitTx)
    doPublish(localCommitPublished)

    val nextData = d match {
      case closing: DATA_CLOSING => closing.copy(localCommitPublished = Some(localCommitPublished))
      case _ => DATA_CLOSING(d.commitments, localCommitPublished = Some(localCommitPublished))
    }

    goto(CLOSING) using store(nextData)
  }

  def doPublish(localCommitPublished: LocalCommitPublished) = {
    blockchain ! PublishAsap(localCommitPublished.commitTx)
    localCommitPublished.claimMainDelayedOutputTx.foreach(tx => blockchain ! PublishAsap(tx))
    localCommitPublished.htlcSuccessTxs.foreach(tx => blockchain ! PublishAsap(tx))
    localCommitPublished.htlcTimeoutTxs.foreach(tx => blockchain ! PublishAsap(tx))
    localCommitPublished.claimHtlcDelayedTx.foreach(tx => blockchain ! PublishAsap(tx))

    // we watch the commitment tx itself, so that we can handle the case where we don't have any outputs
    blockchain ! WatchConfirmed(self, localCommitPublished.commitTx, nodeParams.minDepthBlocks, BITCOIN_TX_CONFIRMED(localCommitPublished.commitTx))
    // we watch 'final txes' that send funds to our wallet and that spend outputs that only us control
    localCommitPublished.claimMainDelayedOutputTx.foreach(tx => blockchain ! WatchConfirmed(self, tx, nodeParams.minDepthBlocks, BITCOIN_TX_CONFIRMED(tx)))
    localCommitPublished.claimHtlcDelayedTx.foreach(tx => blockchain ! WatchConfirmed(self, tx, nodeParams.minDepthBlocks, BITCOIN_TX_CONFIRMED(tx)))
    // we watch outputs of the commitment tx that both parties may spend
    localCommitPublished.htlcSuccessTxs.foreach(tx => blockchain ! WatchSpent(self, localCommitPublished.commitTx, tx.txIn.head.outPoint.index.toInt, BITCOIN_OUTPUT_SPENT))
    localCommitPublished.htlcTimeoutTxs.foreach(tx => blockchain ! WatchSpent(self, localCommitPublished.commitTx, tx.txIn.head.outPoint.index.toInt, BITCOIN_OUTPUT_SPENT))
  }

  def handleRemoteSpentCurrent(commitTx: Transaction, d: HasCommitments) = {
    log.warning(s"they published their current commit in txid=${commitTx.txid}")
    require(commitTx.txid == d.commitments.remoteCommit.txid, "txid mismatch")

    val remoteCommitPublished = Helpers.Closing.claimRemoteCommitTxOutputs(d.commitments, d.commitments.remoteCommit, commitTx)
    doPublish(remoteCommitPublished)

    val nextData = d match {
      case closing: DATA_CLOSING => closing.copy(remoteCommitPublished = Some(remoteCommitPublished))
      case _ => DATA_CLOSING(d.commitments, remoteCommitPublished = Some(remoteCommitPublished))
    }

    goto(CLOSING) using store(nextData)
  }

  def handleRemoteSpentNext(commitTx: Transaction, d: HasCommitments) = {
    log.warning(s"they published their next commit in txid=${commitTx.txid}")
    require(d.commitments.remoteNextCommitInfo.isLeft, "next remote commit must be defined")
    val remoteCommit = d.commitments.remoteNextCommitInfo.left.get.nextRemoteCommit
    require(commitTx.txid == remoteCommit.txid, "txid mismatch")

    val remoteCommitPublished = Helpers.Closing.claimRemoteCommitTxOutputs(d.commitments, remoteCommit, commitTx)
    doPublish(remoteCommitPublished)

    val nextData = d match {
      case closing: DATA_CLOSING => closing.copy(nextRemoteCommitPublished = Some(remoteCommitPublished))
      case _ => DATA_CLOSING(d.commitments, nextRemoteCommitPublished = Some(remoteCommitPublished))
    }

    goto(CLOSING) using store(nextData)
  }

  def doPublish(remoteCommitPublished: RemoteCommitPublished) = {
    remoteCommitPublished.claimMainOutputTx.foreach(tx => blockchain ! PublishAsap(tx))
    remoteCommitPublished.claimHtlcSuccessTxs.foreach(tx => blockchain ! PublishAsap(tx))
    remoteCommitPublished.claimHtlcTimeoutTxs.foreach(tx => blockchain ! PublishAsap(tx))

    // we watch the commitment tx itself, so that we can handle the case where we don't have any outputs
    blockchain ! WatchConfirmed(self, remoteCommitPublished.commitTx, nodeParams.minDepthBlocks, BITCOIN_TX_CONFIRMED(remoteCommitPublished.commitTx))
    // we watch 'final txes' that send funds to our wallet and that spend outputs that only us control
    remoteCommitPublished.claimMainOutputTx.foreach(tx => blockchain ! WatchConfirmed(self, tx, nodeParams.minDepthBlocks, BITCOIN_TX_CONFIRMED(tx)))
    // we watch outputs of the commitment tx that both parties may spend
    remoteCommitPublished.claimHtlcTimeoutTxs.foreach(tx => blockchain ! WatchSpent(self, remoteCommitPublished.commitTx, tx.txIn.head.outPoint.index.toInt, BITCOIN_OUTPUT_SPENT))
    remoteCommitPublished.claimHtlcSuccessTxs.foreach(tx => blockchain ! WatchSpent(self, remoteCommitPublished.commitTx, tx.txIn.head.outPoint.index.toInt, BITCOIN_OUTPUT_SPENT))
  }

  def handleRemoteSpentOther(tx: Transaction, d: HasCommitments) = {
    log.warning(s"funding tx spent in txid=${tx.txid}")

    Helpers.Closing.claimRevokedRemoteCommitTxOutputs(d.commitments, tx) match {
      case Some(revokedCommitPublished) =>
        log.warning(s"txid=${tx.txid} was a revoked commitment, publishing the penalty tx")
        val error = Error(d.channelId, "Funding tx has been spent".getBytes)

        doPublish(revokedCommitPublished)

        val nextData = d match {
          case closing: DATA_CLOSING => closing.copy(revokedCommitPublished = closing.revokedCommitPublished :+ revokedCommitPublished)
          case _ => DATA_CLOSING(d.commitments, revokedCommitPublished = revokedCommitPublished :: Nil)
        }
        goto(CLOSING) using store(nextData) sending error
      case None =>
        // the published tx was neither their current commitment nor a revoked one
        log.error(s"couldn't identify txid=${tx.txid}, something very bad is going on!!!")
        goto(ERR_INFORMATION_LEAK)
    }
  }

  def doPublish(revokedCommitPublished: RevokedCommitPublished) = {
    revokedCommitPublished.claimMainOutputTx.foreach(tx => blockchain ! PublishAsap(tx))
    revokedCommitPublished.mainPenaltyTx.foreach(tx => blockchain ! PublishAsap(tx))
    revokedCommitPublished.claimHtlcTimeoutTxs.foreach(tx => blockchain ! PublishAsap(tx))
    revokedCommitPublished.htlcTimeoutTxs.foreach(tx => blockchain ! PublishAsap(tx))
    revokedCommitPublished.htlcPenaltyTxs.foreach(tx => blockchain ! PublishAsap(tx))

    // we watch the commitment tx itself, so that we can handle the case where we don't have any outputs
    blockchain ! WatchConfirmed(self, revokedCommitPublished.commitTx, nodeParams.minDepthBlocks, BITCOIN_TX_CONFIRMED(revokedCommitPublished.commitTx))
    // we watch 'final txes' that send funds to our wallet and that spend outputs that only us control
    revokedCommitPublished.claimMainOutputTx.foreach(tx => blockchain ! WatchConfirmed(self, tx, nodeParams.minDepthBlocks, BITCOIN_TX_CONFIRMED(tx)))
    revokedCommitPublished.htlcPenaltyTxs.foreach(tx => blockchain ! WatchConfirmed(self, tx, nodeParams.minDepthBlocks, BITCOIN_TX_CONFIRMED(tx)))
    // we watch outputs of the commitment tx that both parties may spend (remember that we need to publish their htlc-timeout txes, because penalty transactions spend their outputs)
    revokedCommitPublished.mainPenaltyTx.foreach(tx => blockchain ! WatchSpent(self, revokedCommitPublished.commitTx, tx.txIn.head.outPoint.index.toInt, BITCOIN_OUTPUT_SPENT))
    revokedCommitPublished.claimHtlcTimeoutTxs.foreach(tx => blockchain ! WatchSpent(self, revokedCommitPublished.commitTx, tx.txIn.head.outPoint.index.toInt, BITCOIN_OUTPUT_SPENT))
    revokedCommitPublished.htlcTimeoutTxs.foreach(tx => blockchain ! WatchSpent(self, revokedCommitPublished.commitTx, tx.txIn.head.outPoint.index.toInt, BITCOIN_OUTPUT_SPENT))
  }

  def handleInformationLeak(d: HasCommitments) = {
    // this is never supposed to happen !!
    log.error(s"our funding tx ${d.commitments.commitInput.outPoint.txid} was spent !!")
    val error = Error(d.channelId, "Funding tx has been spent".getBytes)

    // let's try to spend our current local tx
    val commitTx = d.commitments.localCommit.publishableTxs.commitTx.tx
    val localCommitPublished = Helpers.Closing.claimCurrentLocalCommitTxOutputs(d.commitments, commitTx)
    doPublish(localCommitPublished)

    goto(ERR_INFORMATION_LEAK) sending error
  }

  def handleSync(channelReestablish: ChannelReestablish, d: HasCommitments): Commitments = {
    // first we clean up unacknowledged updates
    log.debug(s"discarding proposed OUT: ${d.commitments.localChanges.proposed.map(Commitments.msg2String(_)).mkString(",")}")
    log.debug(s"discarding proposed IN: ${d.commitments.remoteChanges.proposed.map(Commitments.msg2String(_)).mkString(",")}")
    val commitments1 = d.commitments.copy(
      localChanges = d.commitments.localChanges.copy(proposed = Nil),
      remoteChanges = d.commitments.remoteChanges.copy(proposed = Nil),
      localNextHtlcId = d.commitments.localNextHtlcId - d.commitments.localChanges.proposed.collect { case u: UpdateAddHtlc => u }.size,
      remoteNextHtlcId = d.commitments.remoteNextHtlcId - d.commitments.remoteChanges.proposed.collect { case u: UpdateAddHtlc => u }.size)
    log.debug(s"localNextHtlcId=${d.commitments.localNextHtlcId}->${commitments1.localNextHtlcId}")
    log.debug(s"remoteNextHtlcId=${d.commitments.remoteNextHtlcId}->${commitments1.remoteNextHtlcId}")

    def resendRevocation = {
      // let's see the state of remote sigs
      if (commitments1.localCommit.index == channelReestablish.nextRemoteRevocationNumber) {
        // nothing to do
      } else if (commitments1.localCommit.index == channelReestablish.nextRemoteRevocationNumber + 1) {
        // our last revocation got lost, let's resend it
        log.debug(s"re-sending last revocation")
        val localPerCommitmentSecret = Generators.perCommitSecret(commitments1.localParams.shaSeed, d.commitments.localCommit.index - 1)
        val localNextPerCommitmentPoint = Generators.perCommitPoint(commitments1.localParams.shaSeed, d.commitments.localCommit.index + 1)
        val revocation = RevokeAndAck(
          channelId = commitments1.channelId,
          perCommitmentSecret = localPerCommitmentSecret,
          nextPerCommitmentPoint = localNextPerCommitmentPoint
        )
        forwarder ! revocation
      } else throw RevocationSyncError(d.channelId)
    }

    // re-sending sig/rev (in the right order)
    val htlcsIn = commitments1.remoteNextCommitInfo match {
      case Left(waitingForRevocation) if waitingForRevocation.nextRemoteCommit.index + 1 == channelReestablish.nextLocalCommitmentNumber =>
        // we had sent a new sig and were waiting for their revocation
        // they had received the new sig but their revocation was lost during the disconnection
        // they will send us the revocation, nothing to do here
        log.debug(s"waiting for them to re-send their last revocation")
        resendRevocation
      case Left(waitingForRevocation) if waitingForRevocation.nextRemoteCommit.index == channelReestablish.nextLocalCommitmentNumber =>
        // we had sent a new sig and were waiting for their revocation
        // they didn't receive the new sig because of the disconnection
        // we just resend the same updates and the same sig

        val revWasSentLast = commitments1.localCommit.index > waitingForRevocation.sentAfterLocalCommitIndex
        if (!revWasSentLast) resendRevocation

        log.debug(s"re-sending previously local signed changes: ${commitments1.localChanges.signed.map(Commitments.msg2String(_)).mkString(",")}")
        commitments1.localChanges.signed.foreach(forwarder ! _)
        log.debug(s"re-sending the exact same previous sig")
        forwarder ! waitingForRevocation.sent

        if (revWasSentLast) resendRevocation
      case Right(_) if commitments1.remoteCommit.index + 1 == channelReestablish.nextLocalCommitmentNumber =>
        // there wasn't any sig in-flight when the disconnection occured
        resendRevocation
      case _ => throw CommitmentSyncError(d.channelId)
    }

    // let's now fail all pending htlc for which we are the final payee
    val htlcsToFail = commitments1.remoteCommit.spec.htlcs.collect {
      case DirectedHtlc(OUT, add) => add
    }.filter {
      case add =>
        Try(Sphinx.parsePacket(nodeParams.privateKey, add.paymentHash, add.onionRoutingPacket))
          .map(_.nextPacket.isLastPacket)
          .getOrElse(true) // we also fail htlcs which onion we can't decode (message won't be precise)
    }
    log.debug(s"failing htlcs=${htlcsToFail.map(Commitments.msg2String(_)).mkString(",")}")
    htlcsToFail.foreach(add => self ! CMD_FAIL_HTLC(add.id, Right(TemporaryNodeFailure), commit = true))

    // have I something to sign?
    if (Commitments.localHasChanges(commitments1)) {
      self ! CMD_SIGN
    }

    commitments1
  }

  /**
    * This helper function runs the state's default event handlers, and react to exceptions by unilaterally closing the channel
    */
  def handleExceptions(s: StateFunction): StateFunction = {
    case event if s.isDefinedAt(event) =>
      try {
        s(event)
      } catch {
        case t: Throwable => event.stateData match {
          case d: HasCommitments => handleLocalError(t, d)
          case d: Data =>
            log.error(t, "")
            val error = Error(Helpers.getChannelId(d), t.getMessage.getBytes)
            goto(CLOSED) sending error
        }
      }
  }

  def origin(c: CMD_ADD_HTLC): Origin = c.upstream_opt match {
    case None => Local(Some(sender))
    case Some(u) => Relayed(u.channelId, u.id, u.amountMsat, c.amountMsat)
  }

  def store[T](d: T)(implicit tp: T <:< HasCommitments): T = {
    log.debug(s"updating database record for channelId=${d.channelId}")
    nodeParams.channelsDb.addOrUpdateChannel(d)
    d
  }

  implicit def state2mystate(state: FSM.State[fr.acinq.eclair.channel.State, Data]): MyState = MyState(state)

  case class MyState(state: FSM.State[fr.acinq.eclair.channel.State, Data]) {

    def sending(msgs: Seq[LightningMessage]): FSM.State[fr.acinq.eclair.channel.State, Data] = {
      msgs.foreach(forwarder ! _)
      state
    }

    def sending(msg: LightningMessage): FSM.State[fr.acinq.eclair.channel.State, Data] = {
      forwarder ! msg
      state
    }

  }

  override def mdc(currentMessage: Any): MDC = {
    val id = Helpers.getChannelId(stateData)
    Map("channelId" -> id)
  }

  // we let the peer decide what to do
  override val supervisorStrategy = OneForOneStrategy(loggingEnabled = true) { case _ => SupervisorStrategy.Escalate }

  initialize()

}



<|MERGE_RESOLUTION|>--- conflicted
+++ resolved
@@ -1138,15 +1138,10 @@
 
       // even if we were just disconnected/reconnected, we need to put back the watch because the event may have been
       // fired while we were in OFFLINE (if not, the operation is idempotent anyway)
-      // NB: in spv mode we currently can't get the tx index in block (which is used to calculate the short id)
+      // NB: in BITCOINJ mode we currently can't get the tx index in block (which is used to calculate the short id)
       // instead, we rely on a hack by trusting the index the counterparty sends us
-<<<<<<< HEAD
-      if (d.commitments.announceChannel && d.shortChannelId.isEmpty && nodeParams.watcherType != BITCOINJ) {
+      if (d.commitments.announceChannel && d.localAnnouncementSignatures.isEmpty && nodeParams.watcherType != BITCOINJ) {
         blockchain ! WatchConfirmed(self, d.commitments.commitInput.outPoint.txid, d.commitments.commitInput.txOut.publicKeyScript, ANNOUNCEMENTS_MINCONF, BITCOIN_FUNDING_DEEPLYBURIED)
-=======
-      if (d.commitments.announceChannel && d.localAnnouncementSignatures.isEmpty && !nodeParams.spv) {
-        blockchain ! WatchConfirmed(self, d.commitments.commitInput.outPoint.txid, ANNOUNCEMENTS_MINCONF, BITCOIN_FUNDING_DEEPLYBURIED)
->>>>>>> 340e00fb
       }
       // rfc: a node SHOULD retransmit the announcement_signatures message if it has not received an announcement_signatures message
       if (d.localAnnouncementSignatures.isDefined && d.shortChannelId.isEmpty) {
