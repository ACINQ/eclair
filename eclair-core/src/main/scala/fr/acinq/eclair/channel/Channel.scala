/*
 * Copyright 2019 ACINQ SAS
 *
 * Licensed under the Apache License, Version 2.0 (the "License");
 * you may not use this file except in compliance with the License.
 * You may obtain a copy of the License at
 *
 *     http://www.apache.org/licenses/LICENSE-2.0
 *
 * Unless required by applicable law or agreed to in writing, software
 * distributed under the License is distributed on an "AS IS" BASIS,
 * WITHOUT WARRANTIES OR CONDITIONS OF ANY KIND, either express or implied.
 * See the License for the specific language governing permissions and
 * limitations under the License.
 */

package fr.acinq.eclair.channel

import akka.actor.typed.scaladsl.Behaviors
import akka.actor.typed.scaladsl.adapter.{ClassicActorContextOps, TypedActorRefOps, actorRefAdapter}
import akka.actor.{Actor, ActorContext, ActorRef, FSM, OneForOneStrategy, PossiblyHarmful, Props, Status, SupervisorStrategy, typed}
import akka.event.Logging.MDC
import akka.pattern.pipe
import fr.acinq.bitcoin.Crypto.{PrivateKey, PublicKey}
import fr.acinq.bitcoin.{ByteVector32, OutPoint, Satoshi, SatoshiLong, Script, ScriptFlags, Transaction}
import fr.acinq.eclair.Logs.LogCategory
import fr.acinq.eclair._
import fr.acinq.eclair.blockchain._
import fr.acinq.eclair.blockchain.bitcoind.ZmqWatcher
import fr.acinq.eclair.blockchain.bitcoind.ZmqWatcher._
import fr.acinq.eclair.blockchain.bitcoind.rpc.ExtendedBitcoinClient
import fr.acinq.eclair.channel.Helpers.{Closing, Funding}
import fr.acinq.eclair.channel.Monitoring.Metrics.ProcessMessage
import fr.acinq.eclair.channel.Monitoring.{Metrics, Tags}
import fr.acinq.eclair.channel.TxPublisher.{PublishRawTx, PublishTx, SetChannelId, SignAndPublishTx}
import fr.acinq.eclair.crypto.ShaChain
import fr.acinq.eclair.crypto.keymanager.ChannelKeyManager
import fr.acinq.eclair.db.DbEventHandler.ChannelEvent.EventType
import fr.acinq.eclair.db.PendingCommandsDb
import fr.acinq.eclair.io.Peer
import fr.acinq.eclair.payment.PaymentSettlingOnChain
import fr.acinq.eclair.router.Announcements
import fr.acinq.eclair.transactions.Transactions.{ClosingTx, TxOwner}
import fr.acinq.eclair.transactions._
import fr.acinq.eclair.wire.protocol._
import scodec.bits.ByteVector

import java.sql.SQLException
import scala.collection.immutable.Queue
import scala.concurrent.ExecutionContext
import scala.concurrent.duration._
import scala.util.{Failure, Random, Success, Try}

/**
 * Created by PM on 20/08/2015.
 */

object Channel {

  trait TxPublisherFactory {
    def spawnTxPublisher(context: ActorContext, remoteNodeId: PublicKey): typed.ActorRef[TxPublisher.Command]
  }

  case class SimpleTxPublisherFactory(nodeParams: NodeParams, watcher: typed.ActorRef[ZmqWatcher.Command], bitcoinClient: ExtendedBitcoinClient) extends TxPublisherFactory {
    override def spawnTxPublisher(context: ActorContext, remoteNodeId: PublicKey): typed.ActorRef[TxPublisher.Command] = {
      context.spawn(Behaviors.supervise(TxPublisher(nodeParams, remoteNodeId, watcher, bitcoinClient)).onFailure(typed.SupervisorStrategy.restart), "tx-publisher")
    }
  }

  def props(nodeParams: NodeParams, wallet: EclairWallet, remoteNodeId: PublicKey, blockchain: typed.ActorRef[ZmqWatcher.Command], relayer: ActorRef, txPublisherFactory: TxPublisherFactory, origin_opt: Option[ActorRef]): Props =
    Props(new Channel(nodeParams, wallet, remoteNodeId, blockchain, relayer, txPublisherFactory, origin_opt))

  // see https://github.com/lightningnetwork/lightning-rfc/blob/master/07-routing-gossip.md#requirements
  val ANNOUNCEMENTS_MINCONF = 6

  // https://github.com/lightningnetwork/lightning-rfc/blob/master/02-peer-protocol.md#requirements
  val MAX_FUNDING: Satoshi = 16777216 sat // = 2^24
  val MAX_ACCEPTED_HTLCS = 483

  // we don't want the counterparty to use a dust limit lower than that, because they wouldn't only hurt themselves we may need them to publish their commit tx in certain cases (backup/restore)
  val MIN_DUSTLIMIT: Satoshi = 546 sat

  // we won't exchange more than this many signatures when negotiating the closing fee
  val MAX_NEGOTIATION_ITERATIONS = 20

  // this is defined in BOLT 11
  val MIN_CLTV_EXPIRY_DELTA: CltvExpiryDelta = CltvExpiryDelta(18)
  val MAX_CLTV_EXPIRY_DELTA: CltvExpiryDelta = CltvExpiryDelta(7 * 144) // one week

  // since BOLT 1.1, there is a max value for the refund delay of the main commitment tx
  val MAX_TO_SELF_DELAY: CltvExpiryDelta = CltvExpiryDelta(2016)

  // as a fundee, we will wait that many blocks for the funding tx to confirm (funder will rely on the funding tx being double-spent)
  val FUNDING_TIMEOUT_FUNDEE = 2016

  // pruning occurs if no new update has been received in two weeks (BOLT 7)
  val REFRESH_CHANNEL_UPDATE_INTERVAL: FiniteDuration = 10 days

  case class BroadcastChannelUpdate(reason: BroadcastReason)

  // @formatter:off
  sealed trait BroadcastReason
  case object PeriodicRefresh extends BroadcastReason
  case object Reconnected extends BroadcastReason
  case object AboveReserve extends BroadcastReason

  private[channel] sealed trait BitcoinEvent extends PossiblyHarmful
  private[channel] case object BITCOIN_FUNDING_PUBLISH_FAILED extends BitcoinEvent
  private[channel] case object BITCOIN_FUNDING_TIMEOUT extends BitcoinEvent
  // @formatter:on

  case object TickChannelOpenTimeout

  // we will receive this message when we waited too long for a revocation for that commit number (NB: we explicitly specify the peer to allow for testing)
  case class RevocationTimeout(remoteCommitNumber: Long, peer: ActorRef)

  /**
   * Outgoing messages go through the [[Peer]] for logging purposes.
   *
   * [[Channel]] is notified asynchronously of disconnections and reconnections. To preserve sequentiality of messages,
   * we need to also provide the connection that the message is valid for. If the actual connection was reset in the
   * meantime, the [[Peer]] will simply drop the message.
   */
  case class OutgoingMessage(msg: LightningMessage, peerConnection: ActorRef)

  /** We don't immediately process [[CurrentBlockCount]] to avoid herd effects */
  case class ProcessCurrentBlockCount(c: CurrentBlockCount)

}

class Channel(val nodeParams: NodeParams, val wallet: EclairWallet, remoteNodeId: PublicKey, blockchain: typed.ActorRef[ZmqWatcher.Command], relayer: ActorRef, txPublisherFactory: Channel.TxPublisherFactory, origin_opt: Option[ActorRef] = None)(implicit ec: ExecutionContext = ExecutionContext.Implicits.global) extends FSM[State, Data] with FSMDiagnosticActorLogging[State, Data] {

  import Channel._

  private val keyManager: ChannelKeyManager = nodeParams.channelKeyManager

  // we pass these to helpers classes so that they have the logging context
  implicit def implicitLog: akka.event.DiagnosticLoggingAdapter = diagLog

  // we assume that the peer is the channel's parent
  private val peer = context.parent
  // noinspection ActorMutableStateInspection
  // the last active connection we are aware of; note that the peer manages connections and asynchronously notifies
  // the channel, which means that if we get disconnected, the previous active connection will die and some messages will
  // be sent to dead letters, before the channel gets notified of the disconnection; knowing that this will happen, we
  // choose to not make this an Option (that would be None before the first connection), and instead embrace the fact
  // that the active connection may point to dead letters at all time
  private var activeConnection = context.system.deadLetters

  private val txPublisher = txPublisherFactory.spawnTxPublisher(context, remoteNodeId)

  // this will be used to detect htlc timeouts
  context.system.eventStream.subscribe(self, classOf[CurrentBlockCount])
  // the constant delay by which we delay processing of blocks (it will be smoothened among all channels)
  private val blockProcessingDelay = Random.nextLong(nodeParams.maxBlockProcessingDelay.toMillis + 1).millis
  // this will be used to make sure the current commitment fee is up-to-date
  context.system.eventStream.subscribe(self, classOf[CurrentFeerates])

  /*
          8888888 888b    888 8888888 88888888888
            888   8888b   888   888       888
            888   88888b  888   888       888
            888   888Y88b 888   888       888
            888   888 Y88b888   888       888
            888   888  Y88888   888       888
            888   888   Y8888   888       888
          8888888 888    Y888 8888888     888
   */

  /*
                                                NEW
                              FUNDER                            FUNDEE
                                 |                                |
                                 |          open_channel          |WAIT_FOR_OPEN_CHANNEL
                                 |------------------------------->|
          WAIT_FOR_ACCEPT_CHANNEL|                                |
                                 |         accept_channel         |
                                 |<-------------------------------|
                                 |                                |WAIT_FOR_FUNDING_CREATED
                                 |        funding_created         |
                                 |------------------------------->|
          WAIT_FOR_FUNDING_SIGNED|                                |
                                 |         funding_signed         |
                                 |<-------------------------------|
          WAIT_FOR_FUNDING_LOCKED|                                |WAIT_FOR_FUNDING_LOCKED
                                 | funding_locked  funding_locked |
                                 |---------------  ---------------|
                                 |               \/               |
                                 |               /\               |
                                 |<--------------  -------------->|
                           NORMAL|                                |NORMAL
   */

  startWith(WAIT_FOR_INIT_INTERNAL, Nothing)

  when(WAIT_FOR_INIT_INTERNAL)(handleExceptions {
    case Event(initFunder@INPUT_INIT_FUNDER(temporaryChannelId, fundingSatoshis, pushMsat, initialFeeratePerKw, fundingTxFeeratePerKw, _, localParams, remote, _, channelFlags, channelVersion), Nothing) =>
      context.system.eventStream.publish(ChannelCreated(self, peer, remoteNodeId, isFunder = true, temporaryChannelId, initialFeeratePerKw, Some(fundingTxFeeratePerKw)))
      activeConnection = remote
      txPublisher ! SetChannelId(remoteNodeId, temporaryChannelId)
      val fundingPubKey = keyManager.fundingPublicKey(localParams.fundingKeyPath).publicKey
      val channelKeyPath = keyManager.keyPath(localParams, channelVersion)
      val open = OpenChannel(nodeParams.chainHash,
        temporaryChannelId = temporaryChannelId,
        fundingSatoshis = fundingSatoshis,
        pushMsat = pushMsat,
        dustLimitSatoshis = localParams.dustLimit,
        maxHtlcValueInFlightMsat = localParams.maxHtlcValueInFlightMsat,
        channelReserveSatoshis = localParams.channelReserve,
        htlcMinimumMsat = localParams.htlcMinimum,
        feeratePerKw = initialFeeratePerKw,
        toSelfDelay = localParams.toSelfDelay,
        maxAcceptedHtlcs = localParams.maxAcceptedHtlcs,
        fundingPubkey = fundingPubKey,
        revocationBasepoint = keyManager.revocationPoint(channelKeyPath).publicKey,
        paymentBasepoint = localParams.walletStaticPaymentBasepoint.getOrElse(keyManager.paymentPoint(channelKeyPath).publicKey),
        delayedPaymentBasepoint = keyManager.delayedPaymentPoint(channelKeyPath).publicKey,
        htlcBasepoint = keyManager.htlcPoint(channelKeyPath).publicKey,
        firstPerCommitmentPoint = keyManager.commitmentPoint(channelKeyPath, 0),
        channelFlags = channelFlags,
        // In order to allow TLV extensions and keep backwards-compatibility, we include an empty upfront_shutdown_script.
        // See https://github.com/lightningnetwork/lightning-rfc/pull/714.
        tlvStream = TlvStream(ChannelTlv.UpfrontShutdownScript(ByteVector.empty)))
      goto(WAIT_FOR_ACCEPT_CHANNEL) using DATA_WAIT_FOR_ACCEPT_CHANNEL(initFunder, open) sending open

    case Event(inputFundee@INPUT_INIT_FUNDEE(_, localParams, remote, _, _), Nothing) if !localParams.isFunder =>
      activeConnection = remote
      txPublisher ! SetChannelId(remoteNodeId, inputFundee.temporaryChannelId)
      goto(WAIT_FOR_OPEN_CHANNEL) using DATA_WAIT_FOR_OPEN_CHANNEL(inputFundee)

    case Event(INPUT_RESTORED(data), _) =>
      log.info("restoring channel")
      context.system.eventStream.publish(ChannelRestored(self, data.channelId, peer, remoteNodeId, data.commitments.localParams.isFunder, data.commitments))
      txPublisher ! SetChannelId(remoteNodeId, data.channelId)
      data match {
        // NB: order matters!
        case closing: DATA_CLOSING if Closing.nothingAtStake(closing) =>
          log.info("we have nothing at stake, going straight to CLOSED")
          goto(CLOSED) using closing
        case closing: DATA_CLOSING =>
          // we don't put back the WatchSpent if the commitment tx has already been published and the spending tx already reached mindepth
          val closingType_opt = Closing.isClosingTypeAlreadyKnown(closing)
          log.info(s"channel is closing (closingType=${closingType_opt.map(c => EventType.Closed(c).label).getOrElse("UnknownYet")})")
          // if the closing type is known:
          // - there is no need to watch the funding tx because it has already been spent and the spending tx has already reached mindepth
          // - there is no need to attempt to publish transactions for other type of closes
          closingType_opt match {
            case Some(c: Closing.MutualClose) =>
              doPublish(c.tx)
            case Some(c: Closing.LocalClose) =>
              doPublish(c.localCommitPublished, closing.commitments)
            case Some(c: Closing.RemoteClose) =>
              doPublish(c.remoteCommitPublished)
            case Some(c: Closing.RecoveryClose) =>
              doPublish(c.remoteCommitPublished)
            case Some(c: Closing.RevokedClose) =>
              doPublish(c.revokedCommitPublished)
            case None =>
              // in all other cases we need to be ready for any type of closing
              watchFundingTx(data.commitments, closing.spendingTxs.map(_.txid).toSet)
              closing.mutualClosePublished.foreach(doPublish)
              closing.localCommitPublished.foreach(lcp => doPublish(lcp, closing.commitments))
              closing.remoteCommitPublished.foreach(doPublish)
              closing.nextRemoteCommitPublished.foreach(doPublish)
              closing.revokedCommitPublished.foreach(doPublish)
              closing.futureRemoteCommitPublished.foreach(doPublish)

              // if commitment number is zero, we also need to make sure that the funding tx has been published
              if (closing.commitments.localCommit.index == 0 && closing.commitments.remoteCommit.index == 0) {
                blockchain ! GetTxWithMeta(self, closing.commitments.commitInput.outPoint.txid)
              }
          }
          // no need to go OFFLINE, we can directly switch to CLOSING
          if (closing.waitingSinceBlock > 1500000) {
            // we were using timestamps instead of block heights when the channel was created: we reset it *and* we use block heights
            goto(CLOSING) using closing.copy(waitingSinceBlock = nodeParams.currentBlockHeight) storing()
          } else {
            goto(CLOSING) using closing
          }

        case normal: DATA_NORMAL =>
          watchFundingTx(data.commitments)
          context.system.eventStream.publish(ShortChannelIdAssigned(self, normal.channelId, normal.channelUpdate.shortChannelId, None))

          // we rebuild a new channel_update with values from the configuration because they may have changed while eclair was down
          // NB: we don't update the routing fees, because we don't want to overwrite manual changes made with CMD_UPDATE_RELAY_FEE
          // Since CMD_UPDATE_RELAY_FEE is handled even when being offline, that's the preferred solution to update routing fees
          val candidateChannelUpdate = Announcements.makeChannelUpdate(
            nodeParams.chainHash,
            nodeParams.privateKey,
            remoteNodeId,
            normal.channelUpdate.shortChannelId,
            nodeParams.expiryDelta,
            normal.commitments.remoteParams.htlcMinimum,
            normal.channelUpdate.feeBaseMsat,
            normal.channelUpdate.feeProportionalMillionths,
            normal.commitments.capacity.toMilliSatoshi,
            enable = Announcements.isEnabled(normal.channelUpdate.channelFlags))
          val channelUpdate1 = if (Announcements.areSame(candidateChannelUpdate, normal.channelUpdate)) {
            // if there was no configuration change we keep the existing channel update
            normal.channelUpdate
          } else {
            log.info("refreshing channel_update due to configuration changes old={} new={}", normal.channelUpdate, candidateChannelUpdate)
            candidateChannelUpdate
          }
          // we need to periodically re-send channel updates, otherwise channel will be considered stale and get pruned by network
          // we take into account the date of the last update so that we don't send superfluous updates when we restart the app
          val periodicRefreshInitialDelay = Helpers.nextChannelUpdateRefresh(channelUpdate1.timestamp)
          context.system.scheduler.schedule(initialDelay = periodicRefreshInitialDelay, interval = REFRESH_CHANNEL_UPDATE_INTERVAL, receiver = self, message = BroadcastChannelUpdate(PeriodicRefresh))

          goto(OFFLINE) using normal.copy(channelUpdate = channelUpdate1)

        case funding: DATA_WAIT_FOR_FUNDING_CONFIRMED =>
          watchFundingTx(funding.commitments)
          // we make sure that the funding tx has been published
          blockchain ! GetTxWithMeta(self, funding.commitments.commitInput.outPoint.txid)
          if (funding.waitingSinceBlock > 1500000) {
            // we were using timestamps instead of block heights when the channel was created: we reset it *and* we use block heights
            goto(OFFLINE) using funding.copy(waitingSinceBlock = nodeParams.currentBlockHeight) storing()
          } else {
            goto(OFFLINE) using funding
          }

        case _ =>
          watchFundingTx(data.commitments)
          goto(OFFLINE) using data
      }

    case Event(c: CloseCommand, d) =>
      channelOpenReplyToUser(Right(ChannelOpenResponse.ChannelClosed(d.channelId)))
      handleFastClose(c, d.channelId)

    case Event(TickChannelOpenTimeout, _) =>
      channelOpenReplyToUser(Left(LocalError(new RuntimeException("open channel cancelled, took too long"))))
      goto(CLOSED)
  })

  when(WAIT_FOR_OPEN_CHANNEL)(handleExceptions {
    case Event(open: OpenChannel, d@DATA_WAIT_FOR_OPEN_CHANNEL(INPUT_INIT_FUNDEE(_, localParams, _, remoteInit, channelVersion))) =>
      log.info("received OpenChannel={}", open)
      Helpers.validateParamsFundee(nodeParams, localParams.features, channelVersion, open, remoteNodeId) match {
        case Left(t) => handleLocalError(t, d, Some(open))
        case _ =>
          context.system.eventStream.publish(ChannelCreated(self, peer, remoteNodeId, isFunder = false, open.temporaryChannelId, open.feeratePerKw, None))
          val fundingPubkey = keyManager.fundingPublicKey(localParams.fundingKeyPath).publicKey
          val channelKeyPath = keyManager.keyPath(localParams, channelVersion)
          val minimumDepth = Helpers.minDepthForFunding(nodeParams, open.fundingSatoshis)
          val accept = AcceptChannel(temporaryChannelId = open.temporaryChannelId,
            dustLimitSatoshis = localParams.dustLimit,
            maxHtlcValueInFlightMsat = localParams.maxHtlcValueInFlightMsat,
            channelReserveSatoshis = localParams.channelReserve,
            minimumDepth = minimumDepth,
            htlcMinimumMsat = localParams.htlcMinimum,
            toSelfDelay = localParams.toSelfDelay,
            maxAcceptedHtlcs = localParams.maxAcceptedHtlcs,
            fundingPubkey = fundingPubkey,
            revocationBasepoint = keyManager.revocationPoint(channelKeyPath).publicKey,
            paymentBasepoint = localParams.walletStaticPaymentBasepoint.getOrElse(keyManager.paymentPoint(channelKeyPath).publicKey),
            delayedPaymentBasepoint = keyManager.delayedPaymentPoint(channelKeyPath).publicKey,
            htlcBasepoint = keyManager.htlcPoint(channelKeyPath).publicKey,
            firstPerCommitmentPoint = keyManager.commitmentPoint(channelKeyPath, 0),
            // In order to allow TLV extensions and keep backwards-compatibility, we include an empty upfront_shutdown_script.
            // See https://github.com/lightningnetwork/lightning-rfc/pull/714.
            tlvStream = TlvStream(ChannelTlv.UpfrontShutdownScript(ByteVector.empty)))
          val remoteParams = RemoteParams(
            nodeId = remoteNodeId,
            dustLimit = open.dustLimitSatoshis,
            maxHtlcValueInFlightMsat = open.maxHtlcValueInFlightMsat,
            channelReserve = open.channelReserveSatoshis, // remote requires local to keep this much satoshis as direct payment
            htlcMinimum = open.htlcMinimumMsat,
            toSelfDelay = open.toSelfDelay,
            maxAcceptedHtlcs = open.maxAcceptedHtlcs,
            fundingPubKey = open.fundingPubkey,
            revocationBasepoint = open.revocationBasepoint,
            paymentBasepoint = open.paymentBasepoint,
            delayedPaymentBasepoint = open.delayedPaymentBasepoint,
            htlcBasepoint = open.htlcBasepoint,
            features = remoteInit.features)
          log.debug("remote params: {}", remoteParams)
          goto(WAIT_FOR_FUNDING_CREATED) using DATA_WAIT_FOR_FUNDING_CREATED(open.temporaryChannelId, localParams, remoteParams, open.fundingSatoshis, open.pushMsat, open.feeratePerKw, None, open.firstPerCommitmentPoint, open.channelFlags, channelVersion, accept) sending accept
      }

    case Event(c: CloseCommand, d) => handleFastClose(c, d.channelId)

    case Event(e: Error, d: DATA_WAIT_FOR_OPEN_CHANNEL) => handleRemoteError(e, d)

    case Event(INPUT_DISCONNECTED, _) => goto(CLOSED)
  })

  when(WAIT_FOR_ACCEPT_CHANNEL)(handleExceptions {
    case Event(accept: AcceptChannel, d@DATA_WAIT_FOR_ACCEPT_CHANNEL(INPUT_INIT_FUNDER(temporaryChannelId, fundingSatoshis, pushMsat, initialFeeratePerKw, fundingTxFeeratePerKw, initialRelayFees_opt, localParams, _, remoteInit, _, channelVersion), open)) =>
      log.info(s"received AcceptChannel=$accept")
      Helpers.validateParamsFunder(nodeParams, open, accept) match {
        case Left(t) => handleLocalError(t, d, Some(accept))
        case _ =>
          val remoteParams = RemoteParams(
            nodeId = remoteNodeId,
            dustLimit = accept.dustLimitSatoshis,
            maxHtlcValueInFlightMsat = accept.maxHtlcValueInFlightMsat,
            channelReserve = accept.channelReserveSatoshis, // remote requires local to keep this much satoshis as direct payment
            htlcMinimum = accept.htlcMinimumMsat,
            toSelfDelay = accept.toSelfDelay,
            maxAcceptedHtlcs = accept.maxAcceptedHtlcs,
            fundingPubKey = accept.fundingPubkey,
            revocationBasepoint = accept.revocationBasepoint,
            paymentBasepoint = accept.paymentBasepoint,
            delayedPaymentBasepoint = accept.delayedPaymentBasepoint,
            htlcBasepoint = accept.htlcBasepoint,
            features = remoteInit.features)
          log.debug("remote params: {}", remoteParams)
          val localFundingPubkey = keyManager.fundingPublicKey(localParams.fundingKeyPath)
          val fundingPubkeyScript = Script.write(Script.pay2wsh(Scripts.multiSig2of2(localFundingPubkey.publicKey, remoteParams.fundingPubKey)))
          wallet.makeFundingTx(fundingPubkeyScript, fundingSatoshis, fundingTxFeeratePerKw).pipeTo(self)
          goto(WAIT_FOR_FUNDING_INTERNAL) using DATA_WAIT_FOR_FUNDING_INTERNAL(temporaryChannelId, localParams, remoteParams, fundingSatoshis, pushMsat, initialFeeratePerKw, initialRelayFees_opt, accept.firstPerCommitmentPoint, channelVersion, open)
      }

    case Event(c: CloseCommand, d: DATA_WAIT_FOR_ACCEPT_CHANNEL) =>
      channelOpenReplyToUser(Right(ChannelOpenResponse.ChannelClosed(d.lastSent.temporaryChannelId)))
      handleFastClose(c, d.lastSent.temporaryChannelId)

    case Event(e: Error, d: DATA_WAIT_FOR_ACCEPT_CHANNEL) =>
      channelOpenReplyToUser(Left(RemoteError(e)))
      handleRemoteError(e, d)

    case Event(INPUT_DISCONNECTED, _) =>
      channelOpenReplyToUser(Left(LocalError(new RuntimeException("disconnected"))))
      goto(CLOSED)

    case Event(TickChannelOpenTimeout, _) =>
      channelOpenReplyToUser(Left(LocalError(new RuntimeException("open channel cancelled, took too long"))))
      goto(CLOSED)
  })

  when(WAIT_FOR_FUNDING_INTERNAL)(handleExceptions {
    case Event(MakeFundingTxResponse(fundingTx, fundingTxOutputIndex, fundingTxFee), d@DATA_WAIT_FOR_FUNDING_INTERNAL(temporaryChannelId, localParams, remoteParams, fundingAmount, pushMsat, initialFeeratePerKw, initialRelayFees_opt, remoteFirstPerCommitmentPoint, channelVersion, open)) =>
      // let's create the first commitment tx that spends the yet uncommitted funding tx
      Funding.makeFirstCommitTxs(keyManager, channelVersion, temporaryChannelId, localParams, remoteParams, fundingAmount, pushMsat, initialFeeratePerKw, fundingTx.hash, fundingTxOutputIndex, remoteFirstPerCommitmentPoint) match {
        case Left(ex) => handleLocalError(ex, d, None)
        case Right((localSpec, localCommitTx, remoteSpec, remoteCommitTx)) =>
          require(fundingTx.txOut(fundingTxOutputIndex).publicKeyScript == localCommitTx.input.txOut.publicKeyScript, s"pubkey script mismatch!")
          val localSigOfRemoteTx = keyManager.sign(remoteCommitTx, keyManager.fundingPublicKey(localParams.fundingKeyPath), TxOwner.Remote, channelVersion.commitmentFormat)
          // signature of their initial commitment tx that pays remote pushMsat
          val fundingCreated = FundingCreated(
            temporaryChannelId = temporaryChannelId,
            fundingTxid = fundingTx.hash,
            fundingOutputIndex = fundingTxOutputIndex,
            signature = localSigOfRemoteTx
          )
          val channelId = toLongId(fundingTx.hash, fundingTxOutputIndex)
          peer ! ChannelIdAssigned(self, remoteNodeId, temporaryChannelId, channelId) // we notify the peer asap so it knows how to route messages
          txPublisher ! SetChannelId(remoteNodeId, channelId)
          context.system.eventStream.publish(ChannelIdAssigned(self, remoteNodeId, temporaryChannelId, channelId))
          // NB: we don't send a ChannelSignatureSent for the first commit
          goto(WAIT_FOR_FUNDING_SIGNED) using DATA_WAIT_FOR_FUNDING_SIGNED(channelId, localParams, remoteParams, fundingTx, fundingTxFee, initialRelayFees_opt, localSpec, localCommitTx, RemoteCommit(0, remoteSpec, remoteCommitTx.tx.txid, remoteFirstPerCommitmentPoint), open.channelFlags, channelVersion, fundingCreated) sending fundingCreated
      }

    case Event(Status.Failure(t), d: DATA_WAIT_FOR_FUNDING_INTERNAL) =>
      log.error(t, s"wallet returned error: ")
      channelOpenReplyToUser(Left(LocalError(t)))
      handleLocalError(ChannelFundingError(d.temporaryChannelId), d, None) // we use a generic exception and don't send the internal error to the peer

    case Event(c: CloseCommand, d: DATA_WAIT_FOR_FUNDING_INTERNAL) =>
      channelOpenReplyToUser(Right(ChannelOpenResponse.ChannelClosed(d.temporaryChannelId)))
      handleFastClose(c, d.temporaryChannelId)

    case Event(e: Error, d: DATA_WAIT_FOR_FUNDING_INTERNAL) =>
      channelOpenReplyToUser(Left(RemoteError(e)))
      handleRemoteError(e, d)

    case Event(INPUT_DISCONNECTED, _) =>
      channelOpenReplyToUser(Left(LocalError(new RuntimeException("disconnected"))))
      goto(CLOSED)

    case Event(TickChannelOpenTimeout, _) =>
      channelOpenReplyToUser(Left(LocalError(new RuntimeException("open channel cancelled, took too long"))))
      goto(CLOSED)
  })

  when(WAIT_FOR_FUNDING_CREATED)(handleExceptions {
    case Event(FundingCreated(_, fundingTxHash, fundingTxOutputIndex, remoteSig), d@DATA_WAIT_FOR_FUNDING_CREATED(temporaryChannelId, localParams, remoteParams, fundingAmount, pushMsat, initialFeeratePerKw, initialRelayFees_opt, remoteFirstPerCommitmentPoint, channelFlags, channelVersion, _)) =>
      // they fund the channel with their funding tx, so the money is theirs (but we are paid pushMsat)
      Funding.makeFirstCommitTxs(keyManager, channelVersion, temporaryChannelId, localParams, remoteParams, fundingAmount, pushMsat, initialFeeratePerKw, fundingTxHash, fundingTxOutputIndex, remoteFirstPerCommitmentPoint) match {
        case Left(ex) => handleLocalError(ex, d, None)
        case Right((localSpec, localCommitTx, remoteSpec, remoteCommitTx)) =>
          // check remote signature validity
          val fundingPubKey = keyManager.fundingPublicKey(localParams.fundingKeyPath)
          val localSigOfLocalTx = keyManager.sign(localCommitTx, fundingPubKey, TxOwner.Local, channelVersion.commitmentFormat)
          val signedLocalCommitTx = Transactions.addSigs(localCommitTx, fundingPubKey.publicKey, remoteParams.fundingPubKey, localSigOfLocalTx, remoteSig)
          Transactions.checkSpendable(signedLocalCommitTx) match {
            case Failure(_) => handleLocalError(InvalidCommitmentSignature(temporaryChannelId, signedLocalCommitTx.tx), d, None)
            case Success(_) =>
              val localSigOfRemoteTx = keyManager.sign(remoteCommitTx, fundingPubKey, TxOwner.Remote, channelVersion.commitmentFormat)
              val channelId = toLongId(fundingTxHash, fundingTxOutputIndex)
              // watch the funding tx transaction
              val commitInput = localCommitTx.input
              val fundingSigned = FundingSigned(
                channelId = channelId,
                signature = localSigOfRemoteTx
              )
              val commitments = Commitments(channelVersion, localParams, remoteParams, channelFlags,
                LocalCommit(0, localSpec, PublishableTxs(signedLocalCommitTx, Nil)), RemoteCommit(0, remoteSpec, remoteCommitTx.tx.txid, remoteFirstPerCommitmentPoint),
                LocalChanges(Nil, Nil, Nil), RemoteChanges(Nil, Nil, Nil),
                localNextHtlcId = 0L, remoteNextHtlcId = 0L,
                originChannels = Map.empty,
                remoteNextCommitInfo = Right(randomKey().publicKey), // we will receive their next per-commitment point in the next message, so we temporarily put a random byte array,
                commitInput, ShaChain.init, channelId = channelId)
              peer ! ChannelIdAssigned(self, remoteNodeId, temporaryChannelId, channelId) // we notify the peer asap so it knows how to route messages
              txPublisher ! SetChannelId(remoteNodeId, channelId)
              context.system.eventStream.publish(ChannelIdAssigned(self, remoteNodeId, temporaryChannelId, channelId))
              context.system.eventStream.publish(ChannelSignatureReceived(self, commitments))
              // NB: we don't send a ChannelSignatureSent for the first commit
              log.info(s"waiting for them to publish the funding tx for channelId=$channelId fundingTxid=${commitInput.outPoint.txid}")
              val fundingMinDepth = Helpers.minDepthForFunding(nodeParams, fundingAmount)
              watchFundingTx(commitments)
              blockchain ! WatchFundingConfirmed(self, commitInput.outPoint.txid, fundingMinDepth)
              goto(WAIT_FOR_FUNDING_CONFIRMED) using DATA_WAIT_FOR_FUNDING_CONFIRMED(commitments, None, initialRelayFees_opt, nodeParams.currentBlockHeight, None, Right(fundingSigned)) storing() sending fundingSigned
          }
      }

    case Event(c: CloseCommand, d: DATA_WAIT_FOR_FUNDING_CREATED) =>
      channelOpenReplyToUser(Right(ChannelOpenResponse.ChannelClosed(d.temporaryChannelId)))
      handleFastClose(c, d.temporaryChannelId)

    case Event(e: Error, d: DATA_WAIT_FOR_FUNDING_CREATED) => handleRemoteError(e, d)

    case Event(INPUT_DISCONNECTED, _) => goto(CLOSED)
  })

  when(WAIT_FOR_FUNDING_SIGNED)(handleExceptions {
    case Event(msg@FundingSigned(_, remoteSig), d@DATA_WAIT_FOR_FUNDING_SIGNED(channelId, localParams, remoteParams, fundingTx, fundingTxFee, initialRelayFees_opt, localSpec, localCommitTx, remoteCommit, channelFlags, channelVersion, fundingCreated)) =>
      // we make sure that their sig checks out and that our first commit tx is spendable
      val fundingPubKey = keyManager.fundingPublicKey(localParams.fundingKeyPath)
      val localSigOfLocalTx = keyManager.sign(localCommitTx, fundingPubKey, TxOwner.Local, channelVersion.commitmentFormat)
      val signedLocalCommitTx = Transactions.addSigs(localCommitTx, fundingPubKey.publicKey, remoteParams.fundingPubKey, localSigOfLocalTx, remoteSig)
      Transactions.checkSpendable(signedLocalCommitTx) match {
        case Failure(cause) =>
          // we rollback the funding tx, it will never be published
          wallet.rollback(fundingTx)
          channelOpenReplyToUser(Left(LocalError(cause)))
          handleLocalError(InvalidCommitmentSignature(channelId, signedLocalCommitTx.tx), d, Some(msg))
        case Success(_) =>
          val commitInput = localCommitTx.input
          val commitments = Commitments(channelVersion, localParams, remoteParams, channelFlags,
            LocalCommit(0, localSpec, PublishableTxs(signedLocalCommitTx, Nil)), remoteCommit,
            LocalChanges(Nil, Nil, Nil), RemoteChanges(Nil, Nil, Nil),
            localNextHtlcId = 0L, remoteNextHtlcId = 0L,
            originChannels = Map.empty,
            remoteNextCommitInfo = Right(randomKey().publicKey), // we will receive their next per-commitment point in the next message, so we temporarily put a random byte array
            commitInput, ShaChain.init, channelId = channelId)
          val now = System.currentTimeMillis.milliseconds.toSeconds
          context.system.eventStream.publish(ChannelSignatureReceived(self, commitments))
          log.info(s"publishing funding tx for channelId=$channelId fundingTxid=${commitInput.outPoint.txid}")
          watchFundingTx(commitments)
          blockchain ! WatchFundingConfirmed(self, commitInput.outPoint.txid, nodeParams.minDepthBlocks)
          log.info(s"committing txid=${fundingTx.txid}")

          // we will publish the funding tx only after the channel state has been written to disk because we want to
          // make sure we first persist the commitment that returns back the funds to us in case of problem
          def publishFundingTx(): Unit = {
            wallet.commit(fundingTx).onComplete {
              case Success(true) =>
                // NB: funding tx isn't confirmed at this point, so technically we didn't really pay the network fee yet, so this is a (fair) approximation
                feePaid(fundingTxFee, fundingTx, "funding", commitments.channelId)
                channelOpenReplyToUser(Right(ChannelOpenResponse.ChannelOpened(channelId)))
              case Success(false) =>
                channelOpenReplyToUser(Left(LocalError(new RuntimeException("couldn't publish funding tx"))))
                self ! BITCOIN_FUNDING_PUBLISH_FAILED // fail-fast: this should be returned only when we are really sure the tx has *not* been published
              case Failure(t) =>
                channelOpenReplyToUser(Left(LocalError(t)))
                log.error(t, s"error while committing funding tx: ") // tx may still have been published, can't fail-fast
            }
          }

          goto(WAIT_FOR_FUNDING_CONFIRMED) using DATA_WAIT_FOR_FUNDING_CONFIRMED(commitments, Some(fundingTx), initialRelayFees_opt, now, None, Left(fundingCreated)) storing() calling publishFundingTx()
      }

    case Event(c: CloseCommand, d: DATA_WAIT_FOR_FUNDING_SIGNED) =>
      // we rollback the funding tx, it will never be published
      wallet.rollback(d.fundingTx)
      channelOpenReplyToUser(Right(ChannelOpenResponse.ChannelClosed(d.channelId)))
      handleFastClose(c, d.channelId)

    case Event(e: Error, d: DATA_WAIT_FOR_FUNDING_SIGNED) =>
      // we rollback the funding tx, it will never be published
      wallet.rollback(d.fundingTx)
      channelOpenReplyToUser(Left(RemoteError(e)))
      handleRemoteError(e, d)

    case Event(INPUT_DISCONNECTED, d: DATA_WAIT_FOR_FUNDING_SIGNED) =>
      // we rollback the funding tx, it will never be published
      wallet.rollback(d.fundingTx)
      channelOpenReplyToUser(Left(LocalError(new RuntimeException("disconnected"))))
      goto(CLOSED)

    case Event(TickChannelOpenTimeout, d: DATA_WAIT_FOR_FUNDING_SIGNED) =>
      // we rollback the funding tx, it will never be published
      wallet.rollback(d.fundingTx)
      channelOpenReplyToUser(Left(LocalError(new RuntimeException("open channel cancelled, took too long"))))
      goto(CLOSED)
  })

  when(WAIT_FOR_FUNDING_CONFIRMED)(handleExceptions {
    case Event(msg: FundingLocked, d: DATA_WAIT_FOR_FUNDING_CONFIRMED) =>
      log.info(s"received their FundingLocked, deferring message")
      stay using d.copy(deferred = Some(msg)) // no need to store, they will re-send if we get disconnected

    case Event(WatchFundingConfirmedTriggered(blockHeight, txIndex, fundingTx), d@DATA_WAIT_FOR_FUNDING_CONFIRMED(commitments, _, initialRelayFees_opt, _, deferred, _)) =>
      Try(Transaction.correctlySpends(commitments.localCommit.publishableTxs.commitTx.tx, Seq(fundingTx), ScriptFlags.STANDARD_SCRIPT_VERIFY_FLAGS)) match {
        case Success(_) =>
          log.info(s"channelId=${commitments.channelId} was confirmed at blockHeight=$blockHeight txIndex=$txIndex")
          blockchain ! WatchFundingLost(self, commitments.commitInput.outPoint.txid, nodeParams.minDepthBlocks)
          val channelKeyPath = keyManager.keyPath(d.commitments.localParams, commitments.channelVersion)
          val nextPerCommitmentPoint = keyManager.commitmentPoint(channelKeyPath, 1)
          val fundingLocked = FundingLocked(commitments.channelId, nextPerCommitmentPoint)
          deferred.foreach(self ! _)
          // this is the temporary channel id that we will use in our channel_update message, the goal is to be able to use our channel
          // as soon as it reaches NORMAL state, and before it is announced on the network
          // (this id might be updated when the funding tx gets deeply buried, if there was a reorg in the meantime)
          val shortChannelId = ShortChannelId(blockHeight, txIndex, commitments.commitInput.outPoint.index.toInt)
          goto(WAIT_FOR_FUNDING_LOCKED) using DATA_WAIT_FOR_FUNDING_LOCKED(commitments, shortChannelId, fundingLocked, initialRelayFees_opt) storing() sending fundingLocked
        case Failure(t) =>
          log.error(t, s"rejecting channel with invalid funding tx: ${fundingTx.bin}")
          goto(CLOSED)
      }

    case Event(remoteAnnSigs: AnnouncementSignatures, d: DATA_WAIT_FOR_FUNDING_CONFIRMED) if d.commitments.announceChannel =>
      log.debug("received remote announcement signatures, delaying")
      // we may receive their announcement sigs before our watcher notifies us that the channel has reached min_conf (especially during testing when blocks are generated in bulk)
      // note: no need to persist their message, in case of disconnection they will resend it
      context.system.scheduler.scheduleOnce(2 seconds, self, remoteAnnSigs)
      stay

    case Event(getTxResponse: GetTxWithMetaResponse, d: DATA_WAIT_FOR_FUNDING_CONFIRMED) if getTxResponse.txid == d.commitments.commitInput.outPoint.txid => handleGetFundingTx(getTxResponse, d.waitingSinceBlock, d.fundingTx)

    case Event(BITCOIN_FUNDING_PUBLISH_FAILED, d: DATA_WAIT_FOR_FUNDING_CONFIRMED) => handleFundingPublishFailed(d)

    case Event(ProcessCurrentBlockCount(c), d: DATA_WAIT_FOR_FUNDING_CONFIRMED) => d.fundingTx match {
      case Some(_) => stay // we are funder, we're still waiting for the funding tx to be confirmed
      case None if c.blockCount - d.waitingSinceBlock > FUNDING_TIMEOUT_FUNDEE =>
        log.warning(s"funding tx hasn't been published in ${c.blockCount - d.waitingSinceBlock} blocks")
        self ! BITCOIN_FUNDING_TIMEOUT
        stay
      case None => stay // let's wait longer
    }

    case Event(BITCOIN_FUNDING_TIMEOUT, d: DATA_WAIT_FOR_FUNDING_CONFIRMED) => handleFundingTimeout(d)

    case Event(WatchFundingSpentTriggered(tx), d: DATA_WAIT_FOR_FUNDING_CONFIRMED) if tx.txid == d.commitments.remoteCommit.txid => handleRemoteSpentCurrent(tx, d)

    case Event(WatchFundingSpentTriggered(tx), d: DATA_WAIT_FOR_FUNDING_CONFIRMED) => handleInformationLeak(tx, d)

    case Event(e: Error, d: DATA_WAIT_FOR_FUNDING_CONFIRMED) => handleRemoteError(e, d)
  })

  when(WAIT_FOR_FUNDING_LOCKED)(handleExceptions {
    case Event(FundingLocked(_, nextPerCommitmentPoint), d@DATA_WAIT_FOR_FUNDING_LOCKED(commitments, shortChannelId, _, initialRelayFees_opt)) =>
      // used to get the final shortChannelId, used in announcements (if minDepth >= ANNOUNCEMENTS_MINCONF this event will fire instantly)
      blockchain ! WatchFundingDeeplyBuried(self, commitments.commitInput.outPoint.txid, ANNOUNCEMENTS_MINCONF)
      context.system.eventStream.publish(ShortChannelIdAssigned(self, commitments.channelId, shortChannelId, None))
      // we create a channel_update early so that we can use it to send payments through this channel, but it won't be propagated to other nodes since the channel is not yet announced
      val (feeBase, feeProportionalMillionths) = initialRelayFees_opt.getOrElse((nodeParams.feeBase, nodeParams.feeProportionalMillionth))
      val initialChannelUpdate = Announcements.makeChannelUpdate(nodeParams.chainHash, nodeParams.privateKey, remoteNodeId, shortChannelId, nodeParams.expiryDelta, d.commitments.remoteParams.htlcMinimum, feeBase, feeProportionalMillionths, commitments.capacity.toMilliSatoshi, enable = Helpers.aboveReserve(d.commitments))
      // we need to periodically re-send channel updates, otherwise channel will be considered stale and get pruned by network
      context.system.scheduler.schedule(initialDelay = REFRESH_CHANNEL_UPDATE_INTERVAL, interval = REFRESH_CHANNEL_UPDATE_INTERVAL, receiver = self, message = BroadcastChannelUpdate(PeriodicRefresh))
      goto(NORMAL) using DATA_NORMAL(commitments.copy(remoteNextCommitInfo = Right(nextPerCommitmentPoint)), shortChannelId, buried = false, None, initialChannelUpdate, None, None) storing()

    case Event(remoteAnnSigs: AnnouncementSignatures, d: DATA_WAIT_FOR_FUNDING_LOCKED) if d.commitments.announceChannel =>
      log.debug("received remote announcement signatures, delaying")
      // we may receive their announcement sigs before our watcher notifies us that the channel has reached min_conf (especially during testing when blocks are generated in bulk)
      // note: no need to persist their message, in case of disconnection they will resend it
      context.system.scheduler.scheduleOnce(2 seconds, self, remoteAnnSigs)
      stay

    case Event(WatchFundingSpentTriggered(tx), d: DATA_WAIT_FOR_FUNDING_LOCKED) if tx.txid == d.commitments.remoteCommit.txid => handleRemoteSpentCurrent(tx, d)

    case Event(WatchFundingSpentTriggered(tx), d: DATA_WAIT_FOR_FUNDING_LOCKED) => handleInformationLeak(tx, d)

    case Event(e: Error, d: DATA_WAIT_FOR_FUNDING_LOCKED) => handleRemoteError(e, d)
  })

  /*
          888b     d888        d8888 8888888 888b    888      888      .d88888b.   .d88888b.  8888888b.
          8888b   d8888       d88888   888   8888b   888      888     d88P" "Y88b d88P" "Y88b 888   Y88b
          88888b.d88888      d88P888   888   88888b  888      888     888     888 888     888 888    888
          888Y88888P888     d88P 888   888   888Y88b 888      888     888     888 888     888 888   d88P
          888 Y888P 888    d88P  888   888   888 Y88b888      888     888     888 888     888 8888888P"
          888  Y8P  888   d88P   888   888   888  Y88888      888     888     888 888     888 888
          888   "   888  d8888888888   888   888   Y8888      888     Y88b. .d88P Y88b. .d88P 888
          888       888 d88P     888 8888888 888    Y888      88888888 "Y88888P"   "Y88888P"  888
   */

  when(NORMAL)(handleExceptions {
    case Event(c: CMD_ADD_HTLC, d: DATA_NORMAL) if d.localShutdown.isDefined || d.remoteShutdown.isDefined =>
      // note: spec would allow us to keep sending new htlcs after having received their shutdown (and not sent ours)
      // but we want to converge as fast as possible and they would probably not route them anyway
      val error = NoMoreHtlcsClosingInProgress(d.channelId)
      handleAddHtlcCommandError(c, error, Some(d.channelUpdate))

    case Event(c: CMD_ADD_HTLC, d: DATA_NORMAL) =>
      Commitments.sendAdd(d.commitments, c, nodeParams.currentBlockHeight, nodeParams.onChainFeeConf) match {
        case Right((commitments1, add)) =>
          if (c.commit) self ! CMD_SIGN()
          context.system.eventStream.publish(AvailableBalanceChanged(self, d.channelId, d.shortChannelId, commitments1))
          handleCommandSuccess(c, d.copy(commitments = commitments1)) sending add
        case Left(cause) => handleAddHtlcCommandError(c, cause, Some(d.channelUpdate))
      }

    case Event(add: UpdateAddHtlc, d: DATA_NORMAL) =>
      Commitments.receiveAdd(d.commitments, add, nodeParams.onChainFeeConf) match {
        case Right(commitments1) => stay using d.copy(commitments = commitments1)
        case Left(cause) => handleLocalError(cause, d, Some(add))
      }

    case Event(c: CMD_FULFILL_HTLC, d: DATA_NORMAL) =>
      Commitments.sendFulfill(d.commitments, c) match {
        case Right((commitments1, fulfill)) =>
          if (c.commit) self ! CMD_SIGN()
          context.system.eventStream.publish(AvailableBalanceChanged(self, d.channelId, d.shortChannelId, commitments1))
          handleCommandSuccess(c, d.copy(commitments = commitments1)) sending fulfill
        case Left(cause) =>
          // we acknowledge the command right away in case of failure
          handleCommandError(cause, c).acking(d.channelId, c)
      }

    case Event(fulfill: UpdateFulfillHtlc, d: DATA_NORMAL) =>
      Commitments.receiveFulfill(d.commitments, fulfill) match {
        case Right((commitments1, origin, htlc)) =>
          // we forward preimages as soon as possible to the upstream channel because it allows us to pull funds
          relayer ! RES_ADD_SETTLED(origin, htlc, HtlcResult.RemoteFulfill(fulfill))
          stay using d.copy(commitments = commitments1)
        case Left(cause) => handleLocalError(cause, d, Some(fulfill))
      }

    case Event(c: CMD_FAIL_HTLC, d: DATA_NORMAL) =>
      Commitments.sendFail(d.commitments, c, nodeParams.privateKey) match {
        case Right((commitments1, fail)) =>
          if (c.commit) self ! CMD_SIGN()
          context.system.eventStream.publish(AvailableBalanceChanged(self, d.channelId, d.shortChannelId, commitments1))
          handleCommandSuccess(c, d.copy(commitments = commitments1)) sending fail
        case Left(cause) =>
          // we acknowledge the command right away in case of failure
          handleCommandError(cause, c).acking(d.channelId, c)
      }

    case Event(c: CMD_FAIL_MALFORMED_HTLC, d: DATA_NORMAL) =>
      Commitments.sendFailMalformed(d.commitments, c) match {
        case Right((commitments1, fail)) =>
          if (c.commit) self ! CMD_SIGN()
          context.system.eventStream.publish(AvailableBalanceChanged(self, d.channelId, d.shortChannelId, commitments1))
          handleCommandSuccess(c, d.copy(commitments = commitments1)) sending fail
        case Left(cause) =>
          // we acknowledge the command right away in case of failure
          handleCommandError(cause, c).acking(d.channelId, c)
      }

    case Event(fail: UpdateFailHtlc, d: DATA_NORMAL) =>
      Commitments.receiveFail(d.commitments, fail) match {
        case Right((commitments1, _, _)) => stay using d.copy(commitments = commitments1)
        case Left(cause) => handleLocalError(cause, d, Some(fail))
      }

    case Event(fail: UpdateFailMalformedHtlc, d: DATA_NORMAL) =>
      Commitments.receiveFailMalformed(d.commitments, fail) match {
        case Right((commitments1, _, _)) => stay using d.copy(commitments = commitments1)
        case Left(cause) => handleLocalError(cause, d, Some(fail))
      }

    case Event(c: CMD_UPDATE_FEE, d: DATA_NORMAL) =>
      Commitments.sendFee(d.commitments, c) match {
        case Right((commitments1, fee)) =>
          if (c.commit) self ! CMD_SIGN()
          context.system.eventStream.publish(AvailableBalanceChanged(self, d.channelId, d.shortChannelId, commitments1))
          handleCommandSuccess(c, d.copy(commitments = commitments1)) sending fee
        case Left(cause) => handleCommandError(cause, c)
      }

    case Event(fee: UpdateFee, d: DATA_NORMAL) =>
      Commitments.receiveFee(d.commitments, fee, nodeParams.onChainFeeConf) match {
        case Right(commitments1) => stay using d.copy(commitments = commitments1)
        case Left(cause) => handleLocalError(cause, d, Some(fee))
      }

    case Event(c: CMD_SIGN, d: DATA_NORMAL) =>
      d.commitments.remoteNextCommitInfo match {
        case _ if !Commitments.localHasChanges(d.commitments) =>
          log.debug("ignoring CMD_SIGN (nothing to sign)")
          stay
        case Right(_) =>
          Commitments.sendCommit(d.commitments, keyManager) match {
            case Right((commitments1, commit)) =>
              log.debug("sending a new sig, spec:\n{}", Commitments.specs2String(commitments1))
              val nextRemoteCommit = commitments1.remoteNextCommitInfo.swap.toOption.get.nextRemoteCommit
              val nextCommitNumber = nextRemoteCommit.index
              // we persist htlc data in order to be able to claim htlc outputs in case a revoked tx is published by our
              // counterparty, so only htlcs above remote's dust_limit matter
              val trimmedHtlcs = Transactions.trimOfferedHtlcs(d.commitments.remoteParams.dustLimit, nextRemoteCommit.spec, d.commitments.commitmentFormat) ++
                Transactions.trimReceivedHtlcs(d.commitments.remoteParams.dustLimit, nextRemoteCommit.spec, d.commitments.commitmentFormat)
              trimmedHtlcs.map(_.add).foreach { htlc =>
                log.info(s"adding paymentHash=${htlc.paymentHash} cltvExpiry=${htlc.cltvExpiry} to htlcs db for commitNumber=$nextCommitNumber")
                nodeParams.db.channels.addHtlcInfo(d.channelId, nextCommitNumber, htlc.paymentHash, htlc.cltvExpiry)
              }
              if (!Helpers.aboveReserve(d.commitments) && Helpers.aboveReserve(commitments1)) {
                // we just went above reserve (can't go below), let's refresh our channel_update to enable/disable it accordingly
                log.info("updating channel_update aboveReserve={}", Helpers.aboveReserve(commitments1))
                self ! BroadcastChannelUpdate(AboveReserve)
              }
              context.system.eventStream.publish(ChannelSignatureSent(self, commitments1))
              // we expect a quick response from our peer
              setTimer(RevocationTimeout.toString, RevocationTimeout(commitments1.remoteCommit.index, peer), timeout = nodeParams.revocationTimeout, repeat = false)
              handleCommandSuccess(c, d.copy(commitments = commitments1)).storing().sending(commit).acking(commitments1.localChanges.signed)
            case Left(cause) => handleCommandError(cause, c)
          }
        case Left(waitForRevocation) =>
          log.debug("already in the process of signing, will sign again as soon as possible")
          val commitments1 = d.commitments.copy(remoteNextCommitInfo = Left(waitForRevocation.copy(reSignAsap = true)))
          stay using d.copy(commitments = commitments1)
      }

    case Event(commit: CommitSig, d: DATA_NORMAL) =>
      Commitments.receiveCommit(d.commitments, commit, keyManager) match {
        case Right((commitments1, revocation)) =>
          log.debug("received a new sig, spec:\n{}", Commitments.specs2String(commitments1))
          if (Commitments.localHasChanges(commitments1)) {
            // if we have newly acknowledged changes let's sign them
            self ! CMD_SIGN()
          }
          if (d.commitments.availableBalanceForSend != commitments1.availableBalanceForSend) {
            // we send this event only when our balance changes
            context.system.eventStream.publish(AvailableBalanceChanged(self, d.channelId, d.shortChannelId, commitments1))
          }
          context.system.eventStream.publish(ChannelSignatureReceived(self, commitments1))
          stay using d.copy(commitments = commitments1) storing() sending revocation
        case Left(cause) => handleLocalError(cause, d, Some(commit))
      }

    case Event(revocation: RevokeAndAck, d: DATA_NORMAL) =>
      // we received a revocation because we sent a signature
      // => all our changes have been acked
      Commitments.receiveRevocation(d.commitments, revocation) match {
        case Right((commitments1, forwards)) =>
          cancelTimer(RevocationTimeout.toString)
          log.debug("received a new rev, spec:\n{}", Commitments.specs2String(commitments1))
          forwards.foreach {
            case Right(forwardAdd) =>
              log.debug("forwarding {} to relayer", forwardAdd)
              relayer ! forwardAdd
            case Left(result) =>
              log.debug("forwarding {} to relayer", result)
              relayer ! result
          }
          if (Commitments.localHasChanges(commitments1) && d.commitments.remoteNextCommitInfo.left.map(_.reSignAsap) == Left(true)) {
            self ! CMD_SIGN()
          }
          if (d.remoteShutdown.isDefined && !Commitments.localHasUnsignedOutgoingHtlcs(commitments1)) {
            // we were waiting for our pending htlcs to be signed before replying with our local shutdown
            val localShutdown = Shutdown(d.channelId, commitments1.localParams.defaultFinalScriptPubKey)
            // note: it means that we had pending htlcs to sign, therefore we go to SHUTDOWN, not to NEGOTIATING
            require(commitments1.remoteCommit.spec.htlcs.nonEmpty, "we must have just signed new htlcs, otherwise we would have sent our Shutdown earlier")
            goto(SHUTDOWN) using DATA_SHUTDOWN(commitments1, localShutdown, d.remoteShutdown.get) storing() sending localShutdown
          } else {
            stay using d.copy(commitments = commitments1) storing()
          }
        case Left(cause) => handleLocalError(cause, d, Some(revocation))
      }

    case Event(r: RevocationTimeout, d: DATA_NORMAL) => handleRevocationTimeout(r, d)

    case Event(c: CMD_CLOSE, d: DATA_NORMAL) =>
      val localScriptPubKey = c.scriptPubKey.getOrElse(d.commitments.localParams.defaultFinalScriptPubKey)
      val allowAnySegwit = Features.canUseFeature(d.commitments.localParams.features, d.commitments.remoteParams.features, Features.ShutdownAnySegwit)
      if (d.localShutdown.isDefined) {
        handleCommandError(ClosingAlreadyInProgress(d.channelId), c)
      } else if (Commitments.localHasUnsignedOutgoingHtlcs(d.commitments)) {
        // NB: simplistic behavior, we could also sign-then-close
        handleCommandError(CannotCloseWithUnsignedOutgoingHtlcs(d.channelId), c)
      } else if (Commitments.localHasUnsignedOutgoingUpdateFee(d.commitments)) {
        handleCommandError(CannotCloseWithUnsignedOutgoingUpdateFee(d.channelId), c)
      } else if (!Closing.isValidFinalScriptPubkey(localScriptPubKey, allowAnySegwit)) {
        handleCommandError(InvalidFinalScript(d.channelId), c)
      } else {
        val shutdown = Shutdown(d.channelId, localScriptPubKey)
        handleCommandSuccess(c, d.copy(localShutdown = Some(shutdown))) storing() sending shutdown
      }

    case Event(remoteShutdown@Shutdown(_, remoteScriptPubKey), d: DATA_NORMAL) =>
      // they have pending unsigned htlcs         => they violated the spec, close the channel
      // they don't have pending unsigned htlcs
      //    we have pending unsigned htlcs
      //      we already sent a shutdown message  => spec violation (we can't send htlcs after having sent shutdown)
      //      we did not send a shutdown message
      //        we are ready to sign              => we stop sending further htlcs, we initiate a signature
      //        we are waiting for a rev          => we stop sending further htlcs, we wait for their revocation, will resign immediately after, and then we will send our shutdown message
      //    we have no pending unsigned htlcs
      //      we already sent a shutdown message
      //        there are pending signed changes  => send our shutdown message, go to SHUTDOWN
      //        there are no htlcs                => send our shutdown message, go to NEGOTIATING
      //      we did not send a shutdown message
      //        there are pending signed changes  => go to SHUTDOWN
      //        there are no htlcs                => go to NEGOTIATING
      val allowAnySegwit = Features.canUseFeature(d.commitments.localParams.features, d.commitments.remoteParams.features, Features.ShutdownAnySegwit)
      if (!Closing.isValidFinalScriptPubkey(remoteScriptPubKey, allowAnySegwit)) {
        handleLocalError(InvalidFinalScript(d.channelId), d, Some(remoteShutdown))
      } else if (Commitments.remoteHasUnsignedOutgoingHtlcs(d.commitments)) {
        handleLocalError(CannotCloseWithUnsignedOutgoingHtlcs(d.channelId), d, Some(remoteShutdown))
      } else if (Commitments.remoteHasUnsignedOutgoingUpdateFee(d.commitments)) {
        handleLocalError(CannotCloseWithUnsignedOutgoingUpdateFee(d.channelId), d, Some(remoteShutdown))
      } else if (Commitments.localHasUnsignedOutgoingHtlcs(d.commitments)) { // do we have unsigned outgoing htlcs?
        require(d.localShutdown.isEmpty, "can't have pending unsigned outgoing htlcs after having sent Shutdown")
        // are we in the middle of a signature?
        d.commitments.remoteNextCommitInfo match {
          case Left(waitForRevocation) =>
            // yes, let's just schedule a new signature ASAP, which will include all pending unsigned changes
            val commitments1 = d.commitments.copy(remoteNextCommitInfo = Left(waitForRevocation.copy(reSignAsap = true)))
            // in the meantime we won't send new changes
            stay using d.copy(commitments = commitments1, remoteShutdown = Some(remoteShutdown))
          case Right(_) =>
            // no, let's sign right away
            self ! CMD_SIGN()
            // in the meantime we won't send new changes
            stay using d.copy(remoteShutdown = Some(remoteShutdown))
        }
      } else {
        // so we don't have any unsigned outgoing changes
        val (localShutdown, sendList) = d.localShutdown match {
          case Some(localShutdown) =>
            (localShutdown, Nil)
          case None =>
            val localShutdown = Shutdown(d.channelId, d.commitments.localParams.defaultFinalScriptPubKey)
            // we need to send our shutdown if we didn't previously
            (localShutdown, localShutdown :: Nil)
        }
        // are there pending signed changes on either side? we need to have received their last revocation!
        if (d.commitments.hasNoPendingHtlcsOrFeeUpdate) {
          // there are no pending signed changes, let's go directly to NEGOTIATING
          if (d.commitments.localParams.isFunder) {
            // we are funder, need to initiate the negotiation by sending the first closing_signed
            val (closingTx, closingSigned) = Closing.makeFirstClosingTx(keyManager, d.commitments, localShutdown.scriptPubKey, remoteShutdown.scriptPubKey, nodeParams.onChainFeeConf.feeEstimator, nodeParams.onChainFeeConf.feeTargets)
            goto(NEGOTIATING) using DATA_NEGOTIATING(d.commitments, localShutdown, remoteShutdown, List(List(ClosingTxProposed(closingTx, closingSigned))), bestUnpublishedClosingTx_opt = None) storing() sending sendList :+ closingSigned
          } else {
            // we are fundee, will wait for their closing_signed
            goto(NEGOTIATING) using DATA_NEGOTIATING(d.commitments, localShutdown, remoteShutdown, closingTxProposed = List(List()), bestUnpublishedClosingTx_opt = None) storing() sending sendList
          }
        } else {
          // there are some pending signed changes, we need to wait for them to be settled (fail/fulfill htlcs and sign fee updates)
          goto(SHUTDOWN) using DATA_SHUTDOWN(d.commitments, localShutdown, remoteShutdown) storing() sending sendList
        }
      }

    case Event(ProcessCurrentBlockCount(c), d: DATA_NORMAL) => handleNewBlock(c, d)

    case Event(c: CurrentFeerates, d: DATA_NORMAL) => handleCurrentFeerate(c, d)

    case Event(WatchFundingDeeplyBuriedTriggered(blockHeight, txIndex, _), d: DATA_NORMAL) if d.channelAnnouncement.isEmpty =>
      val shortChannelId = ShortChannelId(blockHeight, txIndex, d.commitments.commitInput.outPoint.index.toInt)
      log.info(s"funding tx is deeply buried at blockHeight=$blockHeight txIndex=$txIndex shortChannelId=$shortChannelId")
      // if final shortChannelId is different from the one we had before, we need to re-announce it
      val channelUpdate = if (shortChannelId != d.shortChannelId) {
        log.info(s"short channel id changed, probably due to a chain reorg: old=${d.shortChannelId} new=$shortChannelId")
        // we need to re-announce this shortChannelId
        context.system.eventStream.publish(ShortChannelIdAssigned(self, d.channelId, shortChannelId, Some(d.shortChannelId)))
        // we re-announce the channelUpdate for the same reason
        Announcements.makeChannelUpdate(nodeParams.chainHash, nodeParams.privateKey, remoteNodeId, shortChannelId, d.channelUpdate.cltvExpiryDelta, d.channelUpdate.htlcMinimumMsat, d.channelUpdate.feeBaseMsat, d.channelUpdate.feeProportionalMillionths, d.commitments.capacity.toMilliSatoshi, enable = Helpers.aboveReserve(d.commitments))
      } else d.channelUpdate
      val localAnnSigs_opt = if (d.commitments.announceChannel) {
        // if channel is public we need to send our announcement_signatures in order to generate the channel_announcement
        Some(Helpers.makeAnnouncementSignatures(nodeParams, d.commitments, shortChannelId))
      } else None
      // we use GOTO instead of stay because we want to fire transitions
      goto(NORMAL) using d.copy(shortChannelId = shortChannelId, buried = true, channelUpdate = channelUpdate) storing() sending localAnnSigs_opt.toSeq

    case Event(remoteAnnSigs: AnnouncementSignatures, d: DATA_NORMAL) if d.commitments.announceChannel =>
      // channels are publicly announced if both parties want it (defined as feature bit)
      if (d.buried) {
        // we are aware that the channel has reached enough confirmations
        // we already had sent our announcement_signatures but we don't store them so we need to recompute it
        val localAnnSigs = Helpers.makeAnnouncementSignatures(nodeParams, d.commitments, d.shortChannelId)
        d.channelAnnouncement match {
          case None =>
            require(d.shortChannelId == remoteAnnSigs.shortChannelId, s"shortChannelId mismatch: local=${d.shortChannelId} remote=${remoteAnnSigs.shortChannelId}")
            log.info(s"announcing channelId=${d.channelId} on the network with shortId=${d.shortChannelId}")
            import d.commitments.{localParams, remoteParams}
            val fundingPubKey = keyManager.fundingPublicKey(localParams.fundingKeyPath)
            val channelAnn = Announcements.makeChannelAnnouncement(nodeParams.chainHash, localAnnSigs.shortChannelId, nodeParams.nodeId, remoteParams.nodeId, fundingPubKey.publicKey, remoteParams.fundingPubKey, localAnnSigs.nodeSignature, remoteAnnSigs.nodeSignature, localAnnSigs.bitcoinSignature, remoteAnnSigs.bitcoinSignature)
            if (!Announcements.checkSigs(channelAnn)) {
              handleLocalError(InvalidAnnouncementSignatures(d.channelId, remoteAnnSigs), d, Some(remoteAnnSigs))
            } else {
              // we use GOTO instead of stay because we want to fire transitions
              goto(NORMAL) using d.copy(channelAnnouncement = Some(channelAnn)) storing()
            }
          case Some(_) =>
            // they have sent their announcement sigs, but we already have a valid channel announcement
            // this can happen if our announcement_signatures was lost during a disconnection
            // specs says that we "MUST respond to the first announcement_signatures message after reconnection with its own announcement_signatures message"
            // current implementation always replies to announcement_signatures, not only the first time
            // TODO: we should only be nice once, current behaviour opens way to DOS, but this should be handled higher in the stack anyway
            log.info("re-sending our announcement sigs")
            stay sending localAnnSigs
        }
      } else {
        // our watcher didn't notify yet that the tx has reached ANNOUNCEMENTS_MINCONF confirmations, let's delay remote's message
        // note: no need to persist their message, in case of disconnection they will resend it
        log.debug("received remote announcement signatures, delaying")
        context.system.scheduler.scheduleOnce(5 seconds, self, remoteAnnSigs)
        stay
      }

    case Event(c: CMD_UPDATE_RELAY_FEE, d: DATA_NORMAL) =>
      log.info("updating relay fees: prevFeeBaseMsat={} nextFeeBaseMsat={} prevFeeProportionalMillionths={} nextFeeProportionalMillionths={}", d.channelUpdate.feeBaseMsat, c.feeBase, d.channelUpdate.feeProportionalMillionths, c.feeProportionalMillionths)
      val channelUpdate = Announcements.makeChannelUpdate(nodeParams.chainHash, nodeParams.privateKey, remoteNodeId, d.shortChannelId, d.channelUpdate.cltvExpiryDelta, d.channelUpdate.htlcMinimumMsat, c.feeBase, c.feeProportionalMillionths, d.commitments.capacity.toMilliSatoshi, enable = Helpers.aboveReserve(d.commitments))
      val replyTo = if (c.replyTo == ActorRef.noSender) sender else c.replyTo
      replyTo ! RES_SUCCESS(c, d.channelId)
      // we use GOTO instead of stay because we want to fire transitions
      goto(NORMAL) using d.copy(channelUpdate = channelUpdate) storing()

    case Event(BroadcastChannelUpdate(reason), d: DATA_NORMAL) =>
      val age = System.currentTimeMillis.milliseconds - d.channelUpdate.timestamp.seconds
      val channelUpdate1 = Announcements.makeChannelUpdate(nodeParams.chainHash, nodeParams.privateKey, remoteNodeId, d.shortChannelId, d.channelUpdate.cltvExpiryDelta, d.channelUpdate.htlcMinimumMsat, d.channelUpdate.feeBaseMsat, d.channelUpdate.feeProportionalMillionths, d.commitments.capacity.toMilliSatoshi, enable = Helpers.aboveReserve(d.commitments))
      reason match {
        case Reconnected if d.commitments.announceChannel && Announcements.areSame(channelUpdate1, d.channelUpdate) && age < REFRESH_CHANNEL_UPDATE_INTERVAL =>
          // we already sent an identical channel_update not long ago (flapping protection in case we keep being disconnected/reconnected)
          log.debug("not sending a new identical channel_update, current one was created {} days ago", age.toDays)
          stay
        case _ =>
          log.info("refreshing channel_update announcement (reason={})", reason)
          // we use GOTO instead of stay because we want to fire transitions
          goto(NORMAL) using d.copy(channelUpdate = channelUpdate1) storing()
      }

    case Event(WatchFundingSpentTriggered(tx), d: DATA_NORMAL) if tx.txid == d.commitments.remoteCommit.txid => handleRemoteSpentCurrent(tx, d)

    case Event(WatchFundingSpentTriggered(tx), d: DATA_NORMAL) if d.commitments.remoteNextCommitInfo.left.toOption.exists(_.nextRemoteCommit.txid == tx.txid) => handleRemoteSpentNext(tx, d)

    case Event(WatchFundingSpentTriggered(tx), d: DATA_NORMAL) => handleRemoteSpentOther(tx, d)

    case Event(INPUT_DISCONNECTED, d: DATA_NORMAL) =>
      // we cancel the timer that would have made us send the enabled update after reconnection (flappy channel protection)
      cancelTimer(Reconnected.toString)
      // if we have pending unsigned htlcs, then we cancel them and advertise the fact that the channel is now disabled
      val d1 = if (d.commitments.localChanges.proposed.collectFirst { case add: UpdateAddHtlc => add }.isDefined) {
        log.info("updating channel_update announcement (reason=disabled)")
        val channelUpdate = Announcements.makeChannelUpdate(nodeParams.chainHash, nodeParams.privateKey, remoteNodeId, d.shortChannelId, d.channelUpdate.cltvExpiryDelta, d.channelUpdate.htlcMinimumMsat, d.channelUpdate.feeBaseMsat, d.channelUpdate.feeProportionalMillionths, d.commitments.capacity.toMilliSatoshi, enable = false)
        d.commitments.localChanges.proposed.collect {
          case add: UpdateAddHtlc => relayer ! RES_ADD_SETTLED(d.commitments.originChannels(add.id), add, HtlcResult.Disconnected(channelUpdate))
        }
        d.copy(channelUpdate = channelUpdate)
      } else {
        d
      }
      goto(OFFLINE) using d1

    case Event(e: Error, d: DATA_NORMAL) => handleRemoteError(e, d)

    case Event(_: FundingLocked, _: DATA_NORMAL) => stay // will happen after a reconnection if no updates were ever committed to the channel

  })

  /*
           .d8888b.  888      .d88888b.   .d8888b. 8888888 888b    888  .d8888b.
          d88P  Y88b 888     d88P" "Y88b d88P  Y88b  888   8888b   888 d88P  Y88b
          888    888 888     888     888 Y88b.       888   88888b  888 888    888
          888        888     888     888  "Y888b.    888   888Y88b 888 888
          888        888     888     888     "Y88b.  888   888 Y88b888 888  88888
          888    888 888     888     888       "888  888   888  Y88888 888    888
          Y88b  d88P 888     Y88b. .d88P Y88b  d88P  888   888   Y8888 Y88b  d88P
           "Y8888P"  88888888 "Y88888P"   "Y8888P" 8888888 888    Y888  "Y8888P88
   */

  when(SHUTDOWN)(handleExceptions {
    case Event(c: CMD_FULFILL_HTLC, d: DATA_SHUTDOWN) =>
      Commitments.sendFulfill(d.commitments, c) match {
        case Right((commitments1, fulfill)) =>
          if (c.commit) self ! CMD_SIGN()
          handleCommandSuccess(c, d.copy(commitments = commitments1)) sending fulfill
        case Left(cause) =>
          // we acknowledge the command right away in case of failure
          handleCommandError(cause, c).acking(d.channelId, c)
      }

    case Event(fulfill: UpdateFulfillHtlc, d: DATA_SHUTDOWN) =>
      Commitments.receiveFulfill(d.commitments, fulfill) match {
        case Right((commitments1, origin, htlc)) =>
          // we forward preimages as soon as possible to the upstream channel because it allows us to pull funds
          relayer ! RES_ADD_SETTLED(origin, htlc, HtlcResult.RemoteFulfill(fulfill))
          stay using d.copy(commitments = commitments1)
        case Left(cause) => handleLocalError(cause, d, Some(fulfill))
      }

    case Event(c: CMD_FAIL_HTLC, d: DATA_SHUTDOWN) =>
      Commitments.sendFail(d.commitments, c, nodeParams.privateKey) match {
        case Right((commitments1, fail)) =>
          if (c.commit) self ! CMD_SIGN()
          handleCommandSuccess(c, d.copy(commitments = commitments1)) sending fail
        case Left(cause) =>
          // we acknowledge the command right away in case of failure
          handleCommandError(cause, c).acking(d.channelId, c)
      }

    case Event(c: CMD_FAIL_MALFORMED_HTLC, d: DATA_SHUTDOWN) =>
      Commitments.sendFailMalformed(d.commitments, c) match {
        case Right((commitments1, fail)) =>
          if (c.commit) self ! CMD_SIGN()
          handleCommandSuccess(c, d.copy(commitments = commitments1)) sending fail
        case Left(cause) =>
          // we acknowledge the command right away in case of failure
          handleCommandError(cause, c).acking(d.channelId, c)
      }

    case Event(fail: UpdateFailHtlc, d: DATA_SHUTDOWN) =>
      Commitments.receiveFail(d.commitments, fail) match {
        case Right((commitments1, _, _)) =>
          stay using d.copy(commitments = commitments1)
        case Left(cause) => handleLocalError(cause, d, Some(fail))
      }

    case Event(fail: UpdateFailMalformedHtlc, d: DATA_SHUTDOWN) =>
      Commitments.receiveFailMalformed(d.commitments, fail) match {
        case Right((commitments1, _, _)) => stay using d.copy(commitments = commitments1)
        case Left(cause) => handleLocalError(cause, d, Some(fail))
      }

    case Event(c: CMD_UPDATE_FEE, d: DATA_SHUTDOWN) =>
      Commitments.sendFee(d.commitments, c) match {
        case Right((commitments1, fee)) =>
          if (c.commit) self ! CMD_SIGN()
          handleCommandSuccess(c, d.copy(commitments = commitments1)) sending fee
        case Left(cause) => handleCommandError(cause, c)
      }

    case Event(fee: UpdateFee, d: DATA_SHUTDOWN) =>
      Commitments.receiveFee(d.commitments, fee, nodeParams.onChainFeeConf) match {
        case Right(commitments1) => stay using d.copy(commitments = commitments1)
        case Left(cause) => handleLocalError(cause, d, Some(fee))
      }

    case Event(c: CMD_SIGN, d: DATA_SHUTDOWN) =>
      d.commitments.remoteNextCommitInfo match {
        case _ if !Commitments.localHasChanges(d.commitments) =>
          log.debug("ignoring CMD_SIGN (nothing to sign)")
          stay
        case Right(_) =>
          Commitments.sendCommit(d.commitments, keyManager) match {
            case Right((commitments1, commit)) =>
              log.debug("sending a new sig, spec:\n{}", Commitments.specs2String(commitments1))
              val nextRemoteCommit = commitments1.remoteNextCommitInfo.left.get.nextRemoteCommit
              val nextCommitNumber = nextRemoteCommit.index
              // we persist htlc data in order to be able to claim htlc outputs in case a revoked tx is published by our
              // counterparty, so only htlcs above remote's dust_limit matter
              val trimmedHtlcs = Transactions.trimOfferedHtlcs(d.commitments.remoteParams.dustLimit, nextRemoteCommit.spec, d.commitments.commitmentFormat) ++
                Transactions.trimReceivedHtlcs(d.commitments.remoteParams.dustLimit, nextRemoteCommit.spec, d.commitments.commitmentFormat)
              trimmedHtlcs.map(_.add).foreach { htlc =>
                log.info(s"adding paymentHash=${htlc.paymentHash} cltvExpiry=${htlc.cltvExpiry} to htlcs db for commitNumber=$nextCommitNumber")
                nodeParams.db.channels.addHtlcInfo(d.channelId, nextCommitNumber, htlc.paymentHash, htlc.cltvExpiry)
              }
              context.system.eventStream.publish(ChannelSignatureSent(self, commitments1))
              // we expect a quick response from our peer
              setTimer(RevocationTimeout.toString, RevocationTimeout(commitments1.remoteCommit.index, peer), timeout = nodeParams.revocationTimeout, repeat = false)
              handleCommandSuccess(c, d.copy(commitments = commitments1)).storing().sending(commit).acking(commitments1.localChanges.signed)
            case Left(cause) => handleCommandError(cause, c)
          }
        case Left(waitForRevocation) =>
          log.debug("already in the process of signing, will sign again as soon as possible")
          stay using d.copy(commitments = d.commitments.copy(remoteNextCommitInfo = Left(waitForRevocation.copy(reSignAsap = true))))
      }

    case Event(commit: CommitSig, d@DATA_SHUTDOWN(_, localShutdown, remoteShutdown)) =>
      Commitments.receiveCommit(d.commitments, commit, keyManager) match {
        case Right((commitments1, revocation)) =>
          // we always reply with a revocation
          log.debug("received a new sig:\n{}", Commitments.specs2String(commitments1))
          context.system.eventStream.publish(ChannelSignatureReceived(self, commitments1))
          if (commitments1.hasNoPendingHtlcsOrFeeUpdate) {
            if (d.commitments.localParams.isFunder) {
              // we are funder, need to initiate the negotiation by sending the first closing_signed
              val (closingTx, closingSigned) = Closing.makeFirstClosingTx(keyManager, commitments1, localShutdown.scriptPubKey, remoteShutdown.scriptPubKey, nodeParams.onChainFeeConf.feeEstimator, nodeParams.onChainFeeConf.feeTargets)
              goto(NEGOTIATING) using DATA_NEGOTIATING(commitments1, localShutdown, remoteShutdown, List(List(ClosingTxProposed(closingTx, closingSigned))), bestUnpublishedClosingTx_opt = None) storing() sending revocation :: closingSigned :: Nil
            } else {
              // we are fundee, will wait for their closing_signed
              goto(NEGOTIATING) using DATA_NEGOTIATING(commitments1, localShutdown, remoteShutdown, closingTxProposed = List(List()), bestUnpublishedClosingTx_opt = None) storing() sending revocation
            }
          } else {
            if (Commitments.localHasChanges(commitments1)) {
              // if we have newly acknowledged changes let's sign them
              self ! CMD_SIGN()
            }
            stay using d.copy(commitments = commitments1) storing() sending revocation
          }
        case Left(cause) => handleLocalError(cause, d, Some(commit))
      }

    case Event(revocation: RevokeAndAck, d@DATA_SHUTDOWN(commitments, localShutdown, remoteShutdown)) =>
      // we received a revocation because we sent a signature
      // => all our changes have been acked including the shutdown message
      Commitments.receiveRevocation(commitments, revocation) match {
        case Right((commitments1, forwards)) =>
          cancelTimer(RevocationTimeout.toString)
          log.debug("received a new rev, spec:\n{}", Commitments.specs2String(commitments1))
          forwards.foreach {
            case Right(forwardAdd) =>
              // BOLT 2: A sending node SHOULD fail to route any HTLC added after it sent shutdown.
              log.debug("closing in progress: failing {}", forwardAdd.add)
              self ! CMD_FAIL_HTLC(forwardAdd.add.id, Right(PermanentChannelFailure), commit = true)
            case Left(forward) =>
              log.debug("forwarding {} to relayer", forward)
              relayer ! forward
          }
          if (commitments1.hasNoPendingHtlcsOrFeeUpdate) {
            log.debug("switching to NEGOTIATING spec:\n{}", Commitments.specs2String(commitments1))
            if (d.commitments.localParams.isFunder) {
              // we are funder, need to initiate the negotiation by sending the first closing_signed
              val (closingTx, closingSigned) = Closing.makeFirstClosingTx(keyManager, commitments1, localShutdown.scriptPubKey, remoteShutdown.scriptPubKey, nodeParams.onChainFeeConf.feeEstimator, nodeParams.onChainFeeConf.feeTargets)
              goto(NEGOTIATING) using DATA_NEGOTIATING(commitments1, localShutdown, remoteShutdown, List(List(ClosingTxProposed(closingTx, closingSigned))), bestUnpublishedClosingTx_opt = None) storing() sending closingSigned
            } else {
              // we are fundee, will wait for their closing_signed
              goto(NEGOTIATING) using DATA_NEGOTIATING(commitments1, localShutdown, remoteShutdown, closingTxProposed = List(List()), bestUnpublishedClosingTx_opt = None) storing()
            }
          } else {
            if (Commitments.localHasChanges(commitments1) && d.commitments.remoteNextCommitInfo.left.map(_.reSignAsap) == Left(true)) {
              self ! CMD_SIGN()
            }
            stay using d.copy(commitments = commitments1) storing()
          }
        case Left(cause) => handleLocalError(cause, d, Some(revocation))
      }

    case Event(r: RevocationTimeout, d: DATA_SHUTDOWN) => handleRevocationTimeout(r, d)

    case Event(ProcessCurrentBlockCount(c), d: DATA_SHUTDOWN) => handleNewBlock(c, d)

    case Event(c: CurrentFeerates, d: DATA_SHUTDOWN) => handleCurrentFeerate(c, d)

    case Event(WatchFundingSpentTriggered(tx), d: DATA_SHUTDOWN) if tx.txid == d.commitments.remoteCommit.txid => handleRemoteSpentCurrent(tx, d)

    case Event(WatchFundingSpentTriggered(tx), d: DATA_SHUTDOWN) if d.commitments.remoteNextCommitInfo.left.toOption.exists(_.nextRemoteCommit.txid == tx.txid) => handleRemoteSpentNext(tx, d)

    case Event(WatchFundingSpentTriggered(tx), d: DATA_SHUTDOWN) => handleRemoteSpentOther(tx, d)

    case Event(c: CMD_CLOSE, d: DATA_SHUTDOWN) => handleCommandError(ClosingAlreadyInProgress(d.channelId), c)

    case Event(e: Error, d: DATA_SHUTDOWN) => handleRemoteError(e, d)

  })

  when(NEGOTIATING)(handleExceptions {
    case Event(c@ClosingSigned(_, remoteClosingFee, remoteSig), d: DATA_NEGOTIATING) =>
      log.info("received closingFeeSatoshis={}", remoteClosingFee)
      Closing.checkClosingSignature(keyManager, d.commitments, d.localShutdown.scriptPubKey, d.remoteShutdown.scriptPubKey, remoteClosingFee, remoteSig) match {
        case Right(signedClosingTx) if d.closingTxProposed.last.lastOption.exists(_.localClosingSigned.feeSatoshis == remoteClosingFee) || d.closingTxProposed.flatten.size >= MAX_NEGOTIATION_ITERATIONS =>
          // we close when we converge or when there were too many iterations
          handleMutualClose(signedClosingTx, Left(d.copy(bestUnpublishedClosingTx_opt = Some(signedClosingTx))))
        case Right(signedClosingTx) =>
          // if we are fundee and we were waiting for them to send their first closing_signed, we don't have a lastLocalClosingFee, so we compute a firstClosingFee
          val lastLocalClosingFee = d.closingTxProposed.last.lastOption.map(_.localClosingSigned.feeSatoshis)
          val nextClosingFee = if (d.commitments.localCommit.spec.toLocal == 0.msat) {
            // if we have nothing at stake there is no need to negotiate and we accept their fee right away
            remoteClosingFee
          } else {
            Closing.nextClosingFee(
              localClosingFee = lastLocalClosingFee.getOrElse(Closing.firstClosingFee(d.commitments, d.localShutdown.scriptPubKey, d.remoteShutdown.scriptPubKey, nodeParams.onChainFeeConf.feeEstimator, nodeParams.onChainFeeConf.feeTargets)),
              remoteClosingFee = remoteClosingFee)
          }
          val (closingTx, closingSigned) = Closing.makeClosingTx(keyManager, d.commitments, d.localShutdown.scriptPubKey, d.remoteShutdown.scriptPubKey, nextClosingFee)
          if (lastLocalClosingFee.contains(nextClosingFee)) {
            // next computed fee is the same than the one we previously sent (probably because of rounding), let's close now
            handleMutualClose(signedClosingTx, Left(d.copy(bestUnpublishedClosingTx_opt = Some(signedClosingTx))))
          } else if (nextClosingFee == remoteClosingFee) {
            // we have converged!
            val closingTxProposed1 = d.closingTxProposed match {
              case previousNegotiations :+ currentNegotiation => previousNegotiations :+ (currentNegotiation :+ ClosingTxProposed(closingTx, closingSigned))
            }
            handleMutualClose(signedClosingTx, Left(d.copy(closingTxProposed = closingTxProposed1, bestUnpublishedClosingTx_opt = Some(signedClosingTx)))) sending closingSigned
          } else {
            log.info("proposing closingFeeSatoshis={}", closingSigned.feeSatoshis)
            val closingTxProposed1 = d.closingTxProposed match {
              case previousNegotiations :+ currentNegotiation => previousNegotiations :+ (currentNegotiation :+ ClosingTxProposed(closingTx, closingSigned))
            }
            stay using d.copy(closingTxProposed = closingTxProposed1, bestUnpublishedClosingTx_opt = Some(signedClosingTx)) storing() sending closingSigned
          }
        case Left(cause) => handleLocalError(cause, d, Some(c))
      }

    case Event(WatchFundingSpentTriggered(tx), d: DATA_NEGOTIATING) if d.closingTxProposed.flatten.exists(_.unsignedTx.tx.txid == tx.txid) =>
      // they can publish a closing tx with any sig we sent them, even if we are not done negotiating
      handleMutualClose(getMutualClosePublished(tx, d.closingTxProposed), Left(d))

    case Event(WatchFundingSpentTriggered(tx), d: DATA_NEGOTIATING) if tx.txid == d.commitments.remoteCommit.txid => handleRemoteSpentCurrent(tx, d)

    case Event(WatchFundingSpentTriggered(tx), d: DATA_NEGOTIATING) if d.commitments.remoteNextCommitInfo.left.toOption.exists(_.nextRemoteCommit.txid == tx.txid) => handleRemoteSpentNext(tx, d)

    case Event(WatchFundingSpentTriggered(tx), d: DATA_NEGOTIATING) => handleRemoteSpentOther(tx, d)

    case Event(c: CMD_CLOSE, d: DATA_NEGOTIATING) => handleCommandError(ClosingAlreadyInProgress(d.channelId), c)

    case Event(e: Error, d: DATA_NEGOTIATING) => handleRemoteError(e, d)

  })

  when(CLOSING)(handleExceptions {
    case Event(c: CMD_FULFILL_HTLC, d: DATA_CLOSING) =>
      Commitments.sendFulfill(d.commitments, c) match {
        case Right((commitments1, _)) =>
          log.info("got valid payment preimage, recalculating transactions to redeem the corresponding htlc on-chain")
          val localCommitPublished1 = d.localCommitPublished.map(localCommitPublished => Helpers.Closing.claimCurrentLocalCommitTxOutputs(keyManager, commitments1, localCommitPublished.commitTx, nodeParams.onChainFeeConf.feeEstimator, nodeParams.onChainFeeConf.feeTargets))
          val remoteCommitPublished1 = d.remoteCommitPublished.map(remoteCommitPublished => Helpers.Closing.claimRemoteCommitTxOutputs(keyManager, commitments1, commitments1.remoteCommit, remoteCommitPublished.commitTx, nodeParams.onChainFeeConf.feeEstimator, nodeParams.onChainFeeConf.feeTargets))
          val nextRemoteCommitPublished1 = d.nextRemoteCommitPublished.map(remoteCommitPublished => {
            require(commitments1.remoteNextCommitInfo.isLeft, "next remote commit must be defined")
            val remoteCommit = commitments1.remoteNextCommitInfo.swap.toOption.get.nextRemoteCommit
            Helpers.Closing.claimRemoteCommitTxOutputs(keyManager, commitments1, remoteCommit, remoteCommitPublished.commitTx, nodeParams.onChainFeeConf.feeEstimator, nodeParams.onChainFeeConf.feeTargets)
          })

          def republish(): Unit = {
            localCommitPublished1.foreach(lcp => doPublish(lcp, commitments1))
            remoteCommitPublished1.foreach(doPublish)
            nextRemoteCommitPublished1.foreach(doPublish)
          }

          handleCommandSuccess(c, d.copy(commitments = commitments1, localCommitPublished = localCommitPublished1, remoteCommitPublished = remoteCommitPublished1, nextRemoteCommitPublished = nextRemoteCommitPublished1)) storing() calling republish()
        case Left(cause) => handleCommandError(cause, c)
      }

    case Event(getTxResponse: GetTxWithMetaResponse, d: DATA_CLOSING) if getTxResponse.txid == d.commitments.commitInput.outPoint.txid =>
      // NB: waitingSinceBlock contains the block at which closing was initiated, not the block at which funding was initiated.
      // That means we're lenient with our peer and give its funding tx more time to confirm, to avoid having to store two distinct
      // waitingSinceBlock (e.g. closingWaitingSinceBlock and fundingWaitingSinceBlock).
      handleGetFundingTx(getTxResponse, d.waitingSinceBlock, d.fundingTx)

    case Event(BITCOIN_FUNDING_PUBLISH_FAILED, d: DATA_CLOSING) => handleFundingPublishFailed(d)

    case Event(BITCOIN_FUNDING_TIMEOUT, d: DATA_CLOSING) => handleFundingTimeout(d)

    case Event(WatchFundingSpentTriggered(tx), d: DATA_CLOSING) =>
      if (d.mutualClosePublished.exists(_.tx.txid == tx.txid)) {
        // we already know about this tx, probably because we have published it ourselves after successful negotiation
        stay
      } else if (d.mutualCloseProposed.exists(_.tx.txid == tx.txid)) {
        // at any time they can publish a closing tx with any sig we sent them: we use their version since it has their sig as well
        val closingTx = d.mutualCloseProposed.find(_.tx.txid == tx.txid).get.copy(tx = tx)
        handleMutualClose(closingTx, Right(d))
      } else if (d.localCommitPublished.exists(_.commitTx.txid == tx.txid)) {
        // this is because WatchSpent watches never expire and we are notified multiple times
        stay
      } else if (d.remoteCommitPublished.exists(_.commitTx.txid == tx.txid)) {
        // this is because WatchSpent watches never expire and we are notified multiple times
        stay
      } else if (d.nextRemoteCommitPublished.exists(_.commitTx.txid == tx.txid)) {
        // this is because WatchSpent watches never expire and we are notified multiple times
        stay
      } else if (d.futureRemoteCommitPublished.exists(_.commitTx.txid == tx.txid)) {
        // this is because WatchSpent watches never expire and we are notified multiple times
        stay
      } else if (tx.txid == d.commitments.remoteCommit.txid) {
        // counterparty may attempt to spend its last commit tx at any time
        handleRemoteSpentCurrent(tx, d)
      } else if (d.commitments.remoteNextCommitInfo.left.toOption.exists(_.nextRemoteCommit.txid == tx.txid)) {
        // counterparty may attempt to spend its last commit tx at any time
        handleRemoteSpentNext(tx, d)
      } else {
        // counterparty may attempt to spend a revoked commit tx at any time
        handleRemoteSpentOther(tx, d)
      }

    case Event(WatchOutputSpentTriggered(tx), d: DATA_CLOSING) =>
      // one of the outputs of the local/remote/revoked commit was spent
      // we just put a watch to be notified when it is confirmed
      blockchain ! WatchTxConfirmed(self, tx.txid, nodeParams.minDepthBlocks)
      // when a remote or local commitment tx containing outgoing htlcs is published on the network,
      // we watch it in order to extract payment preimage if funds are pulled by the counterparty
      // we can then use these preimages to fulfill origin htlcs
      log.info(s"processing bitcoin output spent by txid=${tx.txid} tx=$tx")
      val extracted = Closing.extractPreimages(d.commitments.localCommit, tx)
      extracted foreach { case (htlc, preimage) =>
        d.commitments.originChannels.get(htlc.id) match {
          case Some(origin) =>
            log.info(s"fulfilling htlc #${htlc.id} paymentHash=${htlc.paymentHash} origin=$origin")
            relayer ! RES_ADD_SETTLED(origin, htlc, HtlcResult.OnChainFulfill(preimage))
          case None =>
            // if we don't have the origin, it means that we already have forwarded the fulfill so that's not a big deal.
            // this can happen if they send a signature containing the fulfill, then fail the channel before we have time to sign it
            log.info(s"cannot fulfill htlc #${htlc.id} paymentHash=${htlc.paymentHash} (origin not found)")
        }
      }
      val revokedCommitPublished1 = d.revokedCommitPublished.map { rev =>
        val (rev1, penaltyTxs) = Closing.claimRevokedHtlcTxOutputs(keyManager, d.commitments, rev, tx, nodeParams.onChainFeeConf.feeEstimator)
        penaltyTxs.foreach(claimTx => txPublisher ! PublishRawTx(claimTx))
        penaltyTxs.foreach(claimTx => blockchain ! WatchOutputSpent(self, tx.txid, claimTx.input.outPoint.index.toInt, hints = Set(claimTx.tx.txid)))
        rev1
      }
      stay using d.copy(revokedCommitPublished = revokedCommitPublished1) storing()

    case Event(WatchTxConfirmedTriggered(blockHeight, _, tx), d: DATA_CLOSING) =>
      log.info(s"txid=${tx.txid} has reached mindepth, updating closing state")
      // first we check if this tx belongs to one of the current local/remote commits, update it and update the channel data
      val d1 = d.copy(
        localCommitPublished = d.localCommitPublished.map(localCommitPublished => {
          // If the tx is one of our HTLC txs, we now publish a 3rd-stage claim-htlc-tx that claims its output.
          val (localCommitPublished1, claimHtlcTx_opt) = Closing.claimLocalCommitHtlcTxOutput(localCommitPublished, keyManager, d.commitments, tx, nodeParams.onChainFeeConf.feeEstimator, nodeParams.onChainFeeConf.feeTargets)
          claimHtlcTx_opt.foreach(claimHtlcTx => {
            txPublisher ! PublishRawTx(claimHtlcTx)
            blockchain ! WatchTxConfirmed(self, claimHtlcTx.tx.txid, nodeParams.minDepthBlocks)
          })
          Closing.updateLocalCommitPublished(localCommitPublished1, tx)
        }),
        remoteCommitPublished = d.remoteCommitPublished.map(Closing.updateRemoteCommitPublished(_, tx)),
        nextRemoteCommitPublished = d.nextRemoteCommitPublished.map(Closing.updateRemoteCommitPublished(_, tx)),
        futureRemoteCommitPublished = d.futureRemoteCommitPublished.map(Closing.updateRemoteCommitPublished(_, tx)),
        revokedCommitPublished = d.revokedCommitPublished.map(Closing.updateRevokedCommitPublished(_, tx))
      )
      // if the local commitment tx just got confirmed, let's send an event telling when we will get the main output refund
      if (d1.localCommitPublished.exists(_.commitTx.txid == tx.txid)) {
        context.system.eventStream.publish(LocalCommitConfirmed(self, remoteNodeId, d.channelId, blockHeight + d.commitments.remoteParams.toSelfDelay.toInt))
      }
      // we may need to fail some htlcs in case a commitment tx was published and they have reached the timeout threshold
      val timedOutHtlcs = Closing.isClosingTypeAlreadyKnown(d1) match {
        case Some(c: Closing.LocalClose) => Closing.timedOutHtlcs(d.commitments.commitmentFormat, c.localCommit, c.localCommitPublished, d.commitments.localParams.dustLimit, tx)
        case Some(c: Closing.RemoteClose) => Closing.timedOutHtlcs(d.commitments.commitmentFormat, c.remoteCommit, c.remoteCommitPublished, d.commitments.remoteParams.dustLimit, tx)
        case _ => Set.empty[UpdateAddHtlc] // we lose htlc outputs in dataloss protection scenarii (future remote commit)
      }
      timedOutHtlcs.foreach { add =>
        d.commitments.originChannels.get(add.id) match {
          case Some(origin) =>
            log.info(s"failing htlc #${add.id} paymentHash=${add.paymentHash} origin=$origin: htlc timed out")
            relayer ! RES_ADD_SETTLED(origin, add, HtlcResult.OnChainFail(HtlcsTimedoutDownstream(d.channelId, Set(add))))
          case None =>
            // same as for fulfilling the htlc (no big deal)
            log.info(s"cannot fail timedout htlc #${add.id} paymentHash=${add.paymentHash} (origin not found)")
        }
      }
      // we also need to fail outgoing htlcs that we know will never reach the blockchain
      Closing.overriddenOutgoingHtlcs(d, tx).foreach { add =>
        d.commitments.originChannels.get(add.id) match {
          case Some(origin) =>
            log.info(s"failing htlc #${add.id} paymentHash=${add.paymentHash} origin=$origin: overridden by local commit")
            relayer ! RES_ADD_SETTLED(origin, add, HtlcResult.OnChainFail(HtlcOverriddenByLocalCommit(d.channelId, add)))
          case None =>
            // same as for fulfilling the htlc (no big deal)
            log.info(s"cannot fail overridden htlc #${add.id} paymentHash=${add.paymentHash} (origin not found)")
        }
      }
      // for our outgoing payments, let's send events if we know that they will settle on chain
      Closing
        .onChainOutgoingHtlcs(d.commitments.localCommit, d.commitments.remoteCommit, d.commitments.remoteNextCommitInfo.left.toOption.map(_.nextRemoteCommit), tx)
        .map(add => (add, d.commitments.originChannels.get(add.id).collect { case o: Origin.Local => o.id })) // we resolve the payment id if this was a local payment
        .collect { case (add, Some(id)) => context.system.eventStream.publish(PaymentSettlingOnChain(id, amount = add.amountMsat, add.paymentHash)) }
      // and we also send events related to fee
      Closing.networkFeePaid(tx, d1) foreach { case (fee, desc) => feePaid(fee, tx, desc, d.channelId) }
      // then let's see if any of the possible close scenarii can be considered done
      val closingType_opt = Closing.isClosed(d1, Some(tx))
      // finally, if one of the unilateral closes is done, we move to CLOSED state, otherwise we stay (note that we don't store the state)
      closingType_opt match {
        case Some(closingType) =>
          log.info(s"channel closed (type=${closingType_opt.map(c => EventType.Closed(c).label).getOrElse("UnknownYet")})")
          context.system.eventStream.publish(ChannelClosed(self, d.channelId, closingType, d.commitments))
          goto(CLOSED) using d1 storing()
        case None =>
          stay using d1 storing()
      }

    case Event(_: ChannelReestablish, d: DATA_CLOSING) =>
      // they haven't detected that we were closing and are trying to reestablish a connection
      // we give them one of the published txes as a hint
      // note spendingTx != Nil (that's a requirement of DATA_CLOSING)
      val exc = FundingTxSpent(d.channelId, d.spendingTxs.head)
      val error = Error(d.channelId, exc.getMessage)
      stay sending error

    case Event(c: CMD_CLOSE, d: DATA_CLOSING) => handleCommandError(ClosingAlreadyInProgress(d.channelId), c)

    case Event(e: Error, d: DATA_CLOSING) => handleRemoteError(e, d)

    case Event(INPUT_DISCONNECTED | INPUT_RECONNECTED(_, _, _), _) => stay // we don't really care at this point
  })

  when(CLOSED)(handleExceptions {
    case Event(Symbol("shutdown"), _) =>
      stateData match {
        case d: HasCommitments =>
          log.info(s"deleting database record for channelId=${d.channelId}")
          nodeParams.db.channels.removeChannel(d.channelId)
        case _ =>
      }
      log.info("shutting down")
      stop(FSM.Normal)

    case Event(MakeFundingTxResponse(fundingTx, _, _), _) =>
      // this may happen if connection is lost, or remote sends an error while we were waiting for the funding tx to be created by our wallet
      // in that case we rollback the tx
      wallet.rollback(fundingTx)
      stay

    case Event(INPUT_DISCONNECTED, _) => stay // we are disconnected, but it doesn't matter anymore
  })

  when(OFFLINE)(handleExceptions {
    case Event(INPUT_RECONNECTED(r, localInit, remoteInit), d: DATA_WAIT_FOR_REMOTE_PUBLISH_FUTURE_COMMITMENT) =>
      activeConnection = r
      // they already proved that we have an outdated commitment
      // there isn't much to do except asking them again to publish their current commitment by sending an error
      val exc = PleasePublishYourCommitment(d.channelId)
      val error = Error(d.channelId, exc.getMessage)
      val d1 = Helpers.updateFeatures(d, localInit, remoteInit)
      goto(WAIT_FOR_REMOTE_PUBLISH_FUTURE_COMMITMENT) using d1 sending error

    case Event(INPUT_RECONNECTED(r, localInit, remoteInit), d: HasCommitments) =>
      activeConnection = r

      val yourLastPerCommitmentSecret = d.commitments.remotePerCommitmentSecrets.lastIndex.flatMap(d.commitments.remotePerCommitmentSecrets.getHash).getOrElse(ByteVector32.Zeroes)
      val channelKeyPath = keyManager.keyPath(d.commitments.localParams, d.commitments.channelVersion)
      val myCurrentPerCommitmentPoint = keyManager.commitmentPoint(channelKeyPath, d.commitments.localCommit.index)

      val channelReestablish = ChannelReestablish(
        channelId = d.channelId,
        nextLocalCommitmentNumber = d.commitments.localCommit.index + 1,
        nextRemoteRevocationNumber = d.commitments.remoteCommit.index,
        yourLastPerCommitmentSecret = PrivateKey(yourLastPerCommitmentSecret),
        myCurrentPerCommitmentPoint = myCurrentPerCommitmentPoint
      )

      // we update local/remote connection-local global/local features, we don't persist it right now
      val d1 = Helpers.updateFeatures(d, localInit, remoteInit)

      goto(SYNCING) using d1 sending channelReestablish

    // note: this can only happen if state is NORMAL or SHUTDOWN
    // -> in NEGOTIATING there are no more htlcs
    // -> in CLOSING we either have mutual closed (so no more htlcs), or already have unilaterally closed (so no action required), and we can't be in OFFLINE state anyway
    case Event(ProcessCurrentBlockCount(c), d: HasCommitments) => handleNewBlock(c, d)

    case Event(c: CurrentFeerates, d: HasCommitments) =>
      handleOfflineFeerate(c, d)

    case Event(c: CMD_ADD_HTLC, d: DATA_NORMAL) => handleAddDisconnected(c, d)

    case Event(c: CMD_UPDATE_RELAY_FEE, d: DATA_NORMAL) =>
      log.info(s"updating relay fees: prevFeeBaseMsat={} nextFeeBaseMsat={} prevFeeProportionalMillionths={} nextFeeProportionalMillionths={}", d.channelUpdate.feeBaseMsat, c.feeBase, d.channelUpdate.feeProportionalMillionths, c.feeProportionalMillionths)
      val channelUpdate = Announcements.makeChannelUpdate(nodeParams.chainHash, nodeParams.privateKey, remoteNodeId, d.shortChannelId, d.channelUpdate.cltvExpiryDelta, d.channelUpdate.htlcMinimumMsat, c.feeBase, c.feeProportionalMillionths, d.commitments.capacity.toMilliSatoshi, enable = false)
      val replyTo = if (c.replyTo == ActorRef.noSender) sender else c.replyTo
      replyTo ! RES_SUCCESS(c, d.channelId)
      // we're in OFFLINE state, we don't broadcast the new update right away, we will do that when next time we go to NORMAL state
      stay using d.copy(channelUpdate = channelUpdate) storing()

    case Event(getTxResponse: GetTxWithMetaResponse, d: DATA_WAIT_FOR_FUNDING_CONFIRMED) if getTxResponse.txid == d.commitments.commitInput.outPoint.txid => handleGetFundingTx(getTxResponse, d.waitingSinceBlock, d.fundingTx)

    case Event(BITCOIN_FUNDING_PUBLISH_FAILED, d: DATA_WAIT_FOR_FUNDING_CONFIRMED) => handleFundingPublishFailed(d)

    case Event(BITCOIN_FUNDING_TIMEOUT, d: DATA_WAIT_FOR_FUNDING_CONFIRMED) => handleFundingTimeout(d)

    // just ignore this, we will put a new watch when we reconnect, and we'll be notified again
    case Event(WatchFundingConfirmedTriggered(_, _, _), _) => stay

    case Event(WatchFundingDeeplyBuriedTriggered(_, _, _), _) => stay

    case Event(WatchFundingSpentTriggered(tx), d: DATA_NEGOTIATING) if d.closingTxProposed.flatten.exists(_.unsignedTx.tx.txid == tx.txid) =>
      handleMutualClose(getMutualClosePublished(tx, d.closingTxProposed), Left(d))

    case Event(WatchFundingSpentTriggered(tx), d: HasCommitments) if tx.txid == d.commitments.remoteCommit.txid => handleRemoteSpentCurrent(tx, d)

    case Event(WatchFundingSpentTriggered(tx), d: HasCommitments) if d.commitments.remoteNextCommitInfo.left.toOption.exists(_.nextRemoteCommit.txid == tx.txid) => handleRemoteSpentNext(tx, d)

    case Event(WatchFundingSpentTriggered(tx), d: DATA_WAIT_FOR_REMOTE_PUBLISH_FUTURE_COMMITMENT) => handleRemoteSpentFuture(tx, d)

    case Event(WatchFundingSpentTriggered(tx), d: HasCommitments) => handleRemoteSpentOther(tx, d)

  })

  when(SYNCING)(handleExceptions {
    case Event(_: ChannelReestablish, d: DATA_WAIT_FOR_FUNDING_CONFIRMED) =>
      val minDepth = if (d.commitments.localParams.isFunder) {
        nodeParams.minDepthBlocks
      } else {
        // when we're fundee we scale the min_depth confirmations depending on the funding amount
        Helpers.minDepthForFunding(nodeParams, d.commitments.commitInput.txOut.amount)
      }
      // we put back the watch (operation is idempotent) because the event may have been fired while we were in OFFLINE
      blockchain ! WatchFundingConfirmed(self, d.commitments.commitInput.outPoint.txid, minDepth)
      goto(WAIT_FOR_FUNDING_CONFIRMED)

    case Event(_: ChannelReestablish, d: DATA_WAIT_FOR_FUNDING_LOCKED) =>
      log.debug("re-sending fundingLocked")
      val channelKeyPath = keyManager.keyPath(d.commitments.localParams, d.commitments.channelVersion)
      val nextPerCommitmentPoint = keyManager.commitmentPoint(channelKeyPath, 1)
      val fundingLocked = FundingLocked(d.commitments.channelId, nextPerCommitmentPoint)
      goto(WAIT_FOR_FUNDING_LOCKED) sending fundingLocked

    case Event(channelReestablish: ChannelReestablish, d: DATA_NORMAL) =>
      var sendQueue = Queue.empty[LightningMessage]
      val channelKeyPath = keyManager.keyPath(d.commitments.localParams, d.commitments.channelVersion)
      channelReestablish match {
        case ChannelReestablish(_, _, nextRemoteRevocationNumber, yourLastPerCommitmentSecret, _) if !Helpers.checkLocalCommit(d, nextRemoteRevocationNumber) =>
          // if next_remote_revocation_number is greater than our local commitment index, it means that either we are using an outdated commitment, or they are lying
          // but first we need to make sure that the last per_commitment_secret that they claim to have received from us is correct for that next_remote_revocation_number minus 1
          if (keyManager.commitmentSecret(channelKeyPath, nextRemoteRevocationNumber - 1) == yourLastPerCommitmentSecret) {
            log.warning(s"counterparty proved that we have an outdated (revoked) local commitment!!! ourCommitmentNumber=${d.commitments.localCommit.index} theirCommitmentNumber=$nextRemoteRevocationNumber")
            // their data checks out, we indeed seem to be using an old revoked commitment, and must absolutely *NOT* publish it, because that would be a cheating attempt and they
            // would punish us by taking all the funds in the channel
            val exc = PleasePublishYourCommitment(d.channelId)
            val error = Error(d.channelId, exc.getMessage)
            goto(WAIT_FOR_REMOTE_PUBLISH_FUTURE_COMMITMENT) using DATA_WAIT_FOR_REMOTE_PUBLISH_FUTURE_COMMITMENT(d.commitments, channelReestablish) storing() sending error
          } else {
            // they lied! the last per_commitment_secret they claimed to have received from us is invalid
            throw InvalidRevokedCommitProof(d.channelId, d.commitments.localCommit.index, nextRemoteRevocationNumber, yourLastPerCommitmentSecret)
          }
        case ChannelReestablish(_, nextLocalCommitmentNumber, _, _, _) if !Helpers.checkRemoteCommit(d, nextLocalCommitmentNumber) =>
          // if next_local_commit_number is more than one more our remote commitment index, it means that either we are using an outdated commitment, or they are lying
          log.warning(s"counterparty says that they have a more recent commitment than the one we know of!!! ourCommitmentNumber=${d.commitments.remoteNextCommitInfo.left.toOption.map(_.nextRemoteCommit.index).getOrElse(d.commitments.remoteCommit.index)} theirCommitmentNumber=$nextLocalCommitmentNumber")
          // there is no way to make sure that they are saying the truth, the best thing to do is ask them to publish their commitment right now
          // maybe they will publish their commitment, in that case we need to remember their commitment point in order to be able to claim our outputs
          // not that if they don't comply, we could publish our own commitment (it is not stale, otherwise we would be in the case above)
          val exc = PleasePublishYourCommitment(d.channelId)
          val error = Error(d.channelId, exc.getMessage)
          goto(WAIT_FOR_REMOTE_PUBLISH_FUTURE_COMMITMENT) using DATA_WAIT_FOR_REMOTE_PUBLISH_FUTURE_COMMITMENT(d.commitments, channelReestablish) storing() sending error
        case _ =>
          // normal case, our data is up-to-date
          if (channelReestablish.nextLocalCommitmentNumber == 1 && d.commitments.localCommit.index == 0) {
            // If next_local_commitment_number is 1 in both the channel_reestablish it sent and received, then the node MUST retransmit funding_locked, otherwise it MUST NOT
            log.debug("re-sending fundingLocked")
            val nextPerCommitmentPoint = keyManager.commitmentPoint(channelKeyPath, 1)
            val fundingLocked = FundingLocked(d.commitments.channelId, nextPerCommitmentPoint)
            sendQueue = sendQueue :+ fundingLocked
          }

          val (commitments1, sendQueue1) = handleSync(channelReestablish, d)
          sendQueue = sendQueue ++ sendQueue1

          // BOLT 2: A node if it has sent a previous shutdown MUST retransmit shutdown.
          d.localShutdown.foreach {
            localShutdown =>
              log.debug("re-sending localShutdown")
              sendQueue = sendQueue :+ localShutdown
          }

          if (!d.buried) {
            // even if we were just disconnected/reconnected, we need to put back the watch because the event may have been
            // fired while we were in OFFLINE (if not, the operation is idempotent anyway)
            blockchain ! WatchFundingDeeplyBuried(self, d.commitments.commitInput.outPoint.txid, ANNOUNCEMENTS_MINCONF)
          } else {
            // channel has been buried enough, should we (re)send our announcement sigs?
            d.channelAnnouncement match {
              case None if !d.commitments.announceChannel =>
                // that's a private channel, nothing to do
                ()
              case None =>
                // BOLT 7: a node SHOULD retransmit the announcement_signatures message if it has not received an announcement_signatures message
                val localAnnSigs = Helpers.makeAnnouncementSignatures(nodeParams, d.commitments, d.shortChannelId)
                sendQueue = sendQueue :+ localAnnSigs
              case Some(_) =>
                // channel was already announced, nothing to do
                ()
            }
          }

          if (d.commitments.announceChannel) {
            // we will re-enable the channel after some delay to prevent flappy updates in case the connection is unstable
            setTimer(Reconnected.toString, BroadcastChannelUpdate(Reconnected), 10 seconds, repeat = false)
          } else {
            // except for private channels where our peer is likely a mobile wallet: they will stay online only for a short period of time,
            // so we need to re-enable them immediately to ensure we can route payments to them. It's also less of a problem to frequently
            // refresh the channel update for private channels, since we won't broadcast it to the rest of the network.
            self ! BroadcastChannelUpdate(Reconnected)
          }

          // We usually handle feerate updates once per block (~10 minutes), but when our remote is a mobile wallet that
          // only briefly connects and then disconnects, we may never have the opportunity to send our `update_fee`, so
          // we send it (if needed) when reconnected.
          val shutdownInProgress = d.localShutdown.nonEmpty || d.remoteShutdown.nonEmpty
          if (d.commitments.localParams.isFunder && !shutdownInProgress) {
            val currentFeeratePerKw = d.commitments.localCommit.spec.feeratePerKw
            val networkFeeratePerKw = nodeParams.onChainFeeConf.getCommitmentFeerate(remoteNodeId, d.commitments.channelVersion, d.commitments.capacity, None)
            if (nodeParams.onChainFeeConf.shouldUpdateFee(currentFeeratePerKw, networkFeeratePerKw)) {
              self ! CMD_UPDATE_FEE(networkFeeratePerKw, commit = true)
            }
          }

          goto(NORMAL) using d.copy(commitments = commitments1) sending sendQueue
      }

    case Event(c: CMD_ADD_HTLC, d: DATA_NORMAL) => handleAddDisconnected(c, d)

    case Event(channelReestablish: ChannelReestablish, d: DATA_SHUTDOWN) =>
      var sendQueue = Queue.empty[LightningMessage]
      val (commitments1, sendQueue1) = handleSync(channelReestablish, d)
      sendQueue = sendQueue ++ sendQueue1 :+ d.localShutdown
      // BOLT 2: A node if it has sent a previous shutdown MUST retransmit shutdown.
      goto(SHUTDOWN) using d.copy(commitments = commitments1) sending sendQueue

    case Event(_: ChannelReestablish, d: DATA_NEGOTIATING) =>
      // BOLT 2: A node if it has sent a previous shutdown MUST retransmit shutdown.
      // negotiation restarts from the beginning, and is initialized by the funder
      // note: in any case we still need to keep all previously sent closing_signed, because they may publish one of them
      if (d.commitments.localParams.isFunder) {
        // we could use the last closing_signed we sent, but network fees may have changed while we were offline so it is better to restart from scratch
        val (closingTx, closingSigned) = Closing.makeFirstClosingTx(keyManager, d.commitments, d.localShutdown.scriptPubKey, d.remoteShutdown.scriptPubKey, nodeParams.onChainFeeConf.feeEstimator, nodeParams.onChainFeeConf.feeTargets)
        val closingTxProposed1 = d.closingTxProposed :+ List(ClosingTxProposed(closingTx, closingSigned))
        goto(NEGOTIATING) using d.copy(closingTxProposed = closingTxProposed1) storing() sending d.localShutdown :: closingSigned :: Nil
      } else {
        // we start a new round of negotiation
        val closingTxProposed1 = if (d.closingTxProposed.last.isEmpty) d.closingTxProposed else d.closingTxProposed :+ List()
        goto(NEGOTIATING) using d.copy(closingTxProposed = closingTxProposed1) sending d.localShutdown
      }

    // This handler is a workaround for an issue in lnd: starting with versions 0.10 / 0.11, they sometimes fail to send
    // a channel_reestablish when reconnecting a channel that recently got confirmed, and instead send a funding_locked
    // first and then go silent. This is due to a race condition on their side, so we trigger a reconnection, hoping that
    // we will eventually receive their channel_reestablish.
    case Event(_: FundingLocked, _) =>
      log.warning("received funding_locked before channel_reestablish (known lnd bug): disconnecting...")
      peer ! Peer.Disconnect(remoteNodeId)
      stay

<<<<<<< HEAD
    case Event(ProcessCurrentBlockCount(c), d: HasCommitments) => handleNewBlock(c, d)
=======
    // This handler is a workaround for an issue in lnd similar to the one above: they sometimes send announcement_signatures
    // before channel_reestablish, which is a minor spec violation. It doesn't halt the channel, we can simply postpone
    // that message.
    case Event(remoteAnnSigs: AnnouncementSignatures, _) =>
      log.warning("received announcement_signatures before channel_reestablish (known lnd bug): delaying...")
      context.system.scheduler.scheduleOnce(5 seconds, self, remoteAnnSigs)
      stay

    case Event(c: CurrentBlockCount, d: HasCommitments) => handleNewBlock(c, d)
>>>>>>> 6f6c458a

    case Event(c: CurrentFeerates, d: HasCommitments) =>
      handleOfflineFeerate(c, d)

    case Event(getTxResponse: GetTxWithMetaResponse, d: DATA_WAIT_FOR_FUNDING_CONFIRMED) if getTxResponse.txid == d.commitments.commitInput.outPoint.txid => handleGetFundingTx(getTxResponse, d.waitingSinceBlock, d.fundingTx)

    case Event(BITCOIN_FUNDING_PUBLISH_FAILED, d: DATA_WAIT_FOR_FUNDING_CONFIRMED) => handleFundingPublishFailed(d)

    case Event(BITCOIN_FUNDING_TIMEOUT, d: DATA_WAIT_FOR_FUNDING_CONFIRMED) => handleFundingTimeout(d)

    // just ignore this, we will put a new watch when we reconnect, and we'll be notified again
    case Event(WatchFundingConfirmedTriggered(_, _, _), _) => stay

    case Event(WatchFundingDeeplyBuriedTriggered(_, _, _), _) => stay

    case Event(WatchFundingSpentTriggered(tx), d: DATA_NEGOTIATING) if d.closingTxProposed.flatten.exists(_.unsignedTx.tx.txid == tx.txid) =>
      handleMutualClose(getMutualClosePublished(tx, d.closingTxProposed), Left(d))

    case Event(WatchFundingSpentTriggered(tx), d: HasCommitments) if tx.txid == d.commitments.remoteCommit.txid => handleRemoteSpentCurrent(tx, d)

    case Event(WatchFundingSpentTriggered(tx), d: HasCommitments) if d.commitments.remoteNextCommitInfo.left.toOption.exists(_.nextRemoteCommit.txid == tx.txid) => handleRemoteSpentNext(tx, d)

    case Event(WatchFundingSpentTriggered(tx), d: HasCommitments) => handleRemoteSpentOther(tx, d)

    case Event(e: Error, d: HasCommitments) => handleRemoteError(e, d)
  })

  when(WAIT_FOR_REMOTE_PUBLISH_FUTURE_COMMITMENT)(handleExceptions {
    case Event(WatchFundingSpentTriggered(tx), d: DATA_WAIT_FOR_REMOTE_PUBLISH_FUTURE_COMMITMENT) => handleRemoteSpentFuture(tx, d)
  })

  private def errorStateHandler: StateFunction = {
    case Event(Symbol("nevermatches"), _) => stay // we can't define a state with no event handler, so we put a dummy one here
  }

  when(ERR_INFORMATION_LEAK)(errorStateHandler)

  when(ERR_FUNDING_LOST)(errorStateHandler)

  whenUnhandled {

    case Event(INPUT_DISCONNECTED, _) => goto(OFFLINE)

    case Event(WatchFundingLostTriggered(_), _) => goto(ERR_FUNDING_LOST)

    case Event(c: CMD_GETSTATE, _) =>
      val replyTo = if (c.replyTo == ActorRef.noSender) sender else c.replyTo
      replyTo ! RES_GETSTATE(stateName)
      stay

    case Event(c: CMD_GETSTATEDATA, _) =>
      val replyTo = if (c.replyTo == ActorRef.noSender) sender else c.replyTo
      replyTo ! RES_GETSTATEDATA(stateData)
      stay

    case Event(c: CMD_GETINFO, _) =>
      val replyTo = if (c.replyTo == ActorRef.noSender) sender else c.replyTo
      replyTo ! RES_GETINFO(remoteNodeId, stateData.channelId, stateName, stateData)
      stay

    case Event(c: CMD_ADD_HTLC, d: HasCommitments) =>
      log.info(s"rejecting htlc request in state=$stateName")
      val error = ChannelUnavailable(d.channelId)
      handleAddHtlcCommandError(c, error, None) // we don't provide a channel_update: this will be a permanent channel failure

    case Event(c: CMD_CLOSE, d) => handleCommandError(CommandUnavailableInThisState(d.channelId, "close", stateName), c)

    case Event(c: CMD_FORCECLOSE, d) =>
      d match {
        case data: HasCommitments =>
          val replyTo = if (c.replyTo == ActorRef.noSender) sender else c.replyTo
          replyTo ! RES_SUCCESS(c, data.channelId)
          handleLocalError(ForcedLocalCommit(data.channelId), data, Some(c))
        case _ => handleCommandError(CommandUnavailableInThisState(d.channelId, "forceclose", stateName), c)
      }

    case Event(c: CMD_UPDATE_RELAY_FEE, d) => handleCommandError(CommandUnavailableInThisState(d.channelId, "updaterelayfee", stateName), c)

    // we only care about this event in NORMAL and SHUTDOWN state, and there may be cases where the task is not cancelled
    case Event(_: RevocationTimeout, _) => stay

    // we reschedule with a random delay to prevent herd effect when there are a lot of channels
    case Event(c: CurrentBlockCount, _) =>
      context.system.scheduler.scheduleOnce(blockProcessingDelay, self, ProcessCurrentBlockCount(c))
      stay

    // we only care about this event in NORMAL and SHUTDOWN state, and we never unregister to the event stream
    case Event(ProcessCurrentBlockCount(_), _) => stay

    // we only care about this event in NORMAL and SHUTDOWN state, and we never unregister to the event stream
    case Event(CurrentFeerates(_), _) => stay

    // we only care about this event in NORMAL state
    case Event(_: BroadcastChannelUpdate, _) => stay

    // we receive this when we tell the peer to disconnect
    case Event("disconnecting", _) => stay

    // funding tx was confirmed in time, let's just ignore this
    case Event(BITCOIN_FUNDING_TIMEOUT, _: HasCommitments) => stay

    // peer doesn't cancel the timer
    case Event(TickChannelOpenTimeout, _) => stay

    case Event(WatchFundingSpentTriggered(tx), d: HasCommitments) if tx.txid == d.commitments.localCommit.publishableTxs.commitTx.tx.txid =>
      log.warning(s"processing local commit spent in catch-all handler")
      spendLocalCurrent(d)
  }

  onTransition {
    case WAIT_FOR_INIT_INTERNAL -> WAIT_FOR_INIT_INTERNAL => () // called at channel initialization
    case state -> nextState =>
      if (state != nextState) {
        val commitments_opt = nextStateData match {
          case hasCommitments: HasCommitments => Some(hasCommitments.commitments)
          case _ => None
        }
        context.system.eventStream.publish(ChannelStateChanged(self, nextStateData.channelId, peer, remoteNodeId, state, nextState, commitments_opt))
      }

      if (nextState == CLOSED) {
        // channel is closed, scheduling this actor for self destruction
        context.system.scheduler.scheduleOnce(10 seconds, self, Symbol("shutdown"))
      }
      if (nextState == OFFLINE) {
        // we can cancel the timer, we are not expecting anything when disconnected
        cancelTimer(RevocationTimeout.toString)
      }

      // if channel is private, we send the channel_update directly to remote
      // they need it "to learn the other end's forwarding parameters" (BOLT 7)
      (state, nextState, stateData, nextStateData) match {
        case (_, _, d1: DATA_NORMAL, d2: DATA_NORMAL) if !d1.commitments.announceChannel && !d1.buried && d2.buried =>
          // for a private channel, when the tx was just buried we need to send the channel_update to our peer (even if it didn't change)
          send(d2.channelUpdate)
        case (SYNCING, NORMAL, d1: DATA_NORMAL, d2: DATA_NORMAL) if !d1.commitments.announceChannel && d2.buried =>
          // otherwise if we're coming back online, we rebroadcast the latest channel_update
          // this makes sure that if the channel_update was missed, we have a chance to re-send it
          send(d2.channelUpdate)
        case (_, _, d1: DATA_NORMAL, d2: DATA_NORMAL) if !d1.commitments.announceChannel && d1.channelUpdate != d2.channelUpdate && d2.buried =>
          // otherwise, we only send it when it is different, and tx is already buried
          send(d2.channelUpdate)
        case _ => ()
      }

      (state, nextState, stateData, nextStateData) match {
        // ORDER MATTERS!
        case (WAIT_FOR_INIT_INTERNAL, OFFLINE, _, normal: DATA_NORMAL) =>
          Logs.withMdc(diagLog)(Logs.mdc(category_opt = Some(Logs.LogCategory.CONNECTION))) {
            log.debug("re-emitting channel_update={} enabled={} ", normal.channelUpdate, Announcements.isEnabled(normal.channelUpdate.channelFlags))
          }
          context.system.eventStream.publish(LocalChannelUpdate(self, normal.commitments.channelId, normal.shortChannelId, normal.commitments.remoteParams.nodeId, normal.channelAnnouncement, normal.channelUpdate, normal.commitments))
        case (_, _, d1: DATA_NORMAL, d2: DATA_NORMAL) if d1.channelUpdate == d2.channelUpdate && d1.channelAnnouncement == d2.channelAnnouncement =>
          // don't do anything if neither the channel_update nor the channel_announcement didn't change
          ()
        case (WAIT_FOR_FUNDING_LOCKED | NORMAL | OFFLINE | SYNCING, NORMAL | OFFLINE, _, normal: DATA_NORMAL) =>
          // when we do WAIT_FOR_FUNDING_LOCKED->NORMAL or NORMAL->NORMAL or SYNCING->NORMAL or NORMAL->OFFLINE, we send out the new channel_update (most of the time it will just be to enable/disable the channel)
          log.info("emitting channel_update={} enabled={} ", normal.channelUpdate, Announcements.isEnabled(normal.channelUpdate.channelFlags))
          context.system.eventStream.publish(LocalChannelUpdate(self, normal.commitments.channelId, normal.shortChannelId, normal.commitments.remoteParams.nodeId, normal.channelAnnouncement, normal.channelUpdate, normal.commitments))
        case (_, _, _: DATA_NORMAL, _: DATA_NORMAL) =>
          // in any other case (e.g. OFFLINE->SYNCING) we do nothing
          ()
        case (_, _, normal: DATA_NORMAL, _) =>
          // when we finally leave the NORMAL state (or OFFLINE with NORMAL data) to go to SHUTDOWN/NEGOTIATING/CLOSING/ERR*, we advertise the fact that channel can't be used for payments anymore
          // if the channel is private we don't really need to tell the counterparty because it is already aware that the channel is being closed
          context.system.eventStream.publish(LocalChannelDown(self, normal.commitments.channelId, normal.shortChannelId, normal.commitments.remoteParams.nodeId))
        case _ => ()
      }
  }

  onTransition {
    case state -> nextState if state != nextState =>
      if (state != WAIT_FOR_INIT_INTERNAL) Metrics.ChannelsCount.withTag(Tags.State, state.toString).decrement()
      if (nextState != WAIT_FOR_INIT_INTERNAL) Metrics.ChannelsCount.withTag(Tags.State, nextState.toString).increment()
  }

  onTransition {
    case _ -> CLOSING =>
      PendingCommandsDb.getSettlementCommands(nodeParams.db.pendingCommands, nextStateData.asInstanceOf[HasCommitments].channelId) match {
        case Nil =>
          log.debug("nothing to replay")
        case cmds =>
          log.info("replaying {} unacked fulfills/fails", cmds.size)
          cmds.foreach(self ! _) // they all have commit = false
      }
    case SYNCING -> (NORMAL | SHUTDOWN) =>
      PendingCommandsDb.getSettlementCommands(nodeParams.db.pendingCommands, nextStateData.asInstanceOf[HasCommitments].channelId) match {
        case Nil =>
          log.debug("nothing to replay")
        case cmds =>
          log.info("replaying {} unacked fulfills/fails", cmds.size)
          cmds.foreach(self ! _) // they all have commit = false
          self ! CMD_SIGN() // so we can sign all of them at once
      }
  }

  /*
          888    888        d8888 888b    888 8888888b.  888      8888888888 8888888b.   .d8888b.
          888    888       d88888 8888b   888 888  "Y88b 888      888        888   Y88b d88P  Y88b
          888    888      d88P888 88888b  888 888    888 888      888        888    888 Y88b.
          8888888888     d88P 888 888Y88b 888 888    888 888      8888888    888   d88P  "Y888b.
          888    888    d88P  888 888 Y88b888 888    888 888      888        8888888P"      "Y88b.
          888    888   d88P   888 888  Y88888 888    888 888      888        888 T88b         "888
          888    888  d8888888888 888   Y8888 888  .d88P 888      888        888  T88b  Y88b  d88P
          888    888 d88P     888 888    Y888 8888888P"  88888888 8888888888 888   T88b  "Y8888P"
   */

  /**
   * This function is used to return feedback to user at channel opening
   */
  private def channelOpenReplyToUser(message: Either[ChannelOpenError, ChannelOpenResponse]): Unit = {
    val m = message match {
      case Left(LocalError(t)) => Status.Failure(t)
      case Left(RemoteError(e)) => Status.Failure(new RuntimeException(s"peer sent error: ascii='${e.toAscii}' bin=${e.data.toHex}"))
      case Right(s) => s
    }
    origin_opt.foreach(_ ! m)
  }

  private def handleCurrentFeerate(c: CurrentFeerates, d: HasCommitments) = {
    val networkFeeratePerKw = nodeParams.onChainFeeConf.getCommitmentFeerate(remoteNodeId, d.commitments.channelVersion, d.commitments.capacity, Some(c))
    val currentFeeratePerKw = d.commitments.localCommit.spec.feeratePerKw
    val shouldUpdateFee = d.commitments.localParams.isFunder && nodeParams.onChainFeeConf.shouldUpdateFee(currentFeeratePerKw, networkFeeratePerKw)
    val shouldClose = !d.commitments.localParams.isFunder &&
      nodeParams.onChainFeeConf.feerateToleranceFor(d.commitments.remoteNodeId).isFeeDiffTooHigh(d.commitments.channelVersion, networkFeeratePerKw, currentFeeratePerKw) &&
      d.commitments.hasPendingOrProposedHtlcs // we close only if we have HTLCs potentially at risk
    if (shouldUpdateFee) {
      self ! CMD_UPDATE_FEE(networkFeeratePerKw, commit = true)
      stay
    } else if (shouldClose) {
      handleLocalError(FeerateTooDifferent(d.channelId, localFeeratePerKw = networkFeeratePerKw, remoteFeeratePerKw = d.commitments.localCommit.spec.feeratePerKw), d, Some(c))
    } else {
      stay
    }
  }

  /**
   * This is used to check for the commitment fees when the channel is not operational but we have something at stake
   *
   * @param c the new feerates
   * @param d the channel commtiments
   * @return
   */
  private def handleOfflineFeerate(c: CurrentFeerates, d: HasCommitments) = {
    val networkFeeratePerKw = nodeParams.onChainFeeConf.getCommitmentFeerate(remoteNodeId, d.commitments.channelVersion, d.commitments.capacity, Some(c))
    val currentFeeratePerKw = d.commitments.localCommit.spec.feeratePerKw
    // if the network fees are too high we risk to not be able to confirm our current commitment
    val shouldClose = networkFeeratePerKw > currentFeeratePerKw &&
      nodeParams.onChainFeeConf.feerateToleranceFor(d.commitments.remoteNodeId).isFeeDiffTooHigh(d.commitments.channelVersion, networkFeeratePerKw, currentFeeratePerKw) &&
      d.commitments.hasPendingOrProposedHtlcs // we close only if we have HTLCs potentially at risk
    if (shouldClose) {
      if (nodeParams.onChainFeeConf.closeOnOfflineMismatch) {
        log.warning(s"closing OFFLINE channel due to fee mismatch: currentFeeratePerKw=$currentFeeratePerKw networkFeeratePerKw=$networkFeeratePerKw")
        handleLocalError(FeerateTooDifferent(d.channelId, localFeeratePerKw = currentFeeratePerKw, remoteFeeratePerKw = networkFeeratePerKw), d, Some(c))
      } else {
        log.warning(s"channel is OFFLINE but its fee mismatch is over the threshold: currentFeeratePerKw=$currentFeeratePerKw networkFeeratePerKw=$networkFeeratePerKw")
        stay
      }
    } else {
      stay
    }
  }

  private def handleFastClose(c: CloseCommand, channelId: ByteVector32) = {
    val replyTo = if (c.replyTo == ActorRef.noSender) sender else c.replyTo
    replyTo ! RES_SUCCESS(c, channelId)
    goto(CLOSED)
  }

  private def handleCommandSuccess(c: channel.Command, newData: Data) = {
    val replyTo_opt = c match {
      case hasOptionalReplyTo: HasOptionalReplyToCommand => hasOptionalReplyTo.replyTo_opt
      case hasReplyTo: HasReplyToCommand => if (hasReplyTo.replyTo == ActorRef.noSender) Some(sender) else Some(hasReplyTo.replyTo)
    }
    replyTo_opt.foreach { replyTo =>
      replyTo ! RES_SUCCESS(c, newData.channelId)
    }
    stay using newData
  }

  private def handleAddHtlcCommandError(c: CMD_ADD_HTLC, cause: ChannelException, channelUpdate: Option[ChannelUpdate]) = {
    log.warning(s"${cause.getMessage} while processing cmd=${c.getClass.getSimpleName} in state=$stateName")
    val replyTo = if (c.replyTo == ActorRef.noSender) sender else c.replyTo
    replyTo ! RES_ADD_FAILED(c, cause, channelUpdate)
    context.system.eventStream.publish(ChannelErrorOccurred(self, stateData.channelId, remoteNodeId, stateData, LocalError(cause), isFatal = false))
    stay
  }

  private def handleCommandError(cause: ChannelException, c: channel.Command) = {
    log.warning(s"${cause.getMessage} while processing cmd=${c.getClass.getSimpleName} in state=$stateName")
    val replyTo_opt = c match {
      case hasOptionalReplyTo: HasOptionalReplyToCommand => hasOptionalReplyTo.replyTo_opt
      case hasReplyTo: HasReplyToCommand => if (hasReplyTo.replyTo == ActorRef.noSender) Some(sender) else Some(hasReplyTo.replyTo)
    }
    replyTo_opt.foreach(replyTo => replyTo ! RES_FAILURE(c, cause))
    context.system.eventStream.publish(ChannelErrorOccurred(self, stateData.channelId, remoteNodeId, stateData, LocalError(cause), isFatal = false))
    stay
  }

  private def watchFundingTx(commitments: Commitments, additionalKnownSpendingTxs: Set[ByteVector32] = Set.empty): Unit = {
    // TODO: should we wait for an acknowledgment from the watcher?
    val knownSpendingTxs = Set(commitments.localCommit.publishableTxs.commitTx.tx.txid, commitments.remoteCommit.txid) ++ commitments.remoteNextCommitInfo.left.toSeq.map(_.nextRemoteCommit.txid).toSet ++ additionalKnownSpendingTxs
    blockchain ! WatchFundingSpent(self, commitments.commitInput.outPoint.txid, commitments.commitInput.outPoint.index.toInt, knownSpendingTxs)
    // TODO: implement this? (not needed if we use a reasonable min_depth)
    //blockchain ! WatchLost(self, commitments.commitInput.outPoint.txid, nodeParams.minDepthBlocks, BITCOIN_FUNDING_LOST)
  }

  /**
   * When we are funder, we use this function to detect when our funding tx has been double-spent (by another transaction
   * that we made for some reason). If the funding tx has been double spent we can forget about the channel.
   */
  private def checkDoubleSpent(fundingTx: Transaction): Unit = {
    log.debug(s"checking status of funding tx txid=${fundingTx.txid}")
    wallet.doubleSpent(fundingTx).onComplete {
      case Success(true) =>
        log.warning(s"funding tx has been double spent! fundingTxid=${fundingTx.txid} fundingTx=$fundingTx")
        self ! BITCOIN_FUNDING_PUBLISH_FAILED
      case Success(false) => ()
      case Failure(t) => log.error(t, s"error while testing status of funding tx fundingTxid=${fundingTx.txid}: ")
    }
  }

  private def handleGetFundingTx(getTxResponse: GetTxWithMetaResponse, waitingSinceBlock: Long, fundingTx_opt: Option[Transaction]) = {
    import getTxResponse._
    tx_opt match {
      case Some(_) => () // the funding tx exists, nothing to do
      case None =>
        fundingTx_opt match {
          // ORDER MATTERS!!
          case Some(fundingTx) =>
            // if we are funder, we never give up
            log.info(s"republishing the funding tx...")
            txPublisher ! PublishRawTx(fundingTx, "funding-tx")
            // we also check if the funding tx has been double-spent
            checkDoubleSpent(fundingTx)
            context.system.scheduler.scheduleOnce(1 day, blockchain.toClassic, GetTxWithMeta(self, txid))
          case None if (nodeParams.currentBlockHeight - waitingSinceBlock) > FUNDING_TIMEOUT_FUNDEE =>
            // if we are fundee, we give up after some time
            log.warning(s"funding tx hasn't been published in ${nodeParams.currentBlockHeight - waitingSinceBlock} blocks")
            self ! BITCOIN_FUNDING_TIMEOUT
          case None =>
            // let's wait a little longer
            log.info(s"funding tx still hasn't been published in ${nodeParams.currentBlockHeight - waitingSinceBlock} blocks, will wait ${FUNDING_TIMEOUT_FUNDEE - nodeParams.currentBlockHeight + waitingSinceBlock} more blocks...")
            context.system.scheduler.scheduleOnce(1 day, blockchain.toClassic, GetTxWithMeta(self, txid))
        }
    }
    stay
  }

  private def handleFundingPublishFailed(d: HasCommitments) = {
    log.error(s"failed to publish funding tx")
    val exc = ChannelFundingError(d.channelId)
    val error = Error(d.channelId, exc.getMessage)
    // NB: we don't use the handleLocalError handler because it would result in the commit tx being published, which we don't want:
    // implementation *guarantees* that in case of BITCOIN_FUNDING_PUBLISH_FAILED, the funding tx hasn't and will never be published, so we can close the channel right away
    context.system.eventStream.publish(ChannelErrorOccurred(self, stateData.channelId, remoteNodeId, stateData, LocalError(exc), isFatal = true))
    goto(CLOSED) sending error
  }

  private def handleFundingTimeout(d: HasCommitments) = {
    log.warning(s"funding tx hasn't been confirmed in time, cancelling channel delay=$FUNDING_TIMEOUT_FUNDEE")
    val exc = FundingTxTimedout(d.channelId)
    val error = Error(d.channelId, exc.getMessage)
    context.system.eventStream.publish(ChannelErrorOccurred(self, stateData.channelId, remoteNodeId, stateData, LocalError(exc), isFatal = true))
    goto(CLOSED) sending error
  }

  private def handleRevocationTimeout(revocationTimeout: RevocationTimeout, d: HasCommitments) = {
    d.commitments.remoteNextCommitInfo match {
      case Left(waitingForRevocation) if revocationTimeout.remoteCommitNumber + 1 == waitingForRevocation.nextRemoteCommit.index =>
        log.warning(s"waited for too long for a revocation to remoteCommitNumber=${revocationTimeout.remoteCommitNumber}, disconnecting")
        revocationTimeout.peer ! Peer.Disconnect(remoteNodeId)
      case _ => ()
    }
    stay
  }

  private def handleAddDisconnected(c: CMD_ADD_HTLC, d: DATA_NORMAL) = {
    log.info(s"rejecting htlc request in state=$stateName")
    // in order to reduce gossip spam, we don't disable the channel right away when disconnected
    // we will only emit a new channel_update with the disable flag set if someone tries to use that channel
    if (Announcements.isEnabled(d.channelUpdate.channelFlags)) {
      // if the channel isn't disabled we generate a new channel_update
      log.info("updating channel_update announcement (reason=disabled)")
      val channelUpdate = Announcements.makeChannelUpdate(nodeParams.chainHash, nodeParams.privateKey, remoteNodeId, d.shortChannelId, d.channelUpdate.cltvExpiryDelta, d.channelUpdate.htlcMinimumMsat, d.channelUpdate.feeBaseMsat, d.channelUpdate.feeProportionalMillionths, d.commitments.capacity.toMilliSatoshi, enable = false)
      // then we update the state and replay the request
      self forward c
      // we use goto to fire transitions
      goto(stateName) using d.copy(channelUpdate = channelUpdate)
    } else {
      // channel is already disabled, we reply to the request
      val error = ChannelUnavailable(d.channelId)
      handleAddHtlcCommandError(c, error, Some(d.channelUpdate)) // can happen if we are in OFFLINE or SYNCING state (channelUpdate will have enable=false)
    }
  }

  private def handleNewBlock(c: CurrentBlockCount, d: HasCommitments) = {
    val timedOutOutgoing = d.commitments.timedOutOutgoingHtlcs(c.blockCount)
    val almostTimedOutIncoming = d.commitments.almostTimedOutIncomingHtlcs(c.blockCount, nodeParams.fulfillSafetyBeforeTimeout)
    if (timedOutOutgoing.nonEmpty) {
      // Downstream timed out.
      handleLocalError(HtlcsTimedoutDownstream(d.channelId, timedOutOutgoing), d, Some(c))
    } else if (almostTimedOutIncoming.nonEmpty) {
      // Upstream is close to timing out, we need to test if we have funds at risk: htlcs for which we know the preimage
      // that are still in our commitment (upstream will try to timeout on-chain).
      val relayedFulfills = d.commitments.localChanges.all.collect { case u: UpdateFulfillHtlc => u.id }.toSet
      val offendingRelayedHtlcs = almostTimedOutIncoming.filter(htlc => relayedFulfills.contains(htlc.id))
      if (offendingRelayedHtlcs.nonEmpty) {
        handleLocalError(HtlcsWillTimeoutUpstream(d.channelId, offendingRelayedHtlcs), d, Some(c))
      } else {
        // There might be pending fulfill commands that we haven't relayed yet.
        // Since this involves a DB call, we only want to check it if all the previous checks failed (this is the slow path).
        val pendingRelayFulfills = nodeParams.db.pendingCommands.listSettlementCommands(d.channelId).collect { case c: CMD_FULFILL_HTLC => c.id }
        val offendingPendingRelayFulfills = almostTimedOutIncoming.filter(htlc => pendingRelayFulfills.contains(htlc.id))
        if (offendingPendingRelayFulfills.nonEmpty) {
          handleLocalError(HtlcsWillTimeoutUpstream(d.channelId, offendingPendingRelayFulfills), d, Some(c))
        } else {
          stay
        }
      }
    } else {
      stay
    }
  }

  private def handleLocalError(cause: Throwable, d: Data, msg: Option[Any]) = {
    cause match {
      case _: ForcedLocalCommit => log.warning(s"force-closing channel at user request")
      case _ if stateName == WAIT_FOR_OPEN_CHANNEL => log.warning(s"${cause.getMessage} while processing msg=${msg.getOrElse("n/a").getClass.getSimpleName} in state=$stateName")
      case _ => log.error(s"${cause.getMessage} while processing msg=${msg.getOrElse("n/a").getClass.getSimpleName} in state=$stateName")
    }
    cause match {
      case _: ChannelException => ()
      case _ => log.error(cause, s"msg=${msg.getOrElse("n/a")} stateData=$stateData")
    }
    val error = Error(d.channelId, cause.getMessage)
    context.system.eventStream.publish(ChannelErrorOccurred(self, stateData.channelId, remoteNodeId, stateData, LocalError(cause), isFatal = true))

    d match {
      case dd: HasCommitments if Closing.nothingAtStake(dd) => goto(CLOSED)
      case negotiating@DATA_NEGOTIATING(_, _, _, _, Some(bestUnpublishedClosingTx)) =>
        log.info(s"we have a valid closing tx, publishing it instead of our commitment: closingTxId=${bestUnpublishedClosingTx.tx.txid}")
        // if we were in the process of closing and already received a closing sig from the counterparty, it's always better to use that
        handleMutualClose(bestUnpublishedClosingTx, Left(negotiating))
      case dd: HasCommitments => spendLocalCurrent(dd) sending error // otherwise we use our current commitment
      case _ => goto(CLOSED) sending error // when there is no commitment yet, we just send an error to our peer and go to CLOSED state
    }
  }

  private def handleRemoteError(e: Error, d: Data) = {
    // see BOLT 1: only print out data verbatim if is composed of printable ASCII characters
    log.error(s"peer sent error: ascii='${e.toAscii}' bin=${e.data.toHex}")
    context.system.eventStream.publish(ChannelErrorOccurred(self, stateData.channelId, remoteNodeId, stateData, RemoteError(e), isFatal = true))

    d match {
      case _: DATA_CLOSING => stay // nothing to do, there is already a spending tx published
      case negotiating@DATA_NEGOTIATING(_, _, _, _, Some(bestUnpublishedClosingTx)) =>
        // if we were in the process of closing and already received a closing sig from the counterparty, it's always better to use that
        handleMutualClose(bestUnpublishedClosingTx, Left(negotiating))
      case hasCommitments: HasCommitments => spendLocalCurrent(hasCommitments) // NB: we publish the commitment even if we have nothing at stake (in a dataloss situation our peer will send us an error just for that)
      case _ => goto(CLOSED) // when there is no commitment yet, we just go to CLOSED state in case an error occurs
    }
  }

  /**
   * Return full information about a known closing tx.
   */
  private def getMutualClosePublished(tx: Transaction, closingTxProposed: List[List[ClosingTxProposed]]): ClosingTx = {
    // they can publish a closing tx with any sig we sent them, even if we are not done negotiating
    val proposedTx_opt = closingTxProposed.flatten.find(_.unsignedTx.tx.txid == tx.txid)
    require(proposedTx_opt.nonEmpty, s"closing tx not found in our proposed transactions: tx=$tx")
    // they added their signature, so we use their version of the transaction
    proposedTx_opt.get.unsignedTx.copy(tx = tx)
  }

  private def handleMutualClose(closingTx: ClosingTx, d: Either[DATA_NEGOTIATING, DATA_CLOSING]) = {
    log.info(s"closing tx published: closingTxId=${closingTx.tx.txid}")
    val nextData = d match {
      case Left(negotiating) => DATA_CLOSING(negotiating.commitments, fundingTx = None, waitingSinceBlock = nodeParams.currentBlockHeight, negotiating.closingTxProposed.flatten.map(_.unsignedTx), mutualClosePublished = closingTx :: Nil)
      case Right(closing) => closing.copy(mutualClosePublished = closing.mutualClosePublished :+ closingTx)
    }
    goto(CLOSING) using nextData storing() calling doPublish(closingTx)
  }

  private def doPublish(closingTx: ClosingTx): Unit = {
    txPublisher ! PublishRawTx(closingTx)
    blockchain ! WatchTxConfirmed(self, closingTx.tx.txid, nodeParams.minDepthBlocks)
  }

  private def spendLocalCurrent(d: HasCommitments) = {
    val outdatedCommitment = d match {
      case _: DATA_WAIT_FOR_REMOTE_PUBLISH_FUTURE_COMMITMENT => true
      case closing: DATA_CLOSING if closing.futureRemoteCommitPublished.isDefined => true
      case _ => false
    }
    if (outdatedCommitment) {
      log.warning("we have an outdated commitment: will not publish our local tx")
      stay
    } else {
      val commitTx = d.commitments.localCommit.publishableTxs.commitTx.tx
      val localCommitPublished = Helpers.Closing.claimCurrentLocalCommitTxOutputs(keyManager, d.commitments, commitTx, nodeParams.onChainFeeConf.feeEstimator, nodeParams.onChainFeeConf.feeTargets)
      val nextData = d match {
        case closing: DATA_CLOSING => closing.copy(localCommitPublished = Some(localCommitPublished))
        case negotiating: DATA_NEGOTIATING => DATA_CLOSING(d.commitments, fundingTx = None, waitingSinceBlock = nodeParams.currentBlockHeight, negotiating.closingTxProposed.flatten.map(_.unsignedTx), localCommitPublished = Some(localCommitPublished))
        case waitForFundingConfirmed: DATA_WAIT_FOR_FUNDING_CONFIRMED => DATA_CLOSING(d.commitments, fundingTx = waitForFundingConfirmed.fundingTx, waitingSinceBlock = nodeParams.currentBlockHeight, mutualCloseProposed = Nil, localCommitPublished = Some(localCommitPublished))
        case _ => DATA_CLOSING(d.commitments, fundingTx = None, waitingSinceBlock = nodeParams.currentBlockHeight, mutualCloseProposed = Nil, localCommitPublished = Some(localCommitPublished))
      }
      goto(CLOSING) using nextData storing() calling doPublish(localCommitPublished, d.commitments)
    }
  }

  /**
   * This helper method will publish txs only if they haven't yet reached minDepth
   */
  private def publishIfNeeded(txs: Iterable[PublishTx], irrevocablySpent: Map[OutPoint, Transaction]): Unit = {
    val (skip, process) = txs.partition(publishTx => Closing.inputsAlreadySpent(publishTx.tx, irrevocablySpent))
    process.foreach { publishTx =>
      log.info(s"publishing txid=${publishTx.tx.txid}")
      txPublisher ! publishTx
    }
    skip.foreach(publishTx => log.info(s"no need to republish txid=${publishTx.tx.txid}, it has already been confirmed"))
  }

  /**
   * This helper method will watch txs only if they haven't yet reached minDepth
   */
  private def watchConfirmedIfNeeded(txs: Iterable[Transaction], irrevocablySpent: Map[OutPoint, Transaction]): Unit = {
    val (skip, process) = txs.partition(Closing.inputsAlreadySpent(_, irrevocablySpent))
    process.foreach(tx => blockchain ! WatchTxConfirmed(self, tx.txid, nodeParams.minDepthBlocks))
    skip.foreach(tx => log.info(s"no need to watch txid=${tx.txid}, it has already been confirmed"))
  }

  /**
   * This helper method will watch txs only if the utxo they spend hasn't already been irrevocably spent
   *
   * @param parentTx transaction which outputs will be watched
   * @param outputs  outputs that will be watched. They must be a subset of the outputs of the `parentTx`
   */
  private def watchSpentIfNeeded(parentTx: Transaction, outputs: Iterable[OutPoint], irrevocablySpent: Map[OutPoint, Transaction]): Unit = {
    outputs.foreach { output =>
      require(output.txid == parentTx.txid && output.index < parentTx.txOut.size, s"output doesn't belong to the given parentTx: output=${output.txid}:${output.index} (expected txid=${parentTx.txid} index < ${parentTx.txOut.size})")
    }
    val (skip, process) = outputs.partition(irrevocablySpent.contains)
    process.foreach(output => blockchain ! WatchOutputSpent(self, parentTx.txid, output.index.toInt, Set.empty))
    skip.foreach(output => log.info(s"no need to watch output=${output.txid}:${output.index}, it has already been spent by txid=${irrevocablySpent.get(output).map(_.txid)}"))
  }

  private def doPublish(localCommitPublished: LocalCommitPublished, commitments: Commitments): Unit = {
    import localCommitPublished._

    val publishQueue = commitments.commitmentFormat match {
      case Transactions.DefaultCommitmentFormat =>
        List(PublishRawTx(commitTx, "commit-tx")) ++ (claimMainDelayedOutputTx ++ htlcTxs.values.flatten ++ claimHtlcDelayedTxs).map(tx => PublishRawTx(tx))
      case Transactions.AnchorOutputsCommitmentFormat =>
        val claimLocalAnchor = claimAnchorTxs.collect { case tx: Transactions.ClaimLocalAnchorOutputTx => SignAndPublishTx(tx, commitments) }
        val redeemableHtlcTxs = htlcTxs.values.collect { case Some(tx) => SignAndPublishTx(tx, commitments) }
        List(PublishRawTx(commitTx, "commit-tx")) ++ claimLocalAnchor ++ claimMainDelayedOutputTx.map(tx => PublishRawTx(tx)) ++ redeemableHtlcTxs ++ claimHtlcDelayedTxs.map(tx => PublishRawTx(tx))
    }
    publishIfNeeded(publishQueue, irrevocablySpent)

    // we watch:
    // - the commitment tx itself, so that we can handle the case where we don't have any outputs
    // - 'final txs' that send funds to our wallet and that spend outputs that only us control
    val watchConfirmedQueue = List(commitTx) ++ claimMainDelayedOutputTx.map(_.tx) ++ claimHtlcDelayedTxs.map(_.tx)
    watchConfirmedIfNeeded(watchConfirmedQueue, irrevocablySpent)

    // we watch outputs of the commitment tx that both parties may spend
    val watchSpentQueue = htlcTxs.keys
    watchSpentIfNeeded(commitTx, watchSpentQueue, irrevocablySpent)
  }

  private def handleRemoteSpentCurrent(commitTx: Transaction, d: HasCommitments) = {
    log.warning(s"they published their current commit in txid=${commitTx.txid}")
    require(commitTx.txid == d.commitments.remoteCommit.txid, "txid mismatch")

    val remoteCommitPublished = Helpers.Closing.claimRemoteCommitTxOutputs(keyManager, d.commitments, d.commitments.remoteCommit, commitTx, nodeParams.onChainFeeConf.feeEstimator, nodeParams.onChainFeeConf.feeTargets)
    val nextData = d match {
      case closing: DATA_CLOSING => closing.copy(remoteCommitPublished = Some(remoteCommitPublished))
      case negotiating: DATA_NEGOTIATING => DATA_CLOSING(d.commitments, fundingTx = None, waitingSinceBlock = nodeParams.currentBlockHeight, negotiating.closingTxProposed.flatten.map(_.unsignedTx), remoteCommitPublished = Some(remoteCommitPublished))
      case waitForFundingConfirmed: DATA_WAIT_FOR_FUNDING_CONFIRMED => DATA_CLOSING(d.commitments, fundingTx = waitForFundingConfirmed.fundingTx, waitingSinceBlock = nodeParams.currentBlockHeight, mutualCloseProposed = Nil, remoteCommitPublished = Some(remoteCommitPublished))
      case _ => DATA_CLOSING(d.commitments, fundingTx = None, waitingSinceBlock = nodeParams.currentBlockHeight, mutualCloseProposed = Nil, remoteCommitPublished = Some(remoteCommitPublished))
    }
    goto(CLOSING) using nextData storing() calling doPublish(remoteCommitPublished)
  }

  private def handleRemoteSpentFuture(commitTx: Transaction, d: DATA_WAIT_FOR_REMOTE_PUBLISH_FUTURE_COMMITMENT) = {
    log.warning(s"they published their future commit (because we asked them to) in txid=${commitTx.txid}")
    d.commitments.channelVersion match {
      case v if v.paysDirectlyToWallet =>
        val remoteCommitPublished = RemoteCommitPublished(commitTx, None, Map.empty, List.empty, Map.empty)
        val nextData = DATA_CLOSING(d.commitments, fundingTx = None, waitingSinceBlock = nodeParams.currentBlockHeight, Nil, futureRemoteCommitPublished = Some(remoteCommitPublished))
        goto(CLOSING) using nextData storing() // we don't need to claim our main output in the remote commit because it already spends to our wallet address
      case _ =>
        val remotePerCommitmentPoint = d.remoteChannelReestablish.myCurrentPerCommitmentPoint
        val remoteCommitPublished = Helpers.Closing.claimRemoteCommitMainOutput(keyManager, d.commitments, remotePerCommitmentPoint, commitTx, nodeParams.onChainFeeConf.feeEstimator, nodeParams.onChainFeeConf.feeTargets)
        val nextData = DATA_CLOSING(d.commitments, fundingTx = None, waitingSinceBlock = nodeParams.currentBlockHeight, Nil, futureRemoteCommitPublished = Some(remoteCommitPublished))
        goto(CLOSING) using nextData storing() calling doPublish(remoteCommitPublished)
    }
  }

  private def handleRemoteSpentNext(commitTx: Transaction, d: HasCommitments) = {
    log.warning(s"they published their next commit in txid=${commitTx.txid}")
    require(d.commitments.remoteNextCommitInfo.isLeft, "next remote commit must be defined")
    val remoteCommit = d.commitments.remoteNextCommitInfo.left.get.nextRemoteCommit
    require(commitTx.txid == remoteCommit.txid, "txid mismatch")

    val remoteCommitPublished = Helpers.Closing.claimRemoteCommitTxOutputs(keyManager, d.commitments, remoteCommit, commitTx, nodeParams.onChainFeeConf.feeEstimator, nodeParams.onChainFeeConf.feeTargets)
    val nextData = d match {
      case closing: DATA_CLOSING => closing.copy(nextRemoteCommitPublished = Some(remoteCommitPublished))
      case negotiating: DATA_NEGOTIATING => DATA_CLOSING(d.commitments, fundingTx = None, waitingSinceBlock = nodeParams.currentBlockHeight, negotiating.closingTxProposed.flatten.map(_.unsignedTx), nextRemoteCommitPublished = Some(remoteCommitPublished))
      // NB: if there is a next commitment, we can't be in DATA_WAIT_FOR_FUNDING_CONFIRMED so we don't have the case where fundingTx is defined
      case _ => DATA_CLOSING(d.commitments, fundingTx = None, waitingSinceBlock = nodeParams.currentBlockHeight, mutualCloseProposed = Nil, nextRemoteCommitPublished = Some(remoteCommitPublished))
    }
    goto(CLOSING) using nextData storing() calling doPublish(remoteCommitPublished)
  }

  private def doPublish(remoteCommitPublished: RemoteCommitPublished): Unit = {
    import remoteCommitPublished._

    val publishQueue = (claimMainOutputTx ++ claimHtlcTxs.values.flatten).map(tx => PublishRawTx(tx))
    publishIfNeeded(publishQueue, irrevocablySpent)

    // we watch:
    // - the commitment tx itself, so that we can handle the case where we don't have any outputs
    // - 'final txs' that send funds to our wallet and that spend outputs that only us control
    val watchConfirmedQueue = List(commitTx) ++ claimMainOutputTx.map(_.tx)
    watchConfirmedIfNeeded(watchConfirmedQueue, irrevocablySpent)

    // we watch outputs of the commitment tx that both parties may spend
    val watchSpentQueue = claimHtlcTxs.keys
    watchSpentIfNeeded(commitTx, watchSpentQueue, irrevocablySpent)
  }

  private def handleRemoteSpentOther(tx: Transaction, d: HasCommitments) = {
    log.warning(s"funding tx spent in txid=${tx.txid}")
    Helpers.Closing.claimRevokedRemoteCommitTxOutputs(keyManager, d.commitments, tx, nodeParams.db.channels, nodeParams.onChainFeeConf.feeEstimator, nodeParams.onChainFeeConf.feeTargets) match {
      case Some(revokedCommitPublished) =>
        log.warning(s"txid=${tx.txid} was a revoked commitment, publishing the penalty tx")
        val exc = FundingTxSpent(d.channelId, tx)
        val error = Error(d.channelId, exc.getMessage)

        val nextData = d match {
          case closing: DATA_CLOSING => closing.copy(revokedCommitPublished = closing.revokedCommitPublished :+ revokedCommitPublished)
          case negotiating: DATA_NEGOTIATING => DATA_CLOSING(d.commitments, fundingTx = None, waitingSinceBlock = nodeParams.currentBlockHeight, negotiating.closingTxProposed.flatten.map(_.unsignedTx), revokedCommitPublished = revokedCommitPublished :: Nil)
          // NB: if there is a revoked commitment, we can't be in DATA_WAIT_FOR_FUNDING_CONFIRMED so we don't have the case where fundingTx is defined
          case _ => DATA_CLOSING(d.commitments, fundingTx = None, waitingSinceBlock = nodeParams.currentBlockHeight, mutualCloseProposed = Nil, revokedCommitPublished = revokedCommitPublished :: Nil)
        }
        goto(CLOSING) using nextData storing() calling doPublish(revokedCommitPublished) sending error
      case None =>
        // the published tx was neither their current commitment nor a revoked one
        log.error(s"couldn't identify txid=${tx.txid}, something very bad is going on!!!")
        goto(ERR_INFORMATION_LEAK)
    }
  }

  private def doPublish(revokedCommitPublished: RevokedCommitPublished): Unit = {
    import revokedCommitPublished._

    val publishQueue = (claimMainOutputTx ++ mainPenaltyTx ++ htlcPenaltyTxs ++ claimHtlcDelayedPenaltyTxs).map(tx => PublishRawTx(tx))
    publishIfNeeded(publishQueue, irrevocablySpent)

    // we watch:
    // - the commitment tx itself, so that we can handle the case where we don't have any outputs
    // - 'final txs' that send funds to our wallet and that spend outputs that only us control
    val watchConfirmedQueue = List(commitTx) ++ claimMainOutputTx.map(_.tx)
    watchConfirmedIfNeeded(watchConfirmedQueue, irrevocablySpent)

    // we watch outputs of the commitment tx that both parties may spend
    val watchSpentQueue = (mainPenaltyTx ++ htlcPenaltyTxs).map(_.input.outPoint)
    watchSpentIfNeeded(commitTx, watchSpentQueue, irrevocablySpent)
  }

  private def handleInformationLeak(tx: Transaction, d: HasCommitments) = {
    // this is never supposed to happen !!
    log.error(s"our funding tx ${d.commitments.commitInput.outPoint.txid} was spent by txid=${tx.txid} !!")
    val exc = FundingTxSpent(d.channelId, tx)
    val error = Error(d.channelId, exc.getMessage)

    // let's try to spend our current local tx
    val commitTx = d.commitments.localCommit.publishableTxs.commitTx.tx
    val localCommitPublished = Helpers.Closing.claimCurrentLocalCommitTxOutputs(keyManager, d.commitments, commitTx, nodeParams.onChainFeeConf.feeEstimator, nodeParams.onChainFeeConf.feeTargets)

    goto(ERR_INFORMATION_LEAK) calling doPublish(localCommitPublished, d.commitments) sending error
  }

  private def handleSync(channelReestablish: ChannelReestablish, d: HasCommitments): (Commitments, Queue[LightningMessage]) = {
    var sendQueue = Queue.empty[LightningMessage]
    // first we clean up unacknowledged updates
    log.debug("discarding proposed OUT: {}", d.commitments.localChanges.proposed.map(Commitments.msg2String(_)).mkString(","))
    log.debug("discarding proposed IN: {}", d.commitments.remoteChanges.proposed.map(Commitments.msg2String(_)).mkString(","))
    val commitments1 = d.commitments.copy(
      localChanges = d.commitments.localChanges.copy(proposed = Nil),
      remoteChanges = d.commitments.remoteChanges.copy(proposed = Nil),
      localNextHtlcId = d.commitments.localNextHtlcId - d.commitments.localChanges.proposed.collect { case u: UpdateAddHtlc => u }.size,
      remoteNextHtlcId = d.commitments.remoteNextHtlcId - d.commitments.remoteChanges.proposed.collect { case u: UpdateAddHtlc => u }.size)
    log.debug(s"localNextHtlcId=${d.commitments.localNextHtlcId}->${commitments1.localNextHtlcId}")
    log.debug(s"remoteNextHtlcId=${d.commitments.remoteNextHtlcId}->${commitments1.remoteNextHtlcId}")

    def resendRevocation(): Unit = {
      // let's see the state of remote sigs
      if (commitments1.localCommit.index == channelReestablish.nextRemoteRevocationNumber) {
        // nothing to do
      } else if (commitments1.localCommit.index == channelReestablish.nextRemoteRevocationNumber + 1) {
        // our last revocation got lost, let's resend it
        log.debug("re-sending last revocation")
        val channelKeyPath = keyManager.keyPath(d.commitments.localParams, d.commitments.channelVersion)
        val localPerCommitmentSecret = keyManager.commitmentSecret(channelKeyPath, d.commitments.localCommit.index - 1)
        val localNextPerCommitmentPoint = keyManager.commitmentPoint(channelKeyPath, d.commitments.localCommit.index + 1)
        val revocation = RevokeAndAck(
          channelId = commitments1.channelId,
          perCommitmentSecret = localPerCommitmentSecret,
          nextPerCommitmentPoint = localNextPerCommitmentPoint
        )
        sendQueue = sendQueue :+ revocation
      } else throw RevocationSyncError(d.channelId)
    }

    // re-sending sig/rev (in the right order)
    commitments1.remoteNextCommitInfo match {
      case Left(waitingForRevocation) if waitingForRevocation.nextRemoteCommit.index + 1 == channelReestablish.nextLocalCommitmentNumber =>
        // we had sent a new sig and were waiting for their revocation
        // they had received the new sig but their revocation was lost during the disconnection
        // they will send us the revocation, nothing to do here
        log.debug("waiting for them to re-send their last revocation")
        resendRevocation()
      case Left(waitingForRevocation) if waitingForRevocation.nextRemoteCommit.index == channelReestablish.nextLocalCommitmentNumber =>
        // we had sent a new sig and were waiting for their revocation
        // they didn't receive the new sig because of the disconnection
        // we just resend the same updates and the same sig

        val revWasSentLast = commitments1.localCommit.index > waitingForRevocation.sentAfterLocalCommitIndex
        if (!revWasSentLast) resendRevocation()

        log.debug("re-sending previously local signed changes: {}", commitments1.localChanges.signed.map(Commitments.msg2String(_)).mkString(","))
        commitments1.localChanges.signed.foreach(revocation => sendQueue = sendQueue :+ revocation)
        log.debug("re-sending the exact same previous sig")
        sendQueue = sendQueue :+ waitingForRevocation.sent

        if (revWasSentLast) resendRevocation()
      case Right(_) if commitments1.remoteCommit.index + 1 == channelReestablish.nextLocalCommitmentNumber =>
        // there wasn't any sig in-flight when the disconnection occurred
        resendRevocation()
      case _ => throw CommitmentSyncError(d.channelId)
    }

    commitments1.remoteNextCommitInfo match {
      case Left(_) =>
        // we expect them to (re-)send the revocation immediately
        setTimer(RevocationTimeout.toString, RevocationTimeout(commitments1.remoteCommit.index, peer), timeout = nodeParams.revocationTimeout, repeat = false)
      case _ => ()
    }

    // have I something to sign?
    if (Commitments.localHasChanges(commitments1)) {
      self ! CMD_SIGN()
    }

    (commitments1, sendQueue)
  }

  /**
   * This helper function runs the state's default event handlers, and react to exceptions by unilaterally closing the channel
   */
  private def handleExceptions(s: StateFunction): StateFunction = {
    case event if s.isDefinedAt(event) =>
      try {
        s(event)
      } catch {
        case t: SQLException =>
          log.error(t, "fatal database error\n")
          sys.exit(-2)
        case t: Throwable => handleLocalError(t, event.stateData, None)
      }
  }

  private def feePaid(fee: Satoshi, tx: Transaction, desc: String, channelId: ByteVector32): Unit = Try { // this may fail with an NPE in tests because context has been cleaned up, but it's not a big deal
    log.info(s"paid feeSatoshi=${fee.toLong} for txid=${tx.txid} desc=$desc")
    context.system.eventStream.publish(NetworkFeePaid(self, remoteNodeId, channelId, tx, fee, desc))
  }

  implicit private def state2mystate(state: FSM.State[fr.acinq.eclair.channel.State, Data]): MyState = MyState(state)

  case class MyState(state: FSM.State[fr.acinq.eclair.channel.State, Data]) {

    def storing(unused: Unit = ()): FSM.State[fr.acinq.eclair.channel.State, Data] = {
      state.stateData match {
        case d: HasCommitments =>
          log.debug("updating database record for channelId={}", d.channelId)
          nodeParams.db.channels.addOrUpdateChannel(d)
          context.system.eventStream.publish(ChannelPersisted(self, remoteNodeId, d.channelId, d))
          state
        case _ =>
          log.error(s"can't store data=${state.stateData} in state=${state.stateName}")
          state
      }
    }

    def sending(msgs: Seq[LightningMessage]): FSM.State[fr.acinq.eclair.channel.State, Data] = {
      msgs.foreach(sending)
      state
    }

    def sending(msg: LightningMessage): FSM.State[fr.acinq.eclair.channel.State, Data] = {
      send(msg)
      state
    }

    /**
     * This method allows performing actions during the transition, e.g. after a call to [[MyState.storing]]. This is
     * particularly useful to publish transactions only after we are sure that the state has been persisted.
     */
    def calling(f: => Unit): FSM.State[fr.acinq.eclair.channel.State, Data] = {
      f
      state
    }

    /**
     * We don't acknowledge htlc commands immediately, because we send them to the channel as soon as possible, and they
     * may not yet have been written to the database.
     *
     * @param cmd fail/fulfill command that has been processed
     */
    def acking(channelId: ByteVector32, cmd: HtlcSettlementCommand): FSM.State[fr.acinq.eclair.channel.State, Data] = {
      log.debug("scheduling acknowledgement of cmd id={}", cmd.id)
      context.system.scheduler.scheduleOnce(10 seconds)(PendingCommandsDb.ackSettlementCommand(nodeParams.db.pendingCommands, channelId, cmd))(context.system.dispatcher)
      state
    }

    def acking(updates: List[UpdateMessage]): FSM.State[fr.acinq.eclair.channel.State, Data] = {
      log.debug("scheduling acknowledgement of cmds ids={}", updates.collect { case s: HtlcSettlementMessage => s.id }.mkString(","))
      context.system.scheduler.scheduleOnce(10 seconds)(PendingCommandsDb.ackSettlementCommands(nodeParams.db.pendingCommands, updates))(context.system.dispatcher)
      state
    }

  }

  private def send(msg: LightningMessage): Unit = {
    peer ! OutgoingMessage(msg, activeConnection)
  }

  override def mdc(currentMessage: Any): MDC = {
    val category_opt = LogCategory(currentMessage)
    val id = currentMessage match {
      case INPUT_RESTORED(data) => data.channelId
      case _ => stateData.channelId
    }
    Logs.mdc(category_opt, remoteNodeId_opt = Some(remoteNodeId), channelId_opt = Some(id))
  }

  // we let the peer decide what to do
  override val supervisorStrategy = OneForOneStrategy(loggingEnabled = true) { case _ => SupervisorStrategy.Escalate }

  override def aroundReceive(receive: Actor.Receive, msg: Any): Unit = {
    KamonExt.time(ProcessMessage.withTag("MessageType", msg.getClass.getSimpleName)) {
      super.aroundReceive(receive, msg)
    }
  }

  initialize()

}
<|MERGE_RESOLUTION|>--- conflicted
+++ resolved
@@ -1705,9 +1705,6 @@
       peer ! Peer.Disconnect(remoteNodeId)
       stay
 
-<<<<<<< HEAD
-    case Event(ProcessCurrentBlockCount(c), d: HasCommitments) => handleNewBlock(c, d)
-=======
     // This handler is a workaround for an issue in lnd similar to the one above: they sometimes send announcement_signatures
     // before channel_reestablish, which is a minor spec violation. It doesn't halt the channel, we can simply postpone
     // that message.
@@ -1716,8 +1713,7 @@
       context.system.scheduler.scheduleOnce(5 seconds, self, remoteAnnSigs)
       stay
 
-    case Event(c: CurrentBlockCount, d: HasCommitments) => handleNewBlock(c, d)
->>>>>>> 6f6c458a
+    case Event(ProcessCurrentBlockCount(c), d: HasCommitments) => handleNewBlock(c, d)
 
     case Event(c: CurrentFeerates, d: HasCommitments) =>
       handleOfflineFeerate(c, d)
