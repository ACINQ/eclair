/*
 * Copyright 2019 ACINQ SAS
 *
 * Licensed under the Apache License, Version 2.0 (the "License");
 * you may not use this file except in compliance with the License.
 * You may obtain a copy of the License at
 *
 *     http://www.apache.org/licenses/LICENSE-2.0
 *
 * Unless required by applicable law or agreed to in writing, software
 * distributed under the License is distributed on an "AS IS" BASIS,
 * WITHOUT WARRANTIES OR CONDITIONS OF ANY KIND, either express or implied.
 * See the License for the specific language governing permissions and
 * limitations under the License.
 */

package fr.acinq.eclair.channel

import akka.actor.{ActorRef, FSM, OneForOneStrategy, Props, Status, SupervisorStrategy}
import akka.event.Logging.MDC
import akka.pattern.pipe
import fr.acinq.bitcoin.Crypto.{PrivateKey, PublicKey, sha256}
import fr.acinq.bitcoin._
import fr.acinq.eclair._
import fr.acinq.eclair.blockchain._
import fr.acinq.eclair.channel.Helpers.{Closing, Funding}
import fr.acinq.eclair.crypto.{ShaChain, Sphinx}
import fr.acinq.eclair.io.Peer
import fr.acinq.eclair.payment._
import fr.acinq.eclair.router.Announcements
import fr.acinq.eclair.transactions._
import fr.acinq.eclair.wire.{ChannelReestablish, _}

import scala.compat.Platform
import scala.concurrent.ExecutionContext
import scala.concurrent.duration._
import scala.util.{Failure, Success, Try}


/**
  * Created by PM on 20/08/2015.
  */

object Channel {
  def props(nodeParams: NodeParams, wallet: EclairWallet, remoteNodeId: PublicKey, blockchain: ActorRef, router: ActorRef, relayer: ActorRef, origin_opt: Option[ActorRef]) = Props(new Channel(nodeParams, wallet, remoteNodeId, blockchain, router, relayer, origin_opt))

  // see https://github.com/lightningnetwork/lightning-rfc/blob/master/07-routing-gossip.md#requirements
  val ANNOUNCEMENTS_MINCONF = 6

  // https://github.com/lightningnetwork/lightning-rfc/blob/master/02-peer-protocol.md#requirements
  val MAX_FUNDING_SATOSHIS = 16777216L // = 2^24
  val MAX_ACCEPTED_HTLCS = 483

  // we don't want the counterparty to use a dust limit lower than that, because they wouldn't only hurt themselves we may need them to publish their commit tx in certain cases (backup/restore)
  val MIN_DUSTLIMIT = 546

  // we won't exchange more than this many signatures when negotiating the closing fee
  val MAX_NEGOTIATION_ITERATIONS = 20

  // this is defined in BOLT 11
  val MIN_CLTV_EXPIRY = 9L
  val MAX_CLTV_EXPIRY = 7 * 144L // one week

  // since BOLT 1.1, there is a max value for the refund delay of the main commitment tx
  val MAX_TO_SELF_DELAY = 2016

  // as a fundee, we will wait that much time for the funding tx to confirm (funder will rely on the funding tx being double-spent)
  val FUNDING_TIMEOUT_FUNDEE = 5 days

  // pruning occurs if no new update has been received in two weeks (BOLT 7)
  val REFRESH_CHANNEL_UPDATE_INTERVAL = 10 days

  case class BroadcastChannelUpdate(reason: BroadcastReason)

  // @formatter:off
  sealed trait BroadcastReason
  case object PeriodicRefresh extends BroadcastReason
  case object Reconnected extends BroadcastReason
  case object AboveReserve extends BroadcastReason
  // @formatter:on

  case object TickChannelOpenTimeout

  // we will receive this message when we waited too long for a revocation for that commit number (NB: we explicitely specify the peer to allow for testing)
  case class RevocationTimeout(remoteCommitNumber: Long, peer: ActorRef)

  // @formatter:off
  sealed trait ChannelError
  case class LocalError(t: Throwable) extends ChannelError
  case class RemoteError(e: Error) extends ChannelError
  // @formatter:on

}

class Channel(val nodeParams: NodeParams, val wallet: EclairWallet, remoteNodeId: PublicKey, blockchain: ActorRef, router: ActorRef, relayer: ActorRef, origin_opt: Option[ActorRef] = None)(implicit ec: ExecutionContext = ExecutionContext.Implicits.global) extends FSM[State, Data] with FSMDiagnosticActorLogging[State, Data] {

  import Channel._
  import nodeParams.keyManager

  // we pass these to helpers classes so that they have the logging context
  implicit def implicitLog: akka.event.LoggingAdapter = log

  val forwarder = context.actorOf(Props(new Forwarder(nodeParams)), "forwarder")

  // this will be used to detect htlc timeouts
  context.system.eventStream.subscribe(self, classOf[CurrentBlockCount])
  // this will be used to make sure the current commitment fee is up-to-date
  context.system.eventStream.subscribe(self, classOf[CurrentFeerates])

  /*
          8888888 888b    888 8888888 88888888888
            888   8888b   888   888       888
            888   88888b  888   888       888
            888   888Y88b 888   888       888
            888   888 Y88b888   888       888
            888   888  Y88888   888       888
            888   888   Y8888   888       888
          8888888 888    Y888 8888888     888
   */

  /*
                                                NEW
                              FUNDER                            FUNDEE
                                 |                                |
                                 |          open_channel          |WAIT_FOR_OPEN_CHANNEL
                                 |------------------------------->|
          WAIT_FOR_ACCEPT_CHANNEL|                                |
                                 |         accept_channel         |
                                 |<-------------------------------|
                                 |                                |WAIT_FOR_FUNDING_CREATED
                                 |        funding_created         |
                                 |------------------------------->|
          WAIT_FOR_FUNDING_SIGNED|                                |
                                 |         funding_signed         |
                                 |<-------------------------------|
          WAIT_FOR_FUNDING_LOCKED|                                |WAIT_FOR_FUNDING_LOCKED
                                 | funding_locked  funding_locked |
                                 |---------------  ---------------|
                                 |               \/               |
                                 |               /\               |
                                 |<--------------  -------------->|
                           NORMAL|                                |NORMAL
   */

  startWith(WAIT_FOR_INIT_INTERNAL, Nothing)

  when(WAIT_FOR_INIT_INTERNAL)(handleExceptions {
    case Event(initFunder@INPUT_INIT_FUNDER(temporaryChannelId, fundingSatoshis, pushMsat, initialFeeratePerKw, _, localParams, remote, _, channelFlags), Nothing) =>
      context.system.eventStream.publish(ChannelCreated(self, context.parent, remoteNodeId, isFunder = true, temporaryChannelId))
      forwarder ! remote
      val open = OpenChannel(nodeParams.chainHash,
        temporaryChannelId = temporaryChannelId,
        fundingSatoshis = fundingSatoshis,
        pushMsat = pushMsat,
        dustLimitSatoshis = localParams.dustLimitSatoshis,
        maxHtlcValueInFlightMsat = localParams.maxHtlcValueInFlightMsat,
        channelReserveSatoshis = localParams.channelReserveSatoshis,
        htlcMinimumMsat = localParams.htlcMinimumMsat,
        feeratePerKw = initialFeeratePerKw,
        toSelfDelay = localParams.toSelfDelay,
        maxAcceptedHtlcs = localParams.maxAcceptedHtlcs,
        fundingPubkey = keyManager.fundingPublicKey(localParams.channelKeyPath).publicKey,
        revocationBasepoint = keyManager.revocationPoint(localParams.channelKeyPath).publicKey,
        paymentBasepoint = keyManager.paymentPoint(localParams.channelKeyPath).publicKey,
        delayedPaymentBasepoint = keyManager.delayedPaymentPoint(localParams.channelKeyPath).publicKey,
        htlcBasepoint = keyManager.htlcPoint(localParams.channelKeyPath).publicKey,
        firstPerCommitmentPoint = keyManager.commitmentPoint(localParams.channelKeyPath, 0),
        channelFlags = channelFlags)
      goto(WAIT_FOR_ACCEPT_CHANNEL) using DATA_WAIT_FOR_ACCEPT_CHANNEL(initFunder, open) sending open

    case Event(inputFundee@INPUT_INIT_FUNDEE(_, localParams, remote, _), Nothing) if !localParams.isFunder =>
      forwarder ! remote
      goto(WAIT_FOR_OPEN_CHANNEL) using DATA_WAIT_FOR_OPEN_CHANNEL(inputFundee)

    case Event(INPUT_RESTORED(data), _) =>
      log.info(s"restoring channel channelId=${data.channelId}")
      context.system.eventStream.publish(ChannelRestored(self, context.parent, remoteNodeId, data.commitments.localParams.isFunder, data.channelId, data))
      data match {
        //NB: order matters!
        case closing: DATA_CLOSING if Closing.nothingAtStake(closing) =>
          log.info(s"we have nothing at stake, going straight to CLOSED")
          goto(CLOSED) using closing
        case closing: DATA_CLOSING =>
          // we don't put back the WatchSpent if the commitment tx has already been published and the spending tx already reached mindepth
          val closingType_opt = Closing.isClosingTypeAlreadyKnown(closing)
          log.info(s"channel is closing (closingType=${closingType_opt.getOrElse("UnknownYet")})")
          // if the closing type is known:
          // - there is no need to watch the funding tx because it has already been spent and the spending tx has
          //   already reached mindepth
          // - there is no need to attempt to publish transactions for other type of closes
          closingType_opt match {
            case Some(Closing.LocalClose) =>
              closing.localCommitPublished.foreach(doPublish)
            case Some(Closing.CurrentRemoteClose) =>
              closing.remoteCommitPublished.foreach(doPublish)
            case Some(Closing.NextRemoteClose) =>
              closing.nextRemoteCommitPublished.foreach(doPublish)
            case Some(Closing.RecoveryClose) =>
              closing.futureRemoteCommitPublished.foreach(doPublish)
            case Some(Closing.RevokedClose) =>
              closing.revokedCommitPublished.foreach(doPublish)
            case _ =>
              // in all other cases we need to be ready for any type of closing
              // TODO: should we wait for an acknowledgment from the watcher?
              blockchain ! WatchSpent(self, data.commitments.commitInput.outPoint.txid, data.commitments.commitInput.outPoint.index.toInt, data.commitments.commitInput.txOut.publicKeyScript, BITCOIN_FUNDING_SPENT)
              blockchain ! WatchLost(self, data.commitments.commitInput.outPoint.txid, nodeParams.minDepthBlocks, BITCOIN_FUNDING_LOST)
              closing.mutualClosePublished.foreach(doPublish)
              closing.localCommitPublished.foreach(doPublish)
              closing.remoteCommitPublished.foreach(doPublish)
              closing.nextRemoteCommitPublished.foreach(doPublish)
              closing.revokedCommitPublished.foreach(doPublish)
              closing.futureRemoteCommitPublished.foreach(doPublish)

              // if commitment number is zero, we also need to make sure that the funding tx has been published
              if (closing.commitments.localCommit.index == 0 && closing.commitments.remoteCommit.index == 0) {
                blockchain ! GetTxWithMeta(closing.commitments.commitInput.outPoint.txid)
              }
          }
          // no need to go OFFLINE, we can directly switch to CLOSING
          goto(CLOSING) using closing

        case normal: DATA_NORMAL =>
          // TODO: should we wait for an acknowledgment from the watcher?
          blockchain ! WatchSpent(self, data.commitments.commitInput.outPoint.txid, data.commitments.commitInput.outPoint.index.toInt, data.commitments.commitInput.txOut.publicKeyScript, BITCOIN_FUNDING_SPENT)
          blockchain ! WatchLost(self, data.commitments.commitInput.outPoint.txid, nodeParams.minDepthBlocks, BITCOIN_FUNDING_LOST)
          context.system.eventStream.publish(ShortChannelIdAssigned(self, normal.channelId, normal.channelUpdate.shortChannelId))

          // we rebuild a new channel_update with values from the configuration because they may have changed while eclair was down
          val candidateChannelUpdate = Announcements.makeChannelUpdate(nodeParams.chainHash, nodeParams.privateKey, remoteNodeId, normal.channelUpdate.shortChannelId, nodeParams.expiryDeltaBlocks,
            normal.commitments.remoteParams.htlcMinimumMsat, normal.channelUpdate.feeBaseMsat, normal.channelUpdate.feeProportionalMillionths, normal.commitments.localCommit.spec.totalFunds, enable = Announcements.isEnabled(normal.channelUpdate.channelFlags))
          val channelUpdate1 = if (Announcements.areSame(candidateChannelUpdate, normal.channelUpdate)) {
            // if there was no configuration change we keep the existing channel update
            normal.channelUpdate
          } else {
            log.info("refreshing channel_update due to configuration changes old={} new={}", normal.channelUpdate, candidateChannelUpdate)
            candidateChannelUpdate
          }
          // we need to periodically re-send channel updates, otherwise channel will be considered stale and get pruned by network
          // we take into account the date of the last update so that we don't send superfluous updates when we restart the app
          val periodicRefreshInitialDelay = Helpers.nextChannelUpdateRefresh(channelUpdate1.timestamp)
          context.system.scheduler.schedule(initialDelay = periodicRefreshInitialDelay, interval = REFRESH_CHANNEL_UPDATE_INTERVAL, receiver = self, message = BroadcastChannelUpdate(PeriodicRefresh))

          goto(OFFLINE) using normal.copy(channelUpdate = channelUpdate1)

        case funding: DATA_WAIT_FOR_FUNDING_CONFIRMED =>
          // TODO: should we wait for an acknowledgment from the watcher?
          blockchain ! WatchSpent(self, data.commitments.commitInput.outPoint.txid, data.commitments.commitInput.outPoint.index.toInt, data.commitments.commitInput.txOut.publicKeyScript, BITCOIN_FUNDING_SPENT)
          blockchain ! WatchLost(self, data.commitments.commitInput.outPoint.txid, nodeParams.minDepthBlocks, BITCOIN_FUNDING_LOST)
          // we make sure that the funding tx has been published
          blockchain ! GetTxWithMeta(funding.commitments.commitInput.outPoint.txid)
          goto(OFFLINE) using data

        case _ =>
          // TODO: should we wait for an acknowledgment from the watcher?
          blockchain ! WatchSpent(self, data.commitments.commitInput.outPoint.txid, data.commitments.commitInput.outPoint.index.toInt, data.commitments.commitInput.txOut.publicKeyScript, BITCOIN_FUNDING_SPENT)
          blockchain ! WatchLost(self, data.commitments.commitInput.outPoint.txid, nodeParams.minDepthBlocks, BITCOIN_FUNDING_LOST)
          goto(OFFLINE) using data
      }

    case Event(CMD_CLOSE(_), _) => goto(CLOSED) replying "ok"

    case Event(TickChannelOpenTimeout, _) =>
      replyToUser(Left(LocalError(new RuntimeException("open channel cancelled, took too long"))))
      goto(CLOSED)
  })

  when(WAIT_FOR_OPEN_CHANNEL)(handleExceptions {
    case Event(open: OpenChannel, d@DATA_WAIT_FOR_OPEN_CHANNEL(INPUT_INIT_FUNDEE(_, localParams, _, remoteInit))) =>
      log.info(s"received OpenChannel=$open")
      Try(Helpers.validateParamsFundee(nodeParams, open)) match {
        case Failure(t) => handleLocalError(t, d, Some(open))
        case Success(_) =>
          context.system.eventStream.publish(ChannelCreated(self, context.parent, remoteNodeId, isFunder = false, open.temporaryChannelId))
          // TODO: maybe also check uniqueness of temporary channel id
          val minimumDepth = nodeParams.minDepthBlocks
          val accept = AcceptChannel(temporaryChannelId = open.temporaryChannelId,
            dustLimitSatoshis = localParams.dustLimitSatoshis,
            maxHtlcValueInFlightMsat = localParams.maxHtlcValueInFlightMsat,
            channelReserveSatoshis = localParams.channelReserveSatoshis,
            minimumDepth = minimumDepth,
            htlcMinimumMsat = localParams.htlcMinimumMsat,
            toSelfDelay = localParams.toSelfDelay,
            maxAcceptedHtlcs = localParams.maxAcceptedHtlcs,
            fundingPubkey = keyManager.fundingPublicKey(localParams.channelKeyPath).publicKey,
            revocationBasepoint = keyManager.revocationPoint(localParams.channelKeyPath).publicKey,
            paymentBasepoint = keyManager.paymentPoint(localParams.channelKeyPath).publicKey,
            delayedPaymentBasepoint = keyManager.delayedPaymentPoint(localParams.channelKeyPath).publicKey,
            htlcBasepoint = keyManager.htlcPoint(localParams.channelKeyPath).publicKey,
            firstPerCommitmentPoint = keyManager.commitmentPoint(localParams.channelKeyPath, 0))
          val remoteParams = RemoteParams(
            nodeId = remoteNodeId,
            dustLimitSatoshis = open.dustLimitSatoshis,
            maxHtlcValueInFlightMsat = open.maxHtlcValueInFlightMsat,
            channelReserveSatoshis = open.channelReserveSatoshis, // remote requires local to keep this much satoshis as direct payment
            htlcMinimumMsat = open.htlcMinimumMsat,
            toSelfDelay = open.toSelfDelay,
            maxAcceptedHtlcs = open.maxAcceptedHtlcs,
            fundingPubKey = open.fundingPubkey,
            revocationBasepoint = open.revocationBasepoint,
            paymentBasepoint = open.paymentBasepoint,
            delayedPaymentBasepoint = open.delayedPaymentBasepoint,
            htlcBasepoint = open.htlcBasepoint,
            globalFeatures = remoteInit.globalFeatures,
            localFeatures = remoteInit.localFeatures)
          log.debug(s"remote params: $remoteParams")
          goto(WAIT_FOR_FUNDING_CREATED) using DATA_WAIT_FOR_FUNDING_CREATED(open.temporaryChannelId, localParams, remoteParams, open.fundingSatoshis, open.pushMsat, open.feeratePerKw, open.firstPerCommitmentPoint, open.channelFlags, accept) sending accept
      }

    case Event(CMD_CLOSE(_), _) => goto(CLOSED) replying "ok"

    case Event(e: Error, d: DATA_WAIT_FOR_OPEN_CHANNEL) => handleRemoteError(e, d)

    case Event(INPUT_DISCONNECTED, _) => goto(CLOSED)
  })

  when(WAIT_FOR_ACCEPT_CHANNEL)(handleExceptions {
    case Event(accept: AcceptChannel, d@DATA_WAIT_FOR_ACCEPT_CHANNEL(INPUT_INIT_FUNDER(temporaryChannelId, fundingSatoshis, pushMsat, initialFeeratePerKw, fundingTxFeeratePerKw, localParams, _, remoteInit, _), open)) =>
      log.info(s"received AcceptChannel=$accept")
      Try(Helpers.validateParamsFunder(nodeParams, open, accept)) match {
        case Failure(t) => handleLocalError(t, d, Some(accept))
        case _ =>
          // TODO: check equality of temporaryChannelId? or should be done upstream
          val remoteParams = RemoteParams(
            nodeId = remoteNodeId,
            dustLimitSatoshis = accept.dustLimitSatoshis,
            maxHtlcValueInFlightMsat = accept.maxHtlcValueInFlightMsat,
            channelReserveSatoshis = accept.channelReserveSatoshis, // remote requires local to keep this much satoshis as direct payment
            htlcMinimumMsat = accept.htlcMinimumMsat,
            toSelfDelay = accept.toSelfDelay,
            maxAcceptedHtlcs = accept.maxAcceptedHtlcs,
            fundingPubKey = accept.fundingPubkey,
            revocationBasepoint = accept.revocationBasepoint,
            paymentBasepoint = accept.paymentBasepoint,
            delayedPaymentBasepoint = accept.delayedPaymentBasepoint,
            htlcBasepoint = accept.htlcBasepoint,
            globalFeatures = remoteInit.globalFeatures,
            localFeatures = remoteInit.localFeatures)
          log.debug(s"remote params: $remoteParams")
          val localFundingPubkey = keyManager.fundingPublicKey(localParams.channelKeyPath).publicKey
          val fundingPubkeyScript = Script.write(Script.pay2wsh(Scripts.multiSig2of2(localFundingPubkey, remoteParams.fundingPubKey)))
          wallet.makeFundingTx(fundingPubkeyScript, Satoshi(fundingSatoshis), fundingTxFeeratePerKw).pipeTo(self)
          goto(WAIT_FOR_FUNDING_INTERNAL) using DATA_WAIT_FOR_FUNDING_INTERNAL(temporaryChannelId, localParams, remoteParams, fundingSatoshis, pushMsat, initialFeeratePerKw, accept.firstPerCommitmentPoint, open)
      }

    case Event(CMD_CLOSE(_), _) =>
      replyToUser(Right("closed"))
      goto(CLOSED) replying "ok"

    case Event(e: Error, d: DATA_WAIT_FOR_ACCEPT_CHANNEL) =>
      replyToUser(Left(RemoteError(e)))
      handleRemoteError(e, d)

    case Event(INPUT_DISCONNECTED, _) =>
      replyToUser(Left(LocalError(new RuntimeException("disconnected"))))
      goto(CLOSED)

    case Event(TickChannelOpenTimeout, _) =>
      replyToUser(Left(LocalError(new RuntimeException("open channel cancelled, took too long"))))
      goto(CLOSED)
  })

  when(WAIT_FOR_FUNDING_INTERNAL)(handleExceptions {
    case Event(MakeFundingTxResponse(fundingTx, fundingTxOutputIndex, fundingTxFee), DATA_WAIT_FOR_FUNDING_INTERNAL(temporaryChannelId, localParams, remoteParams, fundingSatoshis, pushMsat, initialFeeratePerKw, remoteFirstPerCommitmentPoint, open)) =>
      // let's create the first commitment tx that spends the yet uncommitted funding tx
      val (localSpec, localCommitTx, remoteSpec, remoteCommitTx) = Funding.makeFirstCommitTxs(keyManager, temporaryChannelId, localParams, remoteParams, fundingSatoshis, pushMsat, initialFeeratePerKw, fundingTx.hash, fundingTxOutputIndex, remoteFirstPerCommitmentPoint, nodeParams.maxFeerateMismatch)
      require(fundingTx.txOut(fundingTxOutputIndex).publicKeyScript == localCommitTx.input.txOut.publicKeyScript, s"pubkey script mismatch!")
      val localSigOfRemoteTx = keyManager.sign(remoteCommitTx, keyManager.fundingPublicKey(localParams.channelKeyPath))
      // signature of their initial commitment tx that pays remote pushMsat
      val fundingCreated = FundingCreated(
        temporaryChannelId = temporaryChannelId,
        fundingTxid = fundingTx.hash,
        fundingOutputIndex = fundingTxOutputIndex,
        signature = localSigOfRemoteTx
      )
      val channelId = toLongId(fundingTx.hash, fundingTxOutputIndex)
      context.parent ! ChannelIdAssigned(self, remoteNodeId, temporaryChannelId, channelId) // we notify the peer asap so it knows how to route messages
      context.system.eventStream.publish(ChannelIdAssigned(self, remoteNodeId, temporaryChannelId, channelId))
      // NB: we don't send a ChannelSignatureSent for the first commit
      goto(WAIT_FOR_FUNDING_SIGNED) using DATA_WAIT_FOR_FUNDING_SIGNED(channelId, localParams, remoteParams, fundingTx, fundingTxFee, localSpec, localCommitTx, RemoteCommit(0, remoteSpec, remoteCommitTx.tx.txid, remoteFirstPerCommitmentPoint), open.channelFlags, fundingCreated) sending fundingCreated

    case Event(Status.Failure(t), d: DATA_WAIT_FOR_FUNDING_INTERNAL) =>
      log.error(t, s"wallet returned error: ")
      replyToUser(Left(LocalError(t)))
      handleLocalError(ChannelFundingError(d.temporaryChannelId), d, None) // we use a generic exception and don't send the internal error to the peer

    case Event(CMD_CLOSE(_), _) =>
      replyToUser(Right("closed"))
      goto(CLOSED) replying "ok"

    case Event(e: Error, d: DATA_WAIT_FOR_FUNDING_INTERNAL) =>
      replyToUser(Left(RemoteError(e)))
      handleRemoteError(e, d)

    case Event(INPUT_DISCONNECTED, _) =>
      replyToUser(Left(LocalError(new RuntimeException("disconnected"))))
      goto(CLOSED)

    case Event(TickChannelOpenTimeout, _) =>
      replyToUser(Left(LocalError(new RuntimeException("open channel cancelled, took too long"))))
      goto(CLOSED)
  })

  when(WAIT_FOR_FUNDING_CREATED)(handleExceptions {
    case Event(FundingCreated(_, fundingTxHash, fundingTxOutputIndex, remoteSig), d@DATA_WAIT_FOR_FUNDING_CREATED(temporaryChannelId, localParams, remoteParams, fundingSatoshis, pushMsat, initialFeeratePerKw, remoteFirstPerCommitmentPoint, channelFlags, _)) =>
      // they fund the channel with their funding tx, so the money is theirs (but we are paid pushMsat)
      val (localSpec, localCommitTx, remoteSpec, remoteCommitTx) = Funding.makeFirstCommitTxs(keyManager, temporaryChannelId, localParams, remoteParams, fundingSatoshis: Long, pushMsat, initialFeeratePerKw, fundingTxHash, fundingTxOutputIndex, remoteFirstPerCommitmentPoint, nodeParams.maxFeerateMismatch)

      // check remote signature validity
      val localSigOfLocalTx = keyManager.sign(localCommitTx, keyManager.fundingPublicKey(localParams.channelKeyPath))
      val signedLocalCommitTx = Transactions.addSigs(localCommitTx, keyManager.fundingPublicKey(localParams.channelKeyPath).publicKey, remoteParams.fundingPubKey, localSigOfLocalTx, remoteSig)
      Transactions.checkSpendable(signedLocalCommitTx) match {
        case Failure(cause) => handleLocalError(InvalidCommitmentSignature(temporaryChannelId, signedLocalCommitTx.tx), d, None)
        case Success(_) =>
          val localSigOfRemoteTx = keyManager.sign(remoteCommitTx, keyManager.fundingPublicKey(localParams.channelKeyPath))
          val channelId = toLongId(fundingTxHash, fundingTxOutputIndex)
          // watch the funding tx transaction
          val commitInput = localCommitTx.input
          val fundingSigned = FundingSigned(
            channelId = channelId,
            signature = localSigOfRemoteTx
          )
          val commitments = Commitments(ChannelVersion.STANDARD, localParams, remoteParams, channelFlags,
            LocalCommit(0, localSpec, PublishableTxs(signedLocalCommitTx, Nil)), RemoteCommit(0, remoteSpec, remoteCommitTx.tx.txid, remoteFirstPerCommitmentPoint),
            LocalChanges(Nil, Nil, Nil), RemoteChanges(Nil, Nil, Nil),
            localNextHtlcId = 0L, remoteNextHtlcId = 0L,
            originChannels = Map.empty,
            remoteNextCommitInfo = Right(randomKey.publicKey), // we will receive their next per-commitment point in the next message, so we temporarily put a random byte array,
            commitInput, ShaChain.init, channelId = channelId)
          context.parent ! ChannelIdAssigned(self, remoteNodeId, temporaryChannelId, channelId) // we notify the peer asap so it knows how to route messages
          context.system.eventStream.publish(ChannelIdAssigned(self, remoteNodeId, temporaryChannelId, channelId))
          context.system.eventStream.publish(ChannelSignatureReceived(self, commitments))
          // NB: we don't send a ChannelSignatureSent for the first commit
          log.info(s"waiting for them to publish the funding tx for channelId=$channelId fundingTxid=${commitInput.outPoint.txid}")
          blockchain ! WatchSpent(self, commitInput.outPoint.txid, commitInput.outPoint.index.toInt, commitments.commitInput.txOut.publicKeyScript, BITCOIN_FUNDING_SPENT) // TODO: should we wait for an acknowledgment from the watcher?
          blockchain ! WatchConfirmed(self, commitInput.outPoint.txid, commitments.commitInput.txOut.publicKeyScript, nodeParams.minDepthBlocks, BITCOIN_FUNDING_DEPTHOK)
          context.system.scheduler.scheduleOnce(FUNDING_TIMEOUT_FUNDEE, self, BITCOIN_FUNDING_TIMEOUT)
          goto(WAIT_FOR_FUNDING_CONFIRMED) using DATA_WAIT_FOR_FUNDING_CONFIRMED(commitments, None, now, None, Right(fundingSigned)) storing() sending fundingSigned
      }

    case Event(CMD_CLOSE(_), _) => goto(CLOSED) replying "ok"

    case Event(e: Error, d: DATA_WAIT_FOR_FUNDING_CREATED) => handleRemoteError(e, d)

    case Event(INPUT_DISCONNECTED, _) => goto(CLOSED)
  })

  when(WAIT_FOR_FUNDING_SIGNED)(handleExceptions {
    case Event(msg@FundingSigned(_, remoteSig), d@DATA_WAIT_FOR_FUNDING_SIGNED(channelId, localParams, remoteParams, fundingTx, fundingTxFee, localSpec, localCommitTx, remoteCommit, channelFlags, fundingCreated)) =>
      // we make sure that their sig checks out and that our first commit tx is spendable
      val localSigOfLocalTx = keyManager.sign(localCommitTx, keyManager.fundingPublicKey(localParams.channelKeyPath))
      val signedLocalCommitTx = Transactions.addSigs(localCommitTx, keyManager.fundingPublicKey(localParams.channelKeyPath).publicKey, remoteParams.fundingPubKey, localSigOfLocalTx, remoteSig)
      Transactions.checkSpendable(signedLocalCommitTx) match {
        case Failure(cause) =>
          // we rollback the funding tx, it will never be published
          wallet.rollback(fundingTx)
          replyToUser(Left(LocalError(cause)))
          handleLocalError(InvalidCommitmentSignature(channelId, signedLocalCommitTx.tx), d, Some(msg))
        case Success(_) =>
          val commitInput = localCommitTx.input
          val commitments = Commitments(ChannelVersion.STANDARD, localParams, remoteParams, channelFlags,
            LocalCommit(0, localSpec, PublishableTxs(signedLocalCommitTx, Nil)), remoteCommit,
            LocalChanges(Nil, Nil, Nil), RemoteChanges(Nil, Nil, Nil),
            localNextHtlcId = 0L, remoteNextHtlcId = 0L,
            originChannels = Map.empty,
            remoteNextCommitInfo = Right(randomKey.publicKey), // we will receive their next per-commitment point in the next message, so we temporarily put a random byte array
            commitInput, ShaChain.init, channelId = channelId)
          val now = Platform.currentTime.milliseconds.toSeconds
          context.system.eventStream.publish(ChannelSignatureReceived(self, commitments))
          log.info(s"publishing funding tx for channelId=$channelId fundingTxid=${commitInput.outPoint.txid}")
          // we do this to make sure that the channel state has been written to disk when we publish the funding tx
          val nextState = store(DATA_WAIT_FOR_FUNDING_CONFIRMED(commitments, Some(fundingTx), now, None, Left(fundingCreated)))
          blockchain ! WatchSpent(self, commitments.commitInput.outPoint.txid, commitments.commitInput.outPoint.index.toInt, commitments.commitInput.txOut.publicKeyScript, BITCOIN_FUNDING_SPENT) // TODO: should we wait for an acknowledgment from the watcher?
          blockchain ! WatchConfirmed(self, commitments.commitInput.outPoint.txid, commitments.commitInput.txOut.publicKeyScript, nodeParams.minDepthBlocks, BITCOIN_FUNDING_DEPTHOK)
          log.info(s"committing txid=${fundingTx.txid}")
          wallet.commit(fundingTx).onComplete {
            case Success(true) =>
              // NB: funding tx isn't confirmed at this point, so technically we didn't really pay the network fee yet, so this is a (fair) approximation
              feePaid(fundingTxFee, fundingTx, "funding", commitments.channelId)
              replyToUser(Right(s"created channel $channelId"))
            case Success(false) =>
              replyToUser(Left(LocalError(new RuntimeException("couldn't publish funding tx"))))
              self ! BITCOIN_FUNDING_PUBLISH_FAILED // fail-fast: this should be returned only when we are really sure the tx has *not* been published
            case Failure(t) =>
              replyToUser(Left(LocalError(t)))
              log.error(t, s"error while committing funding tx: ") // tx may still have been published, can't fail-fast
          }
          goto(WAIT_FOR_FUNDING_CONFIRMED) using nextState
      }

    case Event(CMD_CLOSE(_) | CMD_FORCECLOSE, d: DATA_WAIT_FOR_FUNDING_SIGNED) =>
      // we rollback the funding tx, it will never be published
      wallet.rollback(d.fundingTx)
      replyToUser(Right("closed"))
      goto(CLOSED) replying "ok"

    case Event(e: Error, d: DATA_WAIT_FOR_FUNDING_SIGNED) =>
      // we rollback the funding tx, it will never be published
      wallet.rollback(d.fundingTx)
      replyToUser(Left(RemoteError(e)))
      handleRemoteError(e, d)

    case Event(INPUT_DISCONNECTED, d: DATA_WAIT_FOR_FUNDING_SIGNED) =>
      // we rollback the funding tx, it will never be published
      wallet.rollback(d.fundingTx)
      replyToUser(Left(LocalError(new RuntimeException("disconnected"))))
      goto(CLOSED)

    case Event(TickChannelOpenTimeout, d: DATA_WAIT_FOR_FUNDING_SIGNED) =>
      // we rollback the funding tx, it will never be published
      wallet.rollback(d.fundingTx)
      replyToUser(Left(LocalError(new RuntimeException("open channel cancelled, took too long"))))
      goto(CLOSED)
  })

  when(WAIT_FOR_FUNDING_CONFIRMED)(handleExceptions {
    case Event(msg: FundingLocked, d: DATA_WAIT_FOR_FUNDING_CONFIRMED) =>
      log.info(s"received their FundingLocked, deferring message")
      stay using d.copy(deferred = Some(msg)) // no need to store, they will re-send if we get disconnected

    case Event(WatchEventConfirmed(BITCOIN_FUNDING_DEPTHOK, blockHeight, txIndex, fundingTx), d@DATA_WAIT_FOR_FUNDING_CONFIRMED(commitments, _, _, deferred, _)) =>
      Try(Transaction.correctlySpends(commitments.localCommit.publishableTxs.commitTx.tx, Seq(fundingTx), ScriptFlags.STANDARD_SCRIPT_VERIFY_FLAGS)) match {
        case Success(_) =>
          log.info(s"channelId=${commitments.channelId} was confirmed at blockHeight=$blockHeight txIndex=$txIndex")
          blockchain ! WatchLost(self, commitments.commitInput.outPoint.txid, nodeParams.minDepthBlocks, BITCOIN_FUNDING_LOST)
          val nextPerCommitmentPoint = keyManager.commitmentPoint(commitments.localParams.channelKeyPath, 1)
          val fundingLocked = FundingLocked(commitments.channelId, nextPerCommitmentPoint)
          deferred.foreach(self ! _)
          // this is the temporary channel id that we will use in our channel_update message, the goal is to be able to use our channel
          // as soon as it reaches NORMAL state, and before it is announced on the network
          // (this id might be updated when the funding tx gets deeply buried, if there was a reorg in the meantime)
          val shortChannelId = ShortChannelId(blockHeight, txIndex, commitments.commitInput.outPoint.index.toInt)
          goto(WAIT_FOR_FUNDING_LOCKED) using DATA_WAIT_FOR_FUNDING_LOCKED(commitments, shortChannelId, fundingLocked) storing() sending fundingLocked
        case Failure(t) =>
          log.error(t, "")
          goto(CLOSED)
      }

    case Event(remoteAnnSigs: AnnouncementSignatures, d: DATA_WAIT_FOR_FUNDING_CONFIRMED) if d.commitments.announceChannel =>
      log.debug(s"received remote announcement signatures, delaying")
      // we may receive their announcement sigs before our watcher notifies us that the channel has reached min_conf (especially during testing when blocks are generated in bulk)
      // note: no need to persist their message, in case of disconnection they will resend it
      context.system.scheduler.scheduleOnce(2 seconds, self, remoteAnnSigs)
      stay

    case Event(getTxResponse: GetTxWithMetaResponse, d: DATA_WAIT_FOR_FUNDING_CONFIRMED) if getTxResponse.txid == d.commitments.commitInput.outPoint.txid => handleGetFundingTx(getTxResponse, d.waitingSince, d.fundingTx)

    case Event(BITCOIN_FUNDING_PUBLISH_FAILED, d: DATA_WAIT_FOR_FUNDING_CONFIRMED) => handleFundingPublishFailed(d)

    case Event(BITCOIN_FUNDING_TIMEOUT, d: DATA_WAIT_FOR_FUNDING_CONFIRMED) => handleFundingTimeout(d)

    case Event(WatchEventSpent(BITCOIN_FUNDING_SPENT, tx), d: DATA_WAIT_FOR_FUNDING_CONFIRMED) if tx.txid == d.commitments.remoteCommit.txid => handleRemoteSpentCurrent(tx, d)

    case Event(WatchEventSpent(BITCOIN_FUNDING_SPENT, tx), d: DATA_WAIT_FOR_FUNDING_CONFIRMED) => handleInformationLeak(tx, d)

    case Event(e: Error, d: DATA_WAIT_FOR_FUNDING_CONFIRMED) => handleRemoteError(e, d)
  })

  when(WAIT_FOR_FUNDING_LOCKED)(handleExceptions {
    case Event(FundingLocked(_, nextPerCommitmentPoint), d@DATA_WAIT_FOR_FUNDING_LOCKED(commitments, shortChannelId, _)) =>
      // used to get the final shortChannelId, used in announcements (if minDepth >= ANNOUNCEMENTS_MINCONF this event will fire instantly)
      blockchain ! WatchConfirmed(self, commitments.commitInput.outPoint.txid, commitments.commitInput.txOut.publicKeyScript, ANNOUNCEMENTS_MINCONF, BITCOIN_FUNDING_DEEPLYBURIED)
      context.system.eventStream.publish(ShortChannelIdAssigned(self, commitments.channelId, shortChannelId))
      // we create a channel_update early so that we can use it to send payments through this channel, but it won't be propagated to other nodes since the channel is not yet announced
      val initialChannelUpdate = Announcements.makeChannelUpdate(nodeParams.chainHash, nodeParams.privateKey, remoteNodeId, shortChannelId, nodeParams.expiryDeltaBlocks, d.commitments.remoteParams.htlcMinimumMsat, nodeParams.feeBaseMsat, nodeParams.feeProportionalMillionth, commitments.localCommit.spec.totalFunds, enable = Helpers.aboveReserve(d.commitments))
      // we need to periodically re-send channel updates, otherwise channel will be considered stale and get pruned by network
      context.system.scheduler.schedule(initialDelay = REFRESH_CHANNEL_UPDATE_INTERVAL, interval = REFRESH_CHANNEL_UPDATE_INTERVAL, receiver = self, message = BroadcastChannelUpdate(PeriodicRefresh))
      goto(NORMAL) using DATA_NORMAL(commitments.copy(remoteNextCommitInfo = Right(nextPerCommitmentPoint)), shortChannelId, buried = false, None, initialChannelUpdate, None, None) storing()

    case Event(remoteAnnSigs: AnnouncementSignatures, d: DATA_WAIT_FOR_FUNDING_LOCKED) if d.commitments.announceChannel =>
      log.debug(s"received remote announcement signatures, delaying")
      // we may receive their announcement sigs before our watcher notifies us that the channel has reached min_conf (especially during testing when blocks are generated in bulk)
      // note: no need to persist their message, in case of disconnection they will resend it
      context.system.scheduler.scheduleOnce(2 seconds, self, remoteAnnSigs)
      stay

    case Event(WatchEventSpent(BITCOIN_FUNDING_SPENT, tx), d: DATA_WAIT_FOR_FUNDING_LOCKED) if tx.txid == d.commitments.remoteCommit.txid => handleRemoteSpentCurrent(tx, d)

    case Event(WatchEventSpent(BITCOIN_FUNDING_SPENT, tx), d: DATA_WAIT_FOR_FUNDING_LOCKED) => handleInformationLeak(tx, d)

    case Event(e: Error, d: DATA_WAIT_FOR_FUNDING_LOCKED) => handleRemoteError(e, d)
  })

  /*
          888b     d888        d8888 8888888 888b    888      888      .d88888b.   .d88888b.  8888888b.
          8888b   d8888       d88888   888   8888b   888      888     d88P" "Y88b d88P" "Y88b 888   Y88b
          88888b.d88888      d88P888   888   88888b  888      888     888     888 888     888 888    888
          888Y88888P888     d88P 888   888   888Y88b 888      888     888     888 888     888 888   d88P
          888 Y888P 888    d88P  888   888   888 Y88b888      888     888     888 888     888 8888888P"
          888  Y8P  888   d88P   888   888   888  Y88888      888     888     888 888     888 888
          888   "   888  d8888888888   888   888   Y8888      888     Y88b. .d88P Y88b. .d88P 888
          888       888 d88P     888 8888888 888    Y888      88888888 "Y88888P"   "Y88888P"  888
   */

  when(NORMAL)(handleExceptions {
    case Event(c: CMD_ADD_HTLC, d: DATA_NORMAL) if d.localShutdown.isDefined || d.remoteShutdown.isDefined =>
      // note: spec would allow us to keep sending new htlcs after having received their shutdown (and not sent ours)
      // but we want to converge as fast as possible and they would probably not route them anyway
      val error = NoMoreHtlcsClosingInProgress(d.channelId)
      handleCommandError(AddHtlcFailed(d.channelId, c.paymentHash, error, origin(c), Some(d.channelUpdate), Some(c)), c)

    case Event(c: CMD_ADD_HTLC, d: DATA_NORMAL) =>
      Try(Commitments.sendAdd(d.commitments, c, origin(c))) match {
        case Success(Right((commitments1, add))) =>
          if (c.commit) self ! CMD_SIGN
          handleCommandSuccess(sender, d.copy(commitments = commitments1)) sending add
        case Success(Left(error)) => handleCommandError(AddHtlcFailed(d.channelId, c.paymentHash, error, origin(c), Some(d.channelUpdate), Some(c)), c)
        case Failure(cause) => handleCommandError(AddHtlcFailed(d.channelId, c.paymentHash, cause, origin(c), Some(d.channelUpdate), Some(c)), c)
      }

    case Event(add: UpdateAddHtlc, d: DATA_NORMAL) =>
      Try(Commitments.receiveAdd(d.commitments, add)) match {
        case Success(commitments1) => stay using d.copy(commitments = commitments1)
        case Failure(cause) => handleLocalError(cause, d, Some(add))
      }

    case Event(c: CMD_FULFILL_HTLC, d: DATA_NORMAL) =>
      Try(Commitments.sendFulfill(d.commitments, c)) match {
        case Success((commitments1, fulfill)) =>
          if (c.commit) self ! CMD_SIGN
          handleCommandSuccess(sender, d.copy(commitments = commitments1)) sending fulfill
        case Failure(cause) =>
          // we can clean up the command right away in case of failure
          relayer ! CommandBuffer.CommandAck(d.channelId, c.id)
          handleCommandError(cause, c)
      }

    case Event(fulfill: UpdateFulfillHtlc, d: DATA_NORMAL) =>
      Try(Commitments.receiveFulfill(d.commitments, fulfill)) match {
        case Success(Right((commitments1, origin, htlc))) =>
          // we forward preimages as soon as possible to the upstream channel because it allows us to pull funds
          relayer ! ForwardFulfill(fulfill, origin, htlc)
          stay using d.copy(commitments = commitments1)
        case Success(Left(_)) => stay
        case Failure(cause) => handleLocalError(cause, d, Some(fulfill))
      }

    case Event(c: CMD_FAIL_HTLC, d: DATA_NORMAL) =>
      Try(Commitments.sendFail(d.commitments, c, nodeParams.privateKey)) match {
        case Success((commitments1, fail)) =>
          if (c.commit) self ! CMD_SIGN
          handleCommandSuccess(sender, d.copy(commitments = commitments1)) sending fail
        case Failure(cause) =>
          // we can clean up the command right away in case of failure
          relayer ! CommandBuffer.CommandAck(d.channelId, c.id)
          handleCommandError(cause, c)
      }

    case Event(c: CMD_FAIL_MALFORMED_HTLC, d: DATA_NORMAL) =>
      Try(Commitments.sendFailMalformed(d.commitments, c)) match {
        case Success((commitments1, fail)) =>
          if (c.commit) self ! CMD_SIGN
          handleCommandSuccess(sender, d.copy(commitments = commitments1)) sending fail
        case Failure(cause) =>
          // we can clean up the command right away in case of failure
          relayer ! CommandBuffer.CommandAck(d.channelId, c.id)
          handleCommandError(cause, c)
      }

    case Event(fail: UpdateFailHtlc, d: DATA_NORMAL) =>
      Try(Commitments.receiveFail(d.commitments, fail)) match {
        case Success(Right((commitments1, _, _))) =>
          stay using d.copy(commitments = commitments1)
        case Success(Left(_)) => stay
        case Failure(cause) => handleLocalError(cause, d, Some(fail))
      }

    case Event(fail: UpdateFailMalformedHtlc, d: DATA_NORMAL) =>
      Try(Commitments.receiveFailMalformed(d.commitments, fail)) match {
        case Success(Right((commitments1, _, _))) =>
          stay using d.copy(commitments = commitments1)
        case Success(Left(_)) => stay
        case Failure(cause) => handleLocalError(cause, d, Some(fail))
      }

    case Event(c: CMD_UPDATE_FEE, d: DATA_NORMAL) =>
      Try(Commitments.sendFee(d.commitments, c)) match {
        case Success((commitments1, fee)) =>
          if (c.commit) self ! CMD_SIGN
          handleCommandSuccess(sender, d.copy(commitments = commitments1)) sending fee
        case Failure(cause) => handleCommandError(cause, c)
      }

    case Event(fee: UpdateFee, d: DATA_NORMAL) =>
      Try(Commitments.receiveFee(d.commitments, fee, nodeParams.maxFeerateMismatch)) match {
        case Success(commitments1) => stay using d.copy(commitments = commitments1)
        case Failure(cause) => handleLocalError(cause, d, Some(fee))
      }

    case Event(c@CMD_SIGN, d: DATA_NORMAL) =>
      d.commitments.remoteNextCommitInfo match {
        case _ if !Commitments.localHasChanges(d.commitments) =>
          log.debug("ignoring CMD_SIGN (nothing to sign)")
          stay
        case Right(_) =>
          Try(Commitments.sendCommit(d.commitments, keyManager)) match {
            case Success((commitments1, commit)) =>
              log.debug(s"sending a new sig, spec:\n${Commitments.specs2String(commitments1)}")
              commitments1.localChanges.signed.collect {
                case u: UpdateFulfillHtlc => relayer ! CommandBuffer.CommandAck(u.channelId, u.id)
                case u: UpdateFailHtlc => relayer ! CommandBuffer.CommandAck(u.channelId, u.id)
                case u: UpdateFailMalformedHtlc => relayer ! CommandBuffer.CommandAck(u.channelId, u.id)
              }
              val nextRemoteCommit = commitments1.remoteNextCommitInfo.left.get.nextRemoteCommit
              val nextCommitNumber = nextRemoteCommit.index
              // we persist htlc data in order to be able to claim htlc outputs in case a revoked tx is published by our
              // counterparty, so only htlcs above remote's dust_limit matter
              val trimmedHtlcs = Transactions.trimOfferedHtlcs(Satoshi(d.commitments.remoteParams.dustLimitSatoshis), nextRemoteCommit.spec) ++ Transactions.trimReceivedHtlcs(Satoshi(d.commitments.remoteParams.dustLimitSatoshis), nextRemoteCommit.spec)
              trimmedHtlcs collect {
                case DirectedHtlc(_, u) =>
                  log.info(s"adding paymentHash=${u.paymentHash} cltvExpiry=${u.cltvExpiry} to htlcs db for commitNumber=$nextCommitNumber")
                  nodeParams.db.channels.addOrUpdateHtlcInfo(d.channelId, nextCommitNumber, u.paymentHash, u.cltvExpiry)
              }
              if (!Helpers.aboveReserve(d.commitments) && Helpers.aboveReserve(commitments1)) {
                // we just went above reserve (can't go below), let's refresh our channel_update to enable/disable it accordingly
                log.info(s"updating channel_update aboveReserve=${Helpers.aboveReserve(commitments1)}")
                self ! BroadcastChannelUpdate(AboveReserve)
              }
              context.system.eventStream.publish(ChannelSignatureSent(self, commitments1))
              if (nextRemoteCommit.spec.toRemoteMsat != d.commitments.remoteCommit.spec.toRemoteMsat) {
                // we send this event only when our balance changes (note that remoteCommit.toRemote == toLocal)
                context.system.eventStream.publish(AvailableBalanceChanged(self, d.channelId, d.shortChannelId, nextRemoteCommit.spec.toRemoteMsat, commitments1))
              }
              // we expect a quick response from our peer
              setTimer(RevocationTimeout.toString, RevocationTimeout(commitments1.remoteCommit.index, peer = context.parent), timeout = nodeParams.revocationTimeout, repeat = false)
              handleCommandSuccess(sender, d.copy(commitments = commitments1)) storing() sending commit
            case Failure(cause) => handleCommandError(cause, c)
          }
        case Left(waitForRevocation) =>
          log.debug(s"already in the process of signing, will sign again as soon as possible")
          val commitments1 = d.commitments.copy(remoteNextCommitInfo = Left(waitForRevocation.copy(reSignAsap = true)))
          stay using d.copy(commitments = commitments1)
      }

    case Event(commit: CommitSig, d: DATA_NORMAL) =>
      Try(Commitments.receiveCommit(d.commitments, commit, keyManager)) match {
        case Success((commitments1, revocation)) =>
          log.debug(s"received a new sig, spec:\n${Commitments.specs2String(commitments1)}")
          if (Commitments.localHasChanges(commitments1)) {
            // if we have newly acknowledged changes let's sign them
            self ! CMD_SIGN
          }
          context.system.eventStream.publish(ChannelSignatureReceived(self, commitments1))
          stay using d.copy(commitments = commitments1) storing() sending revocation
        case Failure(cause) => handleLocalError(cause, d, Some(commit))
      }

    case Event(revocation: RevokeAndAck, d: DATA_NORMAL) =>
      // we received a revocation because we sent a signature
      // => all our changes have been acked
      Try(Commitments.receiveRevocation(d.commitments, revocation)) match {
        case Success((commitments1, forwards)) =>
          cancelTimer(RevocationTimeout.toString)
          log.debug(s"received a new rev, spec:\n${Commitments.specs2String(commitments1)}")
          forwards.foreach { forward =>
            log.debug(s"forwarding {} to relayer", forward)
            relayer ! forward
          }
          if (Commitments.localHasChanges(commitments1) && d.commitments.remoteNextCommitInfo.left.map(_.reSignAsap) == Left(true)) {
            self ! CMD_SIGN
          }
          if (d.remoteShutdown.isDefined && !Commitments.localHasUnsignedOutgoingHtlcs(commitments1)) {
            // we were waiting for our pending htlcs to be signed before replying with our local shutdown
            val localShutdown = Shutdown(d.channelId, commitments1.localParams.defaultFinalScriptPubKey)
            // note: it means that we had pending htlcs to sign, therefore we go to SHUTDOWN, not to NEGOTIATING
<<<<<<< HEAD
            require(commitments1.remoteCommit.spec.htlcs.size > 0, "we must have just signed new htlcs, otherwise we would have sent our Shutdown earlier")
            goto(SHUTDOWN) using DATA_SHUTDOWN(commitments1, localShutdown, d.remoteShutdown.get) storing() sending localShutdown
=======
            require(commitments1.remoteCommit.spec.htlcs.nonEmpty, "we must have just signed new htlcs, otherwise we would have sent our Shutdown earlier")
            goto(SHUTDOWN) using store(DATA_SHUTDOWN(commitments1, localShutdown, d.remoteShutdown.get)) sending localShutdown
>>>>>>> 93d9369f
          } else {
            stay using d.copy(commitments = commitments1) storing()
          }
        case Failure(cause) => handleLocalError(cause, d, Some(revocation))
      }

    case Event(r: RevocationTimeout, d: DATA_NORMAL) => handleRevocationTimeout(r, d)

    case Event(c@CMD_CLOSE(localScriptPubKey_opt), d: DATA_NORMAL) =>
      val localScriptPubKey = localScriptPubKey_opt.getOrElse(d.commitments.localParams.defaultFinalScriptPubKey)
      if (d.localShutdown.isDefined)
        handleCommandError(ClosingAlreadyInProgress(d.channelId), c)
      else if (Commitments.localHasUnsignedOutgoingHtlcs(d.commitments))
      // TODO: simplistic behavior, we could also sign-then-close
        handleCommandError(CannotCloseWithUnsignedOutgoingHtlcs(d.channelId), c)
      else if (!Closing.isValidFinalScriptPubkey(localScriptPubKey))
        handleCommandError(InvalidFinalScript(d.channelId), c)
      else {
        val shutdown = Shutdown(d.channelId, localScriptPubKey)
        handleCommandSuccess(sender, d.copy(localShutdown = Some(shutdown))) storing() sending shutdown
      }

    case Event(remoteShutdown@Shutdown(_, remoteScriptPubKey), d: DATA_NORMAL) =>
      // they have pending unsigned htlcs         => they violated the spec, close the channel
      // they don't have pending unsigned htlcs
      //    we have pending unsigned htlcs
      //      we already sent a shutdown message  => spec violation (we can't send htlcs after having sent shutdown)
      //      we did not send a shutdown message
      //        we are ready to sign              => we stop sending further htlcs, we initiate a signature
      //        we are waiting for a rev          => we stop sending further htlcs, we wait for their revocation, will resign immediately after, and then we will send our shutdown message
      //    we have no pending unsigned htlcs
      //      we already sent a shutdown message
      //        there are pending signed htlcs    => send our shutdown message, go to SHUTDOWN
      //        there are no htlcs                => send our shutdown message, go to NEGOTIATING
      //      we did not send a shutdown message
      //        there are pending signed htlcs    => go to SHUTDOWN
      //        there are no htlcs                => go to NEGOTIATING

      if (!Closing.isValidFinalScriptPubkey(remoteScriptPubKey)) {
        handleLocalError(InvalidFinalScript(d.channelId), d, Some(remoteShutdown))
      } else if (Commitments.remoteHasUnsignedOutgoingHtlcs(d.commitments)) {
        handleLocalError(CannotCloseWithUnsignedOutgoingHtlcs(d.channelId), d, Some(remoteShutdown))
      } else if (Commitments.localHasUnsignedOutgoingHtlcs(d.commitments)) { // do we have unsigned outgoing htlcs?
        require(d.localShutdown.isEmpty, "can't have pending unsigned outgoing htlcs after having sent Shutdown")
        // are we in the middle of a signature?
        d.commitments.remoteNextCommitInfo match {
          case Left(waitForRevocation) =>
            // yes, let's just schedule a new signature ASAP, which will include all pending unsigned htlcs
            val commitments1 = d.commitments.copy(remoteNextCommitInfo = Left(waitForRevocation.copy(reSignAsap = true)))
            // in the meantime we won't send new htlcs
            stay using d.copy(commitments = commitments1, remoteShutdown = Some(remoteShutdown))
          case Right(_) =>
            // no, let's sign right away
            self ! CMD_SIGN
            // in the meantime we won't send new htlcs
            stay using d.copy(remoteShutdown = Some(remoteShutdown))
        }
      } else {
        // so we don't have any unsigned outgoing htlcs
        val (localShutdown, sendList) = d.localShutdown match {
          case Some(localShutdown) =>
            (localShutdown, Nil)
          case None =>
            val localShutdown = Shutdown(d.channelId, d.commitments.localParams.defaultFinalScriptPubKey)
            // we need to send our shutdown if we didn't previously
            (localShutdown, localShutdown :: Nil)
        }
        // are there pending signed htlcs on either side? we need to have received their last revocation!
        if (d.commitments.hasNoPendingHtlcs) {
          // there are no pending signed htlcs, let's go directly to NEGOTIATING
          if (d.commitments.localParams.isFunder) {
            // we are funder, need to initiate the negotiation by sending the first closing_signed
            val (closingTx, closingSigned) = Closing.makeFirstClosingTx(keyManager, d.commitments, localShutdown.scriptPubKey, remoteShutdown.scriptPubKey)
            goto(NEGOTIATING) using DATA_NEGOTIATING(d.commitments, localShutdown, remoteShutdown, List(List(ClosingTxProposed(closingTx.tx, closingSigned))), bestUnpublishedClosingTx_opt = None) storing() sending sendList :+ closingSigned
          } else {
            // we are fundee, will wait for their closing_signed
            goto(NEGOTIATING) using DATA_NEGOTIATING(d.commitments, localShutdown, remoteShutdown, closingTxProposed = List(List()), bestUnpublishedClosingTx_opt = None) storing() sending sendList
          }

        } else {
          // there are some pending signed htlcs, we need to fail/fulfill them
          goto(SHUTDOWN) using DATA_SHUTDOWN(d.commitments, localShutdown, remoteShutdown) storing() sending sendList
        }
      }

    case Event(c: CurrentBlockCount, d: DATA_NORMAL) => handleNewBlock(c, d)

    case Event(c@CurrentFeerates(feeratesPerKw), d: DATA_NORMAL) =>
      val networkFeeratePerKw = feeratesPerKw.blocks_2
      d.commitments.localParams.isFunder match {
        case true if Helpers.shouldUpdateFee(d.commitments.localCommit.spec.feeratePerKw, networkFeeratePerKw, nodeParams.updateFeeMinDiffRatio) =>
          self ! CMD_UPDATE_FEE(networkFeeratePerKw, commit = true)
          stay
        case false if Helpers.isFeeDiffTooHigh(d.commitments.localCommit.spec.feeratePerKw, networkFeeratePerKw, nodeParams.maxFeerateMismatch) =>
          handleLocalError(FeerateTooDifferent(d.channelId, localFeeratePerKw = networkFeeratePerKw, remoteFeeratePerKw = d.commitments.localCommit.spec.feeratePerKw), d, Some(c))
        case _ => stay
      }

    case Event(WatchEventConfirmed(BITCOIN_FUNDING_DEEPLYBURIED, blockHeight, txIndex, _), d: DATA_NORMAL) if d.channelAnnouncement.isEmpty =>
      val shortChannelId = ShortChannelId(blockHeight, txIndex, d.commitments.commitInput.outPoint.index.toInt)
      log.info(s"funding tx is deeply buried at blockHeight=$blockHeight txIndex=$txIndex shortChannelId=$shortChannelId")
      // if final shortChannelId is different from the one we had before, we need to re-announce it
      val channelUpdate = if (shortChannelId != d.shortChannelId) {
        log.info(s"short channel id changed, probably due to a chain reorg: old=${d.shortChannelId} new=$shortChannelId")
        // we need to re-announce this shortChannelId
        context.system.eventStream.publish(ShortChannelIdAssigned(self, d.channelId, shortChannelId))
        // we re-announce the channelUpdate for the same reason
        Announcements.makeChannelUpdate(nodeParams.chainHash, nodeParams.privateKey, remoteNodeId, shortChannelId, d.channelUpdate.cltvExpiryDelta, d.channelUpdate.htlcMinimumMsat, d.channelUpdate.feeBaseMsat, d.channelUpdate.feeProportionalMillionths, d.commitments.localCommit.spec.totalFunds, enable = Helpers.aboveReserve(d.commitments))
      } else d.channelUpdate
      val localAnnSigs_opt = if (d.commitments.announceChannel) {
        // if channel is public we need to send our announcement_signatures in order to generate the channel_announcement
        Some(Helpers.makeAnnouncementSignatures(nodeParams, d.commitments, shortChannelId))
      } else None
      // we use GOTO instead of stay because we want to fire transitions
      goto(NORMAL) using d.copy(shortChannelId = shortChannelId, buried = true, channelUpdate = channelUpdate) storing() sending localAnnSigs_opt.toSeq

    case Event(remoteAnnSigs: AnnouncementSignatures, d: DATA_NORMAL) if d.commitments.announceChannel =>
      // channels are publicly announced if both parties want it (defined as feature bit)
      if (d.buried) {
        // we are aware that the channel has reached enough confirmations
        // we already had sent our announcement_signatures but we don't store them so we need to recompute it
        val localAnnSigs = Helpers.makeAnnouncementSignatures(nodeParams, d.commitments, d.shortChannelId)
        d.channelAnnouncement match {
          case None =>
            require(d.shortChannelId == remoteAnnSigs.shortChannelId, s"shortChannelId mismatch: local=${d.shortChannelId} remote=${remoteAnnSigs.shortChannelId}")
            log.info(s"announcing channelId=${d.channelId} on the network with shortId=${d.shortChannelId}")
            import d.commitments.{localParams, remoteParams}
            val channelAnn = Announcements.makeChannelAnnouncement(nodeParams.chainHash, localAnnSigs.shortChannelId, nodeParams.nodeId, remoteParams.nodeId, keyManager.fundingPublicKey(localParams.channelKeyPath).publicKey, remoteParams.fundingPubKey, localAnnSigs.nodeSignature, remoteAnnSigs.nodeSignature, localAnnSigs.bitcoinSignature, remoteAnnSigs.bitcoinSignature)
            // we use GOTO instead of stay because we want to fire transitions
            goto(NORMAL) using d.copy(channelAnnouncement = Some(channelAnn)) storing()
          case Some(_) =>
            // they have sent their announcement sigs, but we already have a valid channel announcement
            // this can happen if our announcement_signatures was lost during a disconnection
            // specs says that we "MUST respond to the first announcement_signatures message after reconnection with its own announcement_signatures message"
            // current implementation always replies to announcement_signatures, not only the first time
            // TODO: we should only be nice once, current behaviour opens way to DOS, but this should be handled higher in the stack anyway
            log.info(s"re-sending our announcement sigs")
            stay sending localAnnSigs
        }
      } else {
        // our watcher didn't notify yet that the tx has reached ANNOUNCEMENTS_MINCONF confirmations, let's delay remote's message
        // note: no need to persist their message, in case of disconnection they will resend it
        log.debug(s"received remote announcement signatures, delaying")
        context.system.scheduler.scheduleOnce(5 seconds, self, remoteAnnSigs)
        stay
      }

    case Event(CMD_UPDATE_RELAY_FEE(feeBaseMsat, feeProportionalMillionths), d: DATA_NORMAL) =>
      log.info(s"updating relay fees: prevFeeBaseMsat={} nextFeeBaseMsat={} prevFeeProportionalMillionths={} nextFeeProportionalMillionths={}", d.channelUpdate.feeBaseMsat, feeBaseMsat, d.channelUpdate.feeProportionalMillionths, feeProportionalMillionths)
      val channelUpdate = Announcements.makeChannelUpdate(nodeParams.chainHash, nodeParams.privateKey, remoteNodeId, d.shortChannelId, d.channelUpdate.cltvExpiryDelta, d.channelUpdate.htlcMinimumMsat, feeBaseMsat, feeProportionalMillionths, d.commitments.localCommit.spec.totalFunds, enable = Helpers.aboveReserve(d.commitments))
      // we use GOTO instead of stay because we want to fire transitions
      goto(NORMAL) using d.copy(channelUpdate = channelUpdate) storing() replying "ok"

    case Event(BroadcastChannelUpdate(reason), d: DATA_NORMAL) =>
      val age = Platform.currentTime.milliseconds - d.channelUpdate.timestamp.seconds
      val channelUpdate1 = Announcements.makeChannelUpdate(nodeParams.chainHash, nodeParams.privateKey, remoteNodeId, d.shortChannelId, d.channelUpdate.cltvExpiryDelta, d.channelUpdate.htlcMinimumMsat, d.channelUpdate.feeBaseMsat, d.channelUpdate.feeProportionalMillionths, d.commitments.localCommit.spec.totalFunds, enable = Helpers.aboveReserve(d.commitments))
      reason match {
        case Reconnected if Announcements.areSame(channelUpdate1, d.channelUpdate) && age < REFRESH_CHANNEL_UPDATE_INTERVAL =>
          // we already sent an identical channel_update not long ago (flapping protection in case we keep being disconnected/reconnected)
          log.info(s"not sending a new identical channel_update, current one was created {} days ago", age.toDays)
          stay
        case _ =>
          log.info(s"refreshing channel_update announcement (reason=$reason)")
          // we use GOTO instead of stay because we want to fire transitions
          goto(NORMAL) using d.copy(channelUpdate = channelUpdate1) storing()
      }

    case Event(WatchEventSpent(BITCOIN_FUNDING_SPENT, tx), d: DATA_NORMAL) if tx.txid == d.commitments.remoteCommit.txid => handleRemoteSpentCurrent(tx, d)

    case Event(WatchEventSpent(BITCOIN_FUNDING_SPENT, tx), d: DATA_NORMAL) if d.commitments.remoteNextCommitInfo.left.toOption.map(_.nextRemoteCommit.txid).contains(tx.txid) => handleRemoteSpentNext(tx, d)

    case Event(WatchEventSpent(BITCOIN_FUNDING_SPENT, tx), d: DATA_NORMAL) => handleRemoteSpentOther(tx, d)

    case Event(INPUT_DISCONNECTED, d: DATA_NORMAL) =>
      // we cancel the timer that would have made us send the enabled update after reconnection (flappy channel protection)
      cancelTimer(Reconnected.toString)
      // if we have pending unsigned htlcs, then we cancel them and advertise the fact that the channel is now disabled
      val d1 = if (d.commitments.localChanges.proposed.collectFirst { case add: UpdateAddHtlc => add }.isDefined) {
        log.info(s"updating channel_update announcement (reason=disabled)")
        val channelUpdate = Announcements.makeChannelUpdate(nodeParams.chainHash, nodeParams.privateKey, remoteNodeId, d.shortChannelId, d.channelUpdate.cltvExpiryDelta, d.channelUpdate.htlcMinimumMsat, d.channelUpdate.feeBaseMsat, d.channelUpdate.feeProportionalMillionths, d.commitments.localCommit.spec.totalFunds, enable = false)
        d.commitments.localChanges.proposed.collect {
          case add: UpdateAddHtlc => relayer ! Status.Failure(AddHtlcFailed(d.channelId, add.paymentHash, ChannelUnavailable(d.channelId), d.commitments.originChannels(add.id), Some(channelUpdate), None))
        }
        d.copy(channelUpdate = channelUpdate)
      } else {
        d
      }
      goto(OFFLINE) using d1

    case Event(e: Error, d: DATA_NORMAL) => handleRemoteError(e, d)

    case Event(_: FundingLocked, _: DATA_NORMAL) => stay // will happen after a reconnection if no updates were ever committed to the channel

  })

  /*
           .d8888b.  888      .d88888b.   .d8888b. 8888888 888b    888  .d8888b.
          d88P  Y88b 888     d88P" "Y88b d88P  Y88b  888   8888b   888 d88P  Y88b
          888    888 888     888     888 Y88b.       888   88888b  888 888    888
          888        888     888     888  "Y888b.    888   888Y88b 888 888
          888        888     888     888     "Y88b.  888   888 Y88b888 888  88888
          888    888 888     888     888       "888  888   888  Y88888 888    888
          Y88b  d88P 888     Y88b. .d88P Y88b  d88P  888   888   Y8888 Y88b  d88P
           "Y8888P"  88888888 "Y88888P"   "Y8888P" 8888888 888    Y888  "Y8888P88
   */

  when(SHUTDOWN)(handleExceptions {
    case Event(c: CMD_FULFILL_HTLC, d: DATA_SHUTDOWN) =>
      Try(Commitments.sendFulfill(d.commitments, c)) match {
        case Success((commitments1, fulfill)) =>
          if (c.commit) self ! CMD_SIGN
          handleCommandSuccess(sender, d.copy(commitments = commitments1)) sending fulfill
        case Failure(cause) =>
          // we can clean up the command right away in case of failure
          relayer ! CommandBuffer.CommandAck(d.channelId, c.id)
          handleCommandError(cause, c)
      }

    case Event(fulfill: UpdateFulfillHtlc, d: DATA_SHUTDOWN) =>
      Try(Commitments.receiveFulfill(d.commitments, fulfill)) match {
        case Success(Right((commitments1, origin, htlc))) =>
          // we forward preimages as soon as possible to the upstream channel because it allows us to pull funds
          relayer ! ForwardFulfill(fulfill, origin, htlc)
          stay using d.copy(commitments = commitments1)
        case Success(Left(_)) => stay
        case Failure(cause) => handleLocalError(cause, d, Some(fulfill))
      }

    case Event(c: CMD_FAIL_HTLC, d: DATA_SHUTDOWN) =>
      Try(Commitments.sendFail(d.commitments, c, nodeParams.privateKey)) match {
        case Success((commitments1, fail)) =>
          if (c.commit) self ! CMD_SIGN
          handleCommandSuccess(sender, d.copy(commitments = commitments1)) sending fail
        case Failure(cause) =>
          // we can clean up the command right away in case of failure
          relayer ! CommandBuffer.CommandAck(d.channelId, c.id)
          handleCommandError(cause, c)
      }

    case Event(c: CMD_FAIL_MALFORMED_HTLC, d: DATA_SHUTDOWN) =>
      Try(Commitments.sendFailMalformed(d.commitments, c)) match {
        case Success((commitments1, fail)) =>
          if (c.commit) self ! CMD_SIGN
          handleCommandSuccess(sender, d.copy(commitments = commitments1)) sending fail
        case Failure(cause) =>
          // we can clean up the command right away in case of failure
          relayer ! CommandBuffer.CommandAck(d.channelId, c.id)
          handleCommandError(cause, c)
      }

    case Event(fail: UpdateFailHtlc, d: DATA_SHUTDOWN) =>
      Try(Commitments.receiveFail(d.commitments, fail)) match {
        case Success(Right((commitments1, _, _))) =>
          stay using d.copy(commitments = commitments1)
        case Success(Left(_)) => stay
        case Failure(cause) => handleLocalError(cause, d, Some(fail))
      }

    case Event(fail: UpdateFailMalformedHtlc, d: DATA_SHUTDOWN) =>
      Try(Commitments.receiveFailMalformed(d.commitments, fail)) match {
        case Success(Right((commitments1, _, _))) =>
          stay using d.copy(commitments = commitments1)
        case Success(Left(_)) => stay
        case Failure(cause) => handleLocalError(cause, d, Some(fail))
      }

    case Event(c: CMD_UPDATE_FEE, d: DATA_SHUTDOWN) =>
      Try(Commitments.sendFee(d.commitments, c)) match {
        case Success((commitments1, fee)) =>
          if (c.commit) self ! CMD_SIGN
          handleCommandSuccess(sender, d.copy(commitments = commitments1)) sending fee
        case Failure(cause) => handleCommandError(cause, c)
      }

    case Event(fee: UpdateFee, d: DATA_SHUTDOWN) =>
      Try(Commitments.receiveFee(d.commitments, fee, nodeParams.maxFeerateMismatch)) match {
        case Success(commitments1) => stay using d.copy(commitments = commitments1)
        case Failure(cause) => handleLocalError(cause, d, Some(fee))
      }

    case Event(c@CMD_SIGN, d: DATA_SHUTDOWN) =>
      d.commitments.remoteNextCommitInfo match {
        case _ if !Commitments.localHasChanges(d.commitments) =>
          log.debug("ignoring CMD_SIGN (nothing to sign)")
          stay
        case Right(_) =>
          Try(Commitments.sendCommit(d.commitments, keyManager)) match {
            case Success((commitments1, commit)) =>
              log.debug(s"sending a new sig, spec:\n${Commitments.specs2String(commitments1)}")
              commitments1.localChanges.signed.collect {
                case u: UpdateFulfillHtlc => relayer ! CommandBuffer.CommandAck(u.channelId, u.id)
                case u: UpdateFailHtlc => relayer ! CommandBuffer.CommandAck(u.channelId, u.id)
                case u: UpdateFailMalformedHtlc => relayer ! CommandBuffer.CommandAck(u.channelId, u.id)
              }
              context.system.eventStream.publish(ChannelSignatureSent(self, commitments1))
              // we expect a quick response from our peer
              setTimer(RevocationTimeout.toString, RevocationTimeout(commitments1.remoteCommit.index, peer = context.parent), timeout = nodeParams.revocationTimeout, repeat = false)
              handleCommandSuccess(sender, d.copy(commitments = commitments1)) storing() sending commit
            case Failure(cause) => handleCommandError(cause, c)
          }
        case Left(waitForRevocation) =>
          log.debug(s"already in the process of signing, will sign again as soon as possible")
          stay using d.copy(commitments = d.commitments.copy(remoteNextCommitInfo = Left(waitForRevocation.copy(reSignAsap = true))))
      }

    case Event(commit: CommitSig, d@DATA_SHUTDOWN(_, localShutdown, remoteShutdown)) =>
      Try(Commitments.receiveCommit(d.commitments, commit, keyManager)) match {
        case Success((commitments1, revocation)) =>
          // we always reply with a revocation
          log.debug(s"received a new sig:\n${Commitments.specs2String(commitments1)}")
          context.system.eventStream.publish(ChannelSignatureReceived(self, commitments1))
          if (commitments1.hasNoPendingHtlcs) {
            if (d.commitments.localParams.isFunder) {
              // we are funder, need to initiate the negotiation by sending the first closing_signed
              val (closingTx, closingSigned) = Closing.makeFirstClosingTx(keyManager, commitments1, localShutdown.scriptPubKey, remoteShutdown.scriptPubKey)
              goto(NEGOTIATING) using DATA_NEGOTIATING(commitments1, localShutdown, remoteShutdown, List(List(ClosingTxProposed(closingTx.tx, closingSigned))), bestUnpublishedClosingTx_opt = None) storing() sending revocation :: closingSigned :: Nil
            } else {
              // we are fundee, will wait for their closing_signed
              goto(NEGOTIATING) using DATA_NEGOTIATING(commitments1, localShutdown, remoteShutdown, closingTxProposed = List(List()), bestUnpublishedClosingTx_opt = None) storing() sending revocation
            }
          } else {
            if (Commitments.localHasChanges(commitments1)) {
              // if we have newly acknowledged changes let's sign them
              self ! CMD_SIGN
            }
            stay using d.copy(commitments = commitments1) storing() sending revocation
          }
        case Failure(cause) => handleLocalError(cause, d, Some(commit))
      }

    case Event(revocation: RevokeAndAck, d@DATA_SHUTDOWN(commitments, localShutdown, remoteShutdown)) =>
      // we received a revocation because we sent a signature
      // => all our changes have been acked including the shutdown message
      Try(Commitments.receiveRevocation(commitments, revocation)) match {
        case Success((commitments1, forwards)) =>
          cancelTimer(RevocationTimeout.toString)
          log.debug(s"received a new rev, spec:\n${Commitments.specs2String(commitments1)}")
          forwards.foreach {
            case forwardAdd: ForwardAdd =>
              // BOLT 2: A sending node SHOULD fail to route any HTLC added after it sent shutdown.
              log.debug(s"closing in progress: failing ${forwardAdd.add}")
              self ! CMD_FAIL_HTLC(forwardAdd.add.id, Right(PermanentChannelFailure), commit = true)
            case forward =>
              log.debug(s"forwarding {} to relayer", forward)
              relayer ! forward
          }
          if (commitments1.hasNoPendingHtlcs) {
            log.debug(s"switching to NEGOTIATING spec:\n${Commitments.specs2String(commitments1)}")
            if (d.commitments.localParams.isFunder) {
              // we are funder, need to initiate the negotiation by sending the first closing_signed
              val (closingTx, closingSigned) = Closing.makeFirstClosingTx(keyManager, commitments1, localShutdown.scriptPubKey, remoteShutdown.scriptPubKey)
              goto(NEGOTIATING) using DATA_NEGOTIATING(commitments1, localShutdown, remoteShutdown, List(List(ClosingTxProposed(closingTx.tx, closingSigned))), bestUnpublishedClosingTx_opt = None) storing() sending closingSigned
            } else {
              // we are fundee, will wait for their closing_signed
              goto(NEGOTIATING) using DATA_NEGOTIATING(commitments1, localShutdown, remoteShutdown, closingTxProposed = List(List()), bestUnpublishedClosingTx_opt = None) storing()
            }
          } else {
            if (Commitments.localHasChanges(commitments1) && d.commitments.remoteNextCommitInfo.left.map(_.reSignAsap) == Left(true)) {
              self ! CMD_SIGN
            }
            stay using d.copy(commitments = commitments1) storing()
          }
        case Failure(cause) => handleLocalError(cause, d, Some(revocation))
      }

    case Event(r: RevocationTimeout, d: DATA_SHUTDOWN) => handleRevocationTimeout(r, d)

    case Event(c: CurrentBlockCount, d: DATA_SHUTDOWN) => handleNewBlock(c, d)

    case Event(c@CurrentFeerates(feerates), d: DATA_SHUTDOWN) =>
      val networkFeeratePerKw = feerates.blocks_2
      d.commitments.localParams.isFunder match {
        case true if Helpers.shouldUpdateFee(d.commitments.localCommit.spec.feeratePerKw, networkFeeratePerKw, nodeParams.updateFeeMinDiffRatio) =>
          self ! CMD_UPDATE_FEE(networkFeeratePerKw, commit = true)
          stay
        case false if Helpers.isFeeDiffTooHigh(d.commitments.localCommit.spec.feeratePerKw, networkFeeratePerKw, nodeParams.maxFeerateMismatch) =>
          handleLocalError(FeerateTooDifferent(d.channelId, localFeeratePerKw = networkFeeratePerKw, remoteFeeratePerKw = d.commitments.localCommit.spec.feeratePerKw), d, Some(c))
        case _ => stay
      }

    case Event(WatchEventSpent(BITCOIN_FUNDING_SPENT, tx), d: DATA_SHUTDOWN) if tx.txid == d.commitments.remoteCommit.txid => handleRemoteSpentCurrent(tx, d)

    case Event(WatchEventSpent(BITCOIN_FUNDING_SPENT, tx), d: DATA_SHUTDOWN) if d.commitments.remoteNextCommitInfo.left.toOption.map(_.nextRemoteCommit.txid).contains(tx.txid) => handleRemoteSpentNext(tx, d)

    case Event(WatchEventSpent(BITCOIN_FUNDING_SPENT, tx), d: DATA_SHUTDOWN) => handleRemoteSpentOther(tx, d)

    case Event(c: CMD_CLOSE, d: DATA_SHUTDOWN) => handleCommandError(ClosingAlreadyInProgress(d.channelId), c)

    case Event(e: Error, d: DATA_SHUTDOWN) => handleRemoteError(e, d)

  })

  when(NEGOTIATING)(handleExceptions {
    case Event(c@ClosingSigned(_, remoteClosingFee, remoteSig), d: DATA_NEGOTIATING) =>
      log.info(s"received closingFeeSatoshis=$remoteClosingFee")
      Closing.checkClosingSignature(keyManager, d.commitments, d.localShutdown.scriptPubKey, d.remoteShutdown.scriptPubKey, Satoshi(remoteClosingFee), remoteSig) match {
        case Success(signedClosingTx) if d.closingTxProposed.last.lastOption.map(_.localClosingSigned.feeSatoshis).contains(remoteClosingFee) || d.closingTxProposed.flatten.size >= MAX_NEGOTIATION_ITERATIONS =>
          // we close when we converge or when there were too many iterations
          handleMutualClose(signedClosingTx, Left(d.copy(bestUnpublishedClosingTx_opt = Some(signedClosingTx))))
        case Success(signedClosingTx) =>
          // if we are fundee and we were waiting for them to send their first closing_signed, we don't have a lastLocalClosingFee, so we compute a firstClosingFee
          val lastLocalClosingFee = d.closingTxProposed.last.lastOption.map(_.localClosingSigned.feeSatoshis).map(Satoshi)
          val nextClosingFee = Closing.nextClosingFee(
            localClosingFee = lastLocalClosingFee.getOrElse(Closing.firstClosingFee(d.commitments, d.localShutdown.scriptPubKey, d.remoteShutdown.scriptPubKey)),
            remoteClosingFee = Satoshi(remoteClosingFee))
          val (closingTx, closingSigned) = Closing.makeClosingTx(keyManager, d.commitments, d.localShutdown.scriptPubKey, d.remoteShutdown.scriptPubKey, nextClosingFee)
          if (lastLocalClosingFee.contains(nextClosingFee)) {
            // next computed fee is the same than the one we previously sent (probably because of rounding), let's close now
            handleMutualClose(signedClosingTx, Left(d.copy(bestUnpublishedClosingTx_opt = Some(signedClosingTx))))
          } else if (nextClosingFee == Satoshi(remoteClosingFee)) {
            // we have converged!
            val closingTxProposed1 = d.closingTxProposed match {
              case previousNegotiations :+ currentNegotiation => previousNegotiations :+ (currentNegotiation :+ ClosingTxProposed(closingTx.tx, closingSigned))
            }
            handleMutualClose(signedClosingTx, Left(d.copy(closingTxProposed = closingTxProposed1, bestUnpublishedClosingTx_opt = Some(signedClosingTx)))) sending closingSigned
          } else {
            log.info(s"proposing closingFeeSatoshis=${closingSigned.feeSatoshis}")
            val closingTxProposed1 = d.closingTxProposed match {
              case previousNegotiations :+ currentNegotiation => previousNegotiations :+ (currentNegotiation :+ ClosingTxProposed(closingTx.tx, closingSigned))
            }
            stay using d.copy(closingTxProposed = closingTxProposed1, bestUnpublishedClosingTx_opt = Some(signedClosingTx)) storing() sending closingSigned
          }
        case Failure(cause) => handleLocalError(cause, d, Some(c))
      }

    case Event(WatchEventSpent(BITCOIN_FUNDING_SPENT, tx), d: DATA_NEGOTIATING) if d.closingTxProposed.flatten.map(_.unsignedTx.txid).contains(tx.txid) =>
      // they can publish a closing tx with any sig we sent them, even if we are not done negotiating
      handleMutualClose(tx, Left(d))

    case Event(WatchEventSpent(BITCOIN_FUNDING_SPENT, tx), d: DATA_NEGOTIATING) if tx.txid == d.commitments.remoteCommit.txid => handleRemoteSpentCurrent(tx, d)

    case Event(WatchEventSpent(BITCOIN_FUNDING_SPENT, tx), d: DATA_NEGOTIATING) if d.commitments.remoteNextCommitInfo.left.toOption.map(_.nextRemoteCommit.txid).contains(tx.txid) => handleRemoteSpentNext(tx, d)

    case Event(WatchEventSpent(BITCOIN_FUNDING_SPENT, tx), d: DATA_NEGOTIATING) => handleRemoteSpentOther(tx, d)

    case Event(c: CMD_CLOSE, d: DATA_NEGOTIATING) => handleCommandError(ClosingAlreadyInProgress(d.channelId), c)

    case Event(e: Error, d: DATA_NEGOTIATING) => handleRemoteError(e, d)

  })

  when(CLOSING)(handleExceptions {
    case Event(c: CMD_FULFILL_HTLC, d: DATA_CLOSING) =>
      Try(Commitments.sendFulfill(d.commitments, c)) match {
        case Success((commitments1, _)) =>
          log.info(s"got valid payment preimage, recalculating transactions to redeem the corresponding htlc on-chain")
          val localCommitPublished1 = d.localCommitPublished.map {
            localCommitPublished =>
              val localCommitPublished1 = Helpers.Closing.claimCurrentLocalCommitTxOutputs(keyManager, commitments1, localCommitPublished.commitTx)
              doPublish(localCommitPublished1)
              localCommitPublished1
          }
          val remoteCommitPublished1 = d.remoteCommitPublished.map {
            remoteCommitPublished =>
              val remoteCommitPublished1 = Helpers.Closing.claimRemoteCommitTxOutputs(keyManager, commitments1, commitments1.remoteCommit, remoteCommitPublished.commitTx)
              doPublish(remoteCommitPublished1)
              remoteCommitPublished1
          }
          val nextRemoteCommitPublished1 = d.nextRemoteCommitPublished.map {
            remoteCommitPublished =>
              val remoteCommitPublished1 = Helpers.Closing.claimRemoteCommitTxOutputs(keyManager, commitments1, commitments1.remoteCommit, remoteCommitPublished.commitTx)
              doPublish(remoteCommitPublished1)
              remoteCommitPublished1
          }
          stay using d.copy(commitments = commitments1, localCommitPublished = localCommitPublished1, remoteCommitPublished = remoteCommitPublished1, nextRemoteCommitPublished = nextRemoteCommitPublished1) storing()
        case Failure(cause) => handleCommandError(cause, c)
      }

    case Event(getTxResponse: GetTxWithMetaResponse, d: DATA_CLOSING) if getTxResponse.txid == d.commitments.commitInput.outPoint.txid => handleGetFundingTx(getTxResponse, d.waitingSince, d.fundingTx)

    case Event(BITCOIN_FUNDING_PUBLISH_FAILED, d: DATA_CLOSING) => handleFundingPublishFailed(d)

    case Event(BITCOIN_FUNDING_TIMEOUT, d: DATA_CLOSING) => handleFundingTimeout(d)

    case Event(WatchEventSpent(BITCOIN_FUNDING_SPENT, tx), d: DATA_CLOSING) =>
      if (d.mutualClosePublished.map(_.txid).contains(tx.txid)) {
        // we already know about this tx, probably because we have published it ourselves after successful negotiation
        stay
      } else if (d.mutualCloseProposed.map(_.txid).contains(tx.txid)) {
        // at any time they can publish a closing tx with any sig we sent them
        handleMutualClose(tx, Right(d))
      } else if (d.localCommitPublished.map(_.commitTx.txid).contains(tx.txid)) {
        // this is because WatchSpent watches never expire and we are notified multiple times
        stay
      } else if (d.remoteCommitPublished.map(_.commitTx.txid).contains(tx.txid)) {
        // this is because WatchSpent watches never expire and we are notified multiple times
        stay
      } else if (d.nextRemoteCommitPublished.map(_.commitTx.txid).contains(tx.txid)) {
        // this is because WatchSpent watches never expire and we are notified multiple times
        stay
      } else if (d.futureRemoteCommitPublished.map(_.commitTx.txid).contains(tx.txid)) {
        // this is because WatchSpent watches never expire and we are notified multiple times
        stay
      } else if (tx.txid == d.commitments.remoteCommit.txid) {
        // counterparty may attempt to spend its last commit tx at any time
        handleRemoteSpentCurrent(tx, d)
      } else if (d.commitments.remoteNextCommitInfo.left.toOption.map(_.nextRemoteCommit.txid).contains(tx.txid)) {
        // counterparty may attempt to spend its last commit tx at any time
        handleRemoteSpentNext(tx, d)
      } else {
        // counterparty may attempt to spend a revoked commit tx at any time
        handleRemoteSpentOther(tx, d)
      }

    case Event(WatchEventSpent(BITCOIN_OUTPUT_SPENT, tx), d: DATA_CLOSING) =>
      // one of the outputs of the local/remote/revoked commit was spent
      // we just put a watch to be notified when it is confirmed
      blockchain ! WatchConfirmed(self, tx, nodeParams.minDepthBlocks, BITCOIN_TX_CONFIRMED(tx))
      // when a remote or local commitment tx containing outgoing htlcs is published on the network,
      // we watch it in order to extract payment preimage if funds are pulled by the counterparty
      // we can then use these preimages to fulfill origin htlcs
      log.info(s"processing BITCOIN_OUTPUT_SPENT with txid=${tx.txid} tx=$tx")
      val extracted = Closing.extractPreimages(d.commitments.localCommit, tx)
      extracted foreach { case (htlc, fulfill) =>
        d.commitments.originChannels.get(fulfill.id) match {
          case Some(origin) =>
            log.info(s"fulfilling htlc #${fulfill.id} paymentHash=${sha256(fulfill.paymentPreimage)} origin=$origin")
            relayer ! ForwardFulfill(fulfill, origin, htlc)
          case None =>
            // if we don't have the origin, it means that we already have forwarded the fulfill so that's not a big deal.
            // this can happen if they send a signature containing the fulfill, then fail the channel before we have time to sign it
            log.info(s"cannot fulfill htlc #${fulfill.id} paymentHash=${sha256(fulfill.paymentPreimage)} (origin not found)")
        }
      }
      val revokedCommitPublished1 = d.revokedCommitPublished.map { rev =>
        val (rev1, tx_opt) = Closing.claimRevokedHtlcTxOutputs(keyManager, d.commitments, rev, tx)
        tx_opt.foreach(claimTx => blockchain ! PublishAsap(claimTx))
        tx_opt.foreach(claimTx => blockchain ! WatchSpent(self, tx, claimTx.txIn.head.outPoint.index.toInt, BITCOIN_OUTPUT_SPENT))
        rev1
      }
      stay using d.copy(revokedCommitPublished = revokedCommitPublished1) storing()

    case Event(WatchEventConfirmed(BITCOIN_TX_CONFIRMED(tx), blockHeight, _, _), d: DATA_CLOSING) =>
      log.info(s"txid=${tx.txid} has reached mindepth, updating closing state")
      // first we check if this tx belongs to one of the current local/remote commits and update it
      val localCommitPublished1 = d.localCommitPublished.map(Closing.updateLocalCommitPublished(_, tx))
      val remoteCommitPublished1 = d.remoteCommitPublished.map(Closing.updateRemoteCommitPublished(_, tx))
      val nextRemoteCommitPublished1 = d.nextRemoteCommitPublished.map(Closing.updateRemoteCommitPublished(_, tx))
      val futureRemoteCommitPublished1 = d.futureRemoteCommitPublished.map(Closing.updateRemoteCommitPublished(_, tx))
      val revokedCommitPublished1 = d.revokedCommitPublished.map(Closing.updateRevokedCommitPublished(_, tx))
      // if the local commitment tx just got confirmed, let's send an event telling when we will get the main output refund
      if (localCommitPublished1.map(_.commitTx.txid).contains(tx.txid)) {
        context.system.eventStream.publish(LocalCommitConfirmed(self, remoteNodeId, d.channelId, blockHeight + d.commitments.remoteParams.toSelfDelay))
      }
      // we may need to fail some htlcs in case a commitment tx was published and they have reached the timeout threshold
      val timedoutHtlcs =
        Closing.timedoutHtlcs(d.commitments.localCommit, Satoshi(d.commitments.localParams.dustLimitSatoshis), tx) ++
          Closing.timedoutHtlcs(d.commitments.remoteCommit, Satoshi(d.commitments.remoteParams.dustLimitSatoshis), tx) ++
          d.commitments.remoteNextCommitInfo.left.toSeq.flatMap(r => Closing.timedoutHtlcs(r.nextRemoteCommit, Satoshi(d.commitments.remoteParams.dustLimitSatoshis), tx))
      timedoutHtlcs.foreach { add =>
        d.commitments.originChannels.get(add.id) match {
          case Some(origin) =>
            log.info(s"failing htlc #${add.id} paymentHash=${add.paymentHash} origin=$origin: htlc timed out")
            relayer ! Status.Failure(AddHtlcFailed(d.channelId, add.paymentHash, HtlcTimedout(d.channelId, Set(add)), origin, None, None))
          case None =>
            // same as for fulfilling the htlc (no big deal)
            log.info(s"cannot fail timedout htlc #${add.id} paymentHash=${add.paymentHash} (origin not found)")
        }
      }
      // we also need to fail outgoing htlcs that we know will never reach the blockchain
      val overridenHtlcs = Closing.overriddenOutgoingHtlcs(d.commitments.localCommit, d.commitments.remoteCommit, d.commitments.remoteNextCommitInfo.left.toOption.map(_.nextRemoteCommit), tx)
      overridenHtlcs.foreach { add =>
        d.commitments.originChannels.get(add.id) match {
          case Some(origin) =>
            log.info(s"failing htlc #${add.id} paymentHash=${add.paymentHash} origin=$origin: overriden by local commit")
            relayer ! Status.Failure(AddHtlcFailed(d.channelId, add.paymentHash, HtlcOverridenByLocalCommit(d.channelId), origin, None, None))
          case None =>
            // same as for fulfilling the htlc (no big deal)
            log.info(s"cannot fail overriden htlc #${add.id} paymentHash=${add.paymentHash} (origin not found)")
        }
      }
      // for our outgoing payments, let's send events if we know that they will settle on chain
      Closing
        .onchainOutgoingHtlcs(d.commitments.localCommit, d.commitments.remoteCommit, d.commitments.remoteNextCommitInfo.left.toOption.map(_.nextRemoteCommit), tx)
        .map(add => (add, d.commitments.originChannels.get(add.id).collect { case Local(id, _) => id })) // we resolve the payment id if this was a local payment
        .collect { case (add, Some(id)) => context.system.eventStream.publish(PaymentSettlingOnChain(id, amount = MilliSatoshi(add.amountMsat), add.paymentHash)) }
      // we update the channel data
      val d1 = d.copy(localCommitPublished = localCommitPublished1, remoteCommitPublished = remoteCommitPublished1, nextRemoteCommitPublished = nextRemoteCommitPublished1, futureRemoteCommitPublished = futureRemoteCommitPublished1, revokedCommitPublished = revokedCommitPublished1)
      // and we also send events related to fee
      Closing.networkFeePaid(tx, d1) foreach { case (fee, desc) => feePaid(fee, tx, desc, d.channelId) }
      // then let's see if any of the possible close scenarii can be considered done
      val closingType_opt = Closing.isClosed(d1, Some(tx))
      // finally, if one of the unilateral closes is done, we move to CLOSED state, otherwise we stay (note that we don't store the state)
      closingType_opt match {
        case Some(closingType) =>
          log.info(s"channel closed (type=$closingType)")
          context.system.eventStream.publish(ChannelClosed(self, d.channelId, closingType, d.commitments))
          goto(CLOSED) using d1 storing()
        case None =>
          stay using d1 storing()
      }

    case Event(_: ChannelReestablish, d: DATA_CLOSING) =>
      // they haven't detected that we were closing and are trying to reestablish a connection
      // we give them one of the published txes as a hint
      // note spendingTx != Nil (that's a requirement of DATA_CLOSING)
      val exc = FundingTxSpent(d.channelId, d.spendingTxes.head)
      val error = Error(d.channelId, exc.getMessage)
      stay sending error

    case Event(c: CMD_CLOSE, d: DATA_CLOSING) => handleCommandError(ClosingAlreadyInProgress(d.channelId), c)

    case Event(e: Error, d: DATA_CLOSING) => handleRemoteError(e, d)

    case Event(INPUT_DISCONNECTED | INPUT_RECONNECTED(_, _, _), _) => stay // we don't really care at this point
  })

  when(CLOSED)(handleExceptions {
    case Event('shutdown, _) =>
      stateData match {
        case d: HasCommitments =>
          log.info(s"deleting database record for channelId=${d.channelId}")
          nodeParams.db.channels.removeChannel(d.channelId)
        case _ =>
      }
      log.info("shutting down")
      stop(FSM.Normal)

    case Event(MakeFundingTxResponse(fundingTx, _, _), _) =>
      // this may happen if connection is lost, or remote sends an error while we were waiting for the funding tx to be created by our wallet
      // in that case we rollback the tx
      wallet.rollback(fundingTx)
      stay

    case Event(INPUT_DISCONNECTED, _) => stay // we are disconnected, but it doesn't matter anymore
  })

  when(OFFLINE)(handleExceptions {
    case Event(INPUT_RECONNECTED(r, localInit, remoteInit), d: DATA_WAIT_FOR_REMOTE_PUBLISH_FUTURE_COMMITMENT) =>
      forwarder ! r
      // they already proved that we have an outdated commitment
      // there isn't much to do except asking them again to publish their current commitment by sending an error
      val exc = PleasePublishYourCommitment(d.channelId)
      val error = Error(d.channelId, exc.getMessage)
      val d1 = Helpers.updateFeatures(d, localInit, remoteInit)
      goto(WAIT_FOR_REMOTE_PUBLISH_FUTURE_COMMITMENT) using d1 sending error

    case Event(INPUT_RECONNECTED(r, localInit, remoteInit), d: HasCommitments) =>
      forwarder ! r

      val yourLastPerCommitmentSecret = d.commitments.remotePerCommitmentSecrets.lastIndex.flatMap(d.commitments.remotePerCommitmentSecrets.getHash).getOrElse(ByteVector32.Zeroes)
      val myCurrentPerCommitmentPoint = keyManager.commitmentPoint(d.commitments.localParams.channelKeyPath, d.commitments.localCommit.index)

      val channelReestablish = ChannelReestablish(
        channelId = d.channelId,
        nextLocalCommitmentNumber = d.commitments.localCommit.index + 1,
        nextRemoteRevocationNumber = d.commitments.remoteCommit.index,
        yourLastPerCommitmentSecret = Some(PrivateKey(yourLastPerCommitmentSecret)),
        myCurrentPerCommitmentPoint = Some(myCurrentPerCommitmentPoint)
      )

      // we update local/remote connection-local global/local features, we don't persist it right now
      val d1 = Helpers.updateFeatures(d, localInit, remoteInit)

      goto(SYNCING) using d1 sending channelReestablish

    // note: this can only happen if state is NORMAL or SHUTDOWN
    // -> in NEGOTIATING there are no more htlcs
    // -> in CLOSING we either have mutual closed (so no more htlcs), or already have unilaterally closed (so no action required), and we can't be in OFFLINE state anyway
    case Event(c: CurrentBlockCount, d: HasCommitments) => handleNewBlock(c, d)

    case Event(c: CMD_ADD_HTLC, d: DATA_NORMAL) => handleAddDisconnected(c, d)

    case Event(CMD_UPDATE_RELAY_FEE(feeBaseMsat, feeProportionalMillionths), d: DATA_NORMAL) =>
      log.info(s"updating relay fees: prevFeeBaseMsat={} nextFeeBaseMsat={} prevFeeProportionalMillionths={} nextFeeProportionalMillionths={}", d.channelUpdate.feeBaseMsat, feeBaseMsat, d.channelUpdate.feeProportionalMillionths, feeProportionalMillionths)
      val channelUpdate = Announcements.makeChannelUpdate(nodeParams.chainHash, nodeParams.privateKey, remoteNodeId, d.shortChannelId, d.channelUpdate.cltvExpiryDelta, d.channelUpdate.htlcMinimumMsat, feeBaseMsat, feeProportionalMillionths, d.commitments.localCommit.spec.totalFunds, enable = false)
      // we're in OFFLINE state, we don't broadcast the new update right away, we will do that when next time we go to NORMAL state
      stay using d.copy(channelUpdate = channelUpdate) storing() replying "ok"

    case Event(getTxResponse: GetTxWithMetaResponse, d: DATA_WAIT_FOR_FUNDING_CONFIRMED) if getTxResponse.txid == d.commitments.commitInput.outPoint.txid => handleGetFundingTx(getTxResponse, d.waitingSince, d.fundingTx)

    case Event(BITCOIN_FUNDING_PUBLISH_FAILED, d: DATA_WAIT_FOR_FUNDING_CONFIRMED) => handleFundingPublishFailed(d)

    case Event(BITCOIN_FUNDING_TIMEOUT, d: DATA_WAIT_FOR_FUNDING_CONFIRMED) => handleFundingTimeout(d)

    // just ignore this, we will put a new watch when we reconnect, and we'll be notified again
    case Event(WatchEventConfirmed(BITCOIN_FUNDING_DEPTHOK | BITCOIN_FUNDING_DEEPLYBURIED, _, _, _), _) => stay

    case Event(WatchEventSpent(BITCOIN_FUNDING_SPENT, tx), d: DATA_NEGOTIATING) if d.closingTxProposed.flatten.map(_.unsignedTx.txid).contains(tx.txid) => handleMutualClose(tx, Left(d))

    case Event(WatchEventSpent(BITCOIN_FUNDING_SPENT, tx), d: HasCommitments) if tx.txid == d.commitments.remoteCommit.txid => handleRemoteSpentCurrent(tx, d)

    case Event(WatchEventSpent(BITCOIN_FUNDING_SPENT, tx), d: HasCommitments) if d.commitments.remoteNextCommitInfo.left.toOption.map(_.nextRemoteCommit.txid).contains(tx.txid) => handleRemoteSpentNext(tx, d)

    case Event(WatchEventSpent(BITCOIN_FUNDING_SPENT, tx), d: DATA_WAIT_FOR_REMOTE_PUBLISH_FUTURE_COMMITMENT) => handleRemoteSpentFuture(tx, d)

    case Event(WatchEventSpent(BITCOIN_FUNDING_SPENT, tx), d: HasCommitments) => handleRemoteSpentOther(tx, d)

  })

  when(SYNCING)(handleExceptions {
    case Event(_: ChannelReestablish, d: DATA_WAIT_FOR_FUNDING_CONFIRMED) =>
      // we put back the watch (operation is idempotent) because the event may have been fired while we were in OFFLINE
      blockchain ! WatchConfirmed(self, d.commitments.commitInput.outPoint.txid, d.commitments.commitInput.txOut.publicKeyScript, nodeParams.minDepthBlocks, BITCOIN_FUNDING_DEPTHOK)
      goto(WAIT_FOR_FUNDING_CONFIRMED)

    case Event(_: ChannelReestablish, d: DATA_WAIT_FOR_FUNDING_LOCKED) =>
      log.debug(s"re-sending fundingLocked")
      val nextPerCommitmentPoint = keyManager.commitmentPoint(d.commitments.localParams.channelKeyPath, 1)
      val fundingLocked = FundingLocked(d.commitments.channelId, nextPerCommitmentPoint)
      goto(WAIT_FOR_FUNDING_LOCKED) sending fundingLocked

    case Event(channelReestablish: ChannelReestablish, d: DATA_NORMAL) =>
      channelReestablish match {
        case ChannelReestablish(_, _, nextRemoteRevocationNumber, Some(yourLastPerCommitmentSecret), _) if !Helpers.checkLocalCommit(d, nextRemoteRevocationNumber) =>
          // if next_remote_revocation_number is greater than our local commitment index, it means that either we are using an outdated commitment, or they are lying
          // but first we need to make sure that the last per_commitment_secret that they claim to have received from us is correct for that next_remote_revocation_number minus 1
          if (keyManager.commitmentSecret(d.commitments.localParams.channelKeyPath, nextRemoteRevocationNumber - 1) == yourLastPerCommitmentSecret) {
            log.warning(s"counterparty proved that we have an outdated (revoked) local commitment!!! ourCommitmentNumber=${d.commitments.localCommit.index} theirCommitmentNumber=$nextRemoteRevocationNumber")
            // their data checks out, we indeed seem to be using an old revoked commitment, and must absolutely *NOT* publish it, because that would be a cheating attempt and they
            // would punish us by taking all the funds in the channel
            val exc = PleasePublishYourCommitment(d.channelId)
            val error = Error(d.channelId, exc.getMessage)
            goto(WAIT_FOR_REMOTE_PUBLISH_FUTURE_COMMITMENT) using DATA_WAIT_FOR_REMOTE_PUBLISH_FUTURE_COMMITMENT(d.commitments, channelReestablish) storing() sending error
          } else {
            // they lied! the last per_commitment_secret they claimed to have received from us is invalid
            throw InvalidRevokedCommitProof(d.channelId, d.commitments.localCommit.index, nextRemoteRevocationNumber, yourLastPerCommitmentSecret)
          }
        case ChannelReestablish(_, nextLocalCommitmentNumber, _, _, _) if !Helpers.checkRemoteCommit(d, nextLocalCommitmentNumber) =>
          // if next_local_commit_number is more than one more our remote commitment index, it means that either we are using an outdated commitment, or they are lying
          log.warning(s"counterparty says that they have a more recent commitment than the one we know of!!! ourCommitmentNumber=${d.commitments.remoteNextCommitInfo.left.toOption.map(_.nextRemoteCommit.index).getOrElse(d.commitments.remoteCommit.index)} theirCommitmentNumber=$nextLocalCommitmentNumber")
          // there is no way to make sure that they are saying the truth, the best thing to do is ask them to publish their commitment right now
          // maybe they will publish their commitment, in that case we need to remember their commitment point in order to be able to claim our outputs
          // not that if they don't comply, we could publish our own commitment (it is not stale, otherwise we would be in the case above)
          val exc = PleasePublishYourCommitment(d.channelId)
          val error = Error(d.channelId, exc.getMessage)
          goto(WAIT_FOR_REMOTE_PUBLISH_FUTURE_COMMITMENT) using DATA_WAIT_FOR_REMOTE_PUBLISH_FUTURE_COMMITMENT(d.commitments, channelReestablish) storing() sending error
        case _ =>
          // normal case, our data is up-to-date
          if (channelReestablish.nextLocalCommitmentNumber == 1 && d.commitments.localCommit.index == 0) {
            // If next_local_commitment_number is 1 in both the channel_reestablish it sent and received, then the node MUST retransmit funding_locked, otherwise it MUST NOT
            log.debug(s"re-sending fundingLocked")
            val nextPerCommitmentPoint = keyManager.commitmentPoint(d.commitments.localParams.channelKeyPath, 1)
            val fundingLocked = FundingLocked(d.commitments.channelId, nextPerCommitmentPoint)
            forwarder ! fundingLocked
          }

          val commitments1 = handleSync(channelReestablish, d)

          // BOLT 2: A node if it has sent a previous shutdown MUST retransmit shutdown.
          d.localShutdown.foreach {
            localShutdown =>
              log.debug(s"re-sending localShutdown")
              forwarder ! localShutdown
          }

          if (!d.buried) {
            // even if we were just disconnected/reconnected, we need to put back the watch because the event may have been
            // fired while we were in OFFLINE (if not, the operation is idempotent anyway)
            blockchain ! WatchConfirmed(self, d.commitments.commitInput.outPoint.txid, d.commitments.commitInput.txOut.publicKeyScript, ANNOUNCEMENTS_MINCONF, BITCOIN_FUNDING_DEEPLYBURIED)
          } else {
            // channel has been buried enough, should we (re)send our announcement sigs?
            d.channelAnnouncement match {
              case None if !d.commitments.announceChannel =>
                // that's a private channel, nothing to do
                ()
              case None =>
                // BOLT 7: a node SHOULD retransmit the announcement_signatures message if it has not received an announcement_signatures message
                val localAnnSigs = Helpers.makeAnnouncementSignatures(nodeParams, d.commitments, d.shortChannelId)
                forwarder ! localAnnSigs
              case Some(_) =>
                // channel was already announced, nothing to do
                ()
            }
          }
          // we will re-enable the channel after some delay to prevent flappy updates in case the connection is unstable
          setTimer(Reconnected.toString, BroadcastChannelUpdate(Reconnected), 10 seconds, repeat = false)

          goto(NORMAL) using d.copy(commitments = commitments1)
      }

    case Event(c: CMD_ADD_HTLC, d: DATA_NORMAL) => handleAddDisconnected(c, d)

    case Event(channelReestablish: ChannelReestablish, d: DATA_SHUTDOWN) =>
      val commitments1 = handleSync(channelReestablish, d)
      // BOLT 2: A node if it has sent a previous shutdown MUST retransmit shutdown.
      goto(SHUTDOWN) using d.copy(commitments = commitments1) sending d.localShutdown

    case Event(_: ChannelReestablish, d: DATA_NEGOTIATING) =>
      // BOLT 2: A node if it has sent a previous shutdown MUST retransmit shutdown.
      // negotiation restarts from the beginning, and is initialized by the funder
      // note: in any case we still need to keep all previously sent closing_signed, because they may publish one of them
      if (d.commitments.localParams.isFunder) {
        // we could use the last closing_signed we sent, but network fees may have changed while we were offline so it is better to restart from scratch
        val (closingTx, closingSigned) = Closing.makeFirstClosingTx(keyManager, d.commitments, d.localShutdown.scriptPubKey, d.remoteShutdown.scriptPubKey)
        val closingTxProposed1 = d.closingTxProposed :+ List(ClosingTxProposed(closingTx.tx, closingSigned))
        goto(NEGOTIATING) using d.copy(closingTxProposed = closingTxProposed1) storing() sending d.localShutdown :: closingSigned :: Nil
      } else {
        // we start a new round of negotiation
        val closingTxProposed1 = if (d.closingTxProposed.last.isEmpty) d.closingTxProposed else d.closingTxProposed :+ List()
        goto(NEGOTIATING) using d.copy(closingTxProposed = closingTxProposed1) sending d.localShutdown
      }

    case Event(c: CurrentBlockCount, d: HasCommitments) => handleNewBlock(c, d)

    case Event(getTxResponse: GetTxWithMetaResponse, d: DATA_WAIT_FOR_FUNDING_CONFIRMED) if getTxResponse.txid == d.commitments.commitInput.outPoint.txid => handleGetFundingTx(getTxResponse, d.waitingSince, d.fundingTx)

    case Event(BITCOIN_FUNDING_PUBLISH_FAILED, d: DATA_WAIT_FOR_FUNDING_CONFIRMED) => handleFundingPublishFailed(d)

    case Event(BITCOIN_FUNDING_TIMEOUT, d: DATA_WAIT_FOR_FUNDING_CONFIRMED) => handleFundingTimeout(d)

    // just ignore this, we will put a new watch when we reconnect, and we'll be notified again
    case Event(WatchEventConfirmed(BITCOIN_FUNDING_DEPTHOK | BITCOIN_FUNDING_DEEPLYBURIED, _, _, _), _) => stay

    case Event(WatchEventSpent(BITCOIN_FUNDING_SPENT, tx), d: DATA_NEGOTIATING) if d.closingTxProposed.flatten.map(_.unsignedTx.txid).contains(tx.txid) => handleMutualClose(tx, Left(d))

    case Event(WatchEventSpent(BITCOIN_FUNDING_SPENT, tx), d: HasCommitments) if tx.txid == d.commitments.remoteCommit.txid => handleRemoteSpentCurrent(tx, d)

    case Event(WatchEventSpent(BITCOIN_FUNDING_SPENT, tx), d: HasCommitments) if d.commitments.remoteNextCommitInfo.left.toOption.map(_.nextRemoteCommit.txid).contains(tx.txid) => handleRemoteSpentNext(tx, d)

    case Event(WatchEventSpent(BITCOIN_FUNDING_SPENT, tx), d: HasCommitments) => handleRemoteSpentOther(tx, d)

    case Event(e: Error, d: HasCommitments) => handleRemoteError(e, d)
  })

  when(WAIT_FOR_REMOTE_PUBLISH_FUTURE_COMMITMENT)(handleExceptions {
    case Event(WatchEventSpent(BITCOIN_FUNDING_SPENT, tx), d: DATA_WAIT_FOR_REMOTE_PUBLISH_FUTURE_COMMITMENT) => handleRemoteSpentFuture(tx, d)
  })

  def errorStateHandler: StateFunction = {
    case Event('nevermatches, _) => stay // we can't define a state with no event handler, so we put a dummy one here
  }

  when(ERR_INFORMATION_LEAK)(errorStateHandler)

  when(ERR_FUNDING_LOST)(errorStateHandler)

  whenUnhandled {

    case Event(INPUT_DISCONNECTED, _) => goto(OFFLINE)

    case Event(WatchEventLost(BITCOIN_FUNDING_LOST), _) => goto(ERR_FUNDING_LOST)

    case Event(CMD_GETSTATE, _) =>
      sender ! stateName
      stay

    case Event(CMD_GETSTATEDATA, _) =>
      sender ! stateData
      stay

    case Event(CMD_GETINFO, _) =>
      val channelId = Helpers.getChannelId(stateData)
      sender ! RES_GETINFO(remoteNodeId, channelId, stateName, stateData)
      stay

    case Event(c: CMD_ADD_HTLC, d: HasCommitments) =>
      log.info(s"rejecting htlc request in state=$stateName")
      val error = ChannelUnavailable(d.channelId)
      handleCommandError(AddHtlcFailed(d.channelId, c.paymentHash, error, origin(c), None, Some(c)), c) // we don't provide a channel_update: this will be a permanent channel failure

    case Event(c: CMD_CLOSE, d) => handleCommandError(CommandUnavailableInThisState(Helpers.getChannelId(d), "close", stateName), c)

    case Event(c@CMD_FORCECLOSE, d) =>
      d match {
        case data: HasCommitments => handleLocalError(ForcedLocalCommit(data.channelId), data, Some(c)) replying "ok"
        case _ => handleCommandError(CommandUnavailableInThisState(Helpers.getChannelId(d), "forceclose", stateName), c)
      }

    case Event(c: CMD_UPDATE_RELAY_FEE, d) => handleCommandError(CommandUnavailableInThisState(Helpers.getChannelId(d), "updaterelayfee", stateName), c)

    // we only care about this event in NORMAL and SHUTDOWN state, and there may be cases where the task is not cancelled
    case Event(_: RevocationTimeout, _) => stay

    // we only care about this event in NORMAL and SHUTDOWN state, and we never unregister to the event stream
    case Event(CurrentBlockCount(_), _) => stay

    // we only care about this event in NORMAL and SHUTDOWN state, and we never unregister to the event stream
    case Event(CurrentFeerates(_), _) => stay

    // we only care about this event in NORMAL state
    case Event(_: BroadcastChannelUpdate, _) => stay

    // we receive this when we send command to ourselves
    case Event("ok", _) => stay

    // when we realize we need to update our network fees, we send a CMD_UPDATE_FEE to ourselves which may result in this error being sent back to ourselves, this can be ignored
    case Event(Status.Failure(_: CannotAffordFees), _) => stay

    // funding tx was confirmed in time, let's just ignore this
    case Event(BITCOIN_FUNDING_TIMEOUT, _: HasCommitments) => stay

    // peer doesn't cancel the timer
    case Event(TickChannelOpenTimeout, _) => stay

    case Event(WatchEventSpent(BITCOIN_FUNDING_SPENT, tx), d: HasCommitments) if tx.txid == d.commitments.localCommit.publishableTxs.commitTx.tx.txid =>
      log.warning(s"processing local commit spent in catch-all handler")
      spendLocalCurrent(d)
  }

  onTransition {
    case WAIT_FOR_INIT_INTERNAL -> WAIT_FOR_INIT_INTERNAL => () // called at channel initialization
    case state -> nextState =>
      if (state != nextState) {
        context.system.eventStream.publish(ChannelStateChanged(self, context.parent, remoteNodeId, state, nextState, nextStateData))
      }
      if (nextState == CLOSED) {
        // channel is closed, scheduling this actor for self destruction
        context.system.scheduler.scheduleOnce(10 seconds, self, 'shutdown)
      }

      if (nextState == OFFLINE) {
        // we can cancel the timer, we are not expecting anything when disconnected
        cancelTimer(RevocationTimeout.toString)
      }

      // if channel is private, we send the channel_update directly to remote
      // they need it "to learn the other end's forwarding parameters" (BOLT 7)
      (stateData, nextStateData) match {
        case (d1: DATA_NORMAL, d2: DATA_NORMAL) if !d1.commitments.announceChannel && !d1.buried && d2.buried =>
          // for a private channel, when the tx was just buried we need to send the channel_update to our peer (even if it didn't change)
          forwarder ! d2.channelUpdate
        case (d1: DATA_NORMAL, d2: DATA_NORMAL) if !d1.commitments.announceChannel && d1.channelUpdate != d2.channelUpdate && d2.buried =>
          // otherwise, we only send it when it is different, and tx is already buried
          forwarder ! d2.channelUpdate
        case _ => ()
      }

      (state, nextState, stateData, nextStateData) match {
        // ORDER MATTERS!
        case (WAIT_FOR_INIT_INTERNAL, OFFLINE, _, normal: DATA_NORMAL) =>
          log.info(s"re-emitting channel_update={} enabled={} ", normal.channelUpdate, Announcements.isEnabled(normal.channelUpdate.channelFlags))
          context.system.eventStream.publish(LocalChannelUpdate(self, normal.commitments.channelId, normal.shortChannelId, normal.commitments.remoteParams.nodeId, normal.channelAnnouncement, normal.channelUpdate, normal.commitments))
        case (_, _, d1: DATA_NORMAL, d2: DATA_NORMAL) if d1.channelUpdate == d2.channelUpdate && d1.channelAnnouncement == d2.channelAnnouncement =>
          // don't do anything if neither the channel_update nor the channel_announcement didn't change
          ()
        case (WAIT_FOR_FUNDING_LOCKED | NORMAL | OFFLINE | SYNCING, NORMAL | OFFLINE, _, normal: DATA_NORMAL) =>
          // when we do WAIT_FOR_FUNDING_LOCKED->NORMAL or NORMAL->NORMAL or SYNCING->NORMAL or NORMAL->OFFLINE, we send out the new channel_update (most of the time it will just be to enable/disable the channel)
          log.info(s"emitting channel_update={} enabled={} ", normal.channelUpdate, Announcements.isEnabled(normal.channelUpdate.channelFlags))
          context.system.eventStream.publish(LocalChannelUpdate(self, normal.commitments.channelId, normal.shortChannelId, normal.commitments.remoteParams.nodeId, normal.channelAnnouncement, normal.channelUpdate, normal.commitments))
        case (_, _, _: DATA_NORMAL, _: DATA_NORMAL) =>
          // in any other case (e.g. WAIT_FOR_INIT_INTERNAL->OFFLINE) we do nothing
          ()
        case (_, _, normal: DATA_NORMAL, _) =>
          // when we finally leave the NORMAL state (or OFFLINE with NORMAL data) to go to SHUTDOWN/NEGOTIATING/CLOSING/ERR*, we advertise the fact that channel can't be used for payments anymore
          // if the channel is private we don't really need to tell the counterparty because it is already aware that the channel is being closed
          context.system.eventStream.publish(LocalChannelDown(self, normal.commitments.channelId, normal.shortChannelId, normal.commitments.remoteParams.nodeId))
        case _ => ()
      }
  }

  /*
          888    888        d8888 888b    888 8888888b.  888      8888888888 8888888b.   .d8888b.
          888    888       d88888 8888b   888 888  "Y88b 888      888        888   Y88b d88P  Y88b
          888    888      d88P888 88888b  888 888    888 888      888        888    888 Y88b.
          8888888888     d88P 888 888Y88b 888 888    888 888      8888888    888   d88P  "Y888b.
          888    888    d88P  888 888 Y88b888 888    888 888      888        8888888P"      "Y88b.
          888    888   d88P   888 888  Y88888 888    888 888      888        888 T88b         "888
          888    888  d8888888888 888   Y8888 888  .d88P 888      888        888  T88b  Y88b  d88P
          888    888 d88P     888 888    Y888 8888888P"  88888888 8888888888 888   T88b  "Y8888P"
   */

  /**
    * This function is used to return feedback to user at channel opening
    */
  def replyToUser(message: Either[Channel.ChannelError, String]): Unit = {
    val m = message match {
      case Left(LocalError(t)) => Status.Failure(t)
      case Left(RemoteError(e)) => Status.Failure(new RuntimeException(s"peer sent error: ascii='${e.toAscii}' bin=${e.data.toHex}"))
      case Right(s) => s
    }
    origin_opt.foreach(_ ! m)
  }

  def handleCommandSuccess(sender: ActorRef, newData: Data) = {
    stay using newData replying "ok"
  }

  def handleCommandError(cause: Throwable, cmd: Command) = {
    log.warning(s"${cause.getMessage} while processing cmd=${cmd.getClass.getSimpleName} in state=$stateName")
    cause match {
      case _: ChannelException => ()
      case _ => log.error(cause, s"msg=$cmd stateData=$stateData ")
    }
    context.system.eventStream.publish(ChannelErrorOccured(self, Helpers.getChannelId(stateData), remoteNodeId, stateData, LocalError(cause), isFatal = false))
    stay replying Status.Failure(cause)
  }

  /**
    * When we are funder, we use this function to detect when our funding tx has been double-spent (by another transaction
    * that we made for some reason). If the funding tx has been double spent we can forget about the channel.
    */
  def checkDoubleSpent(fundingTx: Transaction): Unit = {
    log.debug(s"checking status of funding tx txid=${fundingTx.txid}")
    wallet.doubleSpent(fundingTx).onComplete {
      case Success(true) =>
        log.warning(s"funding tx has been double spent! fundingTxid=${fundingTx.txid} fundingTx=$fundingTx")
        self ! BITCOIN_FUNDING_PUBLISH_FAILED
      case Success(false) => ()
      case Failure(t) => log.error(t, s"error while testing status of funding tx fundingTxid=${fundingTx.txid}: ")
    }
  }

  def handleGetFundingTx(getTxResponse: GetTxWithMetaResponse, waitingSince: Long, fundingTx_opt: Option[Transaction]) = {
    import getTxResponse._
    tx_opt match {
      case Some(_) => () // the funding tx exists, nothing to do
      case None =>
        fundingTx_opt match {
          // ORDER MATTERS!!
          case Some(fundingTx) =>
            // if we are funder, we never give up
            log.info(s"republishing the funding tx...")
            blockchain ! PublishAsap(fundingTx)
            // we also check if the funding tx has been double-spent
            checkDoubleSpent(fundingTx)
            context.system.scheduler.scheduleOnce(1 day, blockchain, GetTxWithMeta(txid))
          case None if (now.seconds - waitingSince.seconds) > FUNDING_TIMEOUT_FUNDEE && (now.seconds - lastBlockTimestamp.seconds) < 1.hour =>
            // if we are fundee, we give up after some time
            // NB: we want to be sure that the blockchain is in sync to prevent false negatives
            log.warning(s"funding tx hasn't been published in ${(now.seconds - waitingSince.seconds).toDays} days and blockchain is fresh from ${(now.seconds - lastBlockTimestamp.seconds).toMinutes} minutes ago")
            self ! BITCOIN_FUNDING_TIMEOUT
          case None =>
            // let's wait a little longer
            log.info(s"funding tx still hasn't been published in ${(now.seconds - waitingSince.seconds).toDays} days, will wait ${(FUNDING_TIMEOUT_FUNDEE - now.seconds + waitingSince.seconds).toDays} more days...")
            context.system.scheduler.scheduleOnce(1 day, blockchain, GetTxWithMeta(txid))
        }
    }
    stay
  }

  def handleFundingPublishFailed(d: HasCommitments) = {
    log.error(s"failed to publish funding tx")
    val exc = ChannelFundingError(d.channelId)
    val error = Error(d.channelId, exc.getMessage)
    // NB: we don't use the handleLocalError handler because it would result in the commit tx being published, which we don't want:
    // implementation *guarantees* that in case of BITCOIN_FUNDING_PUBLISH_FAILED, the funding tx hasn't and will never be published, so we can close the channel right away
    context.system.eventStream.publish(ChannelErrorOccured(self, Helpers.getChannelId(stateData), remoteNodeId, stateData, LocalError(exc), isFatal = true))
    goto(CLOSED) sending error
  }

  def handleFundingTimeout(d: HasCommitments) = {
    log.warning(s"funding tx hasn't been confirmed in time, cancelling channel delay=$FUNDING_TIMEOUT_FUNDEE")
    val exc = FundingTxTimedout(d.channelId)
    val error = Error(d.channelId, exc.getMessage)
    context.system.eventStream.publish(ChannelErrorOccured(self, Helpers.getChannelId(stateData), remoteNodeId, stateData, LocalError(exc), isFatal = true))
    goto(CLOSED) sending error
  }

  def handleRevocationTimeout(revocationTimeout: RevocationTimeout, d: HasCommitments) = {
    d.commitments.remoteNextCommitInfo match {
      case Left(waitingForRevocation) if revocationTimeout.remoteCommitNumber + 1 == waitingForRevocation.nextRemoteCommit.index =>
        log.warning(s"waited for too long for a revocation to remoteCommitNumber=${revocationTimeout.remoteCommitNumber}, disconnecting")
        revocationTimeout.peer ! Peer.Disconnect(remoteNodeId)
      case _ => ()
    }
    stay
  }

  def handleAddDisconnected(c: CMD_ADD_HTLC, d: DATA_NORMAL) = {
    log.info(s"rejecting htlc request in state=$stateName")
    // in order to reduce gossip spam, we don't disable the channel right away when disconnected
    // we will only emit a new channel_update with the disable flag set if someone tries to use that channel
    if (Announcements.isEnabled(d.channelUpdate.channelFlags)) {
      // if the channel isn't disabled we generate a new channel_update
      log.info(s"updating channel_update announcement (reason=disabled)")
      val channelUpdate = Announcements.makeChannelUpdate(nodeParams.chainHash, nodeParams.privateKey, remoteNodeId, d.shortChannelId, d.channelUpdate.cltvExpiryDelta, d.channelUpdate.htlcMinimumMsat, d.channelUpdate.feeBaseMsat, d.channelUpdate.feeProportionalMillionths, d.commitments.localCommit.spec.totalFunds, enable = false)
      // then we update the state and replay the request
      self forward c
      // we use goto to fire transitions
      goto(stateName) using d.copy(channelUpdate = channelUpdate)
    } else {
      // channel is already disabled, we reply to the request
      handleCommandError(AddHtlcFailed(d.channelId, c.paymentHash, ChannelUnavailable(d.channelId), origin(c), Some(d.channelUpdate), Some(c)), c) // can happen if we are in OFFLINE or SYNCING state (channelUpdate will have enable=false)
    }
  }

  def handleNewBlock(c: CurrentBlockCount, d: HasCommitments) = {
    val timedOutOutgoing = d.commitments.timedOutOutgoingHtlcs(c.blockCount)
    val almostTimedOutIncoming = d.commitments.almostTimedOutIncomingHtlcs(c.blockCount, nodeParams.fulfillSafetyBeforeTimeoutBlocks)
    if (timedOutOutgoing.nonEmpty) {
      // Downstream timed out.
      handleLocalError(HtlcTimedout(d.channelId, timedOutOutgoing), d, Some(c))
    } else if (almostTimedOutIncoming.nonEmpty) {
      // Upstream is close to timing out.
      val relayedFulfills = d.commitments.localChanges.all.collect { case u: UpdateFulfillHtlc => u.id }.toSet
      val offendingRelayedHtlcs = almostTimedOutIncoming.filter(htlc => relayedFulfills.contains(htlc.id))
      if (offendingRelayedHtlcs.nonEmpty) {
        handleLocalError(HtlcWillTimeoutUpstream(d.channelId, offendingRelayedHtlcs), d, Some(c))
      } else {
        // There might be pending fulfill commands that we haven't relayed yet.
        // Since this involves a DB call, we only want to check it if all the previous checks failed (this is the slow path).
        val pendingRelayFulfills = nodeParams.db.pendingRelay.listPendingRelay(d.channelId).collect { case CMD_FULFILL_HTLC(id, r, _) => id }
        val offendingPendingRelayFulfills = almostTimedOutIncoming.filter(htlc => pendingRelayFulfills.contains(htlc.id))
        if (offendingPendingRelayFulfills.nonEmpty) {
          handleLocalError(HtlcWillTimeoutUpstream(d.channelId, offendingPendingRelayFulfills), d, Some(c))
        } else {
          stay
        }
      }
    } else {
      stay
    }
  }

  def handleLocalError(cause: Throwable, d: Data, msg: Option[Any]) = {
    cause match {
      case _: ForcedLocalCommit => log.warning(s"force-closing channel at user request")
      case _ => log.error(s"${cause.getMessage} while processing msg=${msg.getOrElse("n/a").getClass.getSimpleName} in state=$stateName")
    }
    cause match {
      case _: ChannelException => ()
      case _ => log.error(cause, s"msg=${msg.getOrElse("n/a")} stateData=$stateData ")
    }
    val error = Error(Helpers.getChannelId(d), cause.getMessage)
    context.system.eventStream.publish(ChannelErrorOccured(self, Helpers.getChannelId(stateData), remoteNodeId, stateData, LocalError(cause), isFatal = true))

    d match {
      case dd: HasCommitments if Closing.nothingAtStake(dd) => goto(CLOSED)
      case negotiating@DATA_NEGOTIATING(_, _, _, _, Some(bestUnpublishedClosingTx)) =>
        log.info(s"we have a valid closing tx, publishing it instead of our commitment: closingTxId=${bestUnpublishedClosingTx.txid}")
        // if we were in the process of closing and already received a closing sig from the counterparty, it's always better to use that
        handleMutualClose(bestUnpublishedClosingTx, Left(negotiating))
      case dd: HasCommitments => spendLocalCurrent(dd) sending error // otherwise we use our current commitment
      case _ => goto(CLOSED) sending error // when there is no commitment yet, we just send an error to our peer and go to CLOSED state
    }
  }

  def handleRemoteError(e: Error, d: Data) = {
    // see BOLT 1: only print out data verbatim if is composed of printable ASCII characters
    log.error(s"peer sent error: ascii='${e.toAscii}' bin=${e.data.toHex}")
    context.system.eventStream.publish(ChannelErrorOccured(self, Helpers.getChannelId(stateData), remoteNodeId, stateData, RemoteError(e), isFatal = true))

    d match {
      case _: DATA_CLOSING => stay // nothing to do, there is already a spending tx published
      case negotiating@DATA_NEGOTIATING(_, _, _, _, Some(bestUnpublishedClosingTx)) =>
        // if we were in the process of closing and already received a closing sig from the counterparty, it's always better to use that
        handleMutualClose(bestUnpublishedClosingTx, Left(negotiating))
      case hasCommitments: HasCommitments => spendLocalCurrent(hasCommitments) // NB: we publish the commitment even if we have nothing at stake (in a dataloss situation our peer will send us an error just for that)
      case _ => goto(CLOSED) // when there is no commitment yet, we just go to CLOSED state in case an error occurs
    }
  }

  def handleMutualClose(closingTx: Transaction, d: Either[DATA_NEGOTIATING, DATA_CLOSING]) = {
    log.info(s"closing tx published: closingTxId=${closingTx.txid}")

    doPublish(closingTx)

    val nextData = d match {
      case Left(negotiating) => DATA_CLOSING(negotiating.commitments, fundingTx = None, waitingSince = now, negotiating.closingTxProposed.flatten.map(_.unsignedTx), mutualClosePublished = closingTx :: Nil)
      case Right(closing) => closing.copy(mutualClosePublished = closing.mutualClosePublished :+ closingTx)
    }
    goto(CLOSING) using nextData storing()
  }

  def doPublish(closingTx: Transaction): Unit = {
    blockchain ! PublishAsap(closingTx)
    blockchain ! WatchConfirmed(self, closingTx, nodeParams.minDepthBlocks, BITCOIN_TX_CONFIRMED(closingTx))
  }

  def spendLocalCurrent(d: HasCommitments) = {

    val outdatedCommitment = d match {
      case _: DATA_WAIT_FOR_REMOTE_PUBLISH_FUTURE_COMMITMENT => true
      case closing: DATA_CLOSING if closing.futureRemoteCommitPublished.isDefined => true
      case _ => false
    }

    if (outdatedCommitment) {
      log.warning("we have an outdated commitment: will not publish our local tx")
      stay
    } else {
      val commitTx = d.commitments.localCommit.publishableTxs.commitTx.tx

      val localCommitPublished = Helpers.Closing.claimCurrentLocalCommitTxOutputs(keyManager, d.commitments, commitTx)
      doPublish(localCommitPublished)

      val nextData = d match {
        case closing: DATA_CLOSING => closing.copy(localCommitPublished = Some(localCommitPublished))
        case negotiating: DATA_NEGOTIATING => DATA_CLOSING(d.commitments, fundingTx = None, waitingSince = now, negotiating.closingTxProposed.flatten.map(_.unsignedTx), localCommitPublished = Some(localCommitPublished))
        case waitForFundingConfirmed: DATA_WAIT_FOR_FUNDING_CONFIRMED => DATA_CLOSING(d.commitments, fundingTx = waitForFundingConfirmed.fundingTx, waitingSince = now, mutualCloseProposed = Nil, localCommitPublished = Some(localCommitPublished))
        case _ => DATA_CLOSING(d.commitments, fundingTx = None, waitingSince = now, mutualCloseProposed = Nil, localCommitPublished = Some(localCommitPublished))
      }

      goto(CLOSING) using nextData storing()
    }
  }

  /**
    * This helper method will publish txes only if they haven't yet reached minDepth
    */
  def publishIfNeeded(txes: Iterable[Transaction], irrevocablySpent: Map[OutPoint, ByteVector32]): Unit = {
    val (skip, process) = txes.partition(Closing.inputsAlreadySpent(_, irrevocablySpent))
    process.foreach { tx =>
      log.info(s"publishing txid=${tx.txid}")
      blockchain ! PublishAsap(tx)
    }
    skip.foreach(tx => log.info(s"no need to republish txid=${tx.txid}, it has already been confirmed"))
  }

  /**
    * This helper method will watch txes only if they haven't yet reached minDepth
    */
  def watchConfirmedIfNeeded(txes: Iterable[Transaction], irrevocablySpent: Map[OutPoint, ByteVector32]): Unit = {
    val (skip, process) = txes.partition(Closing.inputsAlreadySpent(_, irrevocablySpent))
    process.foreach(tx => blockchain ! WatchConfirmed(self, tx, nodeParams.minDepthBlocks, BITCOIN_TX_CONFIRMED(tx)))
    skip.foreach(tx => log.info(s"no need to watch txid=${tx.txid}, it has already been confirmed"))
  }

  /**
    * This helper method will watch txes only if the utxo they spend hasn't already been irrevocably spent
    */
  def watchSpentIfNeeded(parentTx: Transaction, txes: Iterable[Transaction], irrevocablySpent: Map[OutPoint, ByteVector32]): Unit = {
    val (skip, process) = txes.partition(Closing.inputsAlreadySpent(_, irrevocablySpent))
    process.foreach(tx => blockchain ! WatchSpent(self, parentTx, tx.txIn.head.outPoint.index.toInt, BITCOIN_OUTPUT_SPENT))
    skip.foreach(tx => log.info(s"no need to watch txid=${tx.txid}, it has already been confirmed"))
  }

  def doPublish(localCommitPublished: LocalCommitPublished): Unit = {
    import localCommitPublished._

    val publishQueue = List(commitTx) ++ claimMainDelayedOutputTx ++ htlcSuccessTxs ++ htlcTimeoutTxs ++ claimHtlcDelayedTxs
    publishIfNeeded(publishQueue, irrevocablySpent)

    // we watch:
    // - the commitment tx itself, so that we can handle the case where we don't have any outputs
    // - 'final txes' that send funds to our wallet and that spend outputs that only us control
    val watchConfirmedQueue = List(commitTx) ++ claimMainDelayedOutputTx ++ claimHtlcDelayedTxs
    watchConfirmedIfNeeded(watchConfirmedQueue, irrevocablySpent)

    // we watch outputs of the commitment tx that both parties may spend
    val watchSpentQueue = htlcSuccessTxs ++ htlcTimeoutTxs
    watchSpentIfNeeded(commitTx, watchSpentQueue, irrevocablySpent)
  }

  def handleRemoteSpentCurrent(commitTx: Transaction, d: HasCommitments) = {
    log.warning(s"they published their current commit in txid=${commitTx.txid}")
    require(commitTx.txid == d.commitments.remoteCommit.txid, "txid mismatch")

    val remoteCommitPublished = Helpers.Closing.claimRemoteCommitTxOutputs(keyManager, d.commitments, d.commitments.remoteCommit, commitTx)
    doPublish(remoteCommitPublished)

    val nextData = d match {
      case closing: DATA_CLOSING => closing.copy(remoteCommitPublished = Some(remoteCommitPublished))
      case negotiating: DATA_NEGOTIATING => DATA_CLOSING(d.commitments, fundingTx = None, waitingSince = now, negotiating.closingTxProposed.flatten.map(_.unsignedTx), remoteCommitPublished = Some(remoteCommitPublished))
      case waitForFundingConfirmed: DATA_WAIT_FOR_FUNDING_CONFIRMED => DATA_CLOSING(d.commitments, fundingTx = waitForFundingConfirmed.fundingTx, waitingSince = now, mutualCloseProposed = Nil, remoteCommitPublished = Some(remoteCommitPublished))
      case _ => DATA_CLOSING(d.commitments, fundingTx = None, waitingSince = now, mutualCloseProposed = Nil, remoteCommitPublished = Some(remoteCommitPublished))
    }

    goto(CLOSING) using nextData storing()
  }

  def handleRemoteSpentFuture(commitTx: Transaction, d: DATA_WAIT_FOR_REMOTE_PUBLISH_FUTURE_COMMITMENT) = {
    log.warning(s"they published their future commit (because we asked them to) in txid=${commitTx.txid}")
    // if we are in this state, then this field is defined
    val remotePerCommitmentPoint = d.remoteChannelReestablish.myCurrentPerCommitmentPoint.get
    val remoteCommitPublished = Helpers.Closing.claimRemoteCommitMainOutput(keyManager, d.commitments, remotePerCommitmentPoint, commitTx)
    val nextData = DATA_CLOSING(d.commitments, fundingTx = None, waitingSince = now, Nil, futureRemoteCommitPublished = Some(remoteCommitPublished))

    doPublish(remoteCommitPublished)
    goto(CLOSING) using nextData storing()
  }

  def handleRemoteSpentNext(commitTx: Transaction, d: HasCommitments) = {
    log.warning(s"they published their next commit in txid=${commitTx.txid}")
    require(d.commitments.remoteNextCommitInfo.isLeft, "next remote commit must be defined")
    val remoteCommit = d.commitments.remoteNextCommitInfo.left.get.nextRemoteCommit
    require(commitTx.txid == remoteCommit.txid, "txid mismatch")

    val remoteCommitPublished = Helpers.Closing.claimRemoteCommitTxOutputs(keyManager, d.commitments, remoteCommit, commitTx)
    doPublish(remoteCommitPublished)

    val nextData = d match {
      case closing: DATA_CLOSING => closing.copy(nextRemoteCommitPublished = Some(remoteCommitPublished))
      case negotiating: DATA_NEGOTIATING => DATA_CLOSING(d.commitments, fundingTx = None, waitingSince = now, negotiating.closingTxProposed.flatten.map(_.unsignedTx), nextRemoteCommitPublished = Some(remoteCommitPublished))
      // NB: if there is a next commitment, we can't be in DATA_WAIT_FOR_FUNDING_CONFIRMED so we don't have the case where fundingTx is defined
      case _ => DATA_CLOSING(d.commitments, fundingTx = None, waitingSince = now, mutualCloseProposed = Nil, nextRemoteCommitPublished = Some(remoteCommitPublished))
    }

    goto(CLOSING) using nextData storing()
  }

  def doPublish(remoteCommitPublished: RemoteCommitPublished): Unit = {
    import remoteCommitPublished._

    val publishQueue = claimMainOutputTx ++ claimHtlcSuccessTxs ++ claimHtlcTimeoutTxs
    publishIfNeeded(publishQueue, irrevocablySpent)

    // we watch:
    // - the commitment tx itself, so that we can handle the case where we don't have any outputs
    // - 'final txes' that send funds to our wallet and that spend outputs that only us control
    val watchConfirmedQueue = List(commitTx) ++ claimMainOutputTx
    watchConfirmedIfNeeded(watchConfirmedQueue, irrevocablySpent)

    // we watch outputs of the commitment tx that both parties may spend
    val watchSpentQueue = claimHtlcTimeoutTxs ++ claimHtlcSuccessTxs
    watchSpentIfNeeded(commitTx, watchSpentQueue, irrevocablySpent)
  }

  def handleRemoteSpentOther(tx: Transaction, d: HasCommitments) = {
    log.warning(s"funding tx spent in txid=${tx.txid}")

    Helpers.Closing.claimRevokedRemoteCommitTxOutputs(keyManager, d.commitments, tx, nodeParams.db.channels) match {
      case Some(revokedCommitPublished) =>
        log.warning(s"txid=${tx.txid} was a revoked commitment, publishing the penalty tx")
        val exc = FundingTxSpent(d.channelId, tx)
        val error = Error(d.channelId, exc.getMessage)

        doPublish(revokedCommitPublished)

        val nextData = d match {
          case closing: DATA_CLOSING => closing.copy(revokedCommitPublished = closing.revokedCommitPublished :+ revokedCommitPublished)
          case negotiating: DATA_NEGOTIATING => DATA_CLOSING(d.commitments, fundingTx = None, waitingSince = now, negotiating.closingTxProposed.flatten.map(_.unsignedTx), revokedCommitPublished = revokedCommitPublished :: Nil)
          // NB: if there is a revoked commitment, we can't be in DATA_WAIT_FOR_FUNDING_CONFIRMED so we don't have the case where fundingTx is defined
          case _ => DATA_CLOSING(d.commitments, fundingTx = None, waitingSince = now, mutualCloseProposed = Nil, revokedCommitPublished = revokedCommitPublished :: Nil)
        }
        goto(CLOSING) using nextData storing() sending error
      case None =>
        // the published tx was neither their current commitment nor a revoked one
        log.error(s"couldn't identify txid=${tx.txid}, something very bad is going on!!!")
        goto(ERR_INFORMATION_LEAK)
    }
  }

  def doPublish(revokedCommitPublished: RevokedCommitPublished): Unit = {
    import revokedCommitPublished._

    val publishQueue = claimMainOutputTx ++ mainPenaltyTx ++ htlcPenaltyTxs ++ claimHtlcDelayedPenaltyTxs
    publishIfNeeded(publishQueue, irrevocablySpent)

    // we watch:
    // - the commitment tx itself, so that we can handle the case where we don't have any outputs
    // - 'final txes' that send funds to our wallet and that spend outputs that only us control
    val watchConfirmedQueue = List(commitTx) ++ claimMainOutputTx
    watchConfirmedIfNeeded(watchConfirmedQueue, irrevocablySpent)

    // we watch outputs of the commitment tx that both parties may spend
    val watchSpentQueue = mainPenaltyTx ++ htlcPenaltyTxs
    watchSpentIfNeeded(commitTx, watchSpentQueue, irrevocablySpent)
  }

  def handleInformationLeak(tx: Transaction, d: HasCommitments) = {
    // this is never supposed to happen !!
    log.error(s"our funding tx ${d.commitments.commitInput.outPoint.txid} was spent by txid=${tx.txid} !!")
    val exc = FundingTxSpent(d.channelId, tx)
    val error = Error(d.channelId, exc.getMessage)

    // let's try to spend our current local tx
    val commitTx = d.commitments.localCommit.publishableTxs.commitTx.tx
    val localCommitPublished = Helpers.Closing.claimCurrentLocalCommitTxOutputs(keyManager, d.commitments, commitTx)
    doPublish(localCommitPublished)

    goto(ERR_INFORMATION_LEAK) sending error
  }

  def handleSync(channelReestablish: ChannelReestablish, d: HasCommitments): Commitments = {
    // first we clean up unacknowledged updates
    log.debug(s"discarding proposed OUT: ${d.commitments.localChanges.proposed.map(Commitments.msg2String(_)).mkString(",")}")
    log.debug(s"discarding proposed IN: ${d.commitments.remoteChanges.proposed.map(Commitments.msg2String(_)).mkString(",")}")
    val commitments1 = d.commitments.copy(
      localChanges = d.commitments.localChanges.copy(proposed = Nil),
      remoteChanges = d.commitments.remoteChanges.copy(proposed = Nil),
      localNextHtlcId = d.commitments.localNextHtlcId - d.commitments.localChanges.proposed.collect { case u: UpdateAddHtlc => u }.size,
      remoteNextHtlcId = d.commitments.remoteNextHtlcId - d.commitments.remoteChanges.proposed.collect { case u: UpdateAddHtlc => u }.size)
    log.debug(s"localNextHtlcId=${d.commitments.localNextHtlcId}->${commitments1.localNextHtlcId}")
    log.debug(s"remoteNextHtlcId=${d.commitments.remoteNextHtlcId}->${commitments1.remoteNextHtlcId}")

    def resendRevocation(): Unit = {
      // let's see the state of remote sigs
      if (commitments1.localCommit.index == channelReestablish.nextRemoteRevocationNumber) {
        // nothing to do
      } else if (commitments1.localCommit.index == channelReestablish.nextRemoteRevocationNumber + 1) {
        // our last revocation got lost, let's resend it
        log.debug(s"re-sending last revocation")
        val localPerCommitmentSecret = keyManager.commitmentSecret(commitments1.localParams.channelKeyPath, d.commitments.localCommit.index - 1)
        val localNextPerCommitmentPoint = keyManager.commitmentPoint(commitments1.localParams.channelKeyPath, d.commitments.localCommit.index + 1)
        val revocation = RevokeAndAck(
          channelId = commitments1.channelId,
          perCommitmentSecret = localPerCommitmentSecret,
          nextPerCommitmentPoint = localNextPerCommitmentPoint
        )
        forwarder ! revocation
      } else throw RevocationSyncError(d.channelId)
    }

    // re-sending sig/rev (in the right order)
    commitments1.remoteNextCommitInfo match {
      case Left(waitingForRevocation) if waitingForRevocation.nextRemoteCommit.index + 1 == channelReestablish.nextLocalCommitmentNumber =>
        // we had sent a new sig and were waiting for their revocation
        // they had received the new sig but their revocation was lost during the disconnection
        // they will send us the revocation, nothing to do here
        log.debug(s"waiting for them to re-send their last revocation")
        resendRevocation()
      case Left(waitingForRevocation) if waitingForRevocation.nextRemoteCommit.index == channelReestablish.nextLocalCommitmentNumber =>
        // we had sent a new sig and were waiting for their revocation
        // they didn't receive the new sig because of the disconnection
        // we just resend the same updates and the same sig

        val revWasSentLast = commitments1.localCommit.index > waitingForRevocation.sentAfterLocalCommitIndex
        if (!revWasSentLast) resendRevocation()

        log.debug(s"re-sending previously local signed changes: ${commitments1.localChanges.signed.map(Commitments.msg2String(_)).mkString(",")}")
        commitments1.localChanges.signed.foreach(forwarder ! _)
        log.debug(s"re-sending the exact same previous sig")
        forwarder ! waitingForRevocation.sent

        if (revWasSentLast) resendRevocation()
      case Right(_) if commitments1.remoteCommit.index + 1 == channelReestablish.nextLocalCommitmentNumber =>
        // there wasn't any sig in-flight when the disconnection occurred
        resendRevocation()
      case _ => throw CommitmentSyncError(d.channelId)
    }

    commitments1.remoteNextCommitInfo match {
      case Left(_) =>
        // we expect them to (re-)send the revocation immediately
        setTimer(RevocationTimeout.toString, RevocationTimeout(commitments1.remoteCommit.index, peer = context.parent), timeout = nodeParams.revocationTimeout, repeat = false)
      case _ => ()
    }

    // let's now fail all pending htlc for which we are the final payee
    val htlcsToFail = commitments1.remoteCommit.spec.htlcs.collect {
      case DirectedHtlc(OUT, add) if Sphinx.PaymentPacket.peel(nodeParams.privateKey, add.paymentHash, add.onionRoutingPacket).fold(
        _ => true, // we also fail htlcs which onion we can't decode (message won't be precise)
        p => p.isLastPacket
      ) => add
    }

    log.debug(s"failing htlcs=${htlcsToFail.map(Commitments.msg2String(_)).mkString(",")}")
    htlcsToFail.foreach(add => self ! CMD_FAIL_HTLC(add.id, Right(TemporaryNodeFailure), commit = true))

    // have I something to sign?
    if (Commitments.localHasChanges(commitments1)) {
      self ! CMD_SIGN
    }

    commitments1
  }

  /**
    * This helper function runs the state's default event handlers, and react to exceptions by unilaterally closing the channel
    */
  def handleExceptions(s: StateFunction): StateFunction = {
    case event if s.isDefinedAt(event) =>
      try {
        s(event)
      } catch {
        case t: Throwable => handleLocalError(t, event.stateData, None)
      }
  }

  def origin(c: CMD_ADD_HTLC): Origin = c.upstream match {
    case Left(id) => Local(id, Some(sender)) // we were the origin of the payment
    case Right(u) => Relayed(u.channelId, u.id, u.amountMsat, c.amountMsat) // this is a relayed payment
  }

  def feePaid(fee: Satoshi, tx: Transaction, desc: String, channelId: ByteVector32): Unit = {
    log.info(s"paid feeSatoshi=${fee.amount} for txid=${tx.txid} desc=$desc")
    context.system.eventStream.publish(NetworkFeePaid(self, remoteNodeId, channelId, tx, fee, desc))
  }

  def store(d: HasCommitments) = {
    log.debug(s"updating database record for channelId={}", d.channelId)
    nodeParams.db.channels.addOrUpdateChannel(d)
    context.system.eventStream.publish(ChannelPersisted(self, remoteNodeId, d.channelId, d))
    d
  }

  implicit def state2mystate(state: FSM.State[fr.acinq.eclair.channel.State, Data]): MyState = MyState(state)

  case class MyState(state: FSM.State[fr.acinq.eclair.channel.State, Data]) {

    def storing(): FSM.State[fr.acinq.eclair.channel.State, Data] = {
      state.stateData match {
        case d: HasCommitments =>
          store(d)
          state
        case _ =>
          log.error(s"can't store data=${state.stateData} in state=${state.stateName}")
          state
      }
    }

    def sending(msgs: Seq[LightningMessage]): FSM.State[fr.acinq.eclair.channel.State, Data] = {
      msgs.foreach(sending)
      state
    }

    def sending(msg: LightningMessage): FSM.State[fr.acinq.eclair.channel.State, Data] = {
      forwarder ! msg
      state
    }

  }

  def now = Platform.currentTime.milliseconds.toSeconds

  override def mdc(currentMessage: Any): MDC = {
    val id = currentMessage match {
      case INPUT_RESTORED(data) => data.channelId
      case _ => Helpers.getChannelId(stateData)
    }
    Logs.mdc(remoteNodeId_opt = Some(remoteNodeId), channelId_opt = Some(id))
  }

  // we let the peer decide what to do
  override val supervisorStrategy = OneForOneStrategy(loggingEnabled = true) { case _ => SupervisorStrategy.Escalate }

  initialize()

}



<|MERGE_RESOLUTION|>--- conflicted
+++ resolved
@@ -762,13 +762,8 @@
             // we were waiting for our pending htlcs to be signed before replying with our local shutdown
             val localShutdown = Shutdown(d.channelId, commitments1.localParams.defaultFinalScriptPubKey)
             // note: it means that we had pending htlcs to sign, therefore we go to SHUTDOWN, not to NEGOTIATING
-<<<<<<< HEAD
-            require(commitments1.remoteCommit.spec.htlcs.size > 0, "we must have just signed new htlcs, otherwise we would have sent our Shutdown earlier")
+            require(commitments1.remoteCommit.spec.htlcs.nonEmpty, "we must have just signed new htlcs, otherwise we would have sent our Shutdown earlier")
             goto(SHUTDOWN) using DATA_SHUTDOWN(commitments1, localShutdown, d.remoteShutdown.get) storing() sending localShutdown
-=======
-            require(commitments1.remoteCommit.spec.htlcs.nonEmpty, "we must have just signed new htlcs, otherwise we would have sent our Shutdown earlier")
-            goto(SHUTDOWN) using store(DATA_SHUTDOWN(commitments1, localShutdown, d.remoteShutdown.get)) sending localShutdown
->>>>>>> 93d9369f
           } else {
             stay using d.copy(commitments = commitments1) storing()
           }
