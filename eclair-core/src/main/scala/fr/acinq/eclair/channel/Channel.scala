/*
 * Copyright 2019 ACINQ SAS
 *
 * Licensed under the Apache License, Version 2.0 (the "License");
 * you may not use this file except in compliance with the License.
 * You may obtain a copy of the License at
 *
 *     http://www.apache.org/licenses/LICENSE-2.0
 *
 * Unless required by applicable law or agreed to in writing, software
 * distributed under the License is distributed on an "AS IS" BASIS,
 * WITHOUT WARRANTIES OR CONDITIONS OF ANY KIND, either express or implied.
 * See the License for the specific language governing permissions and
 * limitations under the License.
 */

package fr.acinq.eclair.channel

import akka.actor.{ActorRef, FSM, OneForOneStrategy, Props, Status, SupervisorStrategy}
import akka.event.Logging.MDC
import akka.pattern.pipe
import fr.acinq.bitcoin.Crypto.{PrivateKey, PublicKey}
import fr.acinq.bitcoin.{ByteVector32, OutPoint, Satoshi, Script, ScriptFlags, Transaction}
import fr.acinq.eclair.Logs.LogCategory
import fr.acinq.eclair._
import fr.acinq.eclair.blockchain._
import fr.acinq.eclair.channel.Helpers.{Closing, Funding}
import fr.acinq.eclair.channel.Monitoring.{Metrics, Tags}
import fr.acinq.eclair.crypto.ShaChain
import fr.acinq.eclair.db.PendingRelayDb
import fr.acinq.eclair.io.Peer
import fr.acinq.eclair.payment._
import fr.acinq.eclair.router.Announcements
import fr.acinq.eclair.transactions.Transactions.TxOwner
import fr.acinq.eclair.transactions._
import fr.acinq.eclair.wire._
import scodec.bits.ByteVector

import scala.collection.immutable.Queue
import scala.concurrent.ExecutionContext
import scala.concurrent.duration._
import scala.util.{Failure, Success, Try}

/**
 * Created by PM on 20/08/2015.
 */

object Channel {
  def props(nodeParams: NodeParams, wallet: EclairWallet, remoteNodeId: PublicKey, blockchain: ActorRef, relayer: ActorRef, origin_opt: Option[ActorRef]) = Props(new Channel(nodeParams, wallet, remoteNodeId, blockchain, relayer, origin_opt))

  // see https://github.com/lightningnetwork/lightning-rfc/blob/master/07-routing-gossip.md#requirements
  val ANNOUNCEMENTS_MINCONF = 6

  // https://github.com/lightningnetwork/lightning-rfc/blob/master/02-peer-protocol.md#requirements
  val MAX_FUNDING = 16777216 sat // = 2^24
  val MAX_ACCEPTED_HTLCS = 483

  // we don't want the counterparty to use a dust limit lower than that, because they wouldn't only hurt themselves we may need them to publish their commit tx in certain cases (backup/restore)
  val MIN_DUSTLIMIT = 546 sat

  // we won't exchange more than this many signatures when negotiating the closing fee
  val MAX_NEGOTIATION_ITERATIONS = 20

  // this is defined in BOLT 11
  val MIN_CLTV_EXPIRY_DELTA = CltvExpiryDelta(18)
  val MAX_CLTV_EXPIRY_DELTA = CltvExpiryDelta(7 * 144) // one week

  // since BOLT 1.1, there is a max value for the refund delay of the main commitment tx
  val MAX_TO_SELF_DELAY = CltvExpiryDelta(2016)

  // as a fundee, we will wait that much time for the funding tx to confirm (funder will rely on the funding tx being double-spent)
  val FUNDING_TIMEOUT_FUNDEE = 5 days

  // pruning occurs if no new update has been received in two weeks (BOLT 7)
  val REFRESH_CHANNEL_UPDATE_INTERVAL = 10 days

  case class BroadcastChannelUpdate(reason: BroadcastReason)

  // @formatter:off
  sealed trait BroadcastReason
  case object PeriodicRefresh extends BroadcastReason
  case object Reconnected extends BroadcastReason
  case object AboveReserve extends BroadcastReason
  // @formatter:on

  case object TickChannelOpenTimeout

  // we will receive this message when we waited too long for a revocation for that commit number (NB: we explicitly specify the peer to allow for testing)
  case class RevocationTimeout(remoteCommitNumber: Long, peer: ActorRef)

  /**
   * Outgoing messages go through the [[Peer]] for logging purposes.
   *
   * [[Channel]] is notified asynchronously of disconnections and reconnections. To preserve sequentiality of messages,
   * we need to also provide the connection that the message is valid for. If the actual connection was reset in the
   * meantime, the [[Peer]] will simply drop the message.
   */
  case class OutgoingMessage(msg: LightningMessage, peerConnection: ActorRef)

}

class Channel(val nodeParams: NodeParams, val wallet: EclairWallet, remoteNodeId: PublicKey, blockchain: ActorRef, relayer: ActorRef, origin_opt: Option[ActorRef] = None)(implicit ec: ExecutionContext = ExecutionContext.Implicits.global) extends FSM[State, Data] with FSMDiagnosticActorLogging[State, Data] {

  import Channel._
  import nodeParams.keyManager

  // we pass these to helpers classes so that they have the logging context
  implicit def implicitLog: akka.event.DiagnosticLoggingAdapter = diagLog

  // we assume that the peer is the channel's parent
  private val peer = context.parent
  // the last active connection we are aware of; note that the peer manages connections and asynchronously notifies
  // the channel, which means that if we get disconnected, the previous active connection will die and some messages will
  // be sent to dead letters, before the channel gets notified of the disconnection; knowing that this will happen, we
  // choose to not make this an Option (that would be None before the first connection), and instead embrace the fact
  // that the active connection may point to dead letters at all time
  private var activeConnection = context.system.deadLetters

  // this will be used to detect htlc timeouts
  context.system.eventStream.subscribe(self, classOf[CurrentBlockCount])
  // this will be used to make sure the current commitment fee is up-to-date
  context.system.eventStream.subscribe(self, classOf[CurrentFeerates])

  /*
          8888888 888b    888 8888888 88888888888
            888   8888b   888   888       888
            888   88888b  888   888       888
            888   888Y88b 888   888       888
            888   888 Y88b888   888       888
            888   888  Y88888   888       888
            888   888   Y8888   888       888
          8888888 888    Y888 8888888     888
   */

  /*
                                                NEW
                              FUNDER                            FUNDEE
                                 |                                |
                                 |          open_channel          |WAIT_FOR_OPEN_CHANNEL
                                 |------------------------------->|
          WAIT_FOR_ACCEPT_CHANNEL|                                |
                                 |         accept_channel         |
                                 |<-------------------------------|
                                 |                                |WAIT_FOR_FUNDING_CREATED
                                 |        funding_created         |
                                 |------------------------------->|
          WAIT_FOR_FUNDING_SIGNED|                                |
                                 |         funding_signed         |
                                 |<-------------------------------|
          WAIT_FOR_FUNDING_LOCKED|                                |WAIT_FOR_FUNDING_LOCKED
                                 | funding_locked  funding_locked |
                                 |---------------  ---------------|
                                 |               \/               |
                                 |               /\               |
                                 |<--------------  -------------->|
                           NORMAL|                                |NORMAL
   */

  startWith(WAIT_FOR_INIT_INTERNAL, Nothing)

  when(WAIT_FOR_INIT_INTERNAL)(handleExceptions {
    case Event(initFunder@INPUT_INIT_FUNDER(temporaryChannelId, fundingSatoshis, pushMsat, initialFeeratePerKw, fundingTxFeeratePerKw, localParams, remote, _, channelFlags, channelVersion), Nothing) =>
      context.system.eventStream.publish(ChannelCreated(self, peer, remoteNodeId, isFunder = true, temporaryChannelId, initialFeeratePerKw, Some(fundingTxFeeratePerKw)))
      activeConnection = remote
      val fundingPubKey = keyManager.fundingPublicKey(localParams.fundingKeyPath).publicKey
      val channelKeyPath = keyManager.channelKeyPath(localParams, channelVersion)
      val open = OpenChannel(nodeParams.chainHash,
        temporaryChannelId = temporaryChannelId,
        fundingSatoshis = fundingSatoshis,
        pushMsat = pushMsat,
        dustLimitSatoshis = localParams.dustLimit,
        maxHtlcValueInFlightMsat = localParams.maxHtlcValueInFlightMsat,
        channelReserveSatoshis = localParams.channelReserve,
        htlcMinimumMsat = localParams.htlcMinimum,
        feeratePerKw = initialFeeratePerKw,
        toSelfDelay = localParams.toSelfDelay,
        maxAcceptedHtlcs = localParams.maxAcceptedHtlcs,
        fundingPubkey = fundingPubKey,
        revocationBasepoint = keyManager.revocationPoint(channelKeyPath).publicKey,
        paymentBasepoint = localParams.walletStaticPaymentBasepoint.getOrElse(keyManager.paymentPoint(channelKeyPath).publicKey),
        delayedPaymentBasepoint = keyManager.delayedPaymentPoint(channelKeyPath).publicKey,
        htlcBasepoint = keyManager.htlcPoint(channelKeyPath).publicKey,
        firstPerCommitmentPoint = keyManager.commitmentPoint(channelKeyPath, 0),
        channelFlags = channelFlags,
        // In order to allow TLV extensions and keep backwards-compatibility, we include an empty upfront_shutdown_script.
        // See https://github.com/lightningnetwork/lightning-rfc/pull/714.
        tlvStream = TlvStream(ChannelTlv.UpfrontShutdownScript(ByteVector.empty)))
      goto(WAIT_FOR_ACCEPT_CHANNEL) using DATA_WAIT_FOR_ACCEPT_CHANNEL(initFunder, open) sending open

    case Event(inputFundee@INPUT_INIT_FUNDEE(_, localParams, remote, _, _), Nothing) if !localParams.isFunder =>
      activeConnection = remote
      goto(WAIT_FOR_OPEN_CHANNEL) using DATA_WAIT_FOR_OPEN_CHANNEL(inputFundee)

    case Event(INPUT_RESTORED(data), _) =>
      log.info(s"restoring channel channelId=${data.channelId}")
      context.system.eventStream.publish(ChannelRestored(self, data.commitments.channelId, peer, remoteNodeId, data.commitments.localParams.isFunder, data.commitments))
      data match {
        //NB: order matters!
        case closing: DATA_CLOSING if Closing.nothingAtStake(closing) =>
          log.info(s"we have nothing at stake, going straight to CLOSED")
          goto(CLOSED) using closing
        case closing: DATA_CLOSING =>
          // we don't put back the WatchSpent if the commitment tx has already been published and the spending tx already reached mindepth
          val closingType_opt = Closing.isClosingTypeAlreadyKnown(closing)
          log.info(s"channel is closing (closingType=${closingType_opt.getOrElse("UnknownYet")})")
          // if the closing type is known:
          // - there is no need to watch the funding tx because it has already been spent and the spending tx has
          //   already reached mindepth
          // - there is no need to attempt to publish transactions for other type of closes
          closingType_opt match {
            case Some(c: Closing.MutualClose) =>
              doPublish(c.tx)
            case Some(c: Closing.LocalClose) =>
              doPublish(c.localCommitPublished)
            case Some(c: Closing.RemoteClose) =>
              doPublish(c.remoteCommitPublished)
            case Some(c: Closing.RecoveryClose) =>
              doPublish(c.remoteCommitPublished)
            case Some(c: Closing.RevokedClose) =>
              doPublish(c.revokedCommitPublished)
            case None =>
              // in all other cases we need to be ready for any type of closing
              // TODO: should we wait for an acknowledgment from the watcher?
              blockchain ! WatchSpent(self, data.commitments.fundingTxId, data.commitments.commitInput.outPoint.index.toInt, data.commitments.commitInput.txOut.publicKeyScript, BITCOIN_FUNDING_SPENT)
              blockchain ! WatchLost(self, data.commitments.fundingTxId, nodeParams.minDepthBlocks, BITCOIN_FUNDING_LOST)
              closing.mutualClosePublished.foreach(doPublish)
              closing.localCommitPublished.foreach(doPublish)
              closing.remoteCommitPublished.foreach(doPublish)
              closing.nextRemoteCommitPublished.foreach(doPublish)
              closing.revokedCommitPublished.foreach(doPublish)
              closing.futureRemoteCommitPublished.foreach(doPublish)

              // if commitment number is zero, we also need to make sure that the funding tx has been published
              if (closing.commitments.localCommit.index == 0 && closing.commitments.remoteCommit.index == 0) {
                blockchain ! GetTxWithMeta(closing.commitments.fundingTxId)
              }
          }
          // no need to go OFFLINE, we can directly switch to CLOSING
          goto(CLOSING) using closing

        case normal: DATA_NORMAL =>
          // TODO: should we wait for an acknowledgment from the watcher?
          blockchain ! WatchSpent(self, data.commitments.fundingTxId, data.commitments.commitInput.outPoint.index.toInt, data.commitments.commitInput.txOut.publicKeyScript, BITCOIN_FUNDING_SPENT)
          blockchain ! WatchLost(self, data.commitments.fundingTxId, nodeParams.minDepthBlocks, BITCOIN_FUNDING_LOST)
          context.system.eventStream.publish(ShortChannelIdAssigned(self, normal.channelId, normal.channelUpdate.shortChannelId, None))

          // we rebuild a new channel_update with values from the configuration because they may have changed while eclair was down
          val candidateChannelUpdate = Announcements.makeChannelUpdate(nodeParams.chainHash, nodeParams.privateKey, remoteNodeId, normal.channelUpdate.shortChannelId, nodeParams.expiryDelta,
            normal.commitments.remoteParams.htlcMinimum, normal.channelUpdate.feeBaseMsat, normal.channelUpdate.feeProportionalMillionths, normal.commitments.capacity, enable = Announcements.isEnabled(normal.channelUpdate.channelFlags))
          val channelUpdate1 = if (Announcements.areSame(candidateChannelUpdate, normal.channelUpdate)) {
            // if there was no configuration change we keep the existing channel update
            normal.channelUpdate
          } else {
            log.info("refreshing channel_update due to configuration changes old={} new={}", normal.channelUpdate, candidateChannelUpdate)
            candidateChannelUpdate
          }
          // we need to periodically re-send channel updates, otherwise channel will be considered stale and get pruned by network
          // we take into account the date of the last update so that we don't send superfluous updates when we restart the app
          val periodicRefreshInitialDelay = Helpers.nextChannelUpdateRefresh(channelUpdate1.timestamp)
          context.system.scheduler.schedule(initialDelay = periodicRefreshInitialDelay, interval = REFRESH_CHANNEL_UPDATE_INTERVAL, receiver = self, message = BroadcastChannelUpdate(PeriodicRefresh))

          goto(OFFLINE) using normal.copy(channelUpdate = channelUpdate1)

        case funding: DATA_WAIT_FOR_FUNDING_CONFIRMED =>
          // TODO: should we wait for an acknowledgment from the watcher?
          blockchain ! WatchSpent(self, data.commitments.fundingTxId, data.commitments.commitInput.outPoint.index.toInt, data.commitments.commitInput.txOut.publicKeyScript, BITCOIN_FUNDING_SPENT)
          blockchain ! WatchLost(self, data.commitments.fundingTxId, nodeParams.minDepthBlocks, BITCOIN_FUNDING_LOST)
          // we make sure that the funding tx has been published
          blockchain ! GetTxWithMeta(funding.commitments.fundingTxId)
          goto(OFFLINE) using data

        case _ =>
          // TODO: should we wait for an acknowledgment from the watcher?
          blockchain ! WatchSpent(self, data.commitments.fundingTxId, data.commitments.commitInput.outPoint.index.toInt, data.commitments.commitInput.txOut.publicKeyScript, BITCOIN_FUNDING_SPENT)
          blockchain ! WatchLost(self, data.commitments.fundingTxId, nodeParams.minDepthBlocks, BITCOIN_FUNDING_LOST)
          goto(OFFLINE) using data
      }

    case Event(c: CloseCommand, d) =>
      val channelId = Helpers.getChannelId(d)
      channelOpenReplyToUser(Right(ChannelOpenResponse.ChannelClosed(channelId)))
      handleFastClose(c, channelId)

    case Event(TickChannelOpenTimeout, _) =>
      channelOpenReplyToUser(Left(LocalError(new RuntimeException("open channel cancelled, took too long"))))
      goto(CLOSED)
  })

  when(WAIT_FOR_OPEN_CHANNEL)(handleExceptions {
    case Event(open: OpenChannel, d@DATA_WAIT_FOR_OPEN_CHANNEL(INPUT_INIT_FUNDEE(_, localParams, _, remoteInit, channelVersion))) =>
      log.info("received OpenChannel={}", open)
      Try(Helpers.validateParamsFundee(nodeParams, open)) match {
        case Failure(t) => handleLocalError(t, d, Some(open))
        case Success(_) =>
          context.system.eventStream.publish(ChannelCreated(self, peer, remoteNodeId, isFunder = false, open.temporaryChannelId, open.feeratePerKw, None))
          val fundingPubkey = keyManager.fundingPublicKey(localParams.fundingKeyPath).publicKey
          val channelKeyPath = keyManager.channelKeyPath(localParams, channelVersion)
          // TODO: maybe also check uniqueness of temporary channel id
          val minimumDepth = Helpers.minDepthForFunding(nodeParams, open.fundingSatoshis)
          val accept = AcceptChannel(temporaryChannelId = open.temporaryChannelId,
            dustLimitSatoshis = localParams.dustLimit,
            maxHtlcValueInFlightMsat = localParams.maxHtlcValueInFlightMsat,
            channelReserveSatoshis = localParams.channelReserve,
            minimumDepth = minimumDepth,
            htlcMinimumMsat = localParams.htlcMinimum,
            toSelfDelay = localParams.toSelfDelay,
            maxAcceptedHtlcs = localParams.maxAcceptedHtlcs,
            fundingPubkey = fundingPubkey,
            revocationBasepoint = keyManager.revocationPoint(channelKeyPath).publicKey,
            paymentBasepoint = localParams.walletStaticPaymentBasepoint.getOrElse(keyManager.paymentPoint(channelKeyPath).publicKey),
            delayedPaymentBasepoint = keyManager.delayedPaymentPoint(channelKeyPath).publicKey,
            htlcBasepoint = keyManager.htlcPoint(channelKeyPath).publicKey,
            firstPerCommitmentPoint = keyManager.commitmentPoint(channelKeyPath, 0),
            // In order to allow TLV extensions and keep backwards-compatibility, we include an empty upfront_shutdown_script.
            // See https://github.com/lightningnetwork/lightning-rfc/pull/714.
            tlvStream = TlvStream(ChannelTlv.UpfrontShutdownScript(ByteVector.empty)))
          val remoteParams = RemoteParams(
            nodeId = remoteNodeId,
            dustLimit = open.dustLimitSatoshis,
            maxHtlcValueInFlightMsat = open.maxHtlcValueInFlightMsat,
            channelReserve = open.channelReserveSatoshis, // remote requires local to keep this much satoshis as direct payment
            htlcMinimum = open.htlcMinimumMsat,
            toSelfDelay = open.toSelfDelay,
            maxAcceptedHtlcs = open.maxAcceptedHtlcs,
            fundingPubKey = open.fundingPubkey,
            revocationBasepoint = open.revocationBasepoint,
            paymentBasepoint = open.paymentBasepoint,
            delayedPaymentBasepoint = open.delayedPaymentBasepoint,
            htlcBasepoint = open.htlcBasepoint,
            features = remoteInit.features)
          log.debug("remote params: {}", remoteParams)
          goto(WAIT_FOR_FUNDING_CREATED) using DATA_WAIT_FOR_FUNDING_CREATED(open.temporaryChannelId, localParams, remoteParams, open.fundingSatoshis, open.pushMsat, open.feeratePerKw, open.firstPerCommitmentPoint, open.channelFlags, channelVersion, accept) sending accept
      }

    case Event(c: CloseCommand, d) =>
      val channelId = Helpers.getChannelId(d)
      handleFastClose(c, channelId)

    case Event(e: Error, d: DATA_WAIT_FOR_OPEN_CHANNEL) => handleRemoteError(e, d)

    case Event(INPUT_DISCONNECTED, _) => goto(CLOSED)
  })

  when(WAIT_FOR_ACCEPT_CHANNEL)(handleExceptions {
    case Event(accept: AcceptChannel, d@DATA_WAIT_FOR_ACCEPT_CHANNEL(INPUT_INIT_FUNDER(temporaryChannelId, fundingSatoshis, pushMsat, initialFeeratePerKw, fundingTxFeeratePerKw, localParams, _, remoteInit, _, channelVersion), open)) =>
      log.info(s"received AcceptChannel=$accept")
      Try(Helpers.validateParamsFunder(nodeParams, open, accept)) match {
        case Failure(t) => handleLocalError(t, d, Some(accept))
        case _ =>
          // TODO: check equality of temporaryChannelId? or should be done upstream
          val remoteParams = RemoteParams(
            nodeId = remoteNodeId,
            dustLimit = accept.dustLimitSatoshis,
            maxHtlcValueInFlightMsat = accept.maxHtlcValueInFlightMsat,
            channelReserve = accept.channelReserveSatoshis, // remote requires local to keep this much satoshis as direct payment
            htlcMinimum = accept.htlcMinimumMsat,
            toSelfDelay = accept.toSelfDelay,
            maxAcceptedHtlcs = accept.maxAcceptedHtlcs,
            fundingPubKey = accept.fundingPubkey,
            revocationBasepoint = accept.revocationBasepoint,
            paymentBasepoint = accept.paymentBasepoint,
            delayedPaymentBasepoint = accept.delayedPaymentBasepoint,
            htlcBasepoint = accept.htlcBasepoint,
            features = remoteInit.features)
          log.debug("remote params: {}", remoteParams)
          val localFundingPubkey = keyManager.fundingPublicKey(localParams.fundingKeyPath)
          val fundingPubkeyScript = Script.write(Script.pay2wsh(Scripts.multiSig2of2(localFundingPubkey.publicKey, remoteParams.fundingPubKey)))
          wallet.makeFundingTx(fundingPubkeyScript, fundingSatoshis, fundingTxFeeratePerKw).pipeTo(self)
          goto(WAIT_FOR_FUNDING_INTERNAL) using DATA_WAIT_FOR_FUNDING_INTERNAL(temporaryChannelId, localParams, remoteParams, fundingSatoshis, pushMsat, initialFeeratePerKw, accept.firstPerCommitmentPoint, channelVersion, open)
      }

    case Event(c: CloseCommand, d: DATA_WAIT_FOR_ACCEPT_CHANNEL) =>
      channelOpenReplyToUser(Right(ChannelOpenResponse.ChannelClosed(d.lastSent.temporaryChannelId)))
      handleFastClose(c, d.lastSent.temporaryChannelId)

    case Event(e: Error, d: DATA_WAIT_FOR_ACCEPT_CHANNEL) =>
      channelOpenReplyToUser(Left(RemoteError(e)))
      handleRemoteError(e, d)

    case Event(INPUT_DISCONNECTED, _) =>
      channelOpenReplyToUser(Left(LocalError(new RuntimeException("disconnected"))))
      goto(CLOSED)

    case Event(TickChannelOpenTimeout, _) =>
      channelOpenReplyToUser(Left(LocalError(new RuntimeException("open channel cancelled, took too long"))))
      goto(CLOSED)
  })

  when(WAIT_FOR_FUNDING_INTERNAL)(handleExceptions {
    case Event(MakeFundingTxResponse(fundingTx, fundingTxOutputIndex, fundingTxFee), DATA_WAIT_FOR_FUNDING_INTERNAL(temporaryChannelId, localParams, remoteParams, fundingAmount, pushMsat, initialFeeratePerKw, remoteFirstPerCommitmentPoint, channelVersion, open)) =>
      // let's create the first commitment tx that spends the yet uncommitted funding tx
      val (localSpec, localCommitTx, remoteSpec, remoteCommitTx) = Funding.makeFirstCommitTxs(keyManager, channelVersion, temporaryChannelId, localParams, remoteParams, fundingAmount, pushMsat, initialFeeratePerKw, fundingTx.hash, fundingTxOutputIndex, remoteFirstPerCommitmentPoint)
      require(fundingTx.txOut(fundingTxOutputIndex).publicKeyScript == localCommitTx.input.txOut.publicKeyScript, s"pubkey script mismatch!")
      val localSigOfRemoteTx = keyManager.sign(remoteCommitTx, keyManager.fundingPublicKey(localParams.fundingKeyPath), TxOwner.Remote, channelVersion.commitmentFormat)
      // signature of their initial commitment tx that pays remote pushMsat
      val fundingCreated = FundingCreated(
        temporaryChannelId = temporaryChannelId,
        fundingTxid = fundingTx.hash,
        fundingOutputIndex = fundingTxOutputIndex,
        signature = localSigOfRemoteTx
      )
      val channelId = toLongId(fundingTx.hash, fundingTxOutputIndex)
      peer ! ChannelIdAssigned(self, remoteNodeId, temporaryChannelId, channelId) // we notify the peer asap so it knows how to route messages
      context.system.eventStream.publish(ChannelIdAssigned(self, remoteNodeId, temporaryChannelId, channelId))
      // NB: we don't send a ChannelSignatureSent for the first commit
      goto(WAIT_FOR_FUNDING_SIGNED) using DATA_WAIT_FOR_FUNDING_SIGNED(channelId, localParams, remoteParams, fundingTx, fundingTxFee, localSpec, localCommitTx, RemoteCommit(0, remoteSpec, remoteCommitTx.tx.txid, remoteFirstPerCommitmentPoint), open.channelFlags, channelVersion, fundingCreated) sending fundingCreated

    case Event(Status.Failure(t), d: DATA_WAIT_FOR_FUNDING_INTERNAL) =>
      log.error(t, s"wallet returned error: ")
      channelOpenReplyToUser(Left(LocalError(t)))
      handleLocalError(ChannelFundingError(d.temporaryChannelId), d, None) // we use a generic exception and don't send the internal error to the peer

    case Event(c: CloseCommand, d: DATA_WAIT_FOR_FUNDING_INTERNAL) =>
      channelOpenReplyToUser(Right(ChannelOpenResponse.ChannelClosed(d.temporaryChannelId)))
      handleFastClose(c, d.temporaryChannelId)

    case Event(e: Error, d: DATA_WAIT_FOR_FUNDING_INTERNAL) =>
      channelOpenReplyToUser(Left(RemoteError(e)))
      handleRemoteError(e, d)

    case Event(INPUT_DISCONNECTED, _) =>
      channelOpenReplyToUser(Left(LocalError(new RuntimeException("disconnected"))))
      goto(CLOSED)

    case Event(TickChannelOpenTimeout, _) =>
      channelOpenReplyToUser(Left(LocalError(new RuntimeException("open channel cancelled, took too long"))))
      goto(CLOSED)
  })

  when(WAIT_FOR_FUNDING_CREATED)(handleExceptions {
    case Event(FundingCreated(_, fundingTxHash, fundingTxOutputIndex, remoteSig), d@DATA_WAIT_FOR_FUNDING_CREATED(temporaryChannelId, localParams, remoteParams, fundingAmount, pushMsat, initialFeeratePerKw, remoteFirstPerCommitmentPoint, channelFlags, channelVersion, _)) =>
      // they fund the channel with their funding tx, so the money is theirs (but we are paid pushMsat)
      val (localSpec, localCommitTx, remoteSpec, remoteCommitTx) = Funding.makeFirstCommitTxs(keyManager, channelVersion, temporaryChannelId, localParams, remoteParams, fundingAmount, pushMsat, initialFeeratePerKw, fundingTxHash, fundingTxOutputIndex, remoteFirstPerCommitmentPoint)

      // check remote signature validity
      val fundingPubKey = keyManager.fundingPublicKey(localParams.fundingKeyPath)
      val localSigOfLocalTx = keyManager.sign(localCommitTx, fundingPubKey, TxOwner.Local, channelVersion.commitmentFormat)
      val signedLocalCommitTx = Transactions.addSigs(localCommitTx, fundingPubKey.publicKey, remoteParams.fundingPubKey, localSigOfLocalTx, remoteSig)
      Transactions.checkSpendable(signedLocalCommitTx) match {
        case Failure(_) => handleLocalError(InvalidCommitmentSignature(temporaryChannelId, signedLocalCommitTx.tx), d, None)
        case Success(_) =>
          val localSigOfRemoteTx = keyManager.sign(remoteCommitTx, fundingPubKey, TxOwner.Remote, channelVersion.commitmentFormat)
          val channelId = toLongId(fundingTxHash, fundingTxOutputIndex)
          // watch the funding tx transaction
          val commitInput = localCommitTx.input
          val fundingSigned = FundingSigned(
            channelId = channelId,
            signature = localSigOfRemoteTx
          )
          val commitments = Commitments(channelVersion, localParams, remoteParams, channelFlags,
            LocalCommit(0, localSpec, PublishableTxs(signedLocalCommitTx, Nil)), RemoteCommit(0, remoteSpec, remoteCommitTx.tx.txid, remoteFirstPerCommitmentPoint),
            LocalChanges(Nil, Nil, Nil), RemoteChanges(Nil, Nil, Nil),
            localNextHtlcId = 0L, remoteNextHtlcId = 0L,
            originChannels = Map.empty,
            remoteNextCommitInfo = Right(randomKey.publicKey), // we will receive their next per-commitment point in the next message, so we temporarily put a random byte array,
            commitInput, ShaChain.init, channelId = channelId)
          peer ! ChannelIdAssigned(self, remoteNodeId, temporaryChannelId, channelId) // we notify the peer asap so it knows how to route messages
          context.system.eventStream.publish(ChannelIdAssigned(self, remoteNodeId, temporaryChannelId, channelId))
          context.system.eventStream.publish(ChannelSignatureReceived(self, commitments))
          // NB: we don't send a ChannelSignatureSent for the first commit
          log.info(s"waiting for them to publish the funding tx for channelId=$channelId fundingTxid=${commitments.fundingTxId}")
          val fundingMinDepth = Helpers.minDepthForFunding(nodeParams, fundingAmount)
          blockchain ! WatchSpent(self, commitments.fundingTxId, commitInput.outPoint.index.toInt, commitments.commitInput.txOut.publicKeyScript, BITCOIN_FUNDING_SPENT) // TODO: should we wait for an acknowledgment from the watcher?
          blockchain ! WatchConfirmed(self, commitments.fundingTxId, commitments.commitInput.txOut.publicKeyScript, fundingMinDepth, BITCOIN_FUNDING_DEPTHOK)
          context.system.scheduler.scheduleOnce(FUNDING_TIMEOUT_FUNDEE, self, BITCOIN_FUNDING_TIMEOUT)
          goto(WAIT_FOR_FUNDING_CONFIRMED) using DATA_WAIT_FOR_FUNDING_CONFIRMED(commitments, None, now, None, Right(fundingSigned)) storing() sending fundingSigned
      }

    case Event(c: CloseCommand, d: DATA_WAIT_FOR_FUNDING_CREATED) =>
      channelOpenReplyToUser(Right(ChannelOpenResponse.ChannelClosed(d.temporaryChannelId)))
      handleFastClose(c, d.temporaryChannelId)

    case Event(e: Error, d: DATA_WAIT_FOR_FUNDING_CREATED) => handleRemoteError(e, d)

    case Event(INPUT_DISCONNECTED, _) => goto(CLOSED)
  })

  when(WAIT_FOR_FUNDING_SIGNED)(handleExceptions {
    case Event(msg@FundingSigned(_, remoteSig), d@DATA_WAIT_FOR_FUNDING_SIGNED(channelId, localParams, remoteParams, fundingTx, fundingTxFee, localSpec, localCommitTx, remoteCommit, channelFlags, channelVersion, fundingCreated)) =>
      // we make sure that their sig checks out and that our first commit tx is spendable
      val fundingPubKey = keyManager.fundingPublicKey(localParams.fundingKeyPath)
      val localSigOfLocalTx = keyManager.sign(localCommitTx, fundingPubKey, TxOwner.Local, channelVersion.commitmentFormat)
      val signedLocalCommitTx = Transactions.addSigs(localCommitTx, fundingPubKey.publicKey, remoteParams.fundingPubKey, localSigOfLocalTx, remoteSig)
      Transactions.checkSpendable(signedLocalCommitTx) match {
        case Failure(cause) =>
          // we rollback the funding tx, it will never be published
          wallet.rollback(fundingTx)
          channelOpenReplyToUser(Left(LocalError(cause)))
          handleLocalError(InvalidCommitmentSignature(channelId, signedLocalCommitTx.tx), d, Some(msg))
        case Success(_) =>
          val commitInput = localCommitTx.input
          val commitments = Commitments(channelVersion, localParams, remoteParams, channelFlags,
            LocalCommit(0, localSpec, PublishableTxs(signedLocalCommitTx, Nil)), remoteCommit,
            LocalChanges(Nil, Nil, Nil), RemoteChanges(Nil, Nil, Nil),
            localNextHtlcId = 0L, remoteNextHtlcId = 0L,
            originChannels = Map.empty,
            remoteNextCommitInfo = Right(randomKey.publicKey), // we will receive their next per-commitment point in the next message, so we temporarily put a random byte array
            commitInput, ShaChain.init, channelId = channelId)
          val now = System.currentTimeMillis.milliseconds.toSeconds
          context.system.eventStream.publish(ChannelSignatureReceived(self, commitments))
          log.info(s"publishing funding tx for channelId=$channelId fundingTxid=${commitments.fundingTxId}")
          blockchain ! WatchSpent(self, commitments.fundingTxId, commitments.commitInput.outPoint.index.toInt, commitments.commitInput.txOut.publicKeyScript, BITCOIN_FUNDING_SPENT) // TODO: should we wait for an acknowledgment from the watcher?
          blockchain ! WatchConfirmed(self, commitments.fundingTxId, commitments.commitInput.txOut.publicKeyScript, nodeParams.minDepthBlocks, BITCOIN_FUNDING_DEPTHOK)
          log.info(s"committing txid=${fundingTx.txid}")

          // we will publish the funding tx only after the channel state has been written to disk because we want to
          // make sure we first persist the commitment that returns back the funds to us in case of problem
          def publishFundingTx(): Unit = {
            wallet.commit(fundingTx).onComplete {
              case Success(true) =>
                // NB: funding tx isn't confirmed at this point, so technically we didn't really pay the network fee yet, so this is a (fair) approximation
                feePaid(fundingTxFee, fundingTx, "funding", commitments.channelId)
                channelOpenReplyToUser(Right(ChannelOpenResponse.ChannelOpened(channelId)))
              case Success(false) =>
                channelOpenReplyToUser(Left(LocalError(new RuntimeException("couldn't publish funding tx"))))
                self ! BITCOIN_FUNDING_PUBLISH_FAILED // fail-fast: this should be returned only when we are really sure the tx has *not* been published
              case Failure(t) =>
                channelOpenReplyToUser(Left(LocalError(t)))
                log.error(t, s"error while committing funding tx: ") // tx may still have been published, can't fail-fast
            }
          }

          goto(WAIT_FOR_FUNDING_CONFIRMED) using DATA_WAIT_FOR_FUNDING_CONFIRMED(commitments, Some(fundingTx), now, None, Left(fundingCreated)) storing() calling (publishFundingTx)
      }

    case Event(c: CloseCommand, d: DATA_WAIT_FOR_FUNDING_SIGNED) =>
      // we rollback the funding tx, it will never be published
      wallet.rollback(d.fundingTx)
      channelOpenReplyToUser(Right(ChannelOpenResponse.ChannelClosed(d.channelId)))
      handleFastClose(c, d.channelId)

    case Event(e: Error, d: DATA_WAIT_FOR_FUNDING_SIGNED) =>
      // we rollback the funding tx, it will never be published
      wallet.rollback(d.fundingTx)
      channelOpenReplyToUser(Left(RemoteError(e)))
      handleRemoteError(e, d)

    case Event(INPUT_DISCONNECTED, d: DATA_WAIT_FOR_FUNDING_SIGNED) =>
      // we rollback the funding tx, it will never be published
      wallet.rollback(d.fundingTx)
      channelOpenReplyToUser(Left(LocalError(new RuntimeException("disconnected"))))
      goto(CLOSED)

    case Event(TickChannelOpenTimeout, d: DATA_WAIT_FOR_FUNDING_SIGNED) =>
      // we rollback the funding tx, it will never be published
      wallet.rollback(d.fundingTx)
      channelOpenReplyToUser(Left(LocalError(new RuntimeException("open channel cancelled, took too long"))))
      goto(CLOSED)
  })

  when(WAIT_FOR_FUNDING_CONFIRMED)(handleExceptions {
    case Event(msg: FundingLocked, d: DATA_WAIT_FOR_FUNDING_CONFIRMED) =>
      log.info(s"received their FundingLocked, deferring message")
      stay using d.copy(deferred = Some(msg)) // no need to store, they will re-send if we get disconnected

    case Event(WatchEventConfirmed(BITCOIN_FUNDING_DEPTHOK, blockHeight, txIndex, fundingTx), d@DATA_WAIT_FOR_FUNDING_CONFIRMED(commitments, _, _, deferred, _)) =>
      Try(Transaction.correctlySpends(commitments.localCommit.publishableTxs.commitTx.tx, Seq(fundingTx), ScriptFlags.STANDARD_SCRIPT_VERIFY_FLAGS)) match {
        case Success(_) =>
          log.info(s"channelId=${commitments.channelId} was confirmed at blockHeight=$blockHeight txIndex=$txIndex")
          blockchain ! WatchLost(self, commitments.fundingTxId, nodeParams.minDepthBlocks, BITCOIN_FUNDING_LOST)
          val channelKeyPath = keyManager.channelKeyPath(d.commitments.localParams, commitments.channelVersion)
          val nextPerCommitmentPoint = keyManager.commitmentPoint(channelKeyPath, 1)
          val fundingLocked = FundingLocked(commitments.channelId, nextPerCommitmentPoint)
          deferred.foreach(self ! _)
          // this is the temporary channel id that we will use in our channel_update message, the goal is to be able to use our channel
          // as soon as it reaches NORMAL state, and before it is announced on the network
          // (this id might be updated when the funding tx gets deeply buried, if there was a reorg in the meantime)
          val shortChannelId = ShortChannelId(blockHeight, txIndex, commitments.commitInput.outPoint.index.toInt)
          goto(WAIT_FOR_FUNDING_LOCKED) using DATA_WAIT_FOR_FUNDING_LOCKED(commitments, shortChannelId, fundingLocked) storing() sending fundingLocked
        case Failure(t) =>
          log.error(t, s"rejecting channel with invalid funding tx: ${fundingTx.bin}")
          goto(CLOSED)
      }

    case Event(remoteAnnSigs: AnnouncementSignatures, d: DATA_WAIT_FOR_FUNDING_CONFIRMED) if d.commitments.announceChannel =>
      log.debug("received remote announcement signatures, delaying")
      // we may receive their announcement sigs before our watcher notifies us that the channel has reached min_conf (especially during testing when blocks are generated in bulk)
      // note: no need to persist their message, in case of disconnection they will resend it
      context.system.scheduler.scheduleOnce(2 seconds, self, remoteAnnSigs)
      stay

    case Event(getTxResponse: GetTxWithMetaResponse, d: DATA_WAIT_FOR_FUNDING_CONFIRMED) if getTxResponse.txid == d.commitments.fundingTxId => handleGetFundingTx(getTxResponse, d.waitingSince, d.fundingTx)

    case Event(BITCOIN_FUNDING_PUBLISH_FAILED, d: DATA_WAIT_FOR_FUNDING_CONFIRMED) => handleFundingPublishFailed(d)

    case Event(BITCOIN_FUNDING_TIMEOUT, d: DATA_WAIT_FOR_FUNDING_CONFIRMED) => handleFundingTimeout(d)

    case Event(WatchEventSpent(BITCOIN_FUNDING_SPENT, tx), d: DATA_WAIT_FOR_FUNDING_CONFIRMED) if tx.txid == d.commitments.remoteCommit.txid => handleRemoteSpentCurrent(tx, d)

    case Event(WatchEventSpent(BITCOIN_FUNDING_SPENT, tx), d: DATA_WAIT_FOR_FUNDING_CONFIRMED) => handleInformationLeak(tx, d)

    case Event(e: Error, d: DATA_WAIT_FOR_FUNDING_CONFIRMED) => handleRemoteError(e, d)
  })

  when(WAIT_FOR_FUNDING_LOCKED)(handleExceptions {
    case Event(FundingLocked(_, nextPerCommitmentPoint), d@DATA_WAIT_FOR_FUNDING_LOCKED(commitments, shortChannelId, _)) =>
      // used to get the final shortChannelId, used in announcements (if minDepth >= ANNOUNCEMENTS_MINCONF this event will fire instantly)
      blockchain ! WatchConfirmed(self, commitments.fundingTxId, commitments.commitInput.txOut.publicKeyScript, ANNOUNCEMENTS_MINCONF, BITCOIN_FUNDING_DEEPLYBURIED)
      context.system.eventStream.publish(ShortChannelIdAssigned(self, commitments.channelId, shortChannelId, None))
      // we create a channel_update early so that we can use it to send payments through this channel, but it won't be propagated to other nodes since the channel is not yet announced
      val initialChannelUpdate = Announcements.makeChannelUpdate(nodeParams.chainHash, nodeParams.privateKey, remoteNodeId, shortChannelId, nodeParams.expiryDelta, d.commitments.remoteParams.htlcMinimum, nodeParams.feeBase, nodeParams.feeProportionalMillionth, commitments.capacity, enable = Helpers.aboveReserve(d.commitments))
      // we need to periodically re-send channel updates, otherwise channel will be considered stale and get pruned by network
      context.system.scheduler.schedule(initialDelay = REFRESH_CHANNEL_UPDATE_INTERVAL, interval = REFRESH_CHANNEL_UPDATE_INTERVAL, receiver = self, message = BroadcastChannelUpdate(PeriodicRefresh))
      goto(NORMAL) using DATA_NORMAL(commitments.copy(remoteNextCommitInfo = Right(nextPerCommitmentPoint)), shortChannelId, buried = false, None, initialChannelUpdate, None, None) storing()

    case Event(remoteAnnSigs: AnnouncementSignatures, d: DATA_WAIT_FOR_FUNDING_LOCKED) if d.commitments.announceChannel =>
      log.debug("received remote announcement signatures, delaying")
      // we may receive their announcement sigs before our watcher notifies us that the channel has reached min_conf (especially during testing when blocks are generated in bulk)
      // note: no need to persist their message, in case of disconnection they will resend it
      context.system.scheduler.scheduleOnce(2 seconds, self, remoteAnnSigs)
      stay

    case Event(WatchEventSpent(BITCOIN_FUNDING_SPENT, tx), d: DATA_WAIT_FOR_FUNDING_LOCKED) if tx.txid == d.commitments.remoteCommit.txid => handleRemoteSpentCurrent(tx, d)

    case Event(WatchEventSpent(BITCOIN_FUNDING_SPENT, tx), d: DATA_WAIT_FOR_FUNDING_LOCKED) => handleInformationLeak(tx, d)

    case Event(e: Error, d: DATA_WAIT_FOR_FUNDING_LOCKED) => handleRemoteError(e, d)
  })

  /*
          888b     d888        d8888 8888888 888b    888      888      .d88888b.   .d88888b.  8888888b.
          8888b   d8888       d88888   888   8888b   888      888     d88P" "Y88b d88P" "Y88b 888   Y88b
          88888b.d88888      d88P888   888   88888b  888      888     888     888 888     888 888    888
          888Y88888P888     d88P 888   888   888Y88b 888      888     888     888 888     888 888   d88P
          888 Y888P 888    d88P  888   888   888 Y88b888      888     888     888 888     888 8888888P"
          888  Y8P  888   d88P   888   888   888  Y88888      888     888     888 888     888 888
          888   "   888  d8888888888   888   888   Y8888      888     Y88b. .d88P Y88b. .d88P 888
          888       888 d88P     888 8888888 888    Y888      88888888 "Y88888P"   "Y88888P"  888
   */

  when(NORMAL)(handleExceptions {
    case Event(c: CMD_ADD_HTLC, d: DATA_NORMAL) if d.localShutdown.isDefined || d.remoteShutdown.isDefined =>
      // note: spec would allow us to keep sending new htlcs after having received their shutdown (and not sent ours)
      // but we want to converge as fast as possible and they would probably not route them anyway
      val error = NoMoreHtlcsClosingInProgress(d.channelId)
      handleAddHtlcCommandError(c, error, Some(d.channelUpdate))

    case Event(c: CMD_ADD_HTLC, d: DATA_NORMAL) =>
      Commitments.sendAdd(d.commitments, c, nodeParams.currentBlockHeight, nodeParams.onChainFeeConf) match {
        case Right((commitments1, add)) =>
<<<<<<< HEAD
          if (c.commit) self ! CMD_SIGN
          context.system.eventStream.publish(AvailableBalanceChanged(self, commitments1.channelId, d.shortChannelId, commitments1))
=======
          if (c.commit) self ! CMD_SIGN()
          context.system.eventStream.publish(AvailableBalanceChanged(self, d.channelId, d.shortChannelId, commitments1))
>>>>>>> 12741680
          handleCommandSuccess(c, d.copy(commitments = commitments1)) sending add
        case Left(cause) => handleAddHtlcCommandError(c, cause, Some(d.channelUpdate))
      }

    case Event(add: UpdateAddHtlc, d: DATA_NORMAL) =>
      Commitments.receiveAdd(d.commitments, add, nodeParams.onChainFeeConf) match {
        case Success(commitments1) => stay using d.copy(commitments = commitments1)
        case Failure(cause) => handleLocalError(cause, d, Some(add))
      }

    case Event(c: CMD_FULFILL_HTLC, d: DATA_NORMAL) =>
      Commitments.sendFulfill(d.commitments, c) match {
        case Success((commitments1, fulfill)) =>
<<<<<<< HEAD
          if (c.commit) self ! CMD_SIGN
          context.system.eventStream.publish(AvailableBalanceChanged(self, commitments1.channelId, d.shortChannelId, commitments1))
=======
          if (c.commit) self ! CMD_SIGN()
          context.system.eventStream.publish(AvailableBalanceChanged(self, d.channelId, d.shortChannelId, commitments1))
>>>>>>> 12741680
          handleCommandSuccess(c, d.copy(commitments = commitments1)) sending fulfill
        case Failure(cause) =>
          // we acknowledge the command right away in case of failure
          PendingRelayDb.ackCommand(nodeParams.db.pendingRelay, d.channelId, c)
          handleCommandError(cause, c)
      }

    case Event(fulfill: UpdateFulfillHtlc, d: DATA_NORMAL) =>
      Commitments.receiveFulfill(d.commitments, fulfill) match {
        case Success((commitments1, origin, htlc)) =>
          // we forward preimages as soon as possible to the upstream channel because it allows us to pull funds
          relayer ! RES_ADD_SETTLED(origin, htlc, HtlcResult.RemoteFulfill(fulfill))
          stay using d.copy(commitments = commitments1)
        case Failure(cause) => handleLocalError(cause, d, Some(fulfill))
      }

    case Event(c: CMD_FAIL_HTLC, d: DATA_NORMAL) =>
      Commitments.sendFail(d.commitments, c, nodeParams.privateKey) match {
        case Success((commitments1, fail)) =>
<<<<<<< HEAD
          if (c.commit) self ! CMD_SIGN
          context.system.eventStream.publish(AvailableBalanceChanged(self, commitments1.channelId, d.shortChannelId, commitments1))
=======
          if (c.commit) self ! CMD_SIGN()
          context.system.eventStream.publish(AvailableBalanceChanged(self, d.channelId, d.shortChannelId, commitments1))
>>>>>>> 12741680
          handleCommandSuccess(c, d.copy(commitments = commitments1)) sending fail
        case Failure(cause) =>
          // we acknowledge the command right away in case of failure
          PendingRelayDb.ackCommand(nodeParams.db.pendingRelay, d.channelId, c)
          handleCommandError(cause, c)
      }

    case Event(c: CMD_FAIL_MALFORMED_HTLC, d: DATA_NORMAL) =>
      Commitments.sendFailMalformed(d.commitments, c) match {
        case Success((commitments1, fail)) =>
<<<<<<< HEAD
          if (c.commit) self ! CMD_SIGN
          context.system.eventStream.publish(AvailableBalanceChanged(self, commitments1.channelId, d.shortChannelId, commitments1))
=======
          if (c.commit) self ! CMD_SIGN()
          context.system.eventStream.publish(AvailableBalanceChanged(self, d.channelId, d.shortChannelId, commitments1))
>>>>>>> 12741680
          handleCommandSuccess(c, d.copy(commitments = commitments1)) sending fail
        case Failure(cause) =>
          // we acknowledge the command right away in case of failure
          PendingRelayDb.ackCommand(nodeParams.db.pendingRelay, d.channelId, c)
          handleCommandError(cause, c)
      }

    case Event(fail: UpdateFailHtlc, d: DATA_NORMAL) =>
      Commitments.receiveFail(d.commitments, fail) match {
        case Success((commitments1, _, _)) => stay using d.copy(commitments = commitments1)
        case Failure(cause) => handleLocalError(cause, d, Some(fail))
      }

    case Event(fail: UpdateFailMalformedHtlc, d: DATA_NORMAL) =>
      Commitments.receiveFailMalformed(d.commitments, fail) match {
        case Success((commitments1, _, _)) => stay using d.copy(commitments = commitments1)
        case Failure(cause) => handleLocalError(cause, d, Some(fail))
      }

    case Event(c: CMD_UPDATE_FEE, d: DATA_NORMAL) =>
      Commitments.sendFee(d.commitments, c) match {
        case Success((commitments1, fee)) =>
<<<<<<< HEAD
          if (c.commit) self ! CMD_SIGN
          context.system.eventStream.publish(AvailableBalanceChanged(self, commitments1.channelId, d.shortChannelId, commitments1))
=======
          if (c.commit) self ! CMD_SIGN()
          context.system.eventStream.publish(AvailableBalanceChanged(self, d.channelId, d.shortChannelId, commitments1))
>>>>>>> 12741680
          handleCommandSuccess(c, d.copy(commitments = commitments1)) sending fee
        case Failure(cause) => handleCommandError(cause, c)
      }

    case Event(fee: UpdateFee, d: DATA_NORMAL) =>
      Commitments.receiveFee(d.commitments, fee, nodeParams.onChainFeeConf) match {
        case Success(commitments1) => stay using d.copy(commitments = commitments1)
        case Failure(cause) => handleLocalError(cause, d, Some(fee))
      }

    case Event(c: CMD_SIGN, d: DATA_NORMAL) =>
      d.commitments.remoteNextCommitInfo match {
        case _ if !Commitments.localHasChanges(d.commitments) =>
          log.debug("ignoring CMD_SIGN (nothing to sign)")
          stay
        case Right(_) =>
          Commitments.sendCommit(d.commitments, keyManager) match {
            case Success((commitments1, commit)) =>
              log.debug("sending a new sig, spec:\n{}", Commitments.specs2String(commitments1))
              PendingRelayDb.ackPendingFailsAndFulfills(nodeParams.db.pendingRelay, commitments1.localChanges.signed)
              val nextRemoteCommit = commitments1.remoteNextCommitInfo.left.get.nextRemoteCommit
              val nextCommitNumber = nextRemoteCommit.index
              // we persist htlc data in order to be able to claim htlc outputs in case a revoked tx is published by our
              // counterparty, so only htlcs above remote's dust_limit matter
              val trimmedHtlcs = Transactions.trimOfferedHtlcs(d.commitments.remoteParams.dustLimit, nextRemoteCommit.spec, d.commitments.commitmentFormat) ++
                Transactions.trimReceivedHtlcs(d.commitments.remoteParams.dustLimit, nextRemoteCommit.spec, d.commitments.commitmentFormat)
              trimmedHtlcs.map(_.add).foreach { htlc =>
                log.info(s"adding paymentHash=${htlc.paymentHash} cltvExpiry=${htlc.cltvExpiry} to htlcs db for commitNumber=$nextCommitNumber")
                nodeParams.db.channels.addHtlcInfo(d.channelId, nextCommitNumber, htlc.paymentHash, htlc.cltvExpiry)
              }
              if (!Helpers.aboveReserve(d.commitments) && Helpers.aboveReserve(commitments1)) {
                // we just went above reserve (can't go below), let's refresh our channel_update to enable/disable it accordingly
                log.info(s"updating channel_update aboveReserve=${Helpers.aboveReserve(commitments1)}")
                self ! BroadcastChannelUpdate(AboveReserve)
              }
              context.system.eventStream.publish(ChannelSignatureSent(self, commitments1))
              // we expect a quick response from our peer
              setTimer(RevocationTimeout.toString, RevocationTimeout(commitments1.remoteCommit.index, peer), timeout = nodeParams.revocationTimeout, repeat = false)
              handleCommandSuccess(c, d.copy(commitments = commitments1)) storing() sending commit
            case Failure(cause) => handleCommandError(cause, c)
          }
        case Left(waitForRevocation) =>
          log.debug("already in the process of signing, will sign again as soon as possible")
          val commitments1 = d.commitments.copy(remoteNextCommitInfo = Left(waitForRevocation.copy(reSignAsap = true)))
          stay using d.copy(commitments = commitments1)
      }

    case Event(commit: CommitSig, d: DATA_NORMAL) =>
      Commitments.receiveCommit(d.commitments, commit, keyManager) match {
        case Success((commitments1, revocation)) =>
          log.debug("received a new sig, spec:\n{}", Commitments.specs2String(commitments1))
          if (Commitments.localHasChanges(commitments1)) {
            // if we have newly acknowledged changes let's sign them
            self ! CMD_SIGN()
          }
          if (d.commitments.availableBalanceForSend != commitments1.availableBalanceForSend) {
            // we send this event only when our balance changes
            context.system.eventStream.publish(AvailableBalanceChanged(self, commitments1.channelId, d.shortChannelId, commitments1))
          }
          context.system.eventStream.publish(ChannelSignatureReceived(self, commitments1))
          stay using d.copy(commitments = commitments1) storing() sending revocation
        case Failure(cause) => handleLocalError(cause, d, Some(commit))
      }

    case Event(revocation: RevokeAndAck, d: DATA_NORMAL) =>
      // we received a revocation because we sent a signature
      // => all our changes have been acked
      Commitments.receiveRevocation(d.commitments, revocation) match {
        case Success((commitments1, forwards)) =>
          cancelTimer(RevocationTimeout.toString)
          log.debug("received a new rev, spec:\n{}", Commitments.specs2String(commitments1))
          forwards.foreach {
            case Right(forwardAdd) =>
              log.debug("forwarding {} to relayer", forwardAdd)
              relayer ! forwardAdd
            case Left(result) =>
              log.debug("forwarding {} to relayer", result)
              relayer ! result
          }
          if (Commitments.localHasChanges(commitments1) && d.commitments.remoteNextCommitInfo.left.map(_.reSignAsap) == Left(true)) {
            self ! CMD_SIGN()
          }
          if (d.remoteShutdown.isDefined && !Commitments.localHasUnsignedOutgoingHtlcs(commitments1)) {
            // we were waiting for our pending htlcs to be signed before replying with our local shutdown
            val localShutdown = Shutdown(d.channelId, commitments1.localParams.defaultFinalScriptPubKey)
            // note: it means that we had pending htlcs to sign, therefore we go to SHUTDOWN, not to NEGOTIATING
            require(commitments1.remoteCommit.spec.htlcs.nonEmpty, "we must have just signed new htlcs, otherwise we would have sent our Shutdown earlier")
            goto(SHUTDOWN) using DATA_SHUTDOWN(commitments1, localShutdown, d.remoteShutdown.get) storing() sending localShutdown
          } else {
            stay using d.copy(commitments = commitments1) storing()
          }
        case Failure(cause) => handleLocalError(cause, d, Some(revocation))
      }

    case Event(r: RevocationTimeout, d: DATA_NORMAL) => handleRevocationTimeout(r, d)

    case Event(c: CMD_CLOSE, d: DATA_NORMAL) =>
      val localScriptPubKey = c.scriptPubKey.getOrElse(d.commitments.localParams.defaultFinalScriptPubKey)
      if (d.localShutdown.isDefined) {
        handleCommandError(ClosingAlreadyInProgress(d.channelId), c)
      } else if (Commitments.localHasUnsignedOutgoingHtlcs(d.commitments)) {
        // TODO: simplistic behavior, we could also sign-then-close
        handleCommandError(CannotCloseWithUnsignedOutgoingHtlcs(d.channelId), c)
      } else if (!Closing.isValidFinalScriptPubkey(localScriptPubKey)) {
        handleCommandError(InvalidFinalScript(d.channelId), c)
      } else {
        val shutdown = Shutdown(d.channelId, localScriptPubKey)
        handleCommandSuccess(c, d.copy(localShutdown = Some(shutdown))) storing() sending shutdown
      }

    case Event(remoteShutdown@Shutdown(_, remoteScriptPubKey), d: DATA_NORMAL) =>
      // they have pending unsigned htlcs         => they violated the spec, close the channel
      // they don't have pending unsigned htlcs
      //    we have pending unsigned htlcs
      //      we already sent a shutdown message  => spec violation (we can't send htlcs after having sent shutdown)
      //      we did not send a shutdown message
      //        we are ready to sign              => we stop sending further htlcs, we initiate a signature
      //        we are waiting for a rev          => we stop sending further htlcs, we wait for their revocation, will resign immediately after, and then we will send our shutdown message
      //    we have no pending unsigned htlcs
      //      we already sent a shutdown message
      //        there are pending signed htlcs    => send our shutdown message, go to SHUTDOWN
      //        there are no htlcs                => send our shutdown message, go to NEGOTIATING
      //      we did not send a shutdown message
      //        there are pending signed htlcs    => go to SHUTDOWN
      //        there are no htlcs                => go to NEGOTIATING

      if (!Closing.isValidFinalScriptPubkey(remoteScriptPubKey)) {
        handleLocalError(InvalidFinalScript(d.channelId), d, Some(remoteShutdown))
      } else if (Commitments.remoteHasUnsignedOutgoingHtlcs(d.commitments)) {
        handleLocalError(CannotCloseWithUnsignedOutgoingHtlcs(d.channelId), d, Some(remoteShutdown))
      } else if (Commitments.localHasUnsignedOutgoingHtlcs(d.commitments)) { // do we have unsigned outgoing htlcs?
        require(d.localShutdown.isEmpty, "can't have pending unsigned outgoing htlcs after having sent Shutdown")
        // are we in the middle of a signature?
        d.commitments.remoteNextCommitInfo match {
          case Left(waitForRevocation) =>
            // yes, let's just schedule a new signature ASAP, which will include all pending unsigned htlcs
            val commitments1 = d.commitments.copy(remoteNextCommitInfo = Left(waitForRevocation.copy(reSignAsap = true)))
            // in the meantime we won't send new htlcs
            stay using d.copy(commitments = commitments1, remoteShutdown = Some(remoteShutdown))
          case Right(_) =>
            // no, let's sign right away
            self ! CMD_SIGN()
            // in the meantime we won't send new htlcs
            stay using d.copy(remoteShutdown = Some(remoteShutdown))
        }
      } else {
        // so we don't have any unsigned outgoing htlcs
        val (localShutdown, sendList) = d.localShutdown match {
          case Some(localShutdown) =>
            (localShutdown, Nil)
          case None =>
            val localShutdown = Shutdown(d.channelId, d.commitments.localParams.defaultFinalScriptPubKey)
            // we need to send our shutdown if we didn't previously
            (localShutdown, localShutdown :: Nil)
        }
        // are there pending signed htlcs on either side? we need to have received their last revocation!
        if (d.commitments.hasNoPendingHtlcs) {
          // there are no pending signed htlcs, let's go directly to NEGOTIATING
          if (d.commitments.localParams.isFunder) {
            // we are funder, need to initiate the negotiation by sending the first closing_signed
            val (closingTx, closingSigned) = Closing.makeFirstClosingTx(keyManager, d.commitments, localShutdown.scriptPubKey, remoteShutdown.scriptPubKey, nodeParams.onChainFeeConf.feeEstimator, nodeParams.onChainFeeConf.feeTargets)
            goto(NEGOTIATING) using DATA_NEGOTIATING(d.commitments, localShutdown, remoteShutdown, List(List(ClosingTxProposed(closingTx.tx, closingSigned))), bestUnpublishedClosingTx_opt = None) storing() sending sendList :+ closingSigned
          } else {
            // we are fundee, will wait for their closing_signed
            goto(NEGOTIATING) using DATA_NEGOTIATING(d.commitments, localShutdown, remoteShutdown, closingTxProposed = List(List()), bestUnpublishedClosingTx_opt = None) storing() sending sendList
          }

        } else {
          // there are some pending signed htlcs, we need to fail/fulfill them
          goto(SHUTDOWN) using DATA_SHUTDOWN(d.commitments, localShutdown, remoteShutdown) storing() sending sendList
        }
      }

    case Event(c: CurrentBlockCount, d: DATA_NORMAL) => handleNewBlock(c, d)

    case Event(c: CurrentFeerates, d: DATA_NORMAL) => handleCurrentFeerate(c, d)

    case Event(WatchEventConfirmed(BITCOIN_FUNDING_DEEPLYBURIED, blockHeight, txIndex, _), d: DATA_NORMAL) if d.channelAnnouncement.isEmpty =>
      val shortChannelId = ShortChannelId(blockHeight, txIndex, d.commitments.commitInput.outPoint.index.toInt)
      log.info(s"funding tx is deeply buried at blockHeight=$blockHeight txIndex=$txIndex shortChannelId=$shortChannelId")
      // if final shortChannelId is different from the one we had before, we need to re-announce it
      val channelUpdate = if (shortChannelId != d.shortChannelId) {
        log.info(s"short channel id changed, probably due to a chain reorg: old=${d.shortChannelId} new=$shortChannelId")
        // we need to re-announce this shortChannelId
        context.system.eventStream.publish(ShortChannelIdAssigned(self, d.channelId, shortChannelId, Some(d.shortChannelId)))
        // we re-announce the channelUpdate for the same reason
        Announcements.makeChannelUpdate(nodeParams.chainHash, nodeParams.privateKey, remoteNodeId, shortChannelId, d.channelUpdate.cltvExpiryDelta, d.channelUpdate.htlcMinimumMsat, d.channelUpdate.feeBaseMsat, d.channelUpdate.feeProportionalMillionths, d.commitments.capacity, enable = Helpers.aboveReserve(d.commitments))
      } else d.channelUpdate
      val localAnnSigs_opt = if (d.commitments.announceChannel) {
        // if channel is public we need to send our announcement_signatures in order to generate the channel_announcement
        Some(Helpers.makeAnnouncementSignatures(nodeParams, d.commitments, shortChannelId))
      } else None
      // we use GOTO instead of stay because we want to fire transitions
      goto(NORMAL) using d.copy(shortChannelId = shortChannelId, buried = true, channelUpdate = channelUpdate) storing() sending localAnnSigs_opt.toSeq

    case Event(remoteAnnSigs: AnnouncementSignatures, d: DATA_NORMAL) if d.commitments.announceChannel =>
      // channels are publicly announced if both parties want it (defined as feature bit)
      if (d.buried) {
        // we are aware that the channel has reached enough confirmations
        // we already had sent our announcement_signatures but we don't store them so we need to recompute it
        val localAnnSigs = Helpers.makeAnnouncementSignatures(nodeParams, d.commitments, d.shortChannelId)
        d.channelAnnouncement match {
          case None =>
            require(d.shortChannelId == remoteAnnSigs.shortChannelId, s"shortChannelId mismatch: local=${d.shortChannelId} remote=${remoteAnnSigs.shortChannelId}")
            log.info(s"announcing channelId=${d.channelId} on the network with shortId=${d.shortChannelId}")
            import d.commitments.{localParams, remoteParams}
            val fundingPubKey = keyManager.fundingPublicKey(localParams.fundingKeyPath)
            val channelAnn = Announcements.makeChannelAnnouncement(nodeParams.chainHash, localAnnSigs.shortChannelId, nodeParams.nodeId, remoteParams.nodeId, fundingPubKey.publicKey, remoteParams.fundingPubKey, localAnnSigs.nodeSignature, remoteAnnSigs.nodeSignature, localAnnSigs.bitcoinSignature, remoteAnnSigs.bitcoinSignature)
            if (!Announcements.checkSigs(channelAnn)) {
              handleLocalError(InvalidAnnouncementSignatures(d.channelId, remoteAnnSigs), d, Some(remoteAnnSigs))
            } else {
              // we use GOTO instead of stay because we want to fire transitions
              goto(NORMAL) using d.copy(channelAnnouncement = Some(channelAnn)) storing()
            }
          case Some(_) =>
            // they have sent their announcement sigs, but we already have a valid channel announcement
            // this can happen if our announcement_signatures was lost during a disconnection
            // specs says that we "MUST respond to the first announcement_signatures message after reconnection with its own announcement_signatures message"
            // current implementation always replies to announcement_signatures, not only the first time
            // TODO: we should only be nice once, current behaviour opens way to DOS, but this should be handled higher in the stack anyway
            log.info("re-sending our announcement sigs")
            stay sending localAnnSigs
        }
      } else {
        // our watcher didn't notify yet that the tx has reached ANNOUNCEMENTS_MINCONF confirmations, let's delay remote's message
        // note: no need to persist their message, in case of disconnection they will resend it
        log.debug("received remote announcement signatures, delaying")
        context.system.scheduler.scheduleOnce(5 seconds, self, remoteAnnSigs)
        stay
      }

    case Event(c: CMD_UPDATE_RELAY_FEE, d: DATA_NORMAL) =>
      log.info("updating relay fees: prevFeeBaseMsat={} nextFeeBaseMsat={} prevFeeProportionalMillionths={} nextFeeProportionalMillionths={}", d.channelUpdate.feeBaseMsat, c.feeBase, d.channelUpdate.feeProportionalMillionths, c.feeProportionalMillionths)
      val channelUpdate = Announcements.makeChannelUpdate(nodeParams.chainHash, nodeParams.privateKey, remoteNodeId, d.shortChannelId, d.channelUpdate.cltvExpiryDelta, d.channelUpdate.htlcMinimumMsat, c.feeBase, c.feeProportionalMillionths, d.commitments.capacity, enable = Helpers.aboveReserve(d.commitments))
      // we use GOTO instead of stay because we want to fire transitions
      c.replyTo ! RES_SUCCESS(c, d.channelId)
      goto(NORMAL) using d.copy(channelUpdate = channelUpdate) storing()

    case Event(BroadcastChannelUpdate(reason), d: DATA_NORMAL) =>
      val age = System.currentTimeMillis.milliseconds - d.channelUpdate.timestamp.seconds
      val channelUpdate1 = Announcements.makeChannelUpdate(nodeParams.chainHash, nodeParams.privateKey, remoteNodeId, d.shortChannelId, d.channelUpdate.cltvExpiryDelta, d.channelUpdate.htlcMinimumMsat, d.channelUpdate.feeBaseMsat, d.channelUpdate.feeProportionalMillionths, d.commitments.capacity, enable = Helpers.aboveReserve(d.commitments))
      reason match {
        case Reconnected if Announcements.areSame(channelUpdate1, d.channelUpdate) && age < REFRESH_CHANNEL_UPDATE_INTERVAL =>
          // we already sent an identical channel_update not long ago (flapping protection in case we keep being disconnected/reconnected)
          log.debug("not sending a new identical channel_update, current one was created {} days ago", age.toDays)
          stay
        case _ =>
          log.info("refreshing channel_update announcement (reason={})", reason)
          // we use GOTO instead of stay because we want to fire transitions
          goto(NORMAL) using d.copy(channelUpdate = channelUpdate1) storing()
      }

    case Event(WatchEventSpent(BITCOIN_FUNDING_SPENT, tx), d: DATA_NORMAL) if tx.txid == d.commitments.remoteCommit.txid => handleRemoteSpentCurrent(tx, d)

    case Event(WatchEventSpent(BITCOIN_FUNDING_SPENT, tx), d: DATA_NORMAL) if d.commitments.remoteNextCommitInfo.left.toOption.map(_.nextRemoteCommit.txid).contains(tx.txid) => handleRemoteSpentNext(tx, d)

    case Event(WatchEventSpent(BITCOIN_FUNDING_SPENT, tx), d: DATA_NORMAL) => handleRemoteSpentOther(tx, d)

    case Event(INPUT_DISCONNECTED, d: DATA_NORMAL) =>
      // we cancel the timer that would have made us send the enabled update after reconnection (flappy channel protection)
      cancelTimer(Reconnected.toString)
      // if we have pending unsigned htlcs, then we cancel them and advertise the fact that the channel is now disabled
      val d1 = if (d.commitments.localChanges.proposed.collectFirst { case add: UpdateAddHtlc => add }.isDefined) {
        log.info(s"updating channel_update announcement (reason=disabled)")
        val channelUpdate = Announcements.makeChannelUpdate(nodeParams.chainHash, nodeParams.privateKey, remoteNodeId, d.shortChannelId, d.channelUpdate.cltvExpiryDelta, d.channelUpdate.htlcMinimumMsat, d.channelUpdate.feeBaseMsat, d.channelUpdate.feeProportionalMillionths, d.commitments.capacity, enable = false)
        d.commitments.localChanges.proposed.collect {
          case add: UpdateAddHtlc => relayer ! RES_ADD_SETTLED(d.commitments.originChannels(add.id), add, HtlcResult.Disconnected(channelUpdate))
        }
        d.copy(channelUpdate = channelUpdate)
      } else {
        d
      }
      goto(OFFLINE) using d1

    case Event(e: Error, d: DATA_NORMAL) => handleRemoteError(e, d)

    case Event(_: FundingLocked, _: DATA_NORMAL) => stay // will happen after a reconnection if no updates were ever committed to the channel

  })

  /*
           .d8888b.  888      .d88888b.   .d8888b. 8888888 888b    888  .d8888b.
          d88P  Y88b 888     d88P" "Y88b d88P  Y88b  888   8888b   888 d88P  Y88b
          888    888 888     888     888 Y88b.       888   88888b  888 888    888
          888        888     888     888  "Y888b.    888   888Y88b 888 888
          888        888     888     888     "Y88b.  888   888 Y88b888 888  88888
          888    888 888     888     888       "888  888   888  Y88888 888    888
          Y88b  d88P 888     Y88b. .d88P Y88b  d88P  888   888   Y8888 Y88b  d88P
           "Y8888P"  88888888 "Y88888P"   "Y8888P" 8888888 888    Y888  "Y8888P88
   */

  when(SHUTDOWN)(handleExceptions {
    case Event(c: CMD_FULFILL_HTLC, d: DATA_SHUTDOWN) =>
      Commitments.sendFulfill(d.commitments, c) match {
        case Success((commitments1, fulfill)) =>
          if (c.commit) self ! CMD_SIGN()
          handleCommandSuccess(c, d.copy(commitments = commitments1)) sending fulfill
        case Failure(cause) =>
          // we acknowledge the command right away in case of failure
          PendingRelayDb.ackCommand(nodeParams.db.pendingRelay, d.channelId, c)
          handleCommandError(cause, c)
      }

    case Event(fulfill: UpdateFulfillHtlc, d: DATA_SHUTDOWN) =>
      Commitments.receiveFulfill(d.commitments, fulfill) match {
        case Success((commitments1, origin, htlc)) =>
          // we forward preimages as soon as possible to the upstream channel because it allows us to pull funds
          relayer ! RES_ADD_SETTLED(origin, htlc, HtlcResult.RemoteFulfill(fulfill))
          stay using d.copy(commitments = commitments1)
        case Failure(cause) => handleLocalError(cause, d, Some(fulfill))
      }

    case Event(c: CMD_FAIL_HTLC, d: DATA_SHUTDOWN) =>
      Commitments.sendFail(d.commitments, c, nodeParams.privateKey) match {
        case Success((commitments1, fail)) =>
          if (c.commit) self ! CMD_SIGN()
          handleCommandSuccess(c, d.copy(commitments = commitments1)) sending fail
        case Failure(cause) =>
          // we acknowledge the command right away in case of failure
          PendingRelayDb.ackCommand(nodeParams.db.pendingRelay, d.channelId, c)
          handleCommandError(cause, c)
      }

    case Event(c: CMD_FAIL_MALFORMED_HTLC, d: DATA_SHUTDOWN) =>
      Commitments.sendFailMalformed(d.commitments, c) match {
        case Success((commitments1, fail)) =>
          if (c.commit) self ! CMD_SIGN()
          handleCommandSuccess(c, d.copy(commitments = commitments1)) sending fail
        case Failure(cause) =>
          // we acknowledge the command right away in case of failure
          PendingRelayDb.ackCommand(nodeParams.db.pendingRelay, d.channelId, c)
          handleCommandError(cause, c)
      }

    case Event(fail: UpdateFailHtlc, d: DATA_SHUTDOWN) =>
      Commitments.receiveFail(d.commitments, fail) match {
        case Success((commitments1, _, _)) =>
          stay using d.copy(commitments = commitments1)
        case Failure(cause) => handleLocalError(cause, d, Some(fail))
      }

    case Event(fail: UpdateFailMalformedHtlc, d: DATA_SHUTDOWN) =>
      Commitments.receiveFailMalformed(d.commitments, fail) match {
        case Success((commitments1, _, _)) => stay using d.copy(commitments = commitments1)
        case Failure(cause) => handleLocalError(cause, d, Some(fail))
      }

    case Event(c: CMD_UPDATE_FEE, d: DATA_SHUTDOWN) =>
      Commitments.sendFee(d.commitments, c) match {
        case Success((commitments1, fee)) =>
          if (c.commit) self ! CMD_SIGN()
          handleCommandSuccess(c, d.copy(commitments = commitments1)) sending fee
        case Failure(cause) => handleCommandError(cause, c)
      }

    case Event(fee: UpdateFee, d: DATA_SHUTDOWN) =>
      Commitments.receiveFee(d.commitments, fee, nodeParams.onChainFeeConf) match {
        case Success(commitments1) => stay using d.copy(commitments = commitments1)
        case Failure(cause) => handleLocalError(cause, d, Some(fee))
      }

    case Event(c: CMD_SIGN, d: DATA_SHUTDOWN) =>
      d.commitments.remoteNextCommitInfo match {
        case _ if !Commitments.localHasChanges(d.commitments) =>
          log.debug("ignoring CMD_SIGN (nothing to sign)")
          stay
        case Right(_) =>
          Commitments.sendCommit(d.commitments, keyManager) match {
            case Success((commitments1, commit)) =>
              log.debug("sending a new sig, spec:\n{}", Commitments.specs2String(commitments1))
              PendingRelayDb.ackPendingFailsAndFulfills(nodeParams.db.pendingRelay, commitments1.localChanges.signed)
              context.system.eventStream.publish(ChannelSignatureSent(self, commitments1))
              // we expect a quick response from our peer
              setTimer(RevocationTimeout.toString, RevocationTimeout(commitments1.remoteCommit.index, peer), timeout = nodeParams.revocationTimeout, repeat = false)
              handleCommandSuccess(c, d.copy(commitments = commitments1)) storing() sending commit
            case Failure(cause) => handleCommandError(cause, c)
          }
        case Left(waitForRevocation) =>
          log.debug("already in the process of signing, will sign again as soon as possible")
          stay using d.copy(commitments = d.commitments.copy(remoteNextCommitInfo = Left(waitForRevocation.copy(reSignAsap = true))))
      }

    case Event(commit: CommitSig, d@DATA_SHUTDOWN(_, localShutdown, remoteShutdown)) =>
      Commitments.receiveCommit(d.commitments, commit, keyManager) match {
        case Success((commitments1, revocation)) =>
          // we always reply with a revocation
          log.debug("received a new sig:\n{}", Commitments.specs2String(commitments1))
          context.system.eventStream.publish(ChannelSignatureReceived(self, commitments1))
          if (commitments1.hasNoPendingHtlcs) {
            if (d.commitments.localParams.isFunder) {
              // we are funder, need to initiate the negotiation by sending the first closing_signed
              val (closingTx, closingSigned) = Closing.makeFirstClosingTx(keyManager, commitments1, localShutdown.scriptPubKey, remoteShutdown.scriptPubKey, nodeParams.onChainFeeConf.feeEstimator, nodeParams.onChainFeeConf.feeTargets)
              goto(NEGOTIATING) using DATA_NEGOTIATING(commitments1, localShutdown, remoteShutdown, List(List(ClosingTxProposed(closingTx.tx, closingSigned))), bestUnpublishedClosingTx_opt = None) storing() sending revocation :: closingSigned :: Nil
            } else {
              // we are fundee, will wait for their closing_signed
              goto(NEGOTIATING) using DATA_NEGOTIATING(commitments1, localShutdown, remoteShutdown, closingTxProposed = List(List()), bestUnpublishedClosingTx_opt = None) storing() sending revocation
            }
          } else {
            if (Commitments.localHasChanges(commitments1)) {
              // if we have newly acknowledged changes let's sign them
              self ! CMD_SIGN()
            }
            stay using d.copy(commitments = commitments1) storing() sending revocation
          }
        case Failure(cause) => handleLocalError(cause, d, Some(commit))
      }

    case Event(revocation: RevokeAndAck, d@DATA_SHUTDOWN(commitments, localShutdown, remoteShutdown)) =>
      // we received a revocation because we sent a signature
      // => all our changes have been acked including the shutdown message
      Commitments.receiveRevocation(commitments, revocation) match {
        case Success((commitments1, forwards)) =>
          cancelTimer(RevocationTimeout.toString)
          log.debug("received a new rev, spec:\n{}", Commitments.specs2String(commitments1))
          forwards.foreach {
            case Right(forwardAdd) =>
              // BOLT 2: A sending node SHOULD fail to route any HTLC added after it sent shutdown.
              log.debug("closing in progress: failing {}", forwardAdd.add)
              self ! CMD_FAIL_HTLC(forwardAdd.add.id, Right(PermanentChannelFailure), commit = true)
            case Left(forward) =>
              log.debug("forwarding {} to relayer", forward)
              relayer ! forward
          }
          if (commitments1.hasNoPendingHtlcs) {
            log.debug("switching to NEGOTIATING spec:\n{}", Commitments.specs2String(commitments1))
            if (d.commitments.localParams.isFunder) {
              // we are funder, need to initiate the negotiation by sending the first closing_signed
              val (closingTx, closingSigned) = Closing.makeFirstClosingTx(keyManager, commitments1, localShutdown.scriptPubKey, remoteShutdown.scriptPubKey, nodeParams.onChainFeeConf.feeEstimator, nodeParams.onChainFeeConf.feeTargets)
              goto(NEGOTIATING) using DATA_NEGOTIATING(commitments1, localShutdown, remoteShutdown, List(List(ClosingTxProposed(closingTx.tx, closingSigned))), bestUnpublishedClosingTx_opt = None) storing() sending closingSigned
            } else {
              // we are fundee, will wait for their closing_signed
              goto(NEGOTIATING) using DATA_NEGOTIATING(commitments1, localShutdown, remoteShutdown, closingTxProposed = List(List()), bestUnpublishedClosingTx_opt = None) storing()
            }
          } else {
            if (Commitments.localHasChanges(commitments1) && d.commitments.remoteNextCommitInfo.left.map(_.reSignAsap) == Left(true)) {
              self ! CMD_SIGN()
            }
            stay using d.copy(commitments = commitments1) storing()
          }
        case Failure(cause) => handleLocalError(cause, d, Some(revocation))
      }

    case Event(r: RevocationTimeout, d: DATA_SHUTDOWN) => handleRevocationTimeout(r, d)

    case Event(c: CurrentBlockCount, d: DATA_SHUTDOWN) => handleNewBlock(c, d)

    case Event(c: CurrentFeerates, d: DATA_SHUTDOWN) => handleCurrentFeerate(c, d)

    case Event(WatchEventSpent(BITCOIN_FUNDING_SPENT, tx), d: DATA_SHUTDOWN) if tx.txid == d.commitments.remoteCommit.txid => handleRemoteSpentCurrent(tx, d)

    case Event(WatchEventSpent(BITCOIN_FUNDING_SPENT, tx), d: DATA_SHUTDOWN) if d.commitments.remoteNextCommitInfo.left.toOption.map(_.nextRemoteCommit.txid).contains(tx.txid) => handleRemoteSpentNext(tx, d)

    case Event(WatchEventSpent(BITCOIN_FUNDING_SPENT, tx), d: DATA_SHUTDOWN) => handleRemoteSpentOther(tx, d)

    case Event(c: CMD_CLOSE, d: DATA_SHUTDOWN) => handleCommandError(ClosingAlreadyInProgress(d.channelId), c)

    case Event(e: Error, d: DATA_SHUTDOWN) => handleRemoteError(e, d)

  })

  when(NEGOTIATING)(handleExceptions {
    case Event(c@ClosingSigned(_, remoteClosingFee, remoteSig), d: DATA_NEGOTIATING) =>
      log.info("received closingFeeSatoshis={}", remoteClosingFee)
      Closing.checkClosingSignature(keyManager, d.commitments, d.localShutdown.scriptPubKey, d.remoteShutdown.scriptPubKey, remoteClosingFee, remoteSig) match {
        case Success(signedClosingTx) if d.closingTxProposed.last.lastOption.map(_.localClosingSigned.feeSatoshis).contains(remoteClosingFee) || d.closingTxProposed.flatten.size >= MAX_NEGOTIATION_ITERATIONS =>
          // we close when we converge or when there were too many iterations
          handleMutualClose(signedClosingTx, Left(d.copy(bestUnpublishedClosingTx_opt = Some(signedClosingTx))))
        case Success(signedClosingTx) =>
          // if we are fundee and we were waiting for them to send their first closing_signed, we don't have a lastLocalClosingFee, so we compute a firstClosingFee
          val lastLocalClosingFee = d.closingTxProposed.last.lastOption.map(_.localClosingSigned.feeSatoshis)
          val nextClosingFee = Closing.nextClosingFee(
            localClosingFee = lastLocalClosingFee.getOrElse(Closing.firstClosingFee(d.commitments, d.localShutdown.scriptPubKey, d.remoteShutdown.scriptPubKey, nodeParams.onChainFeeConf.feeEstimator, nodeParams.onChainFeeConf.feeTargets)),
            remoteClosingFee = remoteClosingFee)
          val (closingTx, closingSigned) = Closing.makeClosingTx(keyManager, d.commitments, d.localShutdown.scriptPubKey, d.remoteShutdown.scriptPubKey, nextClosingFee)
          if (lastLocalClosingFee.contains(nextClosingFee)) {
            // next computed fee is the same than the one we previously sent (probably because of rounding), let's close now
            handleMutualClose(signedClosingTx, Left(d.copy(bestUnpublishedClosingTx_opt = Some(signedClosingTx))))
          } else if (nextClosingFee == remoteClosingFee) {
            // we have converged!
            val closingTxProposed1 = d.closingTxProposed match {
              case previousNegotiations :+ currentNegotiation => previousNegotiations :+ (currentNegotiation :+ ClosingTxProposed(closingTx.tx, closingSigned))
            }
            handleMutualClose(signedClosingTx, Left(d.copy(closingTxProposed = closingTxProposed1, bestUnpublishedClosingTx_opt = Some(signedClosingTx)))) sending closingSigned
          } else {
            log.info("proposing closingFeeSatoshis={}", closingSigned.feeSatoshis)
            val closingTxProposed1 = d.closingTxProposed match {
              case previousNegotiations :+ currentNegotiation => previousNegotiations :+ (currentNegotiation :+ ClosingTxProposed(closingTx.tx, closingSigned))
            }
            stay using d.copy(closingTxProposed = closingTxProposed1, bestUnpublishedClosingTx_opt = Some(signedClosingTx)) storing() sending closingSigned
          }
        case Failure(cause) => handleLocalError(cause, d, Some(c))
      }

    case Event(WatchEventSpent(BITCOIN_FUNDING_SPENT, tx), d: DATA_NEGOTIATING) if d.closingTxProposed.flatten.map(_.unsignedTx.txid).contains(tx.txid) =>
      // they can publish a closing tx with any sig we sent them, even if we are not done negotiating
      handleMutualClose(tx, Left(d))

    case Event(WatchEventSpent(BITCOIN_FUNDING_SPENT, tx), d: DATA_NEGOTIATING) if tx.txid == d.commitments.remoteCommit.txid => handleRemoteSpentCurrent(tx, d)

    case Event(WatchEventSpent(BITCOIN_FUNDING_SPENT, tx), d: DATA_NEGOTIATING) if d.commitments.remoteNextCommitInfo.left.toOption.map(_.nextRemoteCommit.txid).contains(tx.txid) => handleRemoteSpentNext(tx, d)

    case Event(WatchEventSpent(BITCOIN_FUNDING_SPENT, tx), d: DATA_NEGOTIATING) => handleRemoteSpentOther(tx, d)

    case Event(c: CMD_CLOSE, d: DATA_NEGOTIATING) => handleCommandError(ClosingAlreadyInProgress(d.channelId), c)

    case Event(e: Error, d: DATA_NEGOTIATING) => handleRemoteError(e, d)

  })

  when(CLOSING)(handleExceptions {
    case Event(c: CMD_FULFILL_HTLC, d: DATA_CLOSING) =>
      Commitments.sendFulfill(d.commitments, c) match {
        case Success((commitments1, _)) =>
          log.info("got valid payment preimage, recalculating transactions to redeem the corresponding htlc on-chain")
          val localCommitPublished1 = d.localCommitPublished.map(localCommitPublished => Helpers.Closing.claimCurrentLocalCommitTxOutputs(keyManager, commitments1, localCommitPublished.commitTx, nodeParams.onChainFeeConf.feeEstimator, nodeParams.onChainFeeConf.feeTargets))
          val remoteCommitPublished1 = d.remoteCommitPublished.map(remoteCommitPublished => Helpers.Closing.claimRemoteCommitTxOutputs(keyManager, commitments1, commitments1.remoteCommit, remoteCommitPublished.commitTx, nodeParams.onChainFeeConf.feeEstimator, nodeParams.onChainFeeConf.feeTargets))
          val nextRemoteCommitPublished1 = d.nextRemoteCommitPublished.map(remoteCommitPublished => {
            require(commitments1.remoteNextCommitInfo.isLeft, "next remote commit must be defined")
            val remoteCommit = commitments1.remoteNextCommitInfo.left.get.nextRemoteCommit
            Helpers.Closing.claimRemoteCommitTxOutputs(keyManager, commitments1, remoteCommit, remoteCommitPublished.commitTx, nodeParams.onChainFeeConf.feeEstimator, nodeParams.onChainFeeConf.feeTargets)
          })

          def republish(): Unit = {
            localCommitPublished1.foreach(doPublish)
            remoteCommitPublished1.foreach(doPublish)
            nextRemoteCommitPublished1.foreach(doPublish)
          }

          stay using d.copy(commitments = commitments1, localCommitPublished = localCommitPublished1, remoteCommitPublished = remoteCommitPublished1, nextRemoteCommitPublished = nextRemoteCommitPublished1) storing() calling (republish)
        case Failure(cause) => handleCommandError(cause, c)
      }

    case Event(getTxResponse: GetTxWithMetaResponse, d: DATA_CLOSING) if getTxResponse.txid == d.commitments.fundingTxId => handleGetFundingTx(getTxResponse, d.waitingSince, d.fundingTx)

    case Event(BITCOIN_FUNDING_PUBLISH_FAILED, d: DATA_CLOSING) => handleFundingPublishFailed(d)

    case Event(BITCOIN_FUNDING_TIMEOUT, d: DATA_CLOSING) => handleFundingTimeout(d)

    case Event(WatchEventSpent(BITCOIN_FUNDING_SPENT, tx), d: DATA_CLOSING) =>
      if (d.mutualClosePublished.map(_.txid).contains(tx.txid)) {
        // we already know about this tx, probably because we have published it ourselves after successful negotiation
        stay
      } else if (d.mutualCloseProposed.map(_.txid).contains(tx.txid)) {
        // at any time they can publish a closing tx with any sig we sent them
        handleMutualClose(tx, Right(d))
      } else if (d.localCommitPublished.map(_.commitTx.txid).contains(tx.txid)) {
        // this is because WatchSpent watches never expire and we are notified multiple times
        stay
      } else if (d.remoteCommitPublished.map(_.commitTx.txid).contains(tx.txid)) {
        // this is because WatchSpent watches never expire and we are notified multiple times
        stay
      } else if (d.nextRemoteCommitPublished.map(_.commitTx.txid).contains(tx.txid)) {
        // this is because WatchSpent watches never expire and we are notified multiple times
        stay
      } else if (d.futureRemoteCommitPublished.map(_.commitTx.txid).contains(tx.txid)) {
        // this is because WatchSpent watches never expire and we are notified multiple times
        stay
      } else if (tx.txid == d.commitments.remoteCommit.txid) {
        // counterparty may attempt to spend its last commit tx at any time
        handleRemoteSpentCurrent(tx, d)
      } else if (d.commitments.remoteNextCommitInfo.left.toOption.map(_.nextRemoteCommit.txid).contains(tx.txid)) {
        // counterparty may attempt to spend its last commit tx at any time
        handleRemoteSpentNext(tx, d)
      } else {
        // counterparty may attempt to spend a revoked commit tx at any time
        handleRemoteSpentOther(tx, d)
      }

    case Event(WatchEventSpent(BITCOIN_OUTPUT_SPENT, tx), d: DATA_CLOSING) =>
      // one of the outputs of the local/remote/revoked commit was spent
      // we just put a watch to be notified when it is confirmed
      blockchain ! WatchConfirmed(self, tx, nodeParams.minDepthBlocks, BITCOIN_TX_CONFIRMED(tx))
      // when a remote or local commitment tx containing outgoing htlcs is published on the network,
      // we watch it in order to extract payment preimage if funds are pulled by the counterparty
      // we can then use these preimages to fulfill origin htlcs
      log.info(s"processing BITCOIN_OUTPUT_SPENT with txid=${tx.txid} tx=$tx")
      val extracted = Closing.extractPreimages(d.commitments.localCommit, tx)
      extracted foreach { case (htlc, preimage) =>
        d.commitments.originChannels.get(htlc.id) match {
          case Some(origin) =>
            log.info(s"fulfilling htlc #${htlc.id} paymentHash=${htlc.paymentHash} origin=$origin")
            relayer ! RES_ADD_SETTLED(origin, htlc, HtlcResult.OnChainFulfill(preimage))
          case None =>
            // if we don't have the origin, it means that we already have forwarded the fulfill so that's not a big deal.
            // this can happen if they send a signature containing the fulfill, then fail the channel before we have time to sign it
            log.info(s"cannot fulfill htlc #${htlc.id} paymentHash=${htlc.paymentHash} (origin not found)")
        }
      }
      val revokedCommitPublished1 = d.revokedCommitPublished.map { rev =>
        val (rev1, tx_opt) = Closing.claimRevokedHtlcTxOutputs(keyManager, d.commitments, rev, tx, nodeParams.onChainFeeConf.feeEstimator)
        tx_opt.foreach(claimTx => blockchain ! PublishAsap(claimTx))
        tx_opt.foreach(claimTx => blockchain ! WatchSpent(self, tx, claimTx.txIn.head.outPoint.index.toInt, BITCOIN_OUTPUT_SPENT))
        rev1
      }
      stay using d.copy(revokedCommitPublished = revokedCommitPublished1) storing()

    case Event(WatchEventConfirmed(BITCOIN_TX_CONFIRMED(tx), blockHeight, _, _), d: DATA_CLOSING) =>
      log.info(s"txid=${tx.txid} has reached mindepth, updating closing state")
      // first we check if this tx belongs to one of the current local/remote commits, update it and update the channel data
      val d1 = d.copy(
        localCommitPublished = d.localCommitPublished.map(Closing.updateLocalCommitPublished(_, tx)),
        remoteCommitPublished = d.remoteCommitPublished.map(Closing.updateRemoteCommitPublished(_, tx)),
        nextRemoteCommitPublished = d.nextRemoteCommitPublished.map(Closing.updateRemoteCommitPublished(_, tx)),
        futureRemoteCommitPublished = d.futureRemoteCommitPublished.map(Closing.updateRemoteCommitPublished(_, tx)),
        revokedCommitPublished = d.revokedCommitPublished.map(Closing.updateRevokedCommitPublished(_, tx))
      )
      // if the local commitment tx just got confirmed, let's send an event telling when we will get the main output refund
      if (d1.localCommitPublished.map(_.commitTx.txid).contains(tx.txid)) {
        context.system.eventStream.publish(LocalCommitConfirmed(self, remoteNodeId, d.channelId, blockHeight + d.commitments.remoteParams.toSelfDelay.toInt))
      }
      // we may need to fail some htlcs in case a commitment tx was published and they have reached the timeout threshold
      val timedoutHtlcs = Closing.isClosingTypeAlreadyKnown(d1) match {
        case Some(c: Closing.LocalClose) => Closing.timedoutHtlcs(d.commitments.commitmentFormat, c.localCommit, c.localCommitPublished, d.commitments.localParams.dustLimit, tx)
        case Some(c: Closing.RemoteClose) => Closing.timedoutHtlcs(d.commitments.commitmentFormat, c.remoteCommit, c.remoteCommitPublished, d.commitments.remoteParams.dustLimit, tx)
        case _ => Set.empty[UpdateAddHtlc] // we lose htlc outputs in dataloss protection scenarii (future remote commit)
      }
      timedoutHtlcs.foreach { add =>
        d.commitments.originChannels.get(add.id) match {
          case Some(origin) =>
            log.info(s"failing htlc #${add.id} paymentHash=${add.paymentHash} origin=$origin: htlc timed out")
            relayer ! RES_ADD_SETTLED(origin, add, HtlcResult.OnChainFail(HtlcsTimedoutDownstream(d.channelId, Set(add))))
          case None =>
            // same as for fulfilling the htlc (no big deal)
            log.info(s"cannot fail timedout htlc #${add.id} paymentHash=${add.paymentHash} (origin not found)")
        }
      }
      // we also need to fail outgoing htlcs that we know will never reach the blockchain
      Closing.overriddenOutgoingHtlcs(d, tx).foreach { add =>
        d.commitments.originChannels.get(add.id) match {
          case Some(origin) =>
            log.info(s"failing htlc #${add.id} paymentHash=${add.paymentHash} origin=$origin: overridden by local commit")
            relayer ! RES_ADD_SETTLED(origin, add, HtlcResult.OnChainFail(HtlcOverriddenByLocalCommit(d.channelId, add)))
          case None =>
            // same as for fulfilling the htlc (no big deal)
            log.info(s"cannot fail overridden htlc #${add.id} paymentHash=${add.paymentHash} (origin not found)")
        }
      }
      // for our outgoing payments, let's send events if we know that they will settle on chain
      Closing
        .onchainOutgoingHtlcs(d.commitments.localCommit, d.commitments.remoteCommit, d.commitments.remoteNextCommitInfo.left.toOption.map(_.nextRemoteCommit), tx)
        .map(add => (add, d.commitments.originChannels.get(add.id).collect { case o: Origin.Local => o.id })) // we resolve the payment id if this was a local payment
        .collect { case (add, Some(id)) => context.system.eventStream.publish(PaymentSettlingOnChain(id, amount = add.amountMsat, add.paymentHash)) }
      // and we also send events related to fee
      Closing.networkFeePaid(tx, d1) foreach { case (fee, desc) => feePaid(fee, tx, desc, d.channelId) }
      // then let's see if any of the possible close scenarii can be considered done
      val closingType_opt = Closing.isClosed(d1, Some(tx))
      // finally, if one of the unilateral closes is done, we move to CLOSED state, otherwise we stay (note that we don't store the state)
      closingType_opt match {
        case Some(closingType) =>
          log.info(s"channel closed (type=$closingType)")
          context.system.eventStream.publish(ChannelClosed(self, d.commitments.channelId, closingType, d.commitments))
          goto(CLOSED) using d1 storing()
        case None =>
          stay using d1 storing()
      }

    case Event(_: ChannelReestablish, d: DATA_CLOSING) =>
      // they haven't detected that we were closing and are trying to reestablish a connection
      // we give them one of the published txes as a hint
      // note spendingTx != Nil (that's a requirement of DATA_CLOSING)
      val exc = FundingTxSpent(d.channelId, d.spendingTxes.head)
      val error = Error(d.channelId, exc.getMessage)
      stay sending error

    case Event(c: CMD_CLOSE, d: DATA_CLOSING) => handleCommandError(ClosingAlreadyInProgress(d.channelId), c)

    case Event(e: Error, d: DATA_CLOSING) => handleRemoteError(e, d)

    case Event(INPUT_DISCONNECTED | INPUT_RECONNECTED(_, _, _), _) => stay // we don't really care at this point
  })

  when(CLOSED)(handleExceptions {
    case Event(Symbol("shutdown"), _) =>
      stateData match {
        case d: HasCommitments =>
          log.info(s"deleting database record for channelId=${d.channelId}")
          nodeParams.db.channels.removeChannel(d.channelId)
        case _ =>
      }
      log.info("shutting down")
      stop(FSM.Normal)

    case Event(MakeFundingTxResponse(fundingTx, _, _), _) =>
      // this may happen if connection is lost, or remote sends an error while we were waiting for the funding tx to be created by our wallet
      // in that case we rollback the tx
      wallet.rollback(fundingTx)
      stay

    case Event(INPUT_DISCONNECTED, _) => stay // we are disconnected, but it doesn't matter anymore
  })

  when(OFFLINE)(handleExceptions {
    case Event(INPUT_RECONNECTED(r, localInit, remoteInit), d: DATA_WAIT_FOR_REMOTE_PUBLISH_FUTURE_COMMITMENT) =>
      activeConnection = r
      // they already proved that we have an outdated commitment
      // there isn't much to do except asking them again to publish their current commitment by sending an error
      val exc = PleasePublishYourCommitment(d.channelId)
      val error = Error(d.channelId, exc.getMessage)
      val d1 = Helpers.updateFeatures(d, localInit, remoteInit)
      goto(WAIT_FOR_REMOTE_PUBLISH_FUTURE_COMMITMENT) using d1 sending error

    case Event(INPUT_RECONNECTED(r, localInit, remoteInit), d: HasCommitments) =>
      activeConnection = r

      val yourLastPerCommitmentSecret = d.commitments.remotePerCommitmentSecrets.lastIndex.flatMap(d.commitments.remotePerCommitmentSecrets.getHash).getOrElse(ByteVector32.Zeroes)
      val channelKeyPath = keyManager.channelKeyPath(d.commitments.localParams, d.commitments.channelVersion)
      val myCurrentPerCommitmentPoint = keyManager.commitmentPoint(channelKeyPath, d.commitments.localCommit.index)

      val channelReestablish = ChannelReestablish(
        channelId = d.channelId,
        nextLocalCommitmentNumber = d.commitments.localCommit.index + 1,
        nextRemoteRevocationNumber = d.commitments.remoteCommit.index,
        yourLastPerCommitmentSecret = PrivateKey(yourLastPerCommitmentSecret),
        myCurrentPerCommitmentPoint = myCurrentPerCommitmentPoint
      )

      // we update local/remote connection-local global/local features, we don't persist it right now
      val d1 = Helpers.updateFeatures(d, localInit, remoteInit)

      goto(SYNCING) using d1 sending channelReestablish

    // note: this can only happen if state is NORMAL or SHUTDOWN
    // -> in NEGOTIATING there are no more htlcs
    // -> in CLOSING we either have mutual closed (so no more htlcs), or already have unilaterally closed (so no action required), and we can't be in OFFLINE state anyway
    case Event(c: CurrentBlockCount, d: HasCommitments) => handleNewBlock(c, d)

    case Event(c: CurrentFeerates, d: HasCommitments) =>
      handleOfflineFeerate(c, d)

    case Event(c: CMD_ADD_HTLC, d: DATA_NORMAL) => handleAddDisconnected(c, d)

    case Event(c: CMD_UPDATE_RELAY_FEE, d: DATA_NORMAL) =>
      log.info(s"updating relay fees: prevFeeBaseMsat={} nextFeeBaseMsat={} prevFeeProportionalMillionths={} nextFeeProportionalMillionths={}", d.channelUpdate.feeBaseMsat, c.feeBase, d.channelUpdate.feeProportionalMillionths, c.feeProportionalMillionths)
      val channelUpdate = Announcements.makeChannelUpdate(nodeParams.chainHash, nodeParams.privateKey, remoteNodeId, d.shortChannelId, d.channelUpdate.cltvExpiryDelta, d.channelUpdate.htlcMinimumMsat, c.feeBase, c.feeProportionalMillionths, d.commitments.capacity, enable = false)
      // we're in OFFLINE state, we don't broadcast the new update right away, we will do that when next time we go to NORMAL state
      c.replyTo ! RES_SUCCESS(c, d.channelId)
      stay using d.copy(channelUpdate = channelUpdate) storing()

    case Event(getTxResponse: GetTxWithMetaResponse, d: DATA_WAIT_FOR_FUNDING_CONFIRMED) if getTxResponse.txid == d.commitments.fundingTxId => handleGetFundingTx(getTxResponse, d.waitingSince, d.fundingTx)

    case Event(BITCOIN_FUNDING_PUBLISH_FAILED, d: DATA_WAIT_FOR_FUNDING_CONFIRMED) => handleFundingPublishFailed(d)

    case Event(BITCOIN_FUNDING_TIMEOUT, d: DATA_WAIT_FOR_FUNDING_CONFIRMED) => handleFundingTimeout(d)

    // just ignore this, we will put a new watch when we reconnect, and we'll be notified again
    case Event(WatchEventConfirmed(BITCOIN_FUNDING_DEPTHOK | BITCOIN_FUNDING_DEEPLYBURIED, _, _, _), _) => stay

    case Event(WatchEventSpent(BITCOIN_FUNDING_SPENT, tx), d: DATA_NEGOTIATING) if d.closingTxProposed.flatten.map(_.unsignedTx.txid).contains(tx.txid) => handleMutualClose(tx, Left(d))

    case Event(WatchEventSpent(BITCOIN_FUNDING_SPENT, tx), d: HasCommitments) if tx.txid == d.commitments.remoteCommit.txid => handleRemoteSpentCurrent(tx, d)

    case Event(WatchEventSpent(BITCOIN_FUNDING_SPENT, tx), d: HasCommitments) if d.commitments.remoteNextCommitInfo.left.toOption.map(_.nextRemoteCommit.txid).contains(tx.txid) => handleRemoteSpentNext(tx, d)

    case Event(WatchEventSpent(BITCOIN_FUNDING_SPENT, tx), d: DATA_WAIT_FOR_REMOTE_PUBLISH_FUTURE_COMMITMENT) => handleRemoteSpentFuture(tx, d)

    case Event(WatchEventSpent(BITCOIN_FUNDING_SPENT, tx), d: HasCommitments) => handleRemoteSpentOther(tx, d)

  })

  when(SYNCING)(handleExceptions {
    case Event(_: ChannelReestablish, d: DATA_WAIT_FOR_FUNDING_CONFIRMED) =>
      val minDepth = if (d.commitments.localParams.isFunder) {
        nodeParams.minDepthBlocks
      } else {
        // when we're fundee we scale the min_depth confirmations depending on the funding amount
        Helpers.minDepthForFunding(nodeParams, d.commitments.commitInput.txOut.amount)
      }
      // we put back the watch (operation is idempotent) because the event may have been fired while we were in OFFLINE
      blockchain ! WatchConfirmed(self, d.commitments.fundingTxId, d.commitments.commitInput.txOut.publicKeyScript, minDepth, BITCOIN_FUNDING_DEPTHOK)
      goto(WAIT_FOR_FUNDING_CONFIRMED)

    case Event(_: ChannelReestablish, d: DATA_WAIT_FOR_FUNDING_LOCKED) =>
      log.debug("re-sending fundingLocked")
      val channelKeyPath = keyManager.channelKeyPath(d.commitments.localParams, d.commitments.channelVersion)
      val nextPerCommitmentPoint = keyManager.commitmentPoint(channelKeyPath, 1)
      val fundingLocked = FundingLocked(d.commitments.channelId, nextPerCommitmentPoint)
      goto(WAIT_FOR_FUNDING_LOCKED) sending fundingLocked

    case Event(channelReestablish: ChannelReestablish, d: DATA_NORMAL) =>
      var sendQueue = Queue.empty[LightningMessage]
      val channelKeyPath = keyManager.channelKeyPath(d.commitments.localParams, d.commitments.channelVersion)
      channelReestablish match {
        case ChannelReestablish(_, _, nextRemoteRevocationNumber, yourLastPerCommitmentSecret, _) if !Helpers.checkLocalCommit(d, nextRemoteRevocationNumber) =>
          // if next_remote_revocation_number is greater than our local commitment index, it means that either we are using an outdated commitment, or they are lying
          // but first we need to make sure that the last per_commitment_secret that they claim to have received from us is correct for that next_remote_revocation_number minus 1
          if (keyManager.commitmentSecret(channelKeyPath, nextRemoteRevocationNumber - 1) == yourLastPerCommitmentSecret) {
            log.warning(s"counterparty proved that we have an outdated (revoked) local commitment!!! ourCommitmentNumber=${d.commitments.localCommit.index} theirCommitmentNumber=$nextRemoteRevocationNumber")
            // their data checks out, we indeed seem to be using an old revoked commitment, and must absolutely *NOT* publish it, because that would be a cheating attempt and they
            // would punish us by taking all the funds in the channel
            val exc = PleasePublishYourCommitment(d.channelId)
            val error = Error(d.channelId, exc.getMessage)
            goto(WAIT_FOR_REMOTE_PUBLISH_FUTURE_COMMITMENT) using DATA_WAIT_FOR_REMOTE_PUBLISH_FUTURE_COMMITMENT(d.commitments, channelReestablish) storing() sending error
          } else {
            // they lied! the last per_commitment_secret they claimed to have received from us is invalid
            throw InvalidRevokedCommitProof(d.channelId, d.commitments.localCommit.index, nextRemoteRevocationNumber, yourLastPerCommitmentSecret)
          }
        case ChannelReestablish(_, nextLocalCommitmentNumber, _, _, _) if !Helpers.checkRemoteCommit(d, nextLocalCommitmentNumber) =>
          // if next_local_commit_number is more than one more our remote commitment index, it means that either we are using an outdated commitment, or they are lying
          log.warning(s"counterparty says that they have a more recent commitment than the one we know of!!! ourCommitmentNumber=${d.commitments.remoteNextCommitInfo.left.toOption.map(_.nextRemoteCommit.index).getOrElse(d.commitments.remoteCommit.index)} theirCommitmentNumber=$nextLocalCommitmentNumber")
          // there is no way to make sure that they are saying the truth, the best thing to do is ask them to publish their commitment right now
          // maybe they will publish their commitment, in that case we need to remember their commitment point in order to be able to claim our outputs
          // not that if they don't comply, we could publish our own commitment (it is not stale, otherwise we would be in the case above)
          val exc = PleasePublishYourCommitment(d.channelId)
          val error = Error(d.channelId, exc.getMessage)
          goto(WAIT_FOR_REMOTE_PUBLISH_FUTURE_COMMITMENT) using DATA_WAIT_FOR_REMOTE_PUBLISH_FUTURE_COMMITMENT(d.commitments, channelReestablish) storing() sending error
        case _ =>
          // normal case, our data is up-to-date
          if (channelReestablish.nextLocalCommitmentNumber == 1 && d.commitments.localCommit.index == 0) {
            // If next_local_commitment_number is 1 in both the channel_reestablish it sent and received, then the node MUST retransmit funding_locked, otherwise it MUST NOT
            log.debug("re-sending fundingLocked")
            val nextPerCommitmentPoint = keyManager.commitmentPoint(channelKeyPath, 1)
            val fundingLocked = FundingLocked(d.commitments.channelId, nextPerCommitmentPoint)
            sendQueue = sendQueue :+ fundingLocked
          }

          val (commitments1, sendQueue1) = handleSync(channelReestablish, d)
          sendQueue = sendQueue ++ sendQueue1

          // BOLT 2: A node if it has sent a previous shutdown MUST retransmit shutdown.
          d.localShutdown.foreach {
            localShutdown =>
              log.debug("re-sending localShutdown")
              sendQueue = sendQueue :+ localShutdown
          }

          if (!d.buried) {
            // even if we were just disconnected/reconnected, we need to put back the watch because the event may have been
            // fired while we were in OFFLINE (if not, the operation is idempotent anyway)
            blockchain ! WatchConfirmed(self, d.commitments.fundingTxId, d.commitments.commitInput.txOut.publicKeyScript, ANNOUNCEMENTS_MINCONF, BITCOIN_FUNDING_DEEPLYBURIED)
          } else {
            // channel has been buried enough, should we (re)send our announcement sigs?
            d.channelAnnouncement match {
              case None if !d.commitments.announceChannel =>
                // that's a private channel, nothing to do
                ()
              case None =>
                // BOLT 7: a node SHOULD retransmit the announcement_signatures message if it has not received an announcement_signatures message
                val localAnnSigs = Helpers.makeAnnouncementSignatures(nodeParams, d.commitments, d.shortChannelId)
                sendQueue = sendQueue :+ localAnnSigs
              case Some(_) =>
                // channel was already announced, nothing to do
                ()
            }
          }

          // we will re-enable the channel after some delay to prevent flappy updates in case the connection is unstable
          setTimer(Reconnected.toString, BroadcastChannelUpdate(Reconnected), 10 seconds, repeat = false)

          // We usually handle feerate updates once per block (~10 minutes), but when our remote is a mobile wallet that
          // only briefly connects and then disconnects, we may never have the opportunity to send our `update_fee`, so
          // we send it (if needed) when reconnected.
          if (d.commitments.localParams.isFunder) {
            val currentFeeratePerKw = d.commitments.localCommit.spec.feeratePerKw
            val networkFeeratePerKw = nodeParams.onChainFeeConf.feeEstimator.getFeeratePerKw(nodeParams.onChainFeeConf.feeTargets.commitmentBlockTarget)
            if (Helpers.shouldUpdateFee(currentFeeratePerKw, networkFeeratePerKw, nodeParams.onChainFeeConf.updateFeeMinDiffRatio)) {
              self ! CMD_UPDATE_FEE(networkFeeratePerKw, commit = true)
            }
          }

          goto(NORMAL) using d.copy(commitments = commitments1) sending sendQueue
      }

    case Event(c: CMD_ADD_HTLC, d: DATA_NORMAL) => handleAddDisconnected(c, d)

    case Event(channelReestablish: ChannelReestablish, d: DATA_SHUTDOWN) =>
      var sendQueue = Queue.empty[LightningMessage]
      val (commitments1, sendQueue1) = handleSync(channelReestablish, d)
      sendQueue = sendQueue ++ sendQueue1 :+ d.localShutdown
      // BOLT 2: A node if it has sent a previous shutdown MUST retransmit shutdown.
      goto(SHUTDOWN) using d.copy(commitments = commitments1) sending sendQueue

    case Event(_: ChannelReestablish, d: DATA_NEGOTIATING) =>
      // BOLT 2: A node if it has sent a previous shutdown MUST retransmit shutdown.
      // negotiation restarts from the beginning, and is initialized by the funder
      // note: in any case we still need to keep all previously sent closing_signed, because they may publish one of them
      if (d.commitments.localParams.isFunder) {
        // we could use the last closing_signed we sent, but network fees may have changed while we were offline so it is better to restart from scratch
        val (closingTx, closingSigned) = Closing.makeFirstClosingTx(keyManager, d.commitments, d.localShutdown.scriptPubKey, d.remoteShutdown.scriptPubKey, nodeParams.onChainFeeConf.feeEstimator, nodeParams.onChainFeeConf.feeTargets)
        val closingTxProposed1 = d.closingTxProposed :+ List(ClosingTxProposed(closingTx.tx, closingSigned))
        goto(NEGOTIATING) using d.copy(closingTxProposed = closingTxProposed1) storing() sending d.localShutdown :: closingSigned :: Nil
      } else {
        // we start a new round of negotiation
        val closingTxProposed1 = if (d.closingTxProposed.last.isEmpty) d.closingTxProposed else d.closingTxProposed :+ List()
        goto(NEGOTIATING) using d.copy(closingTxProposed = closingTxProposed1) sending d.localShutdown
      }

    case Event(c: CurrentBlockCount, d: HasCommitments) => handleNewBlock(c, d)

    case Event(c: CurrentFeerates, d: HasCommitments) =>
      handleOfflineFeerate(c, d)

    case Event(getTxResponse: GetTxWithMetaResponse, d: DATA_WAIT_FOR_FUNDING_CONFIRMED) if getTxResponse.txid == d.commitments.fundingTxId => handleGetFundingTx(getTxResponse, d.waitingSince, d.fundingTx)

    case Event(BITCOIN_FUNDING_PUBLISH_FAILED, d: DATA_WAIT_FOR_FUNDING_CONFIRMED) => handleFundingPublishFailed(d)

    case Event(BITCOIN_FUNDING_TIMEOUT, d: DATA_WAIT_FOR_FUNDING_CONFIRMED) => handleFundingTimeout(d)

    // just ignore this, we will put a new watch when we reconnect, and we'll be notified again
    case Event(WatchEventConfirmed(BITCOIN_FUNDING_DEPTHOK | BITCOIN_FUNDING_DEEPLYBURIED, _, _, _), _) => stay

    case Event(WatchEventSpent(BITCOIN_FUNDING_SPENT, tx), d: DATA_NEGOTIATING) if d.closingTxProposed.flatten.map(_.unsignedTx.txid).contains(tx.txid) => handleMutualClose(tx, Left(d))

    case Event(WatchEventSpent(BITCOIN_FUNDING_SPENT, tx), d: HasCommitments) if tx.txid == d.commitments.remoteCommit.txid => handleRemoteSpentCurrent(tx, d)

    case Event(WatchEventSpent(BITCOIN_FUNDING_SPENT, tx), d: HasCommitments) if d.commitments.remoteNextCommitInfo.left.toOption.map(_.nextRemoteCommit.txid).contains(tx.txid) => handleRemoteSpentNext(tx, d)

    case Event(WatchEventSpent(BITCOIN_FUNDING_SPENT, tx), d: HasCommitments) => handleRemoteSpentOther(tx, d)

    case Event(e: Error, d: HasCommitments) => handleRemoteError(e, d)
  })

  when(WAIT_FOR_REMOTE_PUBLISH_FUTURE_COMMITMENT)(handleExceptions {
    case Event(WatchEventSpent(BITCOIN_FUNDING_SPENT, tx), d: DATA_WAIT_FOR_REMOTE_PUBLISH_FUTURE_COMMITMENT) => handleRemoteSpentFuture(tx, d)
  })

  def errorStateHandler: StateFunction = {
    case Event(Symbol("nevermatches"), _) => stay // we can't define a state with no event handler, so we put a dummy one here
  }

  when(ERR_INFORMATION_LEAK)(errorStateHandler)

  when(ERR_FUNDING_LOST)(errorStateHandler)

  whenUnhandled {

    case Event(INPUT_DISCONNECTED, _) => goto(OFFLINE)

    case Event(WatchEventLost(BITCOIN_FUNDING_LOST), _) => goto(ERR_FUNDING_LOST)

    case Event(CMD_GETSTATE, _) =>
      sender ! RES_GETSTATE(stateName)
      stay

    case Event(CMD_GETSTATEDATA, _) =>
      sender ! RES_GETSTATEDATA(stateData)
      stay

    case Event(CMD_GETINFO, _) =>
      val channelId = Helpers.getChannelId(stateData)
      sender ! RES_GETINFO(remoteNodeId, channelId, stateName, stateData)
      stay

    case Event(c: CMD_ADD_HTLC, d: HasCommitments) =>
      log.info(s"rejecting htlc request in state=$stateName")
      val error = ChannelUnavailable(d.channelId)
      handleAddHtlcCommandError(c, error, None) // we don't provide a channel_update: this will be a permanent channel failure

    case Event(c: CMD_CLOSE, d) => handleCommandError(CommandUnavailableInThisState(Helpers.getChannelId(d), "close", stateName), c)

    case Event(c: CMD_FORCECLOSE, d) =>
      d match {
        case data: HasCommitments =>
          c.replyTo ! RES_SUCCESS(c, data.channelId)
          handleLocalError(ForcedLocalCommit(data.channelId), data, Some(c))
        case _ => handleCommandError(CommandUnavailableInThisState(Helpers.getChannelId(d), "forceclose", stateName), c)
      }

    case Event(c: CMD_UPDATE_RELAY_FEE, d) => handleCommandError(CommandUnavailableInThisState(Helpers.getChannelId(d), "updaterelayfee", stateName), c)

    // we only care about this event in NORMAL and SHUTDOWN state, and there may be cases where the task is not cancelled
    case Event(_: RevocationTimeout, _) => stay

    // we only care about this event in NORMAL and SHUTDOWN state, and we never unregister to the event stream
    case Event(CurrentBlockCount(_), _) => stay

    // we only care about this event in NORMAL and SHUTDOWN state, and we never unregister to the event stream
    case Event(CurrentFeerates(_), _) => stay

    // we only care about this event in NORMAL state
    case Event(_: BroadcastChannelUpdate, _) => stay

    // we receive this when we tell the peer to disconnect
    case Event("disconnecting", _) => stay

    // funding tx was confirmed in time, let's just ignore this
    case Event(BITCOIN_FUNDING_TIMEOUT, _: HasCommitments) => stay

    // peer doesn't cancel the timer
    case Event(TickChannelOpenTimeout, _) => stay

    case Event(WatchEventSpent(BITCOIN_FUNDING_SPENT, tx), d: HasCommitments) if tx.txid == d.commitments.localCommit.publishableTxs.commitTx.tx.txid =>
      log.warning(s"processing local commit spent in catch-all handler")
      spendLocalCurrent(d)
  }

  onTransition {
    case WAIT_FOR_INIT_INTERNAL -> WAIT_FOR_INIT_INTERNAL => () // called at channel initialization
    case state -> nextState =>
      if (state != nextState) {
        context.system.eventStream.publish(ChannelStateChanged(self, peer, remoteNodeId, state, nextState, nextStateData))
      }
      if (nextState == CLOSED) {
        // channel is closed, scheduling this actor for self destruction
        context.system.scheduler.scheduleOnce(10 seconds, self, Symbol("shutdown"))
      }
      if (nextState == OFFLINE) {
        // we can cancel the timer, we are not expecting anything when disconnected
        cancelTimer(RevocationTimeout.toString)
      }

      // if channel is private, we send the channel_update directly to remote
      // they need it "to learn the other end's forwarding parameters" (BOLT 7)
      (state, nextState, stateData, nextStateData) match {
        case (_, _, d1: DATA_NORMAL, d2: DATA_NORMAL) if !d1.commitments.announceChannel && !d1.buried && d2.buried =>
          // for a private channel, when the tx was just buried we need to send the channel_update to our peer (even if it didn't change)
          send(d2.channelUpdate)
        case (SYNCING, NORMAL, d1: DATA_NORMAL, d2: DATA_NORMAL) if !d1.commitments.announceChannel && d2.buried =>
          // otherwise if we're coming back online, we rebroadcast the latest channel_update
          // this makes sure that if the channel_update was missed, we have a chance to re-send it
          send(d2.channelUpdate)
        case (_, _, d1: DATA_NORMAL, d2: DATA_NORMAL) if !d1.commitments.announceChannel && d1.channelUpdate != d2.channelUpdate && d2.buried =>
          // otherwise, we only send it when it is different, and tx is already buried
          send(d2.channelUpdate)
        case _ => ()
      }

      (state, nextState, stateData, nextStateData) match {
        // ORDER MATTERS!
        case (WAIT_FOR_INIT_INTERNAL, OFFLINE, _, normal: DATA_NORMAL) =>
          Logs.withMdc(diagLog)(Logs.mdc(category_opt = Some(Logs.LogCategory.CONNECTION))) {
            log.info(s"re-emitting channel_update={} enabled={} ", normal.channelUpdate, Announcements.isEnabled(normal.channelUpdate.channelFlags))
          }
          context.system.eventStream.publish(LocalChannelUpdate(self, normal.commitments.channelId, normal.shortChannelId, normal.commitments.remoteParams.nodeId, normal.channelAnnouncement, normal.channelUpdate, normal.commitments))
        case (_, _, d1: DATA_NORMAL, d2: DATA_NORMAL) if d1.channelUpdate == d2.channelUpdate && d1.channelAnnouncement == d2.channelAnnouncement =>
          // don't do anything if neither the channel_update nor the channel_announcement didn't change
          ()
        case (WAIT_FOR_FUNDING_LOCKED | NORMAL | OFFLINE | SYNCING, NORMAL | OFFLINE, _, normal: DATA_NORMAL) =>
          // when we do WAIT_FOR_FUNDING_LOCKED->NORMAL or NORMAL->NORMAL or SYNCING->NORMAL or NORMAL->OFFLINE, we send out the new channel_update (most of the time it will just be to enable/disable the channel)
          log.info(s"emitting channel_update={} enabled={} ", normal.channelUpdate, Announcements.isEnabled(normal.channelUpdate.channelFlags))
          context.system.eventStream.publish(LocalChannelUpdate(self, normal.commitments.channelId, normal.shortChannelId, normal.commitments.remoteParams.nodeId, normal.channelAnnouncement, normal.channelUpdate, normal.commitments))
        case (_, _, _: DATA_NORMAL, _: DATA_NORMAL) =>
          // in any other case (e.g. WAIT_FOR_INIT_INTERNAL->OFFLINE) we do nothing
          ()
        case (_, _, normal: DATA_NORMAL, _) =>
          // when we finally leave the NORMAL state (or OFFLINE with NORMAL data) to go to SHUTDOWN/NEGOTIATING/CLOSING/ERR*, we advertise the fact that channel can't be used for payments anymore
          // if the channel is private we don't really need to tell the counterparty because it is already aware that the channel is being closed
          context.system.eventStream.publish(LocalChannelDown(self, normal.commitments.channelId, normal.shortChannelId, normal.commitments.remoteParams.nodeId))
        case _ => ()
      }
  }

  onTransition {
    case state -> nextState if state != nextState =>
      if (state != WAIT_FOR_INIT_INTERNAL) Metrics.ChannelsCount.withTag(Tags.State, state.toString).decrement()
      if (nextState != WAIT_FOR_INIT_INTERNAL) Metrics.ChannelsCount.withTag(Tags.State, nextState.toString).increment()
  }

  onTransition {
    case _ -> CLOSING =>
      PendingRelayDb.getPendingFailsAndFulfills(nodeParams.db.pendingRelay, nextStateData.asInstanceOf[HasCommitments].channelId) match {
        case Nil =>
          log.debug("nothing to replay")
        case cmds =>
          log.info("replaying {} unacked fulfills/fails", cmds.size)
          cmds.foreach(self ! _) // they all have commit = false
      }
    case SYNCING -> (NORMAL | SHUTDOWN) =>
      PendingRelayDb.getPendingFailsAndFulfills(nodeParams.db.pendingRelay, nextStateData.asInstanceOf[HasCommitments].channelId) match {
        case Nil =>
          log.debug("nothing to replay")
        case cmds =>
          log.info("replaying {} unacked fulfills/fails", cmds.size)
          cmds.foreach(self ! _) // they all have commit = false
          self ! CMD_SIGN // so we can sign all of them at once
      }
  }

  /*
          888    888        d8888 888b    888 8888888b.  888      8888888888 8888888b.   .d8888b.
          888    888       d88888 8888b   888 888  "Y88b 888      888        888   Y88b d88P  Y88b
          888    888      d88P888 88888b  888 888    888 888      888        888    888 Y88b.
          8888888888     d88P 888 888Y88b 888 888    888 888      8888888    888   d88P  "Y888b.
          888    888    d88P  888 888 Y88b888 888    888 888      888        8888888P"      "Y88b.
          888    888   d88P   888 888  Y88888 888    888 888      888        888 T88b         "888
          888    888  d8888888888 888   Y8888 888  .d88P 888      888        888  T88b  Y88b  d88P
          888    888 d88P     888 888    Y888 8888888P"  88888888 8888888888 888   T88b  "Y8888P"
   */

  /**
   * This function is used to return feedback to user at channel opening
   */
  def channelOpenReplyToUser(message: Either[ChannelOpenError, ChannelOpenResponse]): Unit = {
    val m = message match {
      case Left(LocalError(t)) => Status.Failure(t)
      case Left(RemoteError(e)) => Status.Failure(new RuntimeException(s"peer sent error: ascii='${e.toAscii}' bin=${e.data.toHex}"))
      case Right(s) => s
    }
    origin_opt.foreach(_ ! m)
  }

  def handleCurrentFeerate(c: CurrentFeerates, d: HasCommitments) = {
    val networkFeeratePerKw = c.feeratesPerKw.feePerBlock(target = nodeParams.onChainFeeConf.feeTargets.commitmentBlockTarget)
    val currentFeeratePerKw = d.commitments.localCommit.spec.feeratePerKw
    val shouldUpdateFee = d.commitments.localParams.isFunder &&
      Helpers.shouldUpdateFee(currentFeeratePerKw, networkFeeratePerKw, nodeParams.onChainFeeConf.updateFeeMinDiffRatio)
    val shouldClose = !d.commitments.localParams.isFunder &&
      Helpers.isFeeDiffTooHigh(networkFeeratePerKw, currentFeeratePerKw, nodeParams.onChainFeeConf.maxFeerateMismatch) &&
      d.commitments.hasPendingOrProposedHtlcs // we close only if we have HTLCs potentially at risk
    if (shouldUpdateFee) {
      self ! CMD_UPDATE_FEE(networkFeeratePerKw, commit = true)
      stay
    } else if (shouldClose) {
      handleLocalError(FeerateTooDifferent(d.channelId, localFeeratePerKw = networkFeeratePerKw, remoteFeeratePerKw = d.commitments.localCommit.spec.feeratePerKw), d, Some(c))
    } else {
      stay
    }
  }

  /**
   * This is used to check for the commitment fees when the channel is not operational but we have something at stake
   *
   * @param c the new feerates
   * @param d the channel commtiments
   * @return
   */
  def handleOfflineFeerate(c: CurrentFeerates, d: HasCommitments) = {
    val networkFeeratePerKw = c.feeratesPerKw.feePerBlock(target = nodeParams.onChainFeeConf.feeTargets.commitmentBlockTarget)
    val currentFeeratePerKw = d.commitments.localCommit.spec.feeratePerKw
    // if the network fees are too high we risk to not be able to confirm our current commitment
    val shouldClose = networkFeeratePerKw > currentFeeratePerKw &&
      Helpers.isFeeDiffTooHigh(networkFeeratePerKw, currentFeeratePerKw, nodeParams.onChainFeeConf.maxFeerateMismatch) &&
      d.commitments.hasPendingOrProposedHtlcs // we close only if we have HTLCs potentially at risk
    if (shouldClose) {
      if (nodeParams.onChainFeeConf.closeOnOfflineMismatch) {
        log.warning(s"closing OFFLINE channel due to fee mismatch: currentFeeratePerKw=$currentFeeratePerKw networkFeeratePerKw=$networkFeeratePerKw")
        handleLocalError(FeerateTooDifferent(d.channelId, localFeeratePerKw = currentFeeratePerKw, remoteFeeratePerKw = networkFeeratePerKw), d, Some(c))
      } else {
        log.warning(s"channel is OFFLINE but its fee mismatch is over the threshold: currentFeeratePerKw=$currentFeeratePerKw networkFeeratePerKw=$networkFeeratePerKw")
        stay
      }
    } else {
      stay
    }
  }

  def handleFastClose(c: CloseCommand, channelId: ByteVector32) = {
    val replyTo = if (c.replyTo == ActorRef.noSender) sender else c.replyTo
    replyTo ! RES_SUCCESS(c, channelId)
    goto(CLOSED)
  }

  def handleCommandSuccess(c: Command, newData: Data) = {
    val replyTo_opt = c match {
      case hasOptionalReplyTo: HasOptionalReplyToCommand => hasOptionalReplyTo.replyTo_opt
      case hasReplyTo: HasReplyToCommand => if (hasReplyTo.replyTo == ActorRef.noSender) Some(sender) else Some(hasReplyTo.replyTo)
    }
    replyTo_opt.foreach { replyTo =>
      val channelId = Helpers.getChannelId(newData)
      replyTo ! RES_SUCCESS(c, channelId)
    }
    stay using newData
  }

  def handleAddHtlcCommandError(c: CMD_ADD_HTLC, cause: ChannelException, channelUpdate: Option[ChannelUpdate]) = {
    log.warning(s"${cause.getMessage} while processing cmd=${c.getClass.getSimpleName} in state=$stateName")
    val replyTo = if (c.replyTo == ActorRef.noSender) sender else c.replyTo
    replyTo ! RES_ADD_FAILED(c, cause, channelUpdate)
    context.system.eventStream.publish(ChannelErrorOccurred(self, Helpers.getChannelId(stateData), remoteNodeId, stateData, LocalError(cause), isFatal = false))
    stay
  }

  def handleCommandError(cause: Throwable, c: Command) = {
    log.warning(s"${cause.getMessage} while processing cmd=${c.getClass.getSimpleName} in state=$stateName")
    cause match {
      case _: ChannelException => ()
      case _ => log.error(cause, s"msg=$c stateData=$stateData ")
    }
    val replyTo_opt = c match {
      case hasOptionalReplyTo: HasOptionalReplyToCommand => hasOptionalReplyTo.replyTo_opt
      case hasReplyTo: HasReplyToCommand => if (hasReplyTo.replyTo == ActorRef.noSender) Some(sender) else Some(hasReplyTo.replyTo)
    }
    replyTo_opt.foreach { replyTo =>
      replyTo ! RES_FAILURE(c, cause)
    }
    context.system.eventStream.publish(ChannelErrorOccurred(self, Helpers.getChannelId(stateData), remoteNodeId, stateData, LocalError(cause), isFatal = false))
    stay
  }

  /**
   * When we are funder, we use this function to detect when our funding tx has been double-spent (by another transaction
   * that we made for some reason). If the funding tx has been double spent we can forget about the channel.
   */
  def checkDoubleSpent(fundingTx: Transaction): Unit = {
    log.debug(s"checking status of funding tx txid=${fundingTx.txid}")
    wallet.doubleSpent(fundingTx).onComplete {
      case Success(true) =>
        log.warning(s"funding tx has been double spent! fundingTxid=${fundingTx.txid} fundingTx=$fundingTx")
        self ! BITCOIN_FUNDING_PUBLISH_FAILED
      case Success(false) => ()
      case Failure(t) => log.error(t, s"error while testing status of funding tx fundingTxid=${fundingTx.txid}: ")
    }
  }

  def handleGetFundingTx(getTxResponse: GetTxWithMetaResponse, waitingSince: Long, fundingTx_opt: Option[Transaction]) = {
    import getTxResponse._
    tx_opt match {
      case Some(_) => () // the funding tx exists, nothing to do
      case None =>
        fundingTx_opt match {
          // ORDER MATTERS!!
          case Some(fundingTx) =>
            // if we are funder, we never give up
            log.info(s"republishing the funding tx...")
            blockchain ! PublishAsap(fundingTx)
            // we also check if the funding tx has been double-spent
            checkDoubleSpent(fundingTx)
            context.system.scheduler.scheduleOnce(1 day, blockchain, GetTxWithMeta(txid))
          case None if (now.seconds - waitingSince.seconds) > FUNDING_TIMEOUT_FUNDEE && (now.seconds - lastBlockTimestamp.seconds) < 1.hour =>
            // if we are fundee, we give up after some time
            // NB: we want to be sure that the blockchain is in sync to prevent false negatives
            log.warning(s"funding tx hasn't been published in ${(now.seconds - waitingSince.seconds).toDays} days and blockchain is fresh from ${(now.seconds - lastBlockTimestamp.seconds).toMinutes} minutes ago")
            self ! BITCOIN_FUNDING_TIMEOUT
          case None =>
            // let's wait a little longer
            log.info(s"funding tx still hasn't been published in ${(now.seconds - waitingSince.seconds).toDays} days, will wait ${(FUNDING_TIMEOUT_FUNDEE - now.seconds + waitingSince.seconds).toDays} more days...")
            context.system.scheduler.scheduleOnce(1 day, blockchain, GetTxWithMeta(txid))
        }
    }
    stay
  }

  def handleFundingPublishFailed(d: HasCommitments) = {
    log.error(s"failed to publish funding tx")
    val exc = ChannelFundingError(d.channelId)
    val error = Error(d.channelId, exc.getMessage)
    // NB: we don't use the handleLocalError handler because it would result in the commit tx being published, which we don't want:
    // implementation *guarantees* that in case of BITCOIN_FUNDING_PUBLISH_FAILED, the funding tx hasn't and will never be published, so we can close the channel right away
    context.system.eventStream.publish(ChannelErrorOccurred(self, Helpers.getChannelId(stateData), remoteNodeId, stateData, LocalError(exc), isFatal = true))
    goto(CLOSED) sending error
  }

  def handleFundingTimeout(d: HasCommitments) = {
    log.warning(s"funding tx hasn't been confirmed in time, cancelling channel delay=$FUNDING_TIMEOUT_FUNDEE")
    val exc = FundingTxTimedout(d.channelId)
    val error = Error(d.channelId, exc.getMessage)
    context.system.eventStream.publish(ChannelErrorOccurred(self, Helpers.getChannelId(stateData), remoteNodeId, stateData, LocalError(exc), isFatal = true))
    goto(CLOSED) sending error
  }

  def handleRevocationTimeout(revocationTimeout: RevocationTimeout, d: HasCommitments) = {
    d.commitments.remoteNextCommitInfo match {
      case Left(waitingForRevocation) if revocationTimeout.remoteCommitNumber + 1 == waitingForRevocation.nextRemoteCommit.index =>
        log.warning(s"waited for too long for a revocation to remoteCommitNumber=${revocationTimeout.remoteCommitNumber}, disconnecting")
        revocationTimeout.peer ! Peer.Disconnect(remoteNodeId)
      case _ => ()
    }
    stay
  }

  def handleAddDisconnected(c: CMD_ADD_HTLC, d: DATA_NORMAL) = {
    log.info(s"rejecting htlc request in state=$stateName")
    // in order to reduce gossip spam, we don't disable the channel right away when disconnected
    // we will only emit a new channel_update with the disable flag set if someone tries to use that channel
    if (Announcements.isEnabled(d.channelUpdate.channelFlags)) {
      // if the channel isn't disabled we generate a new channel_update
      log.info(s"updating channel_update announcement (reason=disabled)")
      val channelUpdate = Announcements.makeChannelUpdate(nodeParams.chainHash, nodeParams.privateKey, remoteNodeId, d.shortChannelId, d.channelUpdate.cltvExpiryDelta, d.channelUpdate.htlcMinimumMsat, d.channelUpdate.feeBaseMsat, d.channelUpdate.feeProportionalMillionths, d.commitments.capacity, enable = false)
      // then we update the state and replay the request
      self forward c
      // we use goto to fire transitions
      goto(stateName) using d.copy(channelUpdate = channelUpdate)
    } else {
      // channel is already disabled, we reply to the request
      val error = ChannelUnavailable(d.channelId)
      handleAddHtlcCommandError(c, error, Some(d.channelUpdate)) // can happen if we are in OFFLINE or SYNCING state (channelUpdate will have enable=false)
    }
  }

  def handleNewBlock(c: CurrentBlockCount, d: HasCommitments) = {
    val timedOutOutgoing = d.commitments.timedOutOutgoingHtlcs(c.blockCount)
    val almostTimedOutIncoming = d.commitments.almostTimedOutIncomingHtlcs(c.blockCount, nodeParams.fulfillSafetyBeforeTimeout)
    if (timedOutOutgoing.nonEmpty) {
      // Downstream timed out.
      handleLocalError(HtlcsTimedoutDownstream(d.channelId, timedOutOutgoing), d, Some(c))
    } else if (almostTimedOutIncoming.nonEmpty) {
      // Upstream is close to timing out, we need to test if we have funds at risk: htlcs for which we know the preimage
      // that are still in our commitment (upstream will try to timeout on-chain).
      val relayedFulfills = d.commitments.localChanges.all.collect { case u: UpdateFulfillHtlc => u.id }.toSet
      val offendingRelayedHtlcs = almostTimedOutIncoming.filter(htlc => relayedFulfills.contains(htlc.id))
      if (offendingRelayedHtlcs.nonEmpty) {
        handleLocalError(HtlcsWillTimeoutUpstream(d.channelId, offendingRelayedHtlcs), d, Some(c))
      } else {
        // There might be pending fulfill commands that we haven't relayed yet.
        // Since this involves a DB call, we only want to check it if all the previous checks failed (this is the slow path).
        val pendingRelayFulfills = nodeParams.db.pendingRelay.listPendingRelay(d.channelId).collect { case c: CMD_FULFILL_HTLC => c.id }
        val offendingPendingRelayFulfills = almostTimedOutIncoming.filter(htlc => pendingRelayFulfills.contains(htlc.id))
        if (offendingPendingRelayFulfills.nonEmpty) {
          handleLocalError(HtlcsWillTimeoutUpstream(d.channelId, offendingPendingRelayFulfills), d, Some(c))
        } else {
          stay
        }
      }
    } else {
      stay
    }
  }

  def handleLocalError(cause: Throwable, d: Data, msg: Option[Any]) = {
    cause match {
      case _: ForcedLocalCommit => log.warning(s"force-closing channel at user request")
      case _ => log.error(s"${cause.getMessage} while processing msg=${msg.getOrElse("n/a").getClass.getSimpleName} in state=$stateName")
    }
    cause match {
      case _: ChannelException => ()
      case _ => log.error(cause, s"msg=${msg.getOrElse("n/a")} stateData=$stateData ")
    }
    val error = Error(Helpers.getChannelId(d), cause.getMessage)
    context.system.eventStream.publish(ChannelErrorOccurred(self, Helpers.getChannelId(stateData), remoteNodeId, stateData, LocalError(cause), isFatal = true))

    d match {
      case dd: HasCommitments if Closing.nothingAtStake(dd) => goto(CLOSED)
      case negotiating@DATA_NEGOTIATING(_, _, _, _, Some(bestUnpublishedClosingTx)) =>
        log.info(s"we have a valid closing tx, publishing it instead of our commitment: closingTxId=${bestUnpublishedClosingTx.txid}")
        // if we were in the process of closing and already received a closing sig from the counterparty, it's always better to use that
        handleMutualClose(bestUnpublishedClosingTx, Left(negotiating))
      case dd: HasCommitments => spendLocalCurrent(dd) sending error // otherwise we use our current commitment
      case _ => goto(CLOSED) sending error // when there is no commitment yet, we just send an error to our peer and go to CLOSED state
    }
  }

  def handleRemoteError(e: Error, d: Data) = {
    // see BOLT 1: only print out data verbatim if is composed of printable ASCII characters
    log.error(s"peer sent error: ascii='${e.toAscii}' bin=${e.data.toHex}")
    context.system.eventStream.publish(ChannelErrorOccurred(self, Helpers.getChannelId(stateData), remoteNodeId, stateData, RemoteError(e), isFatal = true))

    d match {
      case _: DATA_CLOSING => stay // nothing to do, there is already a spending tx published
      case negotiating@DATA_NEGOTIATING(_, _, _, _, Some(bestUnpublishedClosingTx)) =>
        // if we were in the process of closing and already received a closing sig from the counterparty, it's always better to use that
        handleMutualClose(bestUnpublishedClosingTx, Left(negotiating))
      case hasCommitments: HasCommitments => spendLocalCurrent(hasCommitments) // NB: we publish the commitment even if we have nothing at stake (in a dataloss situation our peer will send us an error just for that)
      case _ => goto(CLOSED) // when there is no commitment yet, we just go to CLOSED state in case an error occurs
    }
  }

  def handleMutualClose(closingTx: Transaction, d: Either[DATA_NEGOTIATING, DATA_CLOSING]) = {
    log.info(s"closing tx published: closingTxId=${closingTx.txid}")
    val nextData = d match {
      case Left(negotiating) => DATA_CLOSING(negotiating.commitments, fundingTx = None, waitingSince = now, negotiating.closingTxProposed.flatten.map(_.unsignedTx), mutualClosePublished = closingTx :: Nil)
      case Right(closing) => closing.copy(mutualClosePublished = closing.mutualClosePublished :+ closingTx)
    }
    goto(CLOSING) using nextData storing() calling doPublish(closingTx)
  }

  def doPublish(closingTx: Transaction): Unit = {
    blockchain ! PublishAsap(closingTx)
    blockchain ! WatchConfirmed(self, closingTx, nodeParams.minDepthBlocks, BITCOIN_TX_CONFIRMED(closingTx))
  }

  def spendLocalCurrent(d: HasCommitments) = {
    val outdatedCommitment = d match {
      case _: DATA_WAIT_FOR_REMOTE_PUBLISH_FUTURE_COMMITMENT => true
      case closing: DATA_CLOSING if closing.futureRemoteCommitPublished.isDefined => true
      case _ => false
    }
    if (outdatedCommitment) {
      log.warning("we have an outdated commitment: will not publish our local tx")
      stay
    } else {
      val commitTx = d.commitments.localCommit.publishableTxs.commitTx.tx
      val localCommitPublished = Helpers.Closing.claimCurrentLocalCommitTxOutputs(keyManager, d.commitments, commitTx, nodeParams.onChainFeeConf.feeEstimator, nodeParams.onChainFeeConf.feeTargets)
      val nextData = d match {
        case closing: DATA_CLOSING => closing.copy(localCommitPublished = Some(localCommitPublished))
        case negotiating: DATA_NEGOTIATING => DATA_CLOSING(d.commitments, fundingTx = None, waitingSince = now, negotiating.closingTxProposed.flatten.map(_.unsignedTx), localCommitPublished = Some(localCommitPublished))
        case waitForFundingConfirmed: DATA_WAIT_FOR_FUNDING_CONFIRMED => DATA_CLOSING(d.commitments, fundingTx = waitForFundingConfirmed.fundingTx, waitingSince = now, mutualCloseProposed = Nil, localCommitPublished = Some(localCommitPublished))
        case _ => DATA_CLOSING(d.commitments, fundingTx = None, waitingSince = now, mutualCloseProposed = Nil, localCommitPublished = Some(localCommitPublished))
      }
      goto(CLOSING) using nextData storing() calling doPublish(localCommitPublished)
    }
  }

  /**
   * This helper method will publish txes only if they haven't yet reached minDepth
   */
  def publishIfNeeded(txes: Iterable[Transaction], irrevocablySpent: Map[OutPoint, ByteVector32]): Unit = {
    val (skip, process) = txes.partition(Closing.inputsAlreadySpent(_, irrevocablySpent))
    process.foreach { tx =>
      log.info(s"publishing txid=${tx.txid}")
      blockchain ! PublishAsap(tx)
    }
    skip.foreach(tx => log.info(s"no need to republish txid=${tx.txid}, it has already been confirmed"))
  }

  /**
   * This helper method will watch txes only if they haven't yet reached minDepth
   */
  def watchConfirmedIfNeeded(txes: Iterable[Transaction], irrevocablySpent: Map[OutPoint, ByteVector32]): Unit = {
    val (skip, process) = txes.partition(Closing.inputsAlreadySpent(_, irrevocablySpent))
    process.foreach(tx => blockchain ! WatchConfirmed(self, tx, nodeParams.minDepthBlocks, BITCOIN_TX_CONFIRMED(tx)))
    skip.foreach(tx => log.info(s"no need to watch txid=${tx.txid}, it has already been confirmed"))
  }

  /**
   * This helper method will watch txes only if the utxo they spend hasn't already been irrevocably spent
   */
  def watchSpentIfNeeded(parentTx: Transaction, txes: Iterable[Transaction], irrevocablySpent: Map[OutPoint, ByteVector32]): Unit = {
    val (skip, process) = txes.partition(Closing.inputsAlreadySpent(_, irrevocablySpent))
    process.foreach(tx => blockchain ! WatchSpent(self, parentTx, tx.txIn.head.outPoint.index.toInt, BITCOIN_OUTPUT_SPENT))
    skip.foreach(tx => log.info(s"no need to watch txid=${tx.txid}, it has already been confirmed"))
  }

  def doPublish(localCommitPublished: LocalCommitPublished): Unit = {
    import localCommitPublished._

    val publishQueue = List(commitTx) ++ claimMainDelayedOutputTx ++ htlcSuccessTxs ++ htlcTimeoutTxs ++ claimHtlcDelayedTxs
    publishIfNeeded(publishQueue, irrevocablySpent)

    // we watch:
    // - the commitment tx itself, so that we can handle the case where we don't have any outputs
    // - 'final txes' that send funds to our wallet and that spend outputs that only us control
    val watchConfirmedQueue = List(commitTx) ++ claimMainDelayedOutputTx ++ claimHtlcDelayedTxs
    watchConfirmedIfNeeded(watchConfirmedQueue, irrevocablySpent)

    // we watch outputs of the commitment tx that both parties may spend
    val watchSpentQueue = htlcSuccessTxs ++ htlcTimeoutTxs
    watchSpentIfNeeded(commitTx, watchSpentQueue, irrevocablySpent)
  }

  def handleRemoteSpentCurrent(commitTx: Transaction, d: HasCommitments) = {
    log.warning(s"they published their current commit in txid=${commitTx.txid}")
    require(commitTx.txid == d.commitments.remoteCommit.txid, "txid mismatch")

    val remoteCommitPublished = Helpers.Closing.claimRemoteCommitTxOutputs(keyManager, d.commitments, d.commitments.remoteCommit, commitTx, nodeParams.onChainFeeConf.feeEstimator, nodeParams.onChainFeeConf.feeTargets)
    val nextData = d match {
      case closing: DATA_CLOSING => closing.copy(remoteCommitPublished = Some(remoteCommitPublished))
      case negotiating: DATA_NEGOTIATING => DATA_CLOSING(d.commitments, fundingTx = None, waitingSince = now, negotiating.closingTxProposed.flatten.map(_.unsignedTx), remoteCommitPublished = Some(remoteCommitPublished))
      case waitForFundingConfirmed: DATA_WAIT_FOR_FUNDING_CONFIRMED => DATA_CLOSING(d.commitments, fundingTx = waitForFundingConfirmed.fundingTx, waitingSince = now, mutualCloseProposed = Nil, remoteCommitPublished = Some(remoteCommitPublished))
      case _ => DATA_CLOSING(d.commitments, fundingTx = None, waitingSince = now, mutualCloseProposed = Nil, remoteCommitPublished = Some(remoteCommitPublished))
    }
    goto(CLOSING) using nextData storing() calling doPublish(remoteCommitPublished)
  }

  def handleRemoteSpentFuture(commitTx: Transaction, d: DATA_WAIT_FOR_REMOTE_PUBLISH_FUTURE_COMMITMENT) = {
    log.warning(s"they published their future commit (because we asked them to) in txid=${commitTx.txid}")
    d.commitments.channelVersion match {
      case v if v.paysDirectlyToWallet =>
        val remoteCommitPublished = RemoteCommitPublished(commitTx, None, List.empty, List.empty, Map.empty)
        val nextData = DATA_CLOSING(d.commitments, fundingTx = None, waitingSince = now, Nil, futureRemoteCommitPublished = Some(remoteCommitPublished))
        goto(CLOSING) using nextData storing() // we don't need to claim our main output in the remote commit because it already spends to our wallet address
      case _ =>
        val remotePerCommitmentPoint = d.remoteChannelReestablish.myCurrentPerCommitmentPoint
        val remoteCommitPublished = Helpers.Closing.claimRemoteCommitMainOutput(keyManager, d.commitments, remotePerCommitmentPoint, commitTx, nodeParams.onChainFeeConf.feeEstimator, nodeParams.onChainFeeConf.feeTargets)
        val nextData = DATA_CLOSING(d.commitments, fundingTx = None, waitingSince = now, Nil, futureRemoteCommitPublished = Some(remoteCommitPublished))
        goto(CLOSING) using nextData storing() calling doPublish(remoteCommitPublished)
    }
  }

  def handleRemoteSpentNext(commitTx: Transaction, d: HasCommitments) = {
    log.warning(s"they published their next commit in txid=${commitTx.txid}")
    require(d.commitments.remoteNextCommitInfo.isLeft, "next remote commit must be defined")
    val remoteCommit = d.commitments.remoteNextCommitInfo.left.get.nextRemoteCommit
    require(commitTx.txid == remoteCommit.txid, "txid mismatch")

    val remoteCommitPublished = Helpers.Closing.claimRemoteCommitTxOutputs(keyManager, d.commitments, remoteCommit, commitTx, nodeParams.onChainFeeConf.feeEstimator, nodeParams.onChainFeeConf.feeTargets)
    val nextData = d match {
      case closing: DATA_CLOSING => closing.copy(nextRemoteCommitPublished = Some(remoteCommitPublished))
      case negotiating: DATA_NEGOTIATING => DATA_CLOSING(d.commitments, fundingTx = None, waitingSince = now, negotiating.closingTxProposed.flatten.map(_.unsignedTx), nextRemoteCommitPublished = Some(remoteCommitPublished))
      // NB: if there is a next commitment, we can't be in DATA_WAIT_FOR_FUNDING_CONFIRMED so we don't have the case where fundingTx is defined
      case _ => DATA_CLOSING(d.commitments, fundingTx = None, waitingSince = now, mutualCloseProposed = Nil, nextRemoteCommitPublished = Some(remoteCommitPublished))
    }
    goto(CLOSING) using nextData storing() calling doPublish(remoteCommitPublished)
  }

  def doPublish(remoteCommitPublished: RemoteCommitPublished): Unit = {
    import remoteCommitPublished._

    val publishQueue = claimMainOutputTx ++ claimHtlcSuccessTxs ++ claimHtlcTimeoutTxs
    publishIfNeeded(publishQueue, irrevocablySpent)

    // we watch:
    // - the commitment tx itself, so that we can handle the case where we don't have any outputs
    // - 'final txes' that send funds to our wallet and that spend outputs that only us control
    val watchConfirmedQueue = List(commitTx) ++ claimMainOutputTx
    watchConfirmedIfNeeded(watchConfirmedQueue, irrevocablySpent)

    // we watch outputs of the commitment tx that both parties may spend
    val watchSpentQueue = claimHtlcTimeoutTxs ++ claimHtlcSuccessTxs
    watchSpentIfNeeded(commitTx, watchSpentQueue, irrevocablySpent)
  }

  def handleRemoteSpentOther(tx: Transaction, d: HasCommitments) = {
    log.warning(s"funding tx spent in txid=${tx.txid}")

    Helpers.Closing.claimRevokedRemoteCommitTxOutputs(keyManager, d.commitments, tx, nodeParams.db.channels, nodeParams.onChainFeeConf.feeEstimator, nodeParams.onChainFeeConf.feeTargets) match {
      case Some(revokedCommitPublished) =>
        log.warning(s"txid=${tx.txid} was a revoked commitment, publishing the penalty tx")
        val exc = FundingTxSpent(d.channelId, tx)
        val error = Error(d.channelId, exc.getMessage)

        val nextData = d match {
          case closing: DATA_CLOSING => closing.copy(revokedCommitPublished = closing.revokedCommitPublished :+ revokedCommitPublished)
          case negotiating: DATA_NEGOTIATING => DATA_CLOSING(d.commitments, fundingTx = None, waitingSince = now, negotiating.closingTxProposed.flatten.map(_.unsignedTx), revokedCommitPublished = revokedCommitPublished :: Nil)
          // NB: if there is a revoked commitment, we can't be in DATA_WAIT_FOR_FUNDING_CONFIRMED so we don't have the case where fundingTx is defined
          case _ => DATA_CLOSING(d.commitments, fundingTx = None, waitingSince = now, mutualCloseProposed = Nil, revokedCommitPublished = revokedCommitPublished :: Nil)
        }
        goto(CLOSING) using nextData storing() calling doPublish(revokedCommitPublished) sending error
      case None =>
        // the published tx was neither their current commitment nor a revoked one
        log.error(s"couldn't identify txid=${tx.txid}, something very bad is going on!!!")
        goto(ERR_INFORMATION_LEAK)
    }
  }

  def doPublish(revokedCommitPublished: RevokedCommitPublished): Unit = {
    import revokedCommitPublished._

    val publishQueue = claimMainOutputTx ++ mainPenaltyTx ++ htlcPenaltyTxs ++ claimHtlcDelayedPenaltyTxs
    publishIfNeeded(publishQueue, irrevocablySpent)

    // we watch:
    // - the commitment tx itself, so that we can handle the case where we don't have any outputs
    // - 'final txes' that send funds to our wallet and that spend outputs that only us control
    val watchConfirmedQueue = List(commitTx) ++ claimMainOutputTx
    watchConfirmedIfNeeded(watchConfirmedQueue, irrevocablySpent)

    // we watch outputs of the commitment tx that both parties may spend
    val watchSpentQueue = mainPenaltyTx ++ htlcPenaltyTxs
    watchSpentIfNeeded(commitTx, watchSpentQueue, irrevocablySpent)
  }

  def handleInformationLeak(tx: Transaction, d: HasCommitments) = {
    // this is never supposed to happen !!
    log.error(s"our funding tx ${d.commitments.fundingTxId} was spent by txid=${tx.txid} !!")
    val exc = FundingTxSpent(d.channelId, tx)
    val error = Error(d.channelId, exc.getMessage)

    // let's try to spend our current local tx
    val commitTx = d.commitments.localCommit.publishableTxs.commitTx.tx
    val localCommitPublished = Helpers.Closing.claimCurrentLocalCommitTxOutputs(keyManager, d.commitments, commitTx, nodeParams.onChainFeeConf.feeEstimator, nodeParams.onChainFeeConf.feeTargets)

    goto(ERR_INFORMATION_LEAK) calling doPublish(localCommitPublished) sending error
  }

  def handleSync(channelReestablish: ChannelReestablish, d: HasCommitments): (Commitments, Queue[LightningMessage]) = {
    var sendQueue = Queue.empty[LightningMessage]
    // first we clean up unacknowledged updates
    log.debug("discarding proposed OUT: {}", d.commitments.localChanges.proposed.map(Commitments.msg2String(_)).mkString(","))
    log.debug("discarding proposed IN: {}", d.commitments.remoteChanges.proposed.map(Commitments.msg2String(_)).mkString(","))
    val commitments1 = d.commitments.copy(
      localChanges = d.commitments.localChanges.copy(proposed = Nil),
      remoteChanges = d.commitments.remoteChanges.copy(proposed = Nil),
      localNextHtlcId = d.commitments.localNextHtlcId - d.commitments.localChanges.proposed.collect { case u: UpdateAddHtlc => u }.size,
      remoteNextHtlcId = d.commitments.remoteNextHtlcId - d.commitments.remoteChanges.proposed.collect { case u: UpdateAddHtlc => u }.size)
    log.debug(s"localNextHtlcId=${d.commitments.localNextHtlcId}->${commitments1.localNextHtlcId}")
    log.debug(s"remoteNextHtlcId=${d.commitments.remoteNextHtlcId}->${commitments1.remoteNextHtlcId}")

    def resendRevocation(): Unit = {
      // let's see the state of remote sigs
      if (commitments1.localCommit.index == channelReestablish.nextRemoteRevocationNumber) {
        // nothing to do
      } else if (commitments1.localCommit.index == channelReestablish.nextRemoteRevocationNumber + 1) {
        // our last revocation got lost, let's resend it
        log.debug("re-sending last revocation")
        val channelKeyPath = keyManager.channelKeyPath(d.commitments.localParams, d.commitments.channelVersion)
        val localPerCommitmentSecret = keyManager.commitmentSecret(channelKeyPath, d.commitments.localCommit.index - 1)
        val localNextPerCommitmentPoint = keyManager.commitmentPoint(channelKeyPath, d.commitments.localCommit.index + 1)
        val revocation = RevokeAndAck(
          channelId = commitments1.channelId,
          perCommitmentSecret = localPerCommitmentSecret,
          nextPerCommitmentPoint = localNextPerCommitmentPoint
        )
        sendQueue = sendQueue :+ revocation
      } else throw RevocationSyncError(d.channelId)
    }

    // re-sending sig/rev (in the right order)
    commitments1.remoteNextCommitInfo match {
      case Left(waitingForRevocation) if waitingForRevocation.nextRemoteCommit.index + 1 == channelReestablish.nextLocalCommitmentNumber =>
        // we had sent a new sig and were waiting for their revocation
        // they had received the new sig but their revocation was lost during the disconnection
        // they will send us the revocation, nothing to do here
        log.debug("waiting for them to re-send their last revocation")
        resendRevocation()
      case Left(waitingForRevocation) if waitingForRevocation.nextRemoteCommit.index == channelReestablish.nextLocalCommitmentNumber =>
        // we had sent a new sig and were waiting for their revocation
        // they didn't receive the new sig because of the disconnection
        // we just resend the same updates and the same sig

        val revWasSentLast = commitments1.localCommit.index > waitingForRevocation.sentAfterLocalCommitIndex
        if (!revWasSentLast) resendRevocation()

        log.debug("re-sending previously local signed changes: {}", commitments1.localChanges.signed.map(Commitments.msg2String(_)).mkString(","))
        commitments1.localChanges.signed.foreach(revocation => sendQueue = sendQueue :+ revocation)
        log.debug("re-sending the exact same previous sig")
        sendQueue = sendQueue :+ waitingForRevocation.sent

        if (revWasSentLast) resendRevocation()
      case Right(_) if commitments1.remoteCommit.index + 1 == channelReestablish.nextLocalCommitmentNumber =>
        // there wasn't any sig in-flight when the disconnection occurred
        resendRevocation()
      case _ => throw CommitmentSyncError(d.channelId)
    }

    commitments1.remoteNextCommitInfo match {
      case Left(_) =>
        // we expect them to (re-)send the revocation immediately
        setTimer(RevocationTimeout.toString, RevocationTimeout(commitments1.remoteCommit.index, peer), timeout = nodeParams.revocationTimeout, repeat = false)
      case _ => ()
    }

    // have I something to sign?
    if (Commitments.localHasChanges(commitments1)) {
      self ! CMD_SIGN()
    }

    (commitments1, sendQueue)
  }

  /**
   * This helper function runs the state's default event handlers, and react to exceptions by unilaterally closing the channel
   */
  def handleExceptions(s: StateFunction): StateFunction = {
    case event if s.isDefinedAt(event) =>
      try {
        s(event)
      } catch {
        case t: Throwable => handleLocalError(t, event.stateData, None)
      }
  }

  def feePaid(fee: Satoshi, tx: Transaction, desc: String, channelId: ByteVector32): Unit = Try { // this may fail with an NPE in tests because context has been cleaned up, but it's not a big deal
    log.info(s"paid feeSatoshi=${fee.toLong} for txid=${tx.txid} desc=$desc")
    context.system.eventStream.publish(NetworkFeePaid(self, remoteNodeId, channelId, tx, fee, desc))
  }

  implicit def state2mystate(state: FSM.State[fr.acinq.eclair.channel.State, Data]): MyState = MyState(state)

  case class MyState(state: FSM.State[fr.acinq.eclair.channel.State, Data]) {

    def storing(unused: Unit = ()): FSM.State[fr.acinq.eclair.channel.State, Data] = {
      state.stateData match {
        case d: HasCommitments =>
          log.debug("updating database record for channelId={}", d.channelId)
          nodeParams.db.channels.addOrUpdateChannel(d)
          context.system.eventStream.publish(ChannelPersisted(self, remoteNodeId, d.channelId, d))
          state
        case _ =>
          log.error(s"can't store data=${state.stateData} in state=${state.stateName}")
          state
      }
    }

    def sending(msgs: Seq[LightningMessage]): FSM.State[fr.acinq.eclair.channel.State, Data] = {
      msgs.foreach(sending)
      state
    }

    def sending(msg: LightningMessage): FSM.State[fr.acinq.eclair.channel.State, Data] = {
      send(msg)
      state
    }

    /**
     * This method allows performing actions during the transition, e.g. after a call to [[MyState.storing]]. This is
     * particularly useful to publish transactions only after we are sure that the state has been persisted.
     */
    def calling(f: => Unit): FSM.State[fr.acinq.eclair.channel.State, Data] = {
      f
      state
    }

  }

  def send(msg: LightningMessage) = {
    peer ! OutgoingMessage(msg, activeConnection)
  }

  def now = System.currentTimeMillis.milliseconds.toSeconds

  override def mdc(currentMessage: Any): MDC = {
    val category_opt = LogCategory(currentMessage)
    val id = currentMessage match {
      case INPUT_RESTORED(data) => data.channelId
      case _ => Helpers.getChannelId(stateData)
    }
    Logs.mdc(category_opt, remoteNodeId_opt = Some(remoteNodeId), channelId_opt = Some(id))
  }

  // we let the peer decide what to do
  override val supervisorStrategy = OneForOneStrategy(loggingEnabled = true) { case _ => SupervisorStrategy.Escalate }

  initialize()

}

<|MERGE_RESOLUTION|>--- conflicted
+++ resolved
@@ -638,13 +638,8 @@
     case Event(c: CMD_ADD_HTLC, d: DATA_NORMAL) =>
       Commitments.sendAdd(d.commitments, c, nodeParams.currentBlockHeight, nodeParams.onChainFeeConf) match {
         case Right((commitments1, add)) =>
-<<<<<<< HEAD
-          if (c.commit) self ! CMD_SIGN
-          context.system.eventStream.publish(AvailableBalanceChanged(self, commitments1.channelId, d.shortChannelId, commitments1))
-=======
           if (c.commit) self ! CMD_SIGN()
           context.system.eventStream.publish(AvailableBalanceChanged(self, d.channelId, d.shortChannelId, commitments1))
->>>>>>> 12741680
           handleCommandSuccess(c, d.copy(commitments = commitments1)) sending add
         case Left(cause) => handleAddHtlcCommandError(c, cause, Some(d.channelUpdate))
       }
@@ -658,13 +653,8 @@
     case Event(c: CMD_FULFILL_HTLC, d: DATA_NORMAL) =>
       Commitments.sendFulfill(d.commitments, c) match {
         case Success((commitments1, fulfill)) =>
-<<<<<<< HEAD
-          if (c.commit) self ! CMD_SIGN
-          context.system.eventStream.publish(AvailableBalanceChanged(self, commitments1.channelId, d.shortChannelId, commitments1))
-=======
           if (c.commit) self ! CMD_SIGN()
           context.system.eventStream.publish(AvailableBalanceChanged(self, d.channelId, d.shortChannelId, commitments1))
->>>>>>> 12741680
           handleCommandSuccess(c, d.copy(commitments = commitments1)) sending fulfill
         case Failure(cause) =>
           // we acknowledge the command right away in case of failure
@@ -684,13 +674,8 @@
     case Event(c: CMD_FAIL_HTLC, d: DATA_NORMAL) =>
       Commitments.sendFail(d.commitments, c, nodeParams.privateKey) match {
         case Success((commitments1, fail)) =>
-<<<<<<< HEAD
-          if (c.commit) self ! CMD_SIGN
-          context.system.eventStream.publish(AvailableBalanceChanged(self, commitments1.channelId, d.shortChannelId, commitments1))
-=======
           if (c.commit) self ! CMD_SIGN()
           context.system.eventStream.publish(AvailableBalanceChanged(self, d.channelId, d.shortChannelId, commitments1))
->>>>>>> 12741680
           handleCommandSuccess(c, d.copy(commitments = commitments1)) sending fail
         case Failure(cause) =>
           // we acknowledge the command right away in case of failure
@@ -701,13 +686,8 @@
     case Event(c: CMD_FAIL_MALFORMED_HTLC, d: DATA_NORMAL) =>
       Commitments.sendFailMalformed(d.commitments, c) match {
         case Success((commitments1, fail)) =>
-<<<<<<< HEAD
-          if (c.commit) self ! CMD_SIGN
-          context.system.eventStream.publish(AvailableBalanceChanged(self, commitments1.channelId, d.shortChannelId, commitments1))
-=======
           if (c.commit) self ! CMD_SIGN()
           context.system.eventStream.publish(AvailableBalanceChanged(self, d.channelId, d.shortChannelId, commitments1))
->>>>>>> 12741680
           handleCommandSuccess(c, d.copy(commitments = commitments1)) sending fail
         case Failure(cause) =>
           // we acknowledge the command right away in case of failure
@@ -730,13 +710,8 @@
     case Event(c: CMD_UPDATE_FEE, d: DATA_NORMAL) =>
       Commitments.sendFee(d.commitments, c) match {
         case Success((commitments1, fee)) =>
-<<<<<<< HEAD
-          if (c.commit) self ! CMD_SIGN
-          context.system.eventStream.publish(AvailableBalanceChanged(self, commitments1.channelId, d.shortChannelId, commitments1))
-=======
           if (c.commit) self ! CMD_SIGN()
           context.system.eventStream.publish(AvailableBalanceChanged(self, d.channelId, d.shortChannelId, commitments1))
->>>>>>> 12741680
           handleCommandSuccess(c, d.copy(commitments = commitments1)) sending fee
         case Failure(cause) => handleCommandError(cause, c)
       }
