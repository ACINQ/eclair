--- conflicted
+++ resolved
@@ -32,7 +32,7 @@
 import fr.acinq.eclair.payment.relay.{CommandBuffer, Origin, Relayer}
 import fr.acinq.eclair.router.Announcements
 import fr.acinq.eclair.transactions._
-import fr.acinq.eclair.wire.{TlvStream, _}
+import fr.acinq.eclair.wire._
 import scodec.bits.ByteVector
 
 import scala.collection.immutable.Queue
@@ -502,13 +502,8 @@
             localNextHtlcId = 0L, remoteNextHtlcId = 0L,
             originChannels = Map.empty,
             remoteNextCommitInfo = Right(randomKey.publicKey), // we will receive their next per-commitment point in the next message, so we temporarily put a random byte array
-<<<<<<< HEAD
             commitInput, ShaChain.init, channelId = channelId, remoteChannelData = msg.channelData)
-          val now = Platform.currentTime.milliseconds.toSeconds
-=======
-            commitInput, ShaChain.init, channelId = channelId)
           val now = System.currentTimeMillis.milliseconds.toSeconds
->>>>>>> d77e9664
           context.system.eventStream.publish(ChannelSignatureReceived(self, commitments))
           log.info(s"publishing funding tx for channelId=$channelId fundingTxid=${commitInput.outPoint.txid}")
           blockchain ! WatchSpent(self, commitments.commitInput.outPoint.txid, commitments.commitInput.outPoint.index.toInt, commitments.commitInput.txOut.publicKeyScript, BITCOIN_FUNDING_SPENT) // TODO: should we wait for an acknowledgment from the watcher?
