/*
 * Copyright 2019 ACINQ SAS
 *
 * Licensed under the Apache License, Version 2.0 (the "License");
 * you may not use this file except in compliance with the License.
 * You may obtain a copy of the License at
 *
 *     http://www.apache.org/licenses/LICENSE-2.0
 *
 * Unless required by applicable law or agreed to in writing, software
 * distributed under the License is distributed on an "AS IS" BASIS,
 * WITHOUT WARRANTIES OR CONDITIONS OF ANY KIND, either express or implied.
 * See the License for the specific language governing permissions and
 * limitations under the License.
 */

package fr.acinq.eclair.channel

import akka.actor.{ActorRef, FSM, OneForOneStrategy, Props, Status, SupervisorStrategy}
import akka.event.Logging.MDC
import akka.pattern.pipe
import fr.acinq.bitcoin.Crypto.{PrivateKey, PublicKey, sha256}
import fr.acinq.bitcoin.{ByteVector32, OutPoint, Satoshi, Script, ScriptFlags, Transaction}
import fr.acinq.eclair._
import fr.acinq.eclair.blockchain._
import fr.acinq.eclair.channel.Helpers.{Closing, Funding}
import fr.acinq.eclair.crypto.{ShaChain, Sphinx}
import fr.acinq.eclair.io.Peer
import fr.acinq.eclair.payment._
import fr.acinq.eclair.router.Announcements
import fr.acinq.eclair.transactions._
import fr.acinq.eclair.wire.{ChannelReestablish, _}

import scala.compat.Platform
import scala.concurrent.ExecutionContext
import scala.concurrent.duration._
import scala.util.{Failure, Success, Try}


/**
 * Created by PM on 20/08/2015.
 */

object Channel {
  def props(nodeParams: NodeParams, wallet: EclairWallet, remoteNodeId: PublicKey, blockchain: ActorRef, router: ActorRef, relayer: ActorRef, origin_opt: Option[ActorRef]) = Props(new Channel(nodeParams, wallet, remoteNodeId, blockchain, router, relayer, origin_opt))

  // see https://github.com/lightningnetwork/lightning-rfc/blob/master/07-routing-gossip.md#requirements
  val ANNOUNCEMENTS_MINCONF = 6

  // https://github.com/lightningnetwork/lightning-rfc/blob/master/02-peer-protocol.md#requirements
  val MAX_FUNDING = 16777216 sat // = 2^24
  val MAX_ACCEPTED_HTLCS = 483

  // we don't want the counterparty to use a dust limit lower than that, because they wouldn't only hurt themselves we may need them to publish their commit tx in certain cases (backup/restore)
  val MIN_DUSTLIMIT = 546 sat

  // we won't exchange more than this many signatures when negotiating the closing fee
  val MAX_NEGOTIATION_ITERATIONS = 20

  // this is defined in BOLT 11
  val MIN_CLTV_EXPIRY_DELTA = CltvExpiryDelta(9)
  val MAX_CLTV_EXPIRY_DELTA = CltvExpiryDelta(7 * 144) // one week

  // since BOLT 1.1, there is a max value for the refund delay of the main commitment tx
  val MAX_TO_SELF_DELAY = CltvExpiryDelta(2016)

  // as a fundee, we will wait that much time for the funding tx to confirm (funder will rely on the funding tx being double-spent)
  val FUNDING_TIMEOUT_FUNDEE = 5 days

  // pruning occurs if no new update has been received in two weeks (BOLT 7)
  val REFRESH_CHANNEL_UPDATE_INTERVAL = 10 days

  case class BroadcastChannelUpdate(reason: BroadcastReason)

  def turboShortChannelId(sid: ShortChannelId): Boolean = 0 == ShortChannelId.coordinates(sid).blockHeight

  def watchSeenInMempool(channel: ActorRef, fundingTx: Transaction): Unit = {
    channel ! WatchEventConfirmed(BITCOIN_FUNDING_DEPTHOK, blockHeight = 0, txIndex = 0, fundingTx)
  }

  // @formatter:off
  sealed trait BroadcastReason
  case object PeriodicRefresh extends BroadcastReason
  case object Reconnected extends BroadcastReason
  case object AboveReserve extends BroadcastReason
  // @formatter:on

  case object TickChannelOpenTimeout

  // we will receive this message when we waited too long for a revocation for that commit number (NB: we explicitely specify the peer to allow for testing)
  case class RevocationTimeout(remoteCommitNumber: Long, peer: ActorRef)

  // @formatter:off
  sealed trait ChannelError
  case class LocalError(t: Throwable) extends ChannelError
  case class RemoteError(e: Error) extends ChannelError
  // @formatter:on

}

class Channel(val nodeParams: NodeParams, val wallet: EclairWallet, remoteNodeId: PublicKey, blockchain: ActorRef, router: ActorRef, relayer: ActorRef, origin_opt: Option[ActorRef] = None)(implicit ec: ExecutionContext = ExecutionContext.Implicits.global) extends FSM[State, Data] with FSMDiagnosticActorLogging[State, Data] {

  import Channel._
  import nodeParams.keyManager

  // we pass these to helpers classes so that they have the logging context
  implicit def implicitLog: akka.event.LoggingAdapter = log

  val forwarder = context.actorOf(Props(new Forwarder(nodeParams)), "forwarder")

  // this will be used to detect htlc timeouts
  context.system.eventStream.subscribe(self, classOf[CurrentBlockCount])
  // this will be used to make sure the current commitment fee is up-to-date
  context.system.eventStream.subscribe(self, classOf[CurrentFeerates])

  /*
          8888888 888b    888 8888888 88888888888
            888   8888b   888   888       888
            888   88888b  888   888       888
            888   888Y88b 888   888       888
            888   888 Y88b888   888       888
            888   888  Y88888   888       888
            888   888   Y8888   888       888
          8888888 888    Y888 8888888     888
   */

  /*
                                                NEW
                              FUNDER                            FUNDEE
                                 |                                |
                                 |          open_channel          |WAIT_FOR_OPEN_CHANNEL
                                 |------------------------------->|
          WAIT_FOR_ACCEPT_CHANNEL|                                |
                                 |         accept_channel         |
                                 |<-------------------------------|
                                 |                                |WAIT_FOR_FUNDING_CREATED
                                 |        funding_created         |
                                 |------------------------------->|
          WAIT_FOR_FUNDING_SIGNED|                                |
                                 |         funding_signed         |
                                 |<-------------------------------|
          WAIT_FOR_FUNDING_LOCKED|                                |WAIT_FOR_FUNDING_LOCKED
                                 | funding_locked  funding_locked |
                                 |---------------  ---------------|
                                 |               \/               |
                                 |               /\               |
                                 |<--------------  -------------->|
                           NORMAL|                                |NORMAL
   */

  startWith(WAIT_FOR_INIT_INTERNAL, Nothing)

  when(WAIT_FOR_INIT_INTERNAL)(handleExceptions {
    case Event(initFunder@INPUT_INIT_FUNDER(temporaryChannelId, fundingSatoshis, pushMsat, initialFeeratePerKw, fundingTxFeeratePerKw, localParams, remote, _, channelFlags, channelVersion), Nothing) =>
      context.system.eventStream.publish(ChannelCreated(self, context.parent, remoteNodeId, isFunder = true, temporaryChannelId, initialFeeratePerKw, Some(fundingTxFeeratePerKw)))
      forwarder ! remote
      val fundingPubKey = keyManager.fundingPublicKey(localParams.fundingKeyPath).publicKey
      val channelKeyPath = keyManager.channelKeyPath(localParams, channelVersion)
      val open = OpenChannel(nodeParams.chainHash,
        temporaryChannelId = temporaryChannelId,
        fundingSatoshis = fundingSatoshis,
        pushMsat = pushMsat,
        dustLimitSatoshis = localParams.dustLimit,
        maxHtlcValueInFlightMsat = localParams.maxHtlcValueInFlightMsat,
        channelReserveSatoshis = localParams.channelReserve,
        htlcMinimumMsat = localParams.htlcMinimum,
        feeratePerKw = initialFeeratePerKw,
        toSelfDelay = localParams.toSelfDelay,
        maxAcceptedHtlcs = localParams.maxAcceptedHtlcs,
        fundingPubkey = fundingPubKey,
        revocationBasepoint = keyManager.revocationPoint(channelKeyPath).publicKey,
        paymentBasepoint = keyManager.paymentPoint(channelKeyPath).publicKey,
        delayedPaymentBasepoint = keyManager.delayedPaymentPoint(channelKeyPath).publicKey,
        htlcBasepoint = keyManager.htlcPoint(channelKeyPath).publicKey,
        firstPerCommitmentPoint = keyManager.commitmentPoint(channelKeyPath, 0),
        channelFlags = channelFlags)
      goto(WAIT_FOR_ACCEPT_CHANNEL) using DATA_WAIT_FOR_ACCEPT_CHANNEL(initFunder, open) sending open

    case Event(inputFundee@INPUT_INIT_FUNDEE(_, localParams, remote, _), Nothing) if !localParams.isFunder =>
      forwarder ! remote
      goto(WAIT_FOR_OPEN_CHANNEL) using DATA_WAIT_FOR_OPEN_CHANNEL(inputFundee)

    case Event(INPUT_RESTORED(data), _) =>
      log.info(s"restoring channel channelId=${data.channelId}")
      context.system.eventStream.publish(ChannelRestored(self, context.parent, remoteNodeId, data.commitments.localParams.isFunder, data.channelId, data))
      data match {
        //NB: order matters!
        case closing: DATA_CLOSING if Closing.nothingAtStake(closing) =>
          log.info(s"we have nothing at stake, going straight to CLOSED")
          goto(CLOSED) using closing
        case closing: DATA_CLOSING =>
          // we don't put back the WatchSpent if the commitment tx has already been published and the spending tx already reached mindepth
          val closingType_opt = Closing.isClosingTypeAlreadyKnown(closing)
          log.info(s"channel is closing (closingType=${closingType_opt.getOrElse("UnknownYet")})")
          // if the closing type is known:
          // - there is no need to watch the funding tx because it has already been spent and the spending tx has
          //   already reached mindepth
          // - there is no need to attempt to publish transactions for other type of closes
          closingType_opt match {
            case Some(Closing.LocalClose) =>
              closing.localCommitPublished.foreach(doPublish)
            case Some(Closing.CurrentRemoteClose) =>
              closing.remoteCommitPublished.foreach(doPublish)
            case Some(Closing.NextRemoteClose) =>
              closing.nextRemoteCommitPublished.foreach(doPublish)
            case Some(Closing.RecoveryClose) =>
              closing.futureRemoteCommitPublished.foreach(doPublish)
            case Some(Closing.RevokedClose) =>
              closing.revokedCommitPublished.foreach(doPublish)
            case _ =>
              // in all other cases we need to be ready for any type of closing
              // TODO: should we wait for an acknowledgment from the watcher?
              blockchain ! WatchSpent(self, data.commitments.commitInput.outPoint.txid, data.commitments.commitInput.outPoint.index.toInt, data.commitments.commitInput.txOut.publicKeyScript, BITCOIN_FUNDING_SPENT)
              blockchain ! WatchLost(self, data.commitments.commitInput.outPoint.txid, nodeParams.minDepthBlocks, BITCOIN_FUNDING_LOST)
              closing.mutualClosePublished.foreach(doPublish)
              closing.localCommitPublished.foreach(doPublish)
              closing.remoteCommitPublished.foreach(doPublish)
              closing.nextRemoteCommitPublished.foreach(doPublish)
              closing.revokedCommitPublished.foreach(doPublish)
              closing.futureRemoteCommitPublished.foreach(doPublish)

              // if commitment number is zero, we also need to make sure that the funding tx has been published
              if (closing.commitments.localCommit.index == 0 && closing.commitments.remoteCommit.index == 0) {
                blockchain ! GetTxWithMeta(closing.commitments.commitInput.outPoint.txid)
              }
          }
          // no need to go OFFLINE, we can directly switch to CLOSING
          goto(CLOSING) using closing

        case normal: DATA_NORMAL =>
          // TODO: should we wait for an acknowledgment from the watcher?
          blockchain ! WatchSpent(self, data.commitments.commitInput.outPoint.txid, data.commitments.commitInput.outPoint.index.toInt, data.commitments.commitInput.txOut.publicKeyScript, BITCOIN_FUNDING_SPENT)
          blockchain ! WatchLost(self, data.commitments.commitInput.outPoint.txid, nodeParams.minDepthBlocks, BITCOIN_FUNDING_LOST)
          if (!turboShortChannelId(normal.channelUpdate.shortChannelId)) {
            context.system.eventStream.publish(ShortChannelIdAssigned(self, normal.channelId, normal.channelUpdate.shortChannelId))
          }
          // we rebuild a new channel_update with values from the configuration because they may have changed while eclair was down
          val candidateChannelUpdate = Announcements.makeChannelUpdate(nodeParams.chainHash, nodeParams.privateKey, remoteNodeId, normal.channelUpdate.shortChannelId, nodeParams.expiryDeltaBlocks,
            normal.commitments.remoteParams.htlcMinimum, normal.channelUpdate.feeBaseMsat, normal.channelUpdate.feeProportionalMillionths, normal.commitments.localCommit.spec.totalFunds, enable = Announcements.isEnabled(normal.channelUpdate.channelFlags))
          val channelUpdate1 = if (Announcements.areSame(candidateChannelUpdate, normal.channelUpdate)) {
            // if there was no configuration change we keep the existing channel update
            normal.channelUpdate
          } else {
            log.info("refreshing channel_update due to configuration changes old={} new={}", normal.channelUpdate, candidateChannelUpdate)
            candidateChannelUpdate
          }
          // we need to periodically re-send channel updates, otherwise channel will be considered stale and get pruned by network
          // we take into account the date of the last update so that we don't send superfluous updates when we restart the app
          val periodicRefreshInitialDelay = Helpers.nextChannelUpdateRefresh(channelUpdate1.timestamp)
          context.system.scheduler.schedule(initialDelay = periodicRefreshInitialDelay, interval = REFRESH_CHANNEL_UPDATE_INTERVAL, receiver = self, message = BroadcastChannelUpdate(PeriodicRefresh))
          goto(OFFLINE) using normal.copy(channelUpdate = channelUpdate1)

        case funding: DATA_WAIT_FOR_FUNDING_CONFIRMED =>
          // TODO: should we wait for an acknowledgment from the watcher?
          blockchain ! WatchSpent(self, data.commitments.commitInput.outPoint.txid, data.commitments.commitInput.outPoint.index.toInt, data.commitments.commitInput.txOut.publicKeyScript, BITCOIN_FUNDING_SPENT)
          blockchain ! WatchLost(self, data.commitments.commitInput.outPoint.txid, nodeParams.minDepthBlocks, BITCOIN_FUNDING_LOST)
          // we make sure that the funding tx has been published
          blockchain ! GetTxWithMeta(funding.commitments.commitInput.outPoint.txid)
          goto(OFFLINE) using data

        case _ =>
          // TODO: should we wait for an acknowledgment from the watcher?
          blockchain ! WatchSpent(self, data.commitments.commitInput.outPoint.txid, data.commitments.commitInput.outPoint.index.toInt, data.commitments.commitInput.txOut.publicKeyScript, BITCOIN_FUNDING_SPENT)
          blockchain ! WatchLost(self, data.commitments.commitInput.outPoint.txid, nodeParams.minDepthBlocks, BITCOIN_FUNDING_LOST)
          goto(OFFLINE) using data
      }

    case Event(CMD_CLOSE(_), _) => goto(CLOSED) replying "ok"

    case Event(TickChannelOpenTimeout, _) =>
      replyToUser(Left(LocalError(new RuntimeException("open channel cancelled, took too long"))))
      goto(CLOSED)
  })

  when(WAIT_FOR_OPEN_CHANNEL)(handleExceptions {
    case Event(open: OpenChannel, d@DATA_WAIT_FOR_OPEN_CHANNEL(INPUT_INIT_FUNDEE(_, localParams, _, remoteInit))) =>
      log.info(s"received OpenChannel=$open")
      Try(Helpers.validateParamsFundee(nodeParams, open)) match {
        case Failure(t) => handleLocalError(t, d, Some(open))
        case Success(_) =>
          context.system.eventStream.publish(ChannelCreated(self, context.parent, remoteNodeId, isFunder = false, open.temporaryChannelId, open.feeratePerKw, None))
          val fundingPubkey = keyManager.fundingPublicKey(localParams.fundingKeyPath).publicKey
          val channelVersion = ChannelVersion.STANDARD
          val channelKeyPath = keyManager.channelKeyPath(localParams, channelVersion)
          // TODO: maybe also check uniqueness of temporary channel id
          val minimumDepth = nodeParams.minDepthBlocks
          val accept = AcceptChannel(temporaryChannelId = open.temporaryChannelId,
            dustLimitSatoshis = localParams.dustLimit,
            maxHtlcValueInFlightMsat = localParams.maxHtlcValueInFlightMsat,
            channelReserveSatoshis = localParams.channelReserve,
            minimumDepth = minimumDepth,
            htlcMinimumMsat = localParams.htlcMinimum,
            toSelfDelay = localParams.toSelfDelay,
            maxAcceptedHtlcs = localParams.maxAcceptedHtlcs,
            fundingPubkey = fundingPubkey,
            revocationBasepoint = keyManager.revocationPoint(channelKeyPath).publicKey,
            paymentBasepoint = keyManager.paymentPoint(channelKeyPath).publicKey,
            delayedPaymentBasepoint = keyManager.delayedPaymentPoint(channelKeyPath).publicKey,
            htlcBasepoint = keyManager.htlcPoint(channelKeyPath).publicKey,
            firstPerCommitmentPoint = keyManager.commitmentPoint(channelKeyPath, 0))
          val remoteParams = RemoteParams(
            nodeId = remoteNodeId,
            dustLimit = open.dustLimitSatoshis,
            maxHtlcValueInFlightMsat = open.maxHtlcValueInFlightMsat,
            channelReserve = open.channelReserveSatoshis, // remote requires local to keep this much satoshis as direct payment
            htlcMinimum = open.htlcMinimumMsat,
            toSelfDelay = open.toSelfDelay,
            maxAcceptedHtlcs = open.maxAcceptedHtlcs,
            fundingPubKey = open.fundingPubkey,
            revocationBasepoint = open.revocationBasepoint,
            paymentBasepoint = open.paymentBasepoint,
            delayedPaymentBasepoint = open.delayedPaymentBasepoint,
            htlcBasepoint = open.htlcBasepoint,
            globalFeatures = remoteInit.globalFeatures,
            localFeatures = remoteInit.localFeatures)
          log.debug(s"remote params: $remoteParams")
          goto(WAIT_FOR_FUNDING_CREATED) using DATA_WAIT_FOR_FUNDING_CREATED(open.temporaryChannelId, localParams, remoteParams, open.fundingSatoshis, open.pushMsat, open.feeratePerKw, open.firstPerCommitmentPoint, open.channelFlags, channelVersion, accept) sending accept
      }

    case Event(CMD_CLOSE(_), _) => goto(CLOSED) replying "ok"

    case Event(e: Error, d: DATA_WAIT_FOR_OPEN_CHANNEL) => handleRemoteError(e, d)

    case Event(INPUT_DISCONNECTED, _) => goto(CLOSED)
  })

  when(WAIT_FOR_ACCEPT_CHANNEL)(handleExceptions {
    case Event(accept: AcceptChannel, d@DATA_WAIT_FOR_ACCEPT_CHANNEL(INPUT_INIT_FUNDER(temporaryChannelId, fundingSatoshis, pushMsat, initialFeeratePerKw, fundingTxFeeratePerKw, localParams, _, remoteInit, _, channelVersion), open)) =>
      log.info(s"received AcceptChannel=$accept")
      Try(Helpers.validateParamsFunder(nodeParams, open, accept)) match {
        case Failure(t) => handleLocalError(t, d, Some(accept))
        case _ =>
          // TODO: check equality of temporaryChannelId? or should be done upstream
          val remoteParams = RemoteParams(
            nodeId = remoteNodeId,
            dustLimit = accept.dustLimitSatoshis,
            maxHtlcValueInFlightMsat = accept.maxHtlcValueInFlightMsat,
            channelReserve = accept.channelReserveSatoshis, // remote requires local to keep this much satoshis as direct payment
            htlcMinimum = accept.htlcMinimumMsat,
            toSelfDelay = accept.toSelfDelay,
            maxAcceptedHtlcs = accept.maxAcceptedHtlcs,
            fundingPubKey = accept.fundingPubkey,
            revocationBasepoint = accept.revocationBasepoint,
            paymentBasepoint = accept.paymentBasepoint,
            delayedPaymentBasepoint = accept.delayedPaymentBasepoint,
            htlcBasepoint = accept.htlcBasepoint,
            globalFeatures = remoteInit.globalFeatures,
            localFeatures = remoteInit.localFeatures)
          log.debug(s"remote params: $remoteParams")
          val localFundingPubkey = keyManager.fundingPublicKey(localParams.fundingKeyPath)
          val fundingPubkeyScript = Script.write(Script.pay2wsh(Scripts.multiSig2of2(localFundingPubkey.publicKey, remoteParams.fundingPubKey)))
          wallet.makeFundingTx(fundingPubkeyScript, fundingSatoshis, fundingTxFeeratePerKw).pipeTo(self)
          goto(WAIT_FOR_FUNDING_INTERNAL) using DATA_WAIT_FOR_FUNDING_INTERNAL(temporaryChannelId, localParams, remoteParams, fundingSatoshis, pushMsat, initialFeeratePerKw, accept.firstPerCommitmentPoint, channelVersion, open)
      }

    case Event(CMD_CLOSE(_), _) =>
      replyToUser(Right("closed"))
      goto(CLOSED) replying "ok"

    case Event(e: Error, d: DATA_WAIT_FOR_ACCEPT_CHANNEL) =>
      replyToUser(Left(RemoteError(e)))
      handleRemoteError(e, d)

    case Event(INPUT_DISCONNECTED, _) =>
      replyToUser(Left(LocalError(new RuntimeException("disconnected"))))
      goto(CLOSED)

    case Event(TickChannelOpenTimeout, _) =>
      replyToUser(Left(LocalError(new RuntimeException("open channel cancelled, took too long"))))
      goto(CLOSED)
  })

  when(WAIT_FOR_FUNDING_INTERNAL)(handleExceptions {
    case Event(MakeFundingTxResponse(fundingTx, fundingTxOutputIndex, fundingTxFee), DATA_WAIT_FOR_FUNDING_INTERNAL(temporaryChannelId, localParams, remoteParams, fundingAmount, pushMsat, initialFeeratePerKw, remoteFirstPerCommitmentPoint, channelVersion, open)) =>
      // let's create the first commitment tx that spends the yet uncommitted funding tx
      val (localSpec, localCommitTx, remoteSpec, remoteCommitTx) = Funding.makeFirstCommitTxs(keyManager, channelVersion, temporaryChannelId, localParams, remoteParams, fundingAmount, pushMsat, initialFeeratePerKw, fundingTx.hash, fundingTxOutputIndex, remoteFirstPerCommitmentPoint, nodeParams.onChainFeeConf.maxFeerateMismatch)
      require(fundingTx.txOut(fundingTxOutputIndex).publicKeyScript == localCommitTx.input.txOut.publicKeyScript, s"pubkey script mismatch!")
      val localSigOfRemoteTx = keyManager.sign(remoteCommitTx, keyManager.fundingPublicKey(localParams.fundingKeyPath))
      // signature of their initial commitment tx that pays remote pushMsat
      val fundingCreated = FundingCreated(
        temporaryChannelId = temporaryChannelId,
        fundingTxid = fundingTx.hash,
        fundingOutputIndex = fundingTxOutputIndex,
        signature = localSigOfRemoteTx
      )
      val channelId = toLongId(fundingTx.hash, fundingTxOutputIndex)
      context.parent ! ChannelIdAssigned(self, remoteNodeId, temporaryChannelId, channelId) // we notify the peer asap so it knows how to route messages
      context.system.eventStream.publish(ChannelIdAssigned(self, remoteNodeId, temporaryChannelId, channelId))
      // NB: we don't send a ChannelSignatureSent for the first commit
      goto(WAIT_FOR_FUNDING_SIGNED) using DATA_WAIT_FOR_FUNDING_SIGNED(channelId, localParams, remoteParams, fundingTx, fundingTxFee, localSpec, localCommitTx, RemoteCommit(0, remoteSpec, remoteCommitTx.tx.txid, remoteFirstPerCommitmentPoint), open.channelFlags, channelVersion, fundingCreated) sending fundingCreated

    case Event(Status.Failure(t), d: DATA_WAIT_FOR_FUNDING_INTERNAL) =>
      log.error(t, s"wallet returned error: ")
      replyToUser(Left(LocalError(t)))
      handleLocalError(ChannelFundingError(d.temporaryChannelId), d, None) // we use a generic exception and don't send the internal error to the peer

    case Event(CMD_CLOSE(_), _) =>
      replyToUser(Right("closed"))
      goto(CLOSED) replying "ok"

    case Event(e: Error, d: DATA_WAIT_FOR_FUNDING_INTERNAL) =>
      replyToUser(Left(RemoteError(e)))
      handleRemoteError(e, d)

    case Event(INPUT_DISCONNECTED, _) =>
      replyToUser(Left(LocalError(new RuntimeException("disconnected"))))
      goto(CLOSED)

    case Event(TickChannelOpenTimeout, _) =>
      replyToUser(Left(LocalError(new RuntimeException("open channel cancelled, took too long"))))
      goto(CLOSED)
  })

  when(WAIT_FOR_FUNDING_CREATED)(handleExceptions {
    case Event(FundingCreated(_, fundingTxHash, fundingTxOutputIndex, remoteSig), d@DATA_WAIT_FOR_FUNDING_CREATED(temporaryChannelId, localParams, remoteParams, fundingAmount, pushMsat, initialFeeratePerKw, remoteFirstPerCommitmentPoint, channelFlags, channelVersion, _)) =>
      // they fund the channel with their funding tx, so the money is theirs (but we are paid pushMsat)
      val (localSpec, localCommitTx, remoteSpec, remoteCommitTx) = Funding.makeFirstCommitTxs(keyManager, channelVersion, temporaryChannelId, localParams, remoteParams, fundingAmount, pushMsat, initialFeeratePerKw, fundingTxHash, fundingTxOutputIndex, remoteFirstPerCommitmentPoint, nodeParams.onChainFeeConf.maxFeerateMismatch)

      // check remote signature validity
      val fundingPubKey = keyManager.fundingPublicKey(localParams.fundingKeyPath)
      val localSigOfLocalTx = keyManager.sign(localCommitTx, fundingPubKey)
      val signedLocalCommitTx = Transactions.addSigs(localCommitTx, fundingPubKey.publicKey, remoteParams.fundingPubKey, localSigOfLocalTx, remoteSig)
      Transactions.checkSpendable(signedLocalCommitTx) match {
        case Failure(cause) => handleLocalError(InvalidCommitmentSignature(temporaryChannelId, signedLocalCommitTx.tx), d, None)
        case Success(_) =>
          val localSigOfRemoteTx = keyManager.sign(remoteCommitTx, fundingPubKey)
          val channelId = toLongId(fundingTxHash, fundingTxOutputIndex)
          // watch the funding tx transaction
          val commitInput = localCommitTx.input
          val fundingSigned = FundingSigned(
            channelId = channelId,
            signature = localSigOfRemoteTx
          )
          val commitments = Commitments(channelVersion, localParams, remoteParams, channelFlags,
            LocalCommit(0, localSpec, PublishableTxs(signedLocalCommitTx, Nil)), RemoteCommit(0, remoteSpec, remoteCommitTx.tx.txid, remoteFirstPerCommitmentPoint),
            LocalChanges(Nil, Nil, Nil), RemoteChanges(Nil, Nil, Nil),
            localNextHtlcId = 0L, remoteNextHtlcId = 0L,
            originChannels = Map.empty,
            remoteNextCommitInfo = Right(randomKey.publicKey), // we will receive their next per-commitment point in the next message, so we temporarily put a random byte array,
            commitInput, ShaChain.init, channelId = channelId)
          context.parent ! ChannelIdAssigned(self, remoteNodeId, temporaryChannelId, channelId) // we notify the peer asap so it knows how to route messages
          context.system.eventStream.publish(ChannelIdAssigned(self, remoteNodeId, temporaryChannelId, channelId))
          context.system.eventStream.publish(ChannelSignatureReceived(self, commitments))
          // NB: we don't send a ChannelSignatureSent for the first commit
          log.info(s"waiting for them to publish the funding tx for channelId=$channelId fundingTxid=${commitInput.outPoint.txid}")
          blockchain ! WatchSpent(self, commitInput.outPoint.txid, commitInput.outPoint.index.toInt, commitments.commitInput.txOut.publicKeyScript, BITCOIN_FUNDING_SPENT) // TODO: should we wait for an acknowledgment from the watcher?
          blockchain ! WatchConfirmed(self, commitInput.outPoint.txid, commitments.commitInput.txOut.publicKeyScript, nodeParams.minDepthBlocks, BITCOIN_FUNDING_DEPTHOK)
          context.system.scheduler.scheduleOnce(FUNDING_TIMEOUT_FUNDEE, self, BITCOIN_FUNDING_TIMEOUT)
          goto(WAIT_FOR_FUNDING_CONFIRMED) using DATA_WAIT_FOR_FUNDING_CONFIRMED(commitments, None, now, None, Right(fundingSigned)) storing() sending fundingSigned
      }

    case Event(CMD_CLOSE(_), _) => goto(CLOSED) replying "ok"

    case Event(e: Error, d: DATA_WAIT_FOR_FUNDING_CREATED) => handleRemoteError(e, d)

    case Event(INPUT_DISCONNECTED, _) => goto(CLOSED)
  })

  when(WAIT_FOR_FUNDING_SIGNED)(handleExceptions {
    case Event(msg@FundingSigned(_, remoteSig), d@DATA_WAIT_FOR_FUNDING_SIGNED(channelId, localParams, remoteParams, fundingTx, fundingTxFee, localSpec, localCommitTx, remoteCommit, channelFlags, channelVersion, fundingCreated)) =>
      // we make sure that their sig checks out and that our first commit tx is spendable
      val fundingPubKey = keyManager.fundingPublicKey(localParams.fundingKeyPath)
      val localSigOfLocalTx = keyManager.sign(localCommitTx, fundingPubKey)
      val signedLocalCommitTx = Transactions.addSigs(localCommitTx, fundingPubKey.publicKey, remoteParams.fundingPubKey, localSigOfLocalTx, remoteSig)
      Transactions.checkSpendable(signedLocalCommitTx) match {
        case Failure(cause) =>
          // we rollback the funding tx, it will never be published
          rollbackFundingTx(fundingTx, Left(LocalError(cause)), channelId)
          handleLocalError(InvalidCommitmentSignature(channelId, signedLocalCommitTx.tx), d, Some(msg))
        case Success(_) =>
          val commitInput = localCommitTx.input
          val commitments = Commitments(channelVersion, localParams, remoteParams, channelFlags,
            LocalCommit(0, localSpec, PublishableTxs(signedLocalCommitTx, Nil)), remoteCommit,
            LocalChanges(Nil, Nil, Nil), RemoteChanges(Nil, Nil, Nil),
            localNextHtlcId = 0L, remoteNextHtlcId = 0L,
            originChannels = Map.empty,
            remoteNextCommitInfo = Right(randomKey.publicKey), // we will receive their next per-commitment point in the next message, so we temporarily put a random byte array
            commitInput, ShaChain.init, channelId = channelId)
          val now = Platform.currentTime.milliseconds.toSeconds
          context.system.eventStream.publish(ChannelSignatureReceived(self, commitments))
          log.info(s"publishing funding tx for channelId=$channelId fundingTxid=${commitInput.outPoint.txid}")
          blockchain ! WatchSpent(self, commitments.commitInput.outPoint.txid, commitments.commitInput.outPoint.index.toInt, commitments.commitInput.txOut.publicKeyScript, BITCOIN_FUNDING_SPENT) // TODO: should we wait for an acknowledgment from the watcher?
          blockchain ! WatchConfirmed(self, commitments.commitInput.outPoint.txid, commitments.commitInput.txOut.publicKeyScript, nodeParams.minDepthBlocks, BITCOIN_FUNDING_DEPTHOK)
          log.info(s"committing txid=${fundingTx.txid}")
          // we will publish the funding tx only after the channel state has been written to disk because we want to
          // make sure we first persist the commitment that returns back the funds to us in case of problem
          def publishFundingTx(): Unit = {
            wallet.commit(fundingTx).onComplete {
              case Success(true) =>
                // NB: funding tx isn't confirmed at this point, so technically we didn't really pay the network fee yet, so this is a (fair) approximation
                feePaid(fundingTxFee, fundingTx, "funding", commitments.channelId)
                replyToUser(Right(s"created channel $channelId"))
                if (commitments.zeroconfSpendablePushChannel) {
                  // Real BITCOIN_FUNDING_DEPTHOK will also be sent later and ignored if channel is NORMAL by then
                  // or it will work as a fallback case if we get Failure on committing here but funding still gets published
                  log.info(s"channel=$channelId is turbo, proceeding with unconfirmed txid=${fundingTx.txid}")
                  // Channel will send FundingLocked as soon as tx is seen in a mempool, once peer does the same it will become NORMAL
                  watchSeenInMempool(self, fundingTx)
                }
              case Success(false) =>
                replyToUser(Left(LocalError(new RuntimeException("couldn't publish funding tx"))))
                self ! BITCOIN_FUNDING_PUBLISH_FAILED // fail-fast: this should be returned only when we are really sure the tx has *not* been published
              case Failure(t) =>
                replyToUser(Left(LocalError(t)))
                log.error(t, s"error while committing funding tx: ") // tx may still have been published, can't fail-fast
            }
          }
          goto(WAIT_FOR_FUNDING_CONFIRMED) using DATA_WAIT_FOR_FUNDING_CONFIRMED(commitments, Some(fundingTx), now, None, Left(fundingCreated)) storing() calling publishFundingTx
      }

    case Event(CMD_CLOSE(_) | CMD_FORCECLOSE, d: DATA_WAIT_FOR_FUNDING_SIGNED) =>
      // we rollback the funding tx, it will never be published
      rollbackFundingTx(d.fundingTx, Right("closed"), d.channelId)
      goto(CLOSED) replying "ok"

    case Event(e: Error, d: DATA_WAIT_FOR_FUNDING_SIGNED) =>
      // we rollback the funding tx, it will never be published
      rollbackFundingTx(d.fundingTx, Left(RemoteError(e)), d.channelId)
      handleRemoteError(e, d)

    case Event(INPUT_DISCONNECTED, d: DATA_WAIT_FOR_FUNDING_SIGNED) =>
      // we rollback the funding tx, it will never be published
      rollbackFundingTx(d.fundingTx, Left(LocalError(new RuntimeException("disconnected"))), d.channelId)
      goto(CLOSED)

    case Event(TickChannelOpenTimeout, d: DATA_WAIT_FOR_FUNDING_SIGNED) =>
      // we rollback the funding tx, it will never be published
      wallet.rollback(d.fundingTx)
      replyToUser(Left(LocalError(new RuntimeException("open channel cancelled, took too long"))))
      goto(CLOSED)
  })

  when(WAIT_FOR_FUNDING_CONFIRMED)(handleExceptions {
    case Event(msg: FundingLocked, d: DATA_WAIT_FOR_FUNDING_CONFIRMED) =>
      log.info(s"received their FundingLocked, deferring message")
      stay using d.copy(deferred = Some(msg)) // no need to store, they will re-send if we get disconnected

    case Event(WatchEventConfirmed(BITCOIN_FUNDING_DEPTHOK, blockHeight, txIndex, fundingTx), d@DATA_WAIT_FOR_FUNDING_CONFIRMED(commitments, _, _, deferred, _)) =>
      Try(Transaction.correctlySpends(commitments.localCommit.publishableTxs.commitTx.tx, Seq(fundingTx), ScriptFlags.STANDARD_SCRIPT_VERIFY_FLAGS)) match {
        case Success(_) =>
          log.info(s"channelId=${commitments.channelId} was confirmed at blockHeight=$blockHeight txIndex=$txIndex")
          blockchain ! WatchLost(self, commitments.commitInput.outPoint.txid, nodeParams.minDepthBlocks, BITCOIN_FUNDING_LOST)
          val channelKeyPath = keyManager.channelKeyPath(d.commitments.localParams, commitments.channelVersion)
          val nextPerCommitmentPoint = keyManager.commitmentPoint(channelKeyPath, 1)
          val fundingLocked = FundingLocked(commitments.channelId, nextPerCommitmentPoint)
          deferred.foreach(self ! _)
          // this is the temporary channel id that we will use in our channel_update message, the goal is to be able to use our channel
          // as soon as it reaches NORMAL state, and before it is announced on the network
          // (this id might be updated when the funding tx gets deeply buried, if there was a reorg in the meantime)
          val shortChannelId = ShortChannelId(blockHeight, txIndex, commitments.commitInput.outPoint.index.toInt)
          goto(WAIT_FOR_FUNDING_LOCKED) using DATA_WAIT_FOR_FUNDING_LOCKED(commitments, shortChannelId, fundingLocked) storing() sending fundingLocked
        case Failure(t) =>
          log.error(t, "")
          goto(CLOSED)
      }

    case Event(remoteAnnSigs: AnnouncementSignatures, d: DATA_WAIT_FOR_FUNDING_CONFIRMED) if d.commitments.announceChannel =>
      log.debug(s"received remote announcement signatures, delaying")
      // we may receive their announcement sigs before our watcher notifies us that the channel has reached min_conf (especially during testing when blocks are generated in bulk)
      // note: no need to persist their message, in case of disconnection they will resend it
      context.system.scheduler.scheduleOnce(2 seconds, self, remoteAnnSigs)
      stay

    case Event(getTxResponse: GetTxWithMetaResponse, d: DATA_WAIT_FOR_FUNDING_CONFIRMED) if getTxResponse.txid == d.commitments.commitInput.outPoint.txid => handleGetFundingTx(getTxResponse, d.waitingSince, d.fundingTx)

    case Event(BITCOIN_FUNDING_PUBLISH_FAILED, d: DATA_WAIT_FOR_FUNDING_CONFIRMED) => handleFundingPublishFailed(d)

    case Event(BITCOIN_FUNDING_TIMEOUT, d: DATA_WAIT_FOR_FUNDING_CONFIRMED) => handleFundingTimeout(d)

    case Event(WatchEventSpent(BITCOIN_FUNDING_SPENT, tx), d: DATA_WAIT_FOR_FUNDING_CONFIRMED) if tx.txid == d.commitments.remoteCommit.txid => handleRemoteSpentCurrent(tx, d)

    case Event(WatchEventSpent(BITCOIN_FUNDING_SPENT, tx), d: DATA_WAIT_FOR_FUNDING_CONFIRMED) => handleInformationLeak(tx, d)

    case Event(e: Error, d: DATA_WAIT_FOR_FUNDING_CONFIRMED) => handleRemoteError(e, d)
  })

  when(WAIT_FOR_FUNDING_LOCKED)(handleExceptions {
    case Event(FundingLocked(_, nextPerCommitmentPoint), d@DATA_WAIT_FOR_FUNDING_LOCKED(commitments, shortChannelId, _)) =>
      // used to get the final shortChannelId, used in announcements (if minDepth >= ANNOUNCEMENTS_MINCONF this event will fire instantly)
      blockchain ! WatchConfirmed(self, commitments.commitInput.outPoint.txid, commitments.commitInput.txOut.publicKeyScript, ANNOUNCEMENTS_MINCONF, BITCOIN_FUNDING_DEEPLYBURIED)
      if (!turboShortChannelId(shortChannelId)) {
        context.system.eventStream.publish(ShortChannelIdAssigned(self, commitments.channelId, shortChannelId))
      }
      // we create a channel_update early so that we can use it to send payments through this channel, but it won't be propagated to other nodes since the channel is not yet announced
      val initialChannelUpdate = Announcements.makeChannelUpdate(nodeParams.chainHash, nodeParams.privateKey, remoteNodeId, shortChannelId, nodeParams.expiryDeltaBlocks, d.commitments.remoteParams.htlcMinimum, nodeParams.feeBase, nodeParams.feeProportionalMillionth, commitments.localCommit.spec.totalFunds, enable = Helpers.aboveReserve(d.commitments))
      // we need to periodically re-send channel updates, otherwise channel will be considered stale and get pruned by network
      context.system.scheduler.schedule(initialDelay = REFRESH_CHANNEL_UPDATE_INTERVAL, interval = REFRESH_CHANNEL_UPDATE_INTERVAL, receiver = self, message = BroadcastChannelUpdate(PeriodicRefresh))
      goto(NORMAL) using DATA_NORMAL(commitments.copy(remoteNextCommitInfo = Right(nextPerCommitmentPoint)), shortChannelId, buried = false, None, initialChannelUpdate, None, None) storing()

    case Event(remoteAnnSigs: AnnouncementSignatures, d: DATA_WAIT_FOR_FUNDING_LOCKED) if d.commitments.announceChannel =>
      log.debug(s"received remote announcement signatures, delaying")
      // we may receive their announcement sigs before our watcher notifies us that the channel has reached min_conf (especially during testing when blocks are generated in bulk)
      // note: no need to persist their message, in case of disconnection they will resend it
      context.system.scheduler.scheduleOnce(2 seconds, self, remoteAnnSigs)
      stay

    case Event(WatchEventSpent(BITCOIN_FUNDING_SPENT, tx), d: DATA_WAIT_FOR_FUNDING_LOCKED) if tx.txid == d.commitments.remoteCommit.txid => handleRemoteSpentCurrent(tx, d)

    case Event(WatchEventSpent(BITCOIN_FUNDING_SPENT, tx), d: DATA_WAIT_FOR_FUNDING_LOCKED) => handleInformationLeak(tx, d)

    case Event(e: Error, d: DATA_WAIT_FOR_FUNDING_LOCKED) => handleRemoteError(e, d)
  })

  /*
          888b     d888        d8888 8888888 888b    888      888      .d88888b.   .d88888b.  8888888b.
          8888b   d8888       d88888   888   8888b   888      888     d88P" "Y88b d88P" "Y88b 888   Y88b
          88888b.d88888      d88P888   888   88888b  888      888     888     888 888     888 888    888
          888Y88888P888     d88P 888   888   888Y88b 888      888     888     888 888     888 888   d88P
          888 Y888P 888    d88P  888   888   888 Y88b888      888     888     888 888     888 8888888P"
          888  Y8P  888   d88P   888   888   888  Y88888      888     888     888 888     888 888
          888   "   888  d8888888888   888   888   Y8888      888     Y88b. .d88P Y88b. .d88P 888
          888       888 d88P     888 8888888 888    Y888      88888888 "Y88888P"   "Y88888P"  888
   */

  when(NORMAL)(handleExceptions {
    case Event(CMD_REQUEST_RANDOM_SCID, d: DATA_NORMAL) if !d.commitments.announceChannel => stay sending AssignScid(d.channelId)

    case Event(_: AssignScid, d: DATA_NORMAL) if !d.commitments.announceChannel =>
      val d1 = refreshAndReannounceScid(d, newShortChannelId = ShortChannelId.random)
      log.info(s"peer has requested a random scid: old=${d.shortChannelId} new=${d1.shortChannelId}")
      // Send AssignScidReply before sending refreshed ChannelUpdate in transition (?)
      forwarder ! AssignScidReply(d1.channelId, d1.shortChannelId)
      // we use GOTO instead of stay because we want to fire transitions
      goto(NORMAL) using d1 storing()

    case Event(AssignScidReply(_, newShortChannelId), d: DATA_NORMAL) if !d.commitments.announceChannel =>
      // Remote peer will send AssignScidReply, then refreshed ChannelUpdate, but is it still possible that "Peer -> AssignScidReply -> Channel -> Events on transition -> Router" would happen later than "Peer -> refreshed ChannelUpdate -> Relayer" (in which case refreshed ChannelUpdate won't be applied until next reconnect?)
      val d1 = refreshAndReannounceScid(d, newShortChannelId)
      log.info(s"peer has provided a new random scid: old=${d.shortChannelId} new=${d1.shortChannelId}")
      // we use GOTO instead of stay because we want to fire transitions
      goto(NORMAL) using d1 storing()

    case Event(c: CMD_ADD_HTLC, d: DATA_NORMAL) if d.localShutdown.isDefined || d.remoteShutdown.isDefined =>
      // note: spec would allow us to keep sending new htlcs after having received their shutdown (and not sent ours)
      // but we want to converge as fast as possible and they would probably not route them anyway
      val error = NoMoreHtlcsClosingInProgress(d.channelId)
      handleCommandError(AddHtlcFailed(d.channelId, c.paymentHash, error, origin(c), Some(d.channelUpdate), Some(c)), c)

    case Event(c: CMD_ADD_HTLC, d: DATA_NORMAL) =>
      Try(Commitments.sendAdd(d.commitments, c, origin(c), nodeParams.currentBlockHeight)) match {
        case Success(Right((commitments1, add))) =>
          if (c.commit) self ! CMD_SIGN
          handleCommandSuccess(sender, d.copy(commitments = commitments1)) sending add
        case Success(Left(error)) => handleCommandError(AddHtlcFailed(d.channelId, c.paymentHash, error, origin(c), Some(d.channelUpdate), Some(c)), c)
        case Failure(cause) => handleCommandError(AddHtlcFailed(d.channelId, c.paymentHash, cause, origin(c), Some(d.channelUpdate), Some(c)), c)
      }

    case Event(add: UpdateAddHtlc, d: DATA_NORMAL) =>
      Try(Commitments.receiveAdd(d.commitments, add)) match {
        case Success(commitments1) => stay using d.copy(commitments = commitments1)
        case Failure(cause) => handleLocalError(cause, d, Some(add))
      }

    case Event(c: CMD_FULFILL_HTLC, d: DATA_NORMAL) =>
      Try(Commitments.sendFulfill(d.commitments, c)) match {
        case Success((commitments1, fulfill)) =>
          if (c.commit) self ! CMD_SIGN
          handleCommandSuccess(sender, d.copy(commitments = commitments1)) sending fulfill
        case Failure(cause) =>
          // we can clean up the command right away in case of failure
          relayer ! CommandBuffer.CommandAck(d.channelId, c.id)
          handleCommandError(cause, c)
      }

    case Event(fulfill: UpdateFulfillHtlc, d: DATA_NORMAL) =>
      Try(Commitments.receiveFulfill(d.commitments, fulfill)) match {
        case Success(Right((commitments1, origin, htlc))) =>
          // we forward preimages as soon as possible to the upstream channel because it allows us to pull funds
          relayer ! ForwardFulfill(fulfill, origin, htlc)
          stay using d.copy(commitments = commitments1)
        case Success(Left(_)) => stay
        case Failure(cause) => handleLocalError(cause, d, Some(fulfill))
      }

    case Event(c: CMD_FAIL_HTLC, d: DATA_NORMAL) =>
      Try(Commitments.sendFail(d.commitments, c, nodeParams.privateKey)) match {
        case Success((commitments1, fail)) =>
          if (c.commit) self ! CMD_SIGN
          handleCommandSuccess(sender, d.copy(commitments = commitments1)) sending fail
        case Failure(cause) =>
          // we can clean up the command right away in case of failure
          relayer ! CommandBuffer.CommandAck(d.channelId, c.id)
          handleCommandError(cause, c)
      }

    case Event(c: CMD_FAIL_MALFORMED_HTLC, d: DATA_NORMAL) =>
      Try(Commitments.sendFailMalformed(d.commitments, c)) match {
        case Success((commitments1, fail)) =>
          if (c.commit) self ! CMD_SIGN
          handleCommandSuccess(sender, d.copy(commitments = commitments1)) sending fail
        case Failure(cause) =>
          // we can clean up the command right away in case of failure
          relayer ! CommandBuffer.CommandAck(d.channelId, c.id)
          handleCommandError(cause, c)
      }

    case Event(fail: UpdateFailHtlc, d: DATA_NORMAL) =>
      Try(Commitments.receiveFail(d.commitments, fail)) match {
        case Success(Right((commitments1, _, _))) =>
          stay using d.copy(commitments = commitments1)
        case Success(Left(_)) => stay
        case Failure(cause) => handleLocalError(cause, d, Some(fail))
      }

    case Event(fail: UpdateFailMalformedHtlc, d: DATA_NORMAL) =>
      Try(Commitments.receiveFailMalformed(d.commitments, fail)) match {
        case Success(Right((commitments1, _, _))) =>
          stay using d.copy(commitments = commitments1)
        case Success(Left(_)) => stay
        case Failure(cause) => handleLocalError(cause, d, Some(fail))
      }

    case Event(c: CMD_UPDATE_FEE, d: DATA_NORMAL) =>
      Try(Commitments.sendFee(d.commitments, c)) match {
        case Success((commitments1, fee)) =>
          if (c.commit) self ! CMD_SIGN
          handleCommandSuccess(sender, d.copy(commitments = commitments1)) sending fee
        case Failure(cause) => handleCommandError(cause, c)
      }

    case Event(fee: UpdateFee, d: DATA_NORMAL) =>
      Try(Commitments.receiveFee(d.commitments, nodeParams.onChainFeeConf.feeEstimator, nodeParams.onChainFeeConf.feeTargets, fee, nodeParams.onChainFeeConf.maxFeerateMismatch)) match {
        case Success(commitments1) => stay using d.copy(commitments = commitments1)
        case Failure(cause) => handleLocalError(cause, d, Some(fee))
      }

    case Event(c@CMD_SIGN, d: DATA_NORMAL) =>
      d.commitments.remoteNextCommitInfo match {
        case _ if !Commitments.localHasChanges(d.commitments) =>
          log.debug("ignoring CMD_SIGN (nothing to sign)")
          stay
        case Right(_) =>
          Try(Commitments.sendCommit(d.commitments, keyManager)) match {
            case Success((commitments1, commit)) =>
              log.debug(s"sending a new sig, spec:\n${Commitments.specs2String(commitments1)}")
              commitments1.localChanges.signed.collect {
                case u: UpdateFulfillHtlc => relayer ! CommandBuffer.CommandAck(u.channelId, u.id)
                case u: UpdateFailHtlc => relayer ! CommandBuffer.CommandAck(u.channelId, u.id)
                case u: UpdateFailMalformedHtlc => relayer ! CommandBuffer.CommandAck(u.channelId, u.id)
              }
              val nextRemoteCommit = commitments1.remoteNextCommitInfo.left.get.nextRemoteCommit
              val nextCommitNumber = nextRemoteCommit.index
              // we persist htlc data in order to be able to claim htlc outputs in case a revoked tx is published by our
              // counterparty, so only htlcs above remote's dust_limit matter
              val trimmedHtlcs = Transactions.trimOfferedHtlcs(d.commitments.remoteParams.dustLimit, nextRemoteCommit.spec) ++ Transactions.trimReceivedHtlcs(d.commitments.remoteParams.dustLimit, nextRemoteCommit.spec)
              trimmedHtlcs collect {
                case DirectedHtlc(_, u) =>
                  log.info(s"adding paymentHash=${u.paymentHash} cltvExpiry=${u.cltvExpiry} to htlcs db for commitNumber=$nextCommitNumber")
                  nodeParams.db.channels.addOrUpdateHtlcInfo(d.channelId, nextCommitNumber, u.paymentHash, u.cltvExpiry)
              }
              if (!Helpers.aboveReserve(d.commitments) && Helpers.aboveReserve(commitments1)) {
                // we just went above reserve (can't go below), let's refresh our channel_update to enable/disable it accordingly
                log.info(s"updating channel_update aboveReserve=${Helpers.aboveReserve(commitments1)}")
                self ! BroadcastChannelUpdate(AboveReserve)
              }
              context.system.eventStream.publish(ChannelSignatureSent(self, commitments1))
              if (nextRemoteCommit.spec.toRemote != d.commitments.remoteCommit.spec.toRemote) {
                // we send this event only when our balance changes (note that remoteCommit.toRemote == toLocal)
                context.system.eventStream.publish(AvailableBalanceChanged(self, d.channelId, d.shortChannelId, nextRemoteCommit.spec.toRemote, commitments1))
              }
              // we expect a quick response from our peer
              setTimer(RevocationTimeout.toString, RevocationTimeout(commitments1.remoteCommit.index, peer = context.parent), timeout = nodeParams.revocationTimeout, repeat = false)
              handleCommandSuccess(sender, d.copy(commitments = commitments1)) storing() sending commit
            case Failure(cause) => handleCommandError(cause, c)
          }
        case Left(waitForRevocation) =>
          log.debug(s"already in the process of signing, will sign again as soon as possible")
          val commitments1 = d.commitments.copy(remoteNextCommitInfo = Left(waitForRevocation.copy(reSignAsap = true)))
          stay using d.copy(commitments = commitments1)
      }

    case Event(commit: CommitSig, d: DATA_NORMAL) =>
      Try(Commitments.receiveCommit(d.commitments, commit, keyManager)) match {
        case Success((commitments1, revocation)) =>
          log.debug(s"received a new sig, spec:\n${Commitments.specs2String(commitments1)}")
          if (Commitments.localHasChanges(commitments1)) {
            // if we have newly acknowledged changes let's sign them
            self ! CMD_SIGN
          }
          context.system.eventStream.publish(ChannelSignatureReceived(self, commitments1))
          stay using d.copy(commitments = commitments1) storing() sending revocation
        case Failure(cause) => handleLocalError(cause, d, Some(commit))
      }

    case Event(revocation: RevokeAndAck, d: DATA_NORMAL) =>
      // we received a revocation because we sent a signature
      // => all our changes have been acked
      Try(Commitments.receiveRevocation(d.commitments, revocation)) match {
        case Success((commitments1, forwards)) =>
          cancelTimer(RevocationTimeout.toString)
          log.debug(s"received a new rev, spec:\n${Commitments.specs2String(commitments1)}")
          forwards.foreach { forward =>
            log.debug(s"forwarding {} to relayer", forward)
            relayer ! forward
          }
          if (Commitments.localHasChanges(commitments1) && d.commitments.remoteNextCommitInfo.left.map(_.reSignAsap) == Left(true)) {
            self ! CMD_SIGN
          }
          if (d.remoteShutdown.isDefined && !Commitments.localHasUnsignedOutgoingHtlcs(commitments1)) {
            // we were waiting for our pending htlcs to be signed before replying with our local shutdown
            val localShutdown = Shutdown(d.channelId, commitments1.localParams.defaultFinalScriptPubKey)
            // note: it means that we had pending htlcs to sign, therefore we go to SHUTDOWN, not to NEGOTIATING
            require(commitments1.remoteCommit.spec.htlcs.nonEmpty, "we must have just signed new htlcs, otherwise we would have sent our Shutdown earlier")
            goto(SHUTDOWN) using DATA_SHUTDOWN(commitments1, localShutdown, d.remoteShutdown.get) storing() sending localShutdown
          } else {
            stay using d.copy(commitments = commitments1) storing()
          }
        case Failure(cause) => handleLocalError(cause, d, Some(revocation))
      }

    case Event(r: RevocationTimeout, d: DATA_NORMAL) => handleRevocationTimeout(r, d)

    case Event(c@CMD_CLOSE(localScriptPubKey_opt), d: DATA_NORMAL) =>
      val localScriptPubKey = localScriptPubKey_opt.getOrElse(d.commitments.localParams.defaultFinalScriptPubKey)
      if (d.localShutdown.isDefined)
        handleCommandError(ClosingAlreadyInProgress(d.channelId), c)
      else if (Commitments.localHasUnsignedOutgoingHtlcs(d.commitments))
      // TODO: simplistic behavior, we could also sign-then-close
        handleCommandError(CannotCloseWithUnsignedOutgoingHtlcs(d.channelId), c)
      else if (!Closing.isValidFinalScriptPubkey(localScriptPubKey))
        handleCommandError(InvalidFinalScript(d.channelId), c)
      else {
        val shutdown = Shutdown(d.channelId, localScriptPubKey)
        handleCommandSuccess(sender, d.copy(localShutdown = Some(shutdown))) storing() sending shutdown
      }

    case Event(remoteShutdown@Shutdown(_, remoteScriptPubKey), d: DATA_NORMAL) =>
      // they have pending unsigned htlcs         => they violated the spec, close the channel
      // they don't have pending unsigned htlcs
      //    we have pending unsigned htlcs
      //      we already sent a shutdown message  => spec violation (we can't send htlcs after having sent shutdown)
      //      we did not send a shutdown message
      //        we are ready to sign              => we stop sending further htlcs, we initiate a signature
      //        we are waiting for a rev          => we stop sending further htlcs, we wait for their revocation, will resign immediately after, and then we will send our shutdown message
      //    we have no pending unsigned htlcs
      //      we already sent a shutdown message
      //        there are pending signed htlcs    => send our shutdown message, go to SHUTDOWN
      //        there are no htlcs                => send our shutdown message, go to NEGOTIATING
      //      we did not send a shutdown message
      //        there are pending signed htlcs    => go to SHUTDOWN
      //        there are no htlcs                => go to NEGOTIATING

      if (!Closing.isValidFinalScriptPubkey(remoteScriptPubKey)) {
        handleLocalError(InvalidFinalScript(d.channelId), d, Some(remoteShutdown))
      } else if (Commitments.remoteHasUnsignedOutgoingHtlcs(d.commitments)) {
        handleLocalError(CannotCloseWithUnsignedOutgoingHtlcs(d.channelId), d, Some(remoteShutdown))
      } else if (Commitments.localHasUnsignedOutgoingHtlcs(d.commitments)) { // do we have unsigned outgoing htlcs?
        require(d.localShutdown.isEmpty, "can't have pending unsigned outgoing htlcs after having sent Shutdown")
        // are we in the middle of a signature?
        d.commitments.remoteNextCommitInfo match {
          case Left(waitForRevocation) =>
            // yes, let's just schedule a new signature ASAP, which will include all pending unsigned htlcs
            val commitments1 = d.commitments.copy(remoteNextCommitInfo = Left(waitForRevocation.copy(reSignAsap = true)))
            // in the meantime we won't send new htlcs
            stay using d.copy(commitments = commitments1, remoteShutdown = Some(remoteShutdown))
          case Right(_) =>
            // no, let's sign right away
            self ! CMD_SIGN
            // in the meantime we won't send new htlcs
            stay using d.copy(remoteShutdown = Some(remoteShutdown))
        }
      } else {
        // so we don't have any unsigned outgoing htlcs
        val (localShutdown, sendList) = d.localShutdown match {
          case Some(localShutdown) =>
            (localShutdown, Nil)
          case None =>
            val localShutdown = Shutdown(d.channelId, d.commitments.localParams.defaultFinalScriptPubKey)
            // we need to send our shutdown if we didn't previously
            (localShutdown, localShutdown :: Nil)
        }
        // are there pending signed htlcs on either side? we need to have received their last revocation!
        if (d.commitments.hasNoPendingHtlcs) {
          // there are no pending signed htlcs, let's go directly to NEGOTIATING
          if (d.commitments.localParams.isFunder) {
            // we are funder, need to initiate the negotiation by sending the first closing_signed
            val (closingTx, closingSigned) = Closing.makeFirstClosingTx(keyManager, d.commitments, localShutdown.scriptPubKey, remoteShutdown.scriptPubKey, nodeParams.onChainFeeConf.feeEstimator, nodeParams.onChainFeeConf.feeTargets)
            goto(NEGOTIATING) using DATA_NEGOTIATING(d.commitments, localShutdown, remoteShutdown, List(List(ClosingTxProposed(closingTx.tx, closingSigned))), bestUnpublishedClosingTx_opt = None) storing() sending sendList :+ closingSigned
          } else {
            // we are fundee, will wait for their closing_signed
            goto(NEGOTIATING) using DATA_NEGOTIATING(d.commitments, localShutdown, remoteShutdown, closingTxProposed = List(List()), bestUnpublishedClosingTx_opt = None) storing() sending sendList
          }

        } else {
          // there are some pending signed htlcs, we need to fail/fulfill them
          goto(SHUTDOWN) using DATA_SHUTDOWN(d.commitments, localShutdown, remoteShutdown) storing() sending sendList
        }
      }

    case Event(c: CurrentBlockCount, d: DATA_NORMAL) => handleNewBlock(c, d)

    case Event(c: CurrentFeerates, d: DATA_NORMAL) => handleCurrentFeerate(c, d)

    case Event(WatchEventConfirmed(BITCOIN_FUNDING_DEEPLYBURIED, blockHeight, txIndex, _), d: DATA_NORMAL) if d.channelAnnouncement.isEmpty =>
      val shortChannelId = ShortChannelId(blockHeight, txIndex, d.commitments.commitInput.outPoint.index.toInt)
      log.info(s"funding tx is deeply buried at blockHeight=$blockHeight txIndex=$txIndex shortChannelId=$shortChannelId")
<<<<<<< HEAD
      // if final shortChannelId is different from the one we had before, we need to re-announce it unless old shortChannelId is random and channel is strictly private
      val d1 = if (shortChannelId != d.shortChannelId && (!d.shortChannelId.isRandom || d.commitments.privateToAnnounceChannel)) {
=======
      // if final shortChannelId is different from the one we had before, we need to re-announce it unless old shortChannelId is a random (which we can only have if channel is private)
      val d1 = if (shortChannelId != d.shortChannelId && !d.shortChannelId.isRandom) {
>>>>>>> 3c323b48
        log.info(s"short channel id changed, probably due to a chain reorg: old=${d.shortChannelId} new=$shortChannelId")
        refreshAndReannounceScid(d, shortChannelId)
      } else {
        d
      }
      // we use GOTO instead of stay because we want to fire transitions
<<<<<<< HEAD
      if (d.commitments.announceChannel || d.commitments.privateToAnnounceChannel) {
        // if channel is or wants to become public we need to send our announcement_signatures in order to generate the channel_announcement
        val localAnnSigs = Helpers.makeAnnouncementSignatures(nodeParams, d.commitments, shortChannelId)
        goto(NORMAL) using d1.copy(commitments = d.commitments.copy(channelFlags = ChannelFlags.Announce), buried = true) storing() sending localAnnSigs
=======
      if (d.commitments.announceChannel) {
        // if channel is public we need to send our announcement_signatures in order to generate the channel_announcement
        val localAnnSigs = Helpers.makeAnnouncementSignatures(nodeParams, d.commitments, shortChannelId)
        goto(NORMAL) using d1.copy(buried = true) storing() sending localAnnSigs
>>>>>>> 3c323b48
      } else {
        goto(NORMAL) using d1.copy(buried = true) storing()
      }

    case Event(remoteAnnSigs: AnnouncementSignatures, d: DATA_NORMAL) if d.commitments.announceChannel || d.commitments.privateToAnnounceChannel =>
      // channels are publicly announced if both parties want it (defined as feature bit)
      if (d.buried) {
        // we are aware that the channel has reached enough confirmations
        // we already had sent our announcement_signatures but we don't store them so we need to recompute it
        val localAnnSigs = Helpers.makeAnnouncementSignatures(nodeParams, d.commitments, d.shortChannelId)
        d.channelAnnouncement match {
          case None =>
            require(d.shortChannelId == remoteAnnSigs.shortChannelId, s"shortChannelId mismatch: local=${d.shortChannelId} remote=${remoteAnnSigs.shortChannelId}")
            log.info(s"announcing channelId=${d.channelId} on the network with shortId=${d.shortChannelId}")
            import d.commitments.{localParams, remoteParams}
            val fundingPubKey = keyManager.fundingPublicKey(localParams.fundingKeyPath)
            val channelAnn = Announcements.makeChannelAnnouncement(nodeParams.chainHash, localAnnSigs.shortChannelId, nodeParams.nodeId, remoteParams.nodeId, fundingPubKey.publicKey, remoteParams.fundingPubKey, localAnnSigs.nodeSignature, remoteAnnSigs.nodeSignature, localAnnSigs.bitcoinSignature, remoteAnnSigs.bitcoinSignature)
            // we use GOTO instead of stay because we want to fire transitions
            goto(NORMAL) using d.copy(channelAnnouncement = Some(channelAnn)) storing()
          case Some(_) =>
            // they have sent their announcement sigs, but we already have a valid channel announcement
            // this can happen if our announcement_signatures was lost during a disconnection
            // specs says that we "MUST respond to the first announcement_signatures message after reconnection with its own announcement_signatures message"
            // current implementation always replies to announcement_signatures, not only the first time
            // TODO: we should only be nice once, current behaviour opens way to DOS, but this should be handled higher in the stack anyway
            log.info(s"re-sending our announcement sigs")
            stay sending localAnnSigs
        }
      } else {
        // our watcher didn't notify yet that the tx has reached ANNOUNCEMENTS_MINCONF confirmations, let's delay remote's message
        // note: no need to persist their message, in case of disconnection they will resend it
        log.debug(s"received remote announcement signatures, delaying")
        context.system.scheduler.scheduleOnce(5 seconds, self, remoteAnnSigs)
        stay
      }

    case Event(CMD_UPDATE_RELAY_FEE(feeBaseMsat, feeProportionalMillionths), d: DATA_NORMAL) =>
      log.info(s"updating relay fees: prevFeeBaseMsat={} nextFeeBaseMsat={} prevFeeProportionalMillionths={} nextFeeProportionalMillionths={}", d.channelUpdate.feeBaseMsat, feeBaseMsat, d.channelUpdate.feeProportionalMillionths, feeProportionalMillionths)
      val channelUpdate = Announcements.makeChannelUpdate(nodeParams.chainHash, nodeParams.privateKey, remoteNodeId, d.shortChannelId, d.channelUpdate.cltvExpiryDelta, d.channelUpdate.htlcMinimumMsat, feeBaseMsat, feeProportionalMillionths, d.commitments.localCommit.spec.totalFunds, enable = Helpers.aboveReserve(d.commitments))
      // we use GOTO instead of stay because we want to fire transitions
      goto(NORMAL) using d.copy(channelUpdate = channelUpdate) storing() replying "ok"

    case Event(BroadcastChannelUpdate(reason), d: DATA_NORMAL) =>
      val age = Platform.currentTime.milliseconds - d.channelUpdate.timestamp.seconds
      val channelUpdate1 = Announcements.makeChannelUpdate(nodeParams.chainHash, nodeParams.privateKey, remoteNodeId, d.shortChannelId, d.channelUpdate.cltvExpiryDelta, d.channelUpdate.htlcMinimumMsat, d.channelUpdate.feeBaseMsat, d.channelUpdate.feeProportionalMillionths, d.commitments.localCommit.spec.totalFunds, enable = Helpers.aboveReserve(d.commitments))
      reason match {
        case Reconnected if Announcements.areSame(channelUpdate1, d.channelUpdate) && age < REFRESH_CHANNEL_UPDATE_INTERVAL =>
          // we already sent an identical channel_update not long ago (flapping protection in case we keep being disconnected/reconnected)
          log.info(s"not sending a new identical channel_update, current one was created {} days ago", age.toDays)
          stay
        case _ =>
          log.info(s"refreshing channel_update announcement (reason=$reason)")
          // we use GOTO instead of stay because we want to fire transitions
          goto(NORMAL) using d.copy(channelUpdate = channelUpdate1) storing()
      }

    case Event(WatchEventSpent(BITCOIN_FUNDING_SPENT, tx), d: DATA_NORMAL) if tx.txid == d.commitments.remoteCommit.txid => handleRemoteSpentCurrent(tx, d)

    case Event(WatchEventSpent(BITCOIN_FUNDING_SPENT, tx), d: DATA_NORMAL) if d.commitments.remoteNextCommitInfo.left.toOption.map(_.nextRemoteCommit.txid).contains(tx.txid) => handleRemoteSpentNext(tx, d)

    case Event(WatchEventSpent(BITCOIN_FUNDING_SPENT, tx), d: DATA_NORMAL) => handleRemoteSpentOther(tx, d)

    case Event(INPUT_DISCONNECTED, d: DATA_NORMAL) =>
      // we cancel the timer that would have made us send the enabled update after reconnection (flappy channel protection)
      cancelTimer(Reconnected.toString)
      // if we have pending unsigned htlcs, then we cancel them and advertise the fact that the channel is now disabled
      val d1 = if (d.commitments.localChanges.proposed.collectFirst { case add: UpdateAddHtlc => add }.isDefined) {
        log.info(s"updating channel_update announcement (reason=disabled)")
        val channelUpdate = Announcements.makeChannelUpdate(nodeParams.chainHash, nodeParams.privateKey, remoteNodeId, d.shortChannelId, d.channelUpdate.cltvExpiryDelta, d.channelUpdate.htlcMinimumMsat, d.channelUpdate.feeBaseMsat, d.channelUpdate.feeProportionalMillionths, d.commitments.localCommit.spec.totalFunds, enable = false)
        d.commitments.localChanges.proposed.collect {
          case add: UpdateAddHtlc => relayer ! Status.Failure(AddHtlcFailed(d.channelId, add.paymentHash, ChannelUnavailable(d.channelId), d.commitments.originChannels(add.id), Some(channelUpdate), None))
        }
        d.copy(channelUpdate = channelUpdate)
      } else {
        d
      }
      goto(OFFLINE) using d1

    case Event(e: Error, d: DATA_NORMAL) => handleRemoteError(e, d)

    case Event(_: FundingLocked, _: DATA_NORMAL) => stay // will happen after a reconnection if no updates were ever committed to the channel

  })

  /*
           .d8888b.  888      .d88888b.   .d8888b. 8888888 888b    888  .d8888b.
          d88P  Y88b 888     d88P" "Y88b d88P  Y88b  888   8888b   888 d88P  Y88b
          888    888 888     888     888 Y88b.       888   88888b  888 888    888
          888        888     888     888  "Y888b.    888   888Y88b 888 888
          888        888     888     888     "Y88b.  888   888 Y88b888 888  88888
          888    888 888     888     888       "888  888   888  Y88888 888    888
          Y88b  d88P 888     Y88b. .d88P Y88b  d88P  888   888   Y8888 Y88b  d88P
           "Y8888P"  88888888 "Y88888P"   "Y8888P" 8888888 888    Y888  "Y8888P88
   */

  when(SHUTDOWN)(handleExceptions {
    case Event(c: CMD_FULFILL_HTLC, d: DATA_SHUTDOWN) =>
      Try(Commitments.sendFulfill(d.commitments, c)) match {
        case Success((commitments1, fulfill)) =>
          if (c.commit) self ! CMD_SIGN
          handleCommandSuccess(sender, d.copy(commitments = commitments1)) sending fulfill
        case Failure(cause) =>
          // we can clean up the command right away in case of failure
          relayer ! CommandBuffer.CommandAck(d.channelId, c.id)
          handleCommandError(cause, c)
      }

    case Event(fulfill: UpdateFulfillHtlc, d: DATA_SHUTDOWN) =>
      Try(Commitments.receiveFulfill(d.commitments, fulfill)) match {
        case Success(Right((commitments1, origin, htlc))) =>
          // we forward preimages as soon as possible to the upstream channel because it allows us to pull funds
          relayer ! ForwardFulfill(fulfill, origin, htlc)
          stay using d.copy(commitments = commitments1)
        case Success(Left(_)) => stay
        case Failure(cause) => handleLocalError(cause, d, Some(fulfill))
      }

    case Event(c: CMD_FAIL_HTLC, d: DATA_SHUTDOWN) =>
      Try(Commitments.sendFail(d.commitments, c, nodeParams.privateKey)) match {
        case Success((commitments1, fail)) =>
          if (c.commit) self ! CMD_SIGN
          handleCommandSuccess(sender, d.copy(commitments = commitments1)) sending fail
        case Failure(cause) =>
          // we can clean up the command right away in case of failure
          relayer ! CommandBuffer.CommandAck(d.channelId, c.id)
          handleCommandError(cause, c)
      }

    case Event(c: CMD_FAIL_MALFORMED_HTLC, d: DATA_SHUTDOWN) =>
      Try(Commitments.sendFailMalformed(d.commitments, c)) match {
        case Success((commitments1, fail)) =>
          if (c.commit) self ! CMD_SIGN
          handleCommandSuccess(sender, d.copy(commitments = commitments1)) sending fail
        case Failure(cause) =>
          // we can clean up the command right away in case of failure
          relayer ! CommandBuffer.CommandAck(d.channelId, c.id)
          handleCommandError(cause, c)
      }

    case Event(fail: UpdateFailHtlc, d: DATA_SHUTDOWN) =>
      Try(Commitments.receiveFail(d.commitments, fail)) match {
        case Success(Right((commitments1, _, _))) =>
          stay using d.copy(commitments = commitments1)
        case Success(Left(_)) => stay
        case Failure(cause) => handleLocalError(cause, d, Some(fail))
      }

    case Event(fail: UpdateFailMalformedHtlc, d: DATA_SHUTDOWN) =>
      Try(Commitments.receiveFailMalformed(d.commitments, fail)) match {
        case Success(Right((commitments1, _, _))) =>
          stay using d.copy(commitments = commitments1)
        case Success(Left(_)) => stay
        case Failure(cause) => handleLocalError(cause, d, Some(fail))
      }

    case Event(c: CMD_UPDATE_FEE, d: DATA_SHUTDOWN) =>
      Try(Commitments.sendFee(d.commitments, c)) match {
        case Success((commitments1, fee)) =>
          if (c.commit) self ! CMD_SIGN
          handleCommandSuccess(sender, d.copy(commitments = commitments1)) sending fee
        case Failure(cause) => handleCommandError(cause, c)
      }

    case Event(fee: UpdateFee, d: DATA_SHUTDOWN) =>
      Try(Commitments.receiveFee(d.commitments, nodeParams.onChainFeeConf.feeEstimator, nodeParams.onChainFeeConf.feeTargets, fee, nodeParams.onChainFeeConf.maxFeerateMismatch)) match {
        case Success(commitments1) => stay using d.copy(commitments = commitments1)
        case Failure(cause) => handleLocalError(cause, d, Some(fee))
      }

    case Event(c@CMD_SIGN, d: DATA_SHUTDOWN) =>
      d.commitments.remoteNextCommitInfo match {
        case _ if !Commitments.localHasChanges(d.commitments) =>
          log.debug("ignoring CMD_SIGN (nothing to sign)")
          stay
        case Right(_) =>
          Try(Commitments.sendCommit(d.commitments, keyManager)) match {
            case Success((commitments1, commit)) =>
              log.debug(s"sending a new sig, spec:\n${Commitments.specs2String(commitments1)}")
              commitments1.localChanges.signed.collect {
                case u: UpdateFulfillHtlc => relayer ! CommandBuffer.CommandAck(u.channelId, u.id)
                case u: UpdateFailHtlc => relayer ! CommandBuffer.CommandAck(u.channelId, u.id)
                case u: UpdateFailMalformedHtlc => relayer ! CommandBuffer.CommandAck(u.channelId, u.id)
              }
              context.system.eventStream.publish(ChannelSignatureSent(self, commitments1))
              // we expect a quick response from our peer
              setTimer(RevocationTimeout.toString, RevocationTimeout(commitments1.remoteCommit.index, peer = context.parent), timeout = nodeParams.revocationTimeout, repeat = false)
              handleCommandSuccess(sender, d.copy(commitments = commitments1)) storing() sending commit
            case Failure(cause) => handleCommandError(cause, c)
          }
        case Left(waitForRevocation) =>
          log.debug(s"already in the process of signing, will sign again as soon as possible")
          stay using d.copy(commitments = d.commitments.copy(remoteNextCommitInfo = Left(waitForRevocation.copy(reSignAsap = true))))
      }

    case Event(commit: CommitSig, d@DATA_SHUTDOWN(_, localShutdown, remoteShutdown)) =>
      Try(Commitments.receiveCommit(d.commitments, commit, keyManager)) match {
        case Success((commitments1, revocation)) =>
          // we always reply with a revocation
          log.debug(s"received a new sig:\n${Commitments.specs2String(commitments1)}")
          context.system.eventStream.publish(ChannelSignatureReceived(self, commitments1))
          if (commitments1.hasNoPendingHtlcs) {
            if (d.commitments.localParams.isFunder) {
              // we are funder, need to initiate the negotiation by sending the first closing_signed
              val (closingTx, closingSigned) = Closing.makeFirstClosingTx(keyManager, commitments1, localShutdown.scriptPubKey, remoteShutdown.scriptPubKey, nodeParams.onChainFeeConf.feeEstimator, nodeParams.onChainFeeConf.feeTargets)
              goto(NEGOTIATING) using DATA_NEGOTIATING(commitments1, localShutdown, remoteShutdown, List(List(ClosingTxProposed(closingTx.tx, closingSigned))), bestUnpublishedClosingTx_opt = None) storing() sending revocation :: closingSigned :: Nil
            } else {
              // we are fundee, will wait for their closing_signed
              goto(NEGOTIATING) using DATA_NEGOTIATING(commitments1, localShutdown, remoteShutdown, closingTxProposed = List(List()), bestUnpublishedClosingTx_opt = None) storing() sending revocation
            }
          } else {
            if (Commitments.localHasChanges(commitments1)) {
              // if we have newly acknowledged changes let's sign them
              self ! CMD_SIGN
            }
            stay using d.copy(commitments = commitments1) storing() sending revocation
          }
        case Failure(cause) => handleLocalError(cause, d, Some(commit))
      }

    case Event(revocation: RevokeAndAck, d@DATA_SHUTDOWN(commitments, localShutdown, remoteShutdown)) =>
      // we received a revocation because we sent a signature
      // => all our changes have been acked including the shutdown message
      Try(Commitments.receiveRevocation(commitments, revocation)) match {
        case Success((commitments1, forwards)) =>
          cancelTimer(RevocationTimeout.toString)
          log.debug(s"received a new rev, spec:\n${Commitments.specs2String(commitments1)}")
          forwards.foreach {
            case forwardAdd: ForwardAdd =>
              // BOLT 2: A sending node SHOULD fail to route any HTLC added after it sent shutdown.
              log.debug(s"closing in progress: failing ${forwardAdd.add}")
              self ! CMD_FAIL_HTLC(forwardAdd.add.id, Right(PermanentChannelFailure), commit = true)
            case forward =>
              log.debug(s"forwarding {} to relayer", forward)
              relayer ! forward
          }
          if (commitments1.hasNoPendingHtlcs) {
            log.debug(s"switching to NEGOTIATING spec:\n${Commitments.specs2String(commitments1)}")
            if (d.commitments.localParams.isFunder) {
              // we are funder, need to initiate the negotiation by sending the first closing_signed
              val (closingTx, closingSigned) = Closing.makeFirstClosingTx(keyManager, commitments1, localShutdown.scriptPubKey, remoteShutdown.scriptPubKey, nodeParams.onChainFeeConf.feeEstimator, nodeParams.onChainFeeConf.feeTargets)
              goto(NEGOTIATING) using DATA_NEGOTIATING(commitments1, localShutdown, remoteShutdown, List(List(ClosingTxProposed(closingTx.tx, closingSigned))), bestUnpublishedClosingTx_opt = None) storing() sending closingSigned
            } else {
              // we are fundee, will wait for their closing_signed
              goto(NEGOTIATING) using DATA_NEGOTIATING(commitments1, localShutdown, remoteShutdown, closingTxProposed = List(List()), bestUnpublishedClosingTx_opt = None) storing()
            }
          } else {
            if (Commitments.localHasChanges(commitments1) && d.commitments.remoteNextCommitInfo.left.map(_.reSignAsap) == Left(true)) {
              self ! CMD_SIGN
            }
            stay using d.copy(commitments = commitments1) storing()
          }
        case Failure(cause) => handleLocalError(cause, d, Some(revocation))
      }

    case Event(r: RevocationTimeout, d: DATA_SHUTDOWN) => handleRevocationTimeout(r, d)

    case Event(c: CurrentBlockCount, d: DATA_SHUTDOWN) => handleNewBlock(c, d)

    case Event(c: CurrentFeerates, d: DATA_SHUTDOWN) => handleCurrentFeerate(c, d)

    case Event(WatchEventSpent(BITCOIN_FUNDING_SPENT, tx), d: DATA_SHUTDOWN) if tx.txid == d.commitments.remoteCommit.txid => handleRemoteSpentCurrent(tx, d)

    case Event(WatchEventSpent(BITCOIN_FUNDING_SPENT, tx), d: DATA_SHUTDOWN) if d.commitments.remoteNextCommitInfo.left.toOption.map(_.nextRemoteCommit.txid).contains(tx.txid) => handleRemoteSpentNext(tx, d)

    case Event(WatchEventSpent(BITCOIN_FUNDING_SPENT, tx), d: DATA_SHUTDOWN) => handleRemoteSpentOther(tx, d)

    case Event(c: CMD_CLOSE, d: DATA_SHUTDOWN) => handleCommandError(ClosingAlreadyInProgress(d.channelId), c)

    case Event(e: Error, d: DATA_SHUTDOWN) => handleRemoteError(e, d)

  })

  when(NEGOTIATING)(handleExceptions {
    case Event(c@ClosingSigned(_, remoteClosingFee, remoteSig), d: DATA_NEGOTIATING) =>
      log.info(s"received closingFeeSatoshis=$remoteClosingFee")
      Closing.checkClosingSignature(keyManager, d.commitments, d.localShutdown.scriptPubKey, d.remoteShutdown.scriptPubKey, remoteClosingFee, remoteSig) match {
        case Success(signedClosingTx) if d.closingTxProposed.last.lastOption.map(_.localClosingSigned.feeSatoshis).contains(remoteClosingFee) || d.closingTxProposed.flatten.size >= MAX_NEGOTIATION_ITERATIONS =>
          // we close when we converge or when there were too many iterations
          handleMutualClose(signedClosingTx, Left(d.copy(bestUnpublishedClosingTx_opt = Some(signedClosingTx))))
        case Success(signedClosingTx) =>
          // if we are fundee and we were waiting for them to send their first closing_signed, we don't have a lastLocalClosingFee, so we compute a firstClosingFee
          val lastLocalClosingFee = d.closingTxProposed.last.lastOption.map(_.localClosingSigned.feeSatoshis)
          val nextClosingFee = Closing.nextClosingFee(
            localClosingFee = lastLocalClosingFee.getOrElse(Closing.firstClosingFee(d.commitments, d.localShutdown.scriptPubKey, d.remoteShutdown.scriptPubKey, nodeParams.onChainFeeConf.feeEstimator, nodeParams.onChainFeeConf.feeTargets)),
            remoteClosingFee = remoteClosingFee)
          val (closingTx, closingSigned) = Closing.makeClosingTx(keyManager, d.commitments, d.localShutdown.scriptPubKey, d.remoteShutdown.scriptPubKey, nextClosingFee)
          if (lastLocalClosingFee.contains(nextClosingFee)) {
            // next computed fee is the same than the one we previously sent (probably because of rounding), let's close now
            handleMutualClose(signedClosingTx, Left(d.copy(bestUnpublishedClosingTx_opt = Some(signedClosingTx))))
          } else if (nextClosingFee == remoteClosingFee) {
            // we have converged!
            val closingTxProposed1 = d.closingTxProposed match {
              case previousNegotiations :+ currentNegotiation => previousNegotiations :+ (currentNegotiation :+ ClosingTxProposed(closingTx.tx, closingSigned))
            }
            handleMutualClose(signedClosingTx, Left(d.copy(closingTxProposed = closingTxProposed1, bestUnpublishedClosingTx_opt = Some(signedClosingTx)))) sending closingSigned
          } else {
            log.info(s"proposing closingFeeSatoshis=${closingSigned.feeSatoshis}")
            val closingTxProposed1 = d.closingTxProposed match {
              case previousNegotiations :+ currentNegotiation => previousNegotiations :+ (currentNegotiation :+ ClosingTxProposed(closingTx.tx, closingSigned))
            }
            stay using d.copy(closingTxProposed = closingTxProposed1, bestUnpublishedClosingTx_opt = Some(signedClosingTx)) storing() sending closingSigned
          }
        case Failure(cause) => handleLocalError(cause, d, Some(c))
      }

    case Event(WatchEventSpent(BITCOIN_FUNDING_SPENT, tx), d: DATA_NEGOTIATING) if d.closingTxProposed.flatten.map(_.unsignedTx.txid).contains(tx.txid) =>
      // they can publish a closing tx with any sig we sent them, even if we are not done negotiating
      handleMutualClose(tx, Left(d))

    case Event(WatchEventSpent(BITCOIN_FUNDING_SPENT, tx), d: DATA_NEGOTIATING) if tx.txid == d.commitments.remoteCommit.txid => handleRemoteSpentCurrent(tx, d)

    case Event(WatchEventSpent(BITCOIN_FUNDING_SPENT, tx), d: DATA_NEGOTIATING) if d.commitments.remoteNextCommitInfo.left.toOption.map(_.nextRemoteCommit.txid).contains(tx.txid) => handleRemoteSpentNext(tx, d)

    case Event(WatchEventSpent(BITCOIN_FUNDING_SPENT, tx), d: DATA_NEGOTIATING) => handleRemoteSpentOther(tx, d)

    case Event(c: CMD_CLOSE, d: DATA_NEGOTIATING) => handleCommandError(ClosingAlreadyInProgress(d.channelId), c)

    case Event(e: Error, d: DATA_NEGOTIATING) => handleRemoteError(e, d)

  })

  when(CLOSING)(handleExceptions {
    case Event(c: CMD_FULFILL_HTLC, d: DATA_CLOSING) =>
      Try(Commitments.sendFulfill(d.commitments, c)) match {
        case Success((commitments1, _)) =>
          log.info(s"got valid payment preimage, recalculating transactions to redeem the corresponding htlc on-chain")
          val localCommitPublished1 = d.localCommitPublished.map(localCommitPublished => Helpers.Closing.claimCurrentLocalCommitTxOutputs(keyManager, commitments1, localCommitPublished.commitTx, nodeParams.onChainFeeConf.feeEstimator, nodeParams.onChainFeeConf.feeTargets))
          val remoteCommitPublished1 = d.remoteCommitPublished.map(remoteCommitPublished => Helpers.Closing.claimRemoteCommitTxOutputs(keyManager, commitments1, commitments1.remoteCommit, remoteCommitPublished.commitTx, nodeParams.onChainFeeConf.feeEstimator, nodeParams.onChainFeeConf.feeTargets))
          val nextRemoteCommitPublished1 = d.nextRemoteCommitPublished.map(remoteCommitPublished => Helpers.Closing.claimRemoteCommitTxOutputs(keyManager, commitments1, commitments1.remoteCommit, remoteCommitPublished.commitTx, nodeParams.onChainFeeConf.feeEstimator, nodeParams.onChainFeeConf.feeTargets))

          def republish(): Unit = {
            localCommitPublished1.foreach(doPublish)
            remoteCommitPublished1.foreach(doPublish)
            nextRemoteCommitPublished1.foreach(doPublish)
          }

          stay using d.copy(commitments = commitments1, localCommitPublished = localCommitPublished1, remoteCommitPublished = remoteCommitPublished1, nextRemoteCommitPublished = nextRemoteCommitPublished1) storing() calling(republish)
        case Failure(cause) => handleCommandError(cause, c)
      }

    case Event(getTxResponse: GetTxWithMetaResponse, d: DATA_CLOSING) if getTxResponse.txid == d.commitments.commitInput.outPoint.txid => handleGetFundingTx(getTxResponse, d.waitingSince, d.fundingTx)

    case Event(BITCOIN_FUNDING_PUBLISH_FAILED, d: DATA_CLOSING) => handleFundingPublishFailed(d)

    case Event(BITCOIN_FUNDING_TIMEOUT, d: DATA_CLOSING) => handleFundingTimeout(d)

    case Event(WatchEventSpent(BITCOIN_FUNDING_SPENT, tx), d: DATA_CLOSING) =>
      if (d.mutualClosePublished.map(_.txid).contains(tx.txid)) {
        // we already know about this tx, probably because we have published it ourselves after successful negotiation
        stay
      } else if (d.mutualCloseProposed.map(_.txid).contains(tx.txid)) {
        // at any time they can publish a closing tx with any sig we sent them
        handleMutualClose(tx, Right(d))
      } else if (d.localCommitPublished.map(_.commitTx.txid).contains(tx.txid)) {
        // this is because WatchSpent watches never expire and we are notified multiple times
        stay
      } else if (d.remoteCommitPublished.map(_.commitTx.txid).contains(tx.txid)) {
        // this is because WatchSpent watches never expire and we are notified multiple times
        stay
      } else if (d.nextRemoteCommitPublished.map(_.commitTx.txid).contains(tx.txid)) {
        // this is because WatchSpent watches never expire and we are notified multiple times
        stay
      } else if (d.futureRemoteCommitPublished.map(_.commitTx.txid).contains(tx.txid)) {
        // this is because WatchSpent watches never expire and we are notified multiple times
        stay
      } else if (tx.txid == d.commitments.remoteCommit.txid) {
        // counterparty may attempt to spend its last commit tx at any time
        handleRemoteSpentCurrent(tx, d)
      } else if (d.commitments.remoteNextCommitInfo.left.toOption.map(_.nextRemoteCommit.txid).contains(tx.txid)) {
        // counterparty may attempt to spend its last commit tx at any time
        handleRemoteSpentNext(tx, d)
      } else {
        // counterparty may attempt to spend a revoked commit tx at any time
        handleRemoteSpentOther(tx, d)
      }

    case Event(WatchEventSpent(BITCOIN_OUTPUT_SPENT, tx), d: DATA_CLOSING) =>
      // one of the outputs of the local/remote/revoked commit was spent
      // we just put a watch to be notified when it is confirmed
      blockchain ! WatchConfirmed(self, tx, nodeParams.minDepthBlocks, BITCOIN_TX_CONFIRMED(tx))
      // when a remote or local commitment tx containing outgoing htlcs is published on the network,
      // we watch it in order to extract payment preimage if funds are pulled by the counterparty
      // we can then use these preimages to fulfill origin htlcs
      log.info(s"processing BITCOIN_OUTPUT_SPENT with txid=${tx.txid} tx=$tx")
      val extracted = Closing.extractPreimages(d.commitments.localCommit, tx)
      extracted foreach { case (htlc, fulfill) =>
        d.commitments.originChannels.get(fulfill.id) match {
          case Some(origin) =>
            log.info(s"fulfilling htlc #${fulfill.id} paymentHash=${sha256(fulfill.paymentPreimage)} origin=$origin")
            relayer ! ForwardFulfill(fulfill, origin, htlc)
          case None =>
            // if we don't have the origin, it means that we already have forwarded the fulfill so that's not a big deal.
            // this can happen if they send a signature containing the fulfill, then fail the channel before we have time to sign it
            log.info(s"cannot fulfill htlc #${fulfill.id} paymentHash=${sha256(fulfill.paymentPreimage)} (origin not found)")
        }
      }
      val revokedCommitPublished1 = d.revokedCommitPublished.map { rev =>
        val (rev1, tx_opt) = Closing.claimRevokedHtlcTxOutputs(keyManager, d.commitments, rev, tx, nodeParams.onChainFeeConf.feeEstimator)
        tx_opt.foreach(claimTx => blockchain ! PublishAsap(claimTx))
        tx_opt.foreach(claimTx => blockchain ! WatchSpent(self, tx, claimTx.txIn.head.outPoint.index.toInt, BITCOIN_OUTPUT_SPENT))
        rev1
      }
      stay using d.copy(revokedCommitPublished = revokedCommitPublished1) storing()

    case Event(WatchEventConfirmed(BITCOIN_TX_CONFIRMED(tx), blockHeight, _, _), d: DATA_CLOSING) =>
      log.info(s"txid=${tx.txid} has reached mindepth, updating closing state")
      // first we check if this tx belongs to one of the current local/remote commits and update it
      val localCommitPublished1 = d.localCommitPublished.map(Closing.updateLocalCommitPublished(_, tx))
      val remoteCommitPublished1 = d.remoteCommitPublished.map(Closing.updateRemoteCommitPublished(_, tx))
      val nextRemoteCommitPublished1 = d.nextRemoteCommitPublished.map(Closing.updateRemoteCommitPublished(_, tx))
      val futureRemoteCommitPublished1 = d.futureRemoteCommitPublished.map(Closing.updateRemoteCommitPublished(_, tx))
      val revokedCommitPublished1 = d.revokedCommitPublished.map(Closing.updateRevokedCommitPublished(_, tx))
      // if the local commitment tx just got confirmed, let's send an event telling when we will get the main output refund
      if (localCommitPublished1.map(_.commitTx.txid).contains(tx.txid)) {
        context.system.eventStream.publish(LocalCommitConfirmed(self, remoteNodeId, d.channelId, blockHeight + d.commitments.remoteParams.toSelfDelay.toInt))
      }
      // we may need to fail some htlcs in case a commitment tx was published and they have reached the timeout threshold
      val timedoutHtlcs =
        Closing.timedoutHtlcs(d.commitments.localCommit, d.commitments.localParams.dustLimit, tx) ++
          Closing.timedoutHtlcs(d.commitments.remoteCommit, d.commitments.remoteParams.dustLimit, tx) ++
          d.commitments.remoteNextCommitInfo.left.toSeq.flatMap(r => Closing.timedoutHtlcs(r.nextRemoteCommit, d.commitments.remoteParams.dustLimit, tx))
      timedoutHtlcs.foreach { add =>
        d.commitments.originChannels.get(add.id) match {
          case Some(origin) =>
            log.info(s"failing htlc #${add.id} paymentHash=${add.paymentHash} origin=$origin: htlc timed out")
            relayer ! Status.Failure(AddHtlcFailed(d.channelId, add.paymentHash, HtlcTimedout(d.channelId, Set(add)), origin, None, None))
          case None =>
            // same as for fulfilling the htlc (no big deal)
            log.info(s"cannot fail timedout htlc #${add.id} paymentHash=${add.paymentHash} (origin not found)")
        }
      }
      // we also need to fail outgoing htlcs that we know will never reach the blockchain
      val overridenHtlcs = Closing.overriddenOutgoingHtlcs(d.commitments.localCommit, d.commitments.remoteCommit, d.commitments.remoteNextCommitInfo.left.toOption.map(_.nextRemoteCommit), tx)
      overridenHtlcs.foreach { add =>
        d.commitments.originChannels.get(add.id) match {
          case Some(origin) =>
            log.info(s"failing htlc #${add.id} paymentHash=${add.paymentHash} origin=$origin: overriden by local commit")
            relayer ! Status.Failure(AddHtlcFailed(d.channelId, add.paymentHash, HtlcOverridenByLocalCommit(d.channelId), origin, None, None))
          case None =>
            // same as for fulfilling the htlc (no big deal)
            log.info(s"cannot fail overriden htlc #${add.id} paymentHash=${add.paymentHash} (origin not found)")
        }
      }
      // for our outgoing payments, let's send events if we know that they will settle on chain
      Closing
        .onchainOutgoingHtlcs(d.commitments.localCommit, d.commitments.remoteCommit, d.commitments.remoteNextCommitInfo.left.toOption.map(_.nextRemoteCommit), tx)
        .map(add => (add, d.commitments.originChannels.get(add.id).collect { case Origin.Local(id, _) => id })) // we resolve the payment id if this was a local payment
        .collect { case (add, Some(id)) => context.system.eventStream.publish(PaymentSettlingOnChain(id, amount = add.amountMsat, add.paymentHash)) }
      // we update the channel data
      val d1 = d.copy(localCommitPublished = localCommitPublished1, remoteCommitPublished = remoteCommitPublished1, nextRemoteCommitPublished = nextRemoteCommitPublished1, futureRemoteCommitPublished = futureRemoteCommitPublished1, revokedCommitPublished = revokedCommitPublished1)
      // and we also send events related to fee
      Closing.networkFeePaid(tx, d1) foreach { case (fee, desc) => feePaid(fee, tx, desc, d.channelId) }
      // then let's see if any of the possible close scenarii can be considered done
      val closingType_opt = Closing.isClosed(d1, Some(tx))
      // finally, if one of the unilateral closes is done, we move to CLOSED state, otherwise we stay (note that we don't store the state)
      closingType_opt match {
        case Some(closingType) =>
          log.info(s"channel closed (type=$closingType)")
          context.system.eventStream.publish(ChannelClosed(self, d.channelId, closingType, d.commitments))
          goto(CLOSED) using d1 storing()
        case None =>
          stay using d1 storing()
      }

    case Event(_: ChannelReestablish, d: DATA_CLOSING) =>
      // they haven't detected that we were closing and are trying to reestablish a connection
      // we give them one of the published txes as a hint
      // note spendingTx != Nil (that's a requirement of DATA_CLOSING)
      val exc = FundingTxSpent(d.channelId, d.spendingTxes.head)
      val error = Error(d.channelId, exc.getMessage)
      stay sending error

    case Event(c: CMD_CLOSE, d: DATA_CLOSING) => handleCommandError(ClosingAlreadyInProgress(d.channelId), c)

    case Event(e: Error, d: DATA_CLOSING) => handleRemoteError(e, d)

    case Event(INPUT_DISCONNECTED | INPUT_RECONNECTED(_, _, _), _) => stay // we don't really care at this point
  })

  when(CLOSED)(handleExceptions {
    case Event('shutdown, _) =>
      stateData match {
        case d: HasCommitments =>
          log.info(s"deleting database record for channelId=${d.channelId}")
          nodeParams.db.channels.removeChannel(d.channelId)
        case _ =>
      }
      log.info("shutting down")
      stop(FSM.Normal)

    case Event(MakeFundingTxResponse(fundingTx, _, _), _) =>
      // this may happen if connection is lost, or remote sends an error while we were waiting for the funding tx to be created by our wallet
      // in that case we rollback the tx
      rollbackFundingTx(fundingTx, Right("interrupted"), ByteVector32.Zeroes)
      stay

    case Event(INPUT_DISCONNECTED, _) => stay // we are disconnected, but it doesn't matter anymore
  })

  when(OFFLINE)(handleExceptions {
    case Event(INPUT_RECONNECTED(r, localInit, remoteInit), d: DATA_WAIT_FOR_REMOTE_PUBLISH_FUTURE_COMMITMENT) =>
      forwarder ! r
      // they already proved that we have an outdated commitment
      // there isn't much to do except asking them again to publish their current commitment by sending an error
      val exc = PleasePublishYourCommitment(d.channelId)
      val error = Error(d.channelId, exc.getMessage)
      val d1 = Helpers.updateFeatures(d, localInit, remoteInit)
      goto(WAIT_FOR_REMOTE_PUBLISH_FUTURE_COMMITMENT) using d1 sending error

    case Event(INPUT_RECONNECTED(r, localInit, remoteInit), d: HasCommitments) =>
      forwarder ! r

      val yourLastPerCommitmentSecret = d.commitments.remotePerCommitmentSecrets.lastIndex.flatMap(d.commitments.remotePerCommitmentSecrets.getHash).getOrElse(ByteVector32.Zeroes)
      val channelKeyPath = keyManager.channelKeyPath(d.commitments.localParams, d.commitments.channelVersion)
      val myCurrentPerCommitmentPoint = keyManager.commitmentPoint(channelKeyPath, d.commitments.localCommit.index)

      val channelReestablish = ChannelReestablish(
        channelId = d.channelId,
        nextLocalCommitmentNumber = d.commitments.localCommit.index + 1,
        nextRemoteRevocationNumber = d.commitments.remoteCommit.index,
        yourLastPerCommitmentSecret = Some(PrivateKey(yourLastPerCommitmentSecret)),
        myCurrentPerCommitmentPoint = Some(myCurrentPerCommitmentPoint)
      )

      // we update local/remote connection-local global/local features, we don't persist it right now
      val d1 = Helpers.updateFeatures(d, localInit, remoteInit)

      goto(SYNCING) using d1 sending channelReestablish

    // note: this can only happen if state is NORMAL or SHUTDOWN
    // -> in NEGOTIATING there are no more htlcs
    // -> in CLOSING we either have mutual closed (so no more htlcs), or already have unilaterally closed (so no action required), and we can't be in OFFLINE state anyway
    case Event(c: CurrentBlockCount, d: HasCommitments) => handleNewBlock(c, d)

    case Event(c: CurrentFeerates, d: HasCommitments) => handleOfflineFeerate(c, d)

    case Event(c: CMD_ADD_HTLC, d: DATA_NORMAL) => handleAddDisconnected(c, d)

    case Event(CMD_UPDATE_RELAY_FEE(feeBaseMsat, feeProportionalMillionths), d: DATA_NORMAL) =>
      log.info(s"updating relay fees: prevFeeBaseMsat={} nextFeeBaseMsat={} prevFeeProportionalMillionths={} nextFeeProportionalMillionths={}", d.channelUpdate.feeBaseMsat, feeBaseMsat, d.channelUpdate.feeProportionalMillionths, feeProportionalMillionths)
      val channelUpdate = Announcements.makeChannelUpdate(nodeParams.chainHash, nodeParams.privateKey, remoteNodeId, d.shortChannelId, d.channelUpdate.cltvExpiryDelta, d.channelUpdate.htlcMinimumMsat, feeBaseMsat, feeProportionalMillionths, d.commitments.localCommit.spec.totalFunds, enable = false)
      // we're in OFFLINE state, we don't broadcast the new update right away, we will do that when next time we go to NORMAL state
      stay using d.copy(channelUpdate = channelUpdate) storing() replying "ok"

    case Event(getTxResponse: GetTxWithMetaResponse, d: DATA_WAIT_FOR_FUNDING_CONFIRMED) if getTxResponse.txid == d.commitments.commitInput.outPoint.txid => handleGetFundingTx(getTxResponse, d.waitingSince, d.fundingTx)

    case Event(BITCOIN_FUNDING_PUBLISH_FAILED, d: DATA_WAIT_FOR_FUNDING_CONFIRMED) => handleFundingPublishFailed(d)

    case Event(BITCOIN_FUNDING_TIMEOUT, d: DATA_WAIT_FOR_FUNDING_CONFIRMED) => handleFundingTimeout(d)

    // just ignore this, we will put a new watch when we reconnect, and we'll be notified again
    case Event(WatchEventConfirmed(BITCOIN_FUNDING_DEPTHOK | BITCOIN_FUNDING_DEEPLYBURIED, _, _, _), _) => stay

    case Event(WatchEventSpent(BITCOIN_FUNDING_SPENT, tx), d: DATA_NEGOTIATING) if d.closingTxProposed.flatten.map(_.unsignedTx.txid).contains(tx.txid) => handleMutualClose(tx, Left(d))

    case Event(WatchEventSpent(BITCOIN_FUNDING_SPENT, tx), d: HasCommitments) if tx.txid == d.commitments.remoteCommit.txid => handleRemoteSpentCurrent(tx, d)

    case Event(WatchEventSpent(BITCOIN_FUNDING_SPENT, tx), d: HasCommitments) if d.commitments.remoteNextCommitInfo.left.toOption.map(_.nextRemoteCommit.txid).contains(tx.txid) => handleRemoteSpentNext(tx, d)

    case Event(WatchEventSpent(BITCOIN_FUNDING_SPENT, tx), d: DATA_WAIT_FOR_REMOTE_PUBLISH_FUTURE_COMMITMENT) => handleRemoteSpentFuture(tx, d)

    case Event(WatchEventSpent(BITCOIN_FUNDING_SPENT, tx), d: HasCommitments) => handleRemoteSpentOther(tx, d)

  })

  when(SYNCING)(handleExceptions {
    case Event(_: ChannelReestablish, d: DATA_WAIT_FOR_FUNDING_CONFIRMED) =>
      // we put back the watch (operation is idempotent) because the event may have been fired while we were in OFFLINE
      blockchain ! WatchConfirmed(self, d.commitments.commitInput.outPoint.txid, d.commitments.commitInput.txOut.publicKeyScript, nodeParams.minDepthBlocks, BITCOIN_FUNDING_DEPTHOK)
      goto(WAIT_FOR_FUNDING_CONFIRMED)

    case Event(_: ChannelReestablish, d: DATA_WAIT_FOR_FUNDING_LOCKED) =>
      log.debug(s"re-sending fundingLocked")
      val channelKeyPath = keyManager.channelKeyPath(d.commitments.localParams, d.commitments.channelVersion)
      val nextPerCommitmentPoint = keyManager.commitmentPoint(channelKeyPath, 1)
      val fundingLocked = FundingLocked(d.commitments.channelId, nextPerCommitmentPoint)
      goto(WAIT_FOR_FUNDING_LOCKED) sending fundingLocked

    case Event(channelReestablish: ChannelReestablish, d: DATA_NORMAL) =>
      val channelKeyPath = keyManager.channelKeyPath(d.commitments.localParams, d.commitments.channelVersion)
      channelReestablish match {
        case ChannelReestablish(_, _, nextRemoteRevocationNumber, Some(yourLastPerCommitmentSecret), _) if !Helpers.checkLocalCommit(d, nextRemoteRevocationNumber) =>
          // if next_remote_revocation_number is greater than our local commitment index, it means that either we are using an outdated commitment, or they are lying
          // but first we need to make sure that the last per_commitment_secret that they claim to have received from us is correct for that next_remote_revocation_number minus 1
          if (keyManager.commitmentSecret(channelKeyPath, nextRemoteRevocationNumber - 1) == yourLastPerCommitmentSecret) {
            log.warning(s"counterparty proved that we have an outdated (revoked) local commitment!!! ourCommitmentNumber=${d.commitments.localCommit.index} theirCommitmentNumber=$nextRemoteRevocationNumber")
            // their data checks out, we indeed seem to be using an old revoked commitment, and must absolutely *NOT* publish it, because that would be a cheating attempt and they
            // would punish us by taking all the funds in the channel
            val exc = PleasePublishYourCommitment(d.channelId)
            val error = Error(d.channelId, exc.getMessage)
            goto(WAIT_FOR_REMOTE_PUBLISH_FUTURE_COMMITMENT) using DATA_WAIT_FOR_REMOTE_PUBLISH_FUTURE_COMMITMENT(d.commitments, channelReestablish) storing() sending error
          } else {
            // they lied! the last per_commitment_secret they claimed to have received from us is invalid
            throw InvalidRevokedCommitProof(d.channelId, d.commitments.localCommit.index, nextRemoteRevocationNumber, yourLastPerCommitmentSecret)
          }
        case ChannelReestablish(_, nextLocalCommitmentNumber, _, _, _) if !Helpers.checkRemoteCommit(d, nextLocalCommitmentNumber) =>
          // if next_local_commit_number is more than one more our remote commitment index, it means that either we are using an outdated commitment, or they are lying
          log.warning(s"counterparty says that they have a more recent commitment than the one we know of!!! ourCommitmentNumber=${d.commitments.remoteNextCommitInfo.left.toOption.map(_.nextRemoteCommit.index).getOrElse(d.commitments.remoteCommit.index)} theirCommitmentNumber=$nextLocalCommitmentNumber")
          // there is no way to make sure that they are saying the truth, the best thing to do is ask them to publish their commitment right now
          // maybe they will publish their commitment, in that case we need to remember their commitment point in order to be able to claim our outputs
          // not that if they don't comply, we could publish our own commitment (it is not stale, otherwise we would be in the case above)
          val exc = PleasePublishYourCommitment(d.channelId)
          val error = Error(d.channelId, exc.getMessage)
          goto(WAIT_FOR_REMOTE_PUBLISH_FUTURE_COMMITMENT) using DATA_WAIT_FOR_REMOTE_PUBLISH_FUTURE_COMMITMENT(d.commitments, channelReestablish) storing() sending error
        case _ =>
          // normal case, our data is up-to-date
          if (channelReestablish.nextLocalCommitmentNumber == 1 && d.commitments.localCommit.index == 0) {
            // If next_local_commitment_number is 1 in both the channel_reestablish it sent and received, then the node MUST retransmit funding_locked, otherwise it MUST NOT
            log.debug(s"re-sending fundingLocked")
            val nextPerCommitmentPoint = keyManager.commitmentPoint(channelKeyPath, 1)
            val fundingLocked = FundingLocked(d.commitments.channelId, nextPerCommitmentPoint)
            forwarder ! fundingLocked
          }

          val commitments1 = handleSync(channelReestablish, d)

          // BOLT 2: A node if it has sent a previous shutdown MUST retransmit shutdown.
          d.localShutdown.foreach {
            localShutdown =>
              log.debug(s"re-sending localShutdown")
              forwarder ! localShutdown
          }

          if (!d.buried) {
            // even if we were just disconnected/reconnected, we need to put back the watch because the event may have been
            // fired while we were in OFFLINE (if not, the operation is idempotent anyway)
            blockchain ! WatchConfirmed(self, d.commitments.commitInput.outPoint.txid, d.commitments.commitInput.txOut.publicKeyScript, ANNOUNCEMENTS_MINCONF, BITCOIN_FUNDING_DEEPLYBURIED)
          } else {
            // channel has been buried enough, should we (re)send our announcement sigs?
            d.channelAnnouncement match {
              case None if !d.commitments.announceChannel =>
                // that's a private channel, nothing to do
                ()
              case None =>
                // BOLT 7: a node SHOULD retransmit the announcement_signatures message if it has not received an announcement_signatures message
                val localAnnSigs = Helpers.makeAnnouncementSignatures(nodeParams, d.commitments, d.shortChannelId)
                forwarder ! localAnnSigs
              case Some(_) =>
                // channel was already announced, nothing to do
                ()
            }
          }
          // we will re-enable the channel after some delay to prevent flappy updates in case the connection is unstable
          setTimer(Reconnected.toString, BroadcastChannelUpdate(Reconnected), 10 seconds, repeat = false)

          goto(NORMAL) using d.copy(commitments = commitments1)
      }

    case Event(c: CMD_ADD_HTLC, d: DATA_NORMAL) => handleAddDisconnected(c, d)

    case Event(channelReestablish: ChannelReestablish, d: DATA_SHUTDOWN) =>
      val commitments1 = handleSync(channelReestablish, d)
      // BOLT 2: A node if it has sent a previous shutdown MUST retransmit shutdown.
      goto(SHUTDOWN) using d.copy(commitments = commitments1) sending d.localShutdown

    case Event(_: ChannelReestablish, d: DATA_NEGOTIATING) =>
      // BOLT 2: A node if it has sent a previous shutdown MUST retransmit shutdown.
      // negotiation restarts from the beginning, and is initialized by the funder
      // note: in any case we still need to keep all previously sent closing_signed, because they may publish one of them
      if (d.commitments.localParams.isFunder) {
        // we could use the last closing_signed we sent, but network fees may have changed while we were offline so it is better to restart from scratch
        val (closingTx, closingSigned) = Closing.makeFirstClosingTx(keyManager, d.commitments, d.localShutdown.scriptPubKey, d.remoteShutdown.scriptPubKey, nodeParams.onChainFeeConf.feeEstimator, nodeParams.onChainFeeConf.feeTargets)
        val closingTxProposed1 = d.closingTxProposed :+ List(ClosingTxProposed(closingTx.tx, closingSigned))
        goto(NEGOTIATING) using d.copy(closingTxProposed = closingTxProposed1) storing() sending d.localShutdown :: closingSigned :: Nil
      } else {
        // we start a new round of negotiation
        val closingTxProposed1 = if (d.closingTxProposed.last.isEmpty) d.closingTxProposed else d.closingTxProposed :+ List()
        goto(NEGOTIATING) using d.copy(closingTxProposed = closingTxProposed1) sending d.localShutdown
      }

    case Event(c: CurrentBlockCount, d: HasCommitments) => handleNewBlock(c, d)

    case Event(c: CurrentFeerates, d: HasCommitments) => handleOfflineFeerate(c, d)

    case Event(getTxResponse: GetTxWithMetaResponse, d: DATA_WAIT_FOR_FUNDING_CONFIRMED) if getTxResponse.txid == d.commitments.commitInput.outPoint.txid => handleGetFundingTx(getTxResponse, d.waitingSince, d.fundingTx)

    case Event(BITCOIN_FUNDING_PUBLISH_FAILED, d: DATA_WAIT_FOR_FUNDING_CONFIRMED) => handleFundingPublishFailed(d)

    case Event(BITCOIN_FUNDING_TIMEOUT, d: DATA_WAIT_FOR_FUNDING_CONFIRMED) => handleFundingTimeout(d)

    // just ignore this, we will put a new watch when we reconnect, and we'll be notified again
    case Event(WatchEventConfirmed(BITCOIN_FUNDING_DEPTHOK | BITCOIN_FUNDING_DEEPLYBURIED, _, _, _), _) => stay

    case Event(WatchEventSpent(BITCOIN_FUNDING_SPENT, tx), d: DATA_NEGOTIATING) if d.closingTxProposed.flatten.map(_.unsignedTx.txid).contains(tx.txid) => handleMutualClose(tx, Left(d))

    case Event(WatchEventSpent(BITCOIN_FUNDING_SPENT, tx), d: HasCommitments) if tx.txid == d.commitments.remoteCommit.txid => handleRemoteSpentCurrent(tx, d)

    case Event(WatchEventSpent(BITCOIN_FUNDING_SPENT, tx), d: HasCommitments) if d.commitments.remoteNextCommitInfo.left.toOption.map(_.nextRemoteCommit.txid).contains(tx.txid) => handleRemoteSpentNext(tx, d)

    case Event(WatchEventSpent(BITCOIN_FUNDING_SPENT, tx), d: HasCommitments) => handleRemoteSpentOther(tx, d)

    case Event(e: Error, d: HasCommitments) => handleRemoteError(e, d)
  })

  when(WAIT_FOR_REMOTE_PUBLISH_FUTURE_COMMITMENT)(handleExceptions {
    case Event(WatchEventSpent(BITCOIN_FUNDING_SPENT, tx), d: DATA_WAIT_FOR_REMOTE_PUBLISH_FUTURE_COMMITMENT) => handleRemoteSpentFuture(tx, d)
  })

  def errorStateHandler: StateFunction = {
    case Event('nevermatches, _) => stay // we can't define a state with no event handler, so we put a dummy one here
  }

  when(ERR_INFORMATION_LEAK)(errorStateHandler)

  when(ERR_FUNDING_LOST)(errorStateHandler)

  whenUnhandled {

    case Event(INPUT_DISCONNECTED, _) => goto(OFFLINE)

    case Event(WatchEventLost(BITCOIN_FUNDING_LOST), _) => goto(ERR_FUNDING_LOST)

    case Event(CMD_GETSTATE, _) =>
      sender ! stateName
      stay

    case Event(CMD_GETSTATEDATA, _) =>
      sender ! stateData
      stay

    case Event(CMD_GETINFO, _) =>
      val channelId = Helpers.getChannelId(stateData)
      sender ! RES_GETINFO(remoteNodeId, channelId, stateName, stateData)
      stay

    case Event(c: CMD_ADD_HTLC, d: HasCommitments) =>
      log.info(s"rejecting htlc request in state=$stateName")
      val error = ChannelUnavailable(d.channelId)
      handleCommandError(AddHtlcFailed(d.channelId, c.paymentHash, error, origin(c), None, Some(c)), c) // we don't provide a channel_update: this will be a permanent channel failure

    case Event(c: CMD_CLOSE, d) => handleCommandError(CommandUnavailableInThisState(Helpers.getChannelId(d), "close", stateName), c)

    case Event(c@CMD_FORCECLOSE, d) =>
      d match {
        case data: HasCommitments => handleLocalError(ForcedLocalCommit(data.channelId), data, Some(c)) replying "ok"
        case _ => handleCommandError(CommandUnavailableInThisState(Helpers.getChannelId(d), "forceclose", stateName), c)
      }

    case Event(c: CMD_UPDATE_RELAY_FEE, d) => handleCommandError(CommandUnavailableInThisState(Helpers.getChannelId(d), "updaterelayfee", stateName), c)

    // we only care about this event in NORMAL and SHUTDOWN state, and there may be cases where the task is not cancelled
    case Event(_: RevocationTimeout, _) => stay

    // we only care about this event in NORMAL and SHUTDOWN state, and we never unregister to the event stream
    case Event(CurrentBlockCount(_), _) => stay

    // we only care about this event in NORMAL and SHUTDOWN state, and we never unregister to the event stream
    case Event(_: CurrentFeerates, _) => stay

    // we only care about this event in NORMAL state
    case Event(_: BroadcastChannelUpdate, _) => stay

    // we receive this when we send command to ourselves
    case Event("ok", _) => stay

    // when we realize we need to update our network fees, we send a CMD_UPDATE_FEE to ourselves which may result in this error being sent back to ourselves, this can be ignored
    case Event(Status.Failure(_: CannotAffordFees), _) => stay

    // funding tx was confirmed in time, let's just ignore this
    case Event(BITCOIN_FUNDING_TIMEOUT, _: HasCommitments) => stay

    // peer doesn't cancel the timer
    case Event(TickChannelOpenTimeout, _) => stay

    case Event(WatchEventSpent(BITCOIN_FUNDING_SPENT, tx), d: HasCommitments) if tx.txid == d.commitments.localCommit.publishableTxs.commitTx.tx.txid =>
      log.warning(s"processing local commit spent in catch-all handler")
      spendLocalCurrent(d)
  }

  onTransition {
    case WAIT_FOR_INIT_INTERNAL -> WAIT_FOR_INIT_INTERNAL => () // called at channel initialization
    case state -> nextState =>
      if (state != nextState) {
        context.system.eventStream.publish(ChannelStateChanged(self, context.parent, remoteNodeId, state, nextState, nextStateData))
      }
      if (nextState == CLOSED) {
        // channel is closed, scheduling this actor for self destruction
        context.system.scheduler.scheduleOnce(10 seconds, self, 'shutdown)
      }

      if (nextState == OFFLINE) {
        // we can cancel the timer, we are not expecting anything when disconnected
        cancelTimer(RevocationTimeout.toString)
      }

      // if channel is private, we send the channel_update directly to remote
      // they need it "to learn the other end's forwarding parameters" (BOLT 7)
      (stateData, nextStateData) match {
        case (d1: DATA_NORMAL, d2: DATA_NORMAL) if !d1.commitments.announceChannel && !d1.buried && (d2.buried || d2.shortChannelId.isRandom) =>
          // for a private channel, when the tx was just buried or random scid has been assigned already we need to send the channel_update to our peer (even if it didn't change)
          forwarder ! d2.channelUpdate
        case (d1: DATA_NORMAL, d2: DATA_NORMAL) if !d1.commitments.announceChannel && d1.channelUpdate != d2.channelUpdate && (d2.buried || d2.shortChannelId.isRandom) =>
          // otherwise, we only send it when it is different, and tx is already buried or random scid has been assigned already (maybe for the second time)
          forwarder ! d2.channelUpdate
        case _ => ()
      }

      (state, nextState, stateData, nextStateData) match {
        // ORDER MATTERS!
        case (WAIT_FOR_INIT_INTERNAL, OFFLINE, _, normal: DATA_NORMAL) if !turboShortChannelId(normal.shortChannelId) =>
          log.info(s"re-emitting channel_update={} enabled={} ", normal.channelUpdate, Announcements.isEnabled(normal.channelUpdate.channelFlags))
          context.system.eventStream.publish(LocalChannelUpdate(self, normal.commitments.channelId, normal.shortChannelId, normal.commitments.remoteParams.nodeId, normal.channelAnnouncement, normal.channelUpdate, normal.commitments))
        case (_, _, d1: DATA_NORMAL, d2: DATA_NORMAL) if d1.channelUpdate == d2.channelUpdate && d1.channelAnnouncement == d2.channelAnnouncement =>
          // don't do anything if neither the channel_update nor the channel_announcement didn't change
          ()
        case (WAIT_FOR_FUNDING_LOCKED | NORMAL | OFFLINE | SYNCING, NORMAL | OFFLINE, _, normal: DATA_NORMAL) if !turboShortChannelId(normal.shortChannelId) =>
          // when we do WAIT_FOR_FUNDING_LOCKED->NORMAL or NORMAL->NORMAL or SYNCING->NORMAL or NORMAL->OFFLINE, we send out the new channel_update (most of the time it will just be to enable/disable the channel)
          log.info(s"emitting channel_update={} enabled={} ", normal.channelUpdate, Announcements.isEnabled(normal.channelUpdate.channelFlags))
          context.system.eventStream.publish(LocalChannelUpdate(self, normal.commitments.channelId, normal.shortChannelId, normal.commitments.remoteParams.nodeId, normal.channelAnnouncement, normal.channelUpdate, normal.commitments))
        case (_, _, _: DATA_NORMAL, _: DATA_NORMAL) =>
          // in any other case (e.g. WAIT_FOR_INIT_INTERNAL->OFFLINE) we do nothing
          ()
        case (_, _, normal: DATA_NORMAL, _) =>
          // when we finally leave the NORMAL state (or OFFLINE with NORMAL data) to go to SHUTDOWN/NEGOTIATING/CLOSING/ERR*, we advertise the fact that channel can't be used for payments anymore
          // if the channel is private we don't really need to tell the counterparty because it is already aware that the channel is being closed
          context.system.eventStream.publish(LocalChannelDown(self, normal.commitments.channelId, normal.shortChannelId, normal.commitments.remoteParams.nodeId))
        case _ => ()
      }
  }

  /*
          888    888        d8888 888b    888 8888888b.  888      8888888888 8888888b.   .d8888b.
          888    888       d88888 8888b   888 888  "Y88b 888      888        888   Y88b d88P  Y88b
          888    888      d88P888 88888b  888 888    888 888      888        888    888 Y88b.
          8888888888     d88P 888 888Y88b 888 888    888 888      8888888    888   d88P  "Y888b.
          888    888    d88P  888 888 Y88b888 888    888 888      888        8888888P"      "Y88b.
          888    888   d88P   888 888  Y88888 888    888 888      888        888 T88b         "888
          888    888  d8888888888 888   Y8888 888  .d88P 888      888        888  T88b  Y88b  d88P
          888    888 d88P     888 888    Y888 8888888P"  88888888 8888888888 888   T88b  "Y8888P"
   */

  def rollbackFundingTx(tx: Transaction, message: Either[Channel.ChannelError, String], channelId: ByteVector32) = {
    wallet.rollback(tx)
    log.info(s"Rolled back a funding tx=$tx with peer=$remoteNodeId for channel=$channelId")
    context.system.eventStream.publish(ChannelFundingRolledBack(tx.txid, remoteNodeId, channelId))
    replyToUser(message)
  }

  /**
   * This function is used to return feedback to user at channel opening
   */
  def replyToUser(message: Either[Channel.ChannelError, String]): Unit = {
    val m = message match {
      case Left(LocalError(t)) => Status.Failure(t)
      case Left(RemoteError(e)) => Status.Failure(new RuntimeException(s"peer sent error: ascii='${e.toAscii}' bin=${e.data.toHex}"))
      case Right(s) => s
    }
    origin_opt.foreach(_ ! m)
  }

  def handleCurrentFeerate(c: CurrentFeerates, d: HasCommitments) = {
    val networkFeeratePerKw = c.feeratesPerKw.feePerBlock(target = nodeParams.onChainFeeConf.feeTargets.commitmentBlockTarget)
    val currentFeeratePerKw = d.commitments.localCommit.spec.feeratePerKw
    d.commitments.localParams.isFunder match {
      case true if Helpers.shouldUpdateFee(currentFeeratePerKw, networkFeeratePerKw, nodeParams.onChainFeeConf.updateFeeMinDiffRatio) =>
        self ! CMD_UPDATE_FEE(networkFeeratePerKw, commit = true)
        stay
      case false if Helpers.isFeeDiffTooHigh(currentFeeratePerKw, networkFeeratePerKw, nodeParams.onChainFeeConf.maxFeerateMismatch) =>
        handleLocalError(FeerateTooDifferent(d.channelId, localFeeratePerKw = networkFeeratePerKw, remoteFeeratePerKw = d.commitments.localCommit.spec.feeratePerKw), d, Some(c))
      case _ => stay
    }
  }

  /**
   * This is used to check for the commitment fees when the channel is not operational but we have something at stake
   *
   * @param c the new feerates
   * @param d the channel commtiments
   * @return
   */
  def handleOfflineFeerate(c: CurrentFeerates, d: HasCommitments) = {
    val networkFeeratePerKw = c.feeratesPerKw.feePerBlock(target = nodeParams.onChainFeeConf.feeTargets.commitmentBlockTarget)
    val currentFeeratePerKw = d.commitments.localCommit.spec.feeratePerKw
    // if the fees are too high we risk to not be able to confirm our current commitment
    if (networkFeeratePerKw > currentFeeratePerKw && Helpers.isFeeDiffTooHigh(currentFeeratePerKw, networkFeeratePerKw, nodeParams.onChainFeeConf.maxFeerateMismatch)) {
      if (nodeParams.onChainFeeConf.closeOnOfflineMismatch) {
        log.warning(s"closing OFFLINE ${d.channelId} due to fee mismatch: currentFeeratePerKw=$currentFeeratePerKw networkFeeratePerKw=$networkFeeratePerKw")
        handleLocalError(FeerateTooDifferent(d.channelId, localFeeratePerKw = currentFeeratePerKw, remoteFeeratePerKw = networkFeeratePerKw), d, Some(c))
      } else {
        log.warning(s"channel ${d.channelId} is OFFLINE but its fee mismatch is over the threshold: currentFeeratePerKw=$currentFeeratePerKw networkFeeratePerKw=$networkFeeratePerKw")
        stay
      }
    } else {
      stay
    }
  }

  def handleCommandSuccess(sender: ActorRef, newData: Data) = {
    stay using newData replying "ok"
  }

  def handleCommandError(cause: Throwable, cmd: Command) = {
    log.warning(s"${cause.getMessage} while processing cmd=${cmd.getClass.getSimpleName} in state=$stateName")
    cause match {
      case _: ChannelException => ()
      case _ => log.error(cause, s"msg=$cmd stateData=$stateData ")
    }
    context.system.eventStream.publish(ChannelErrorOccurred(self, Helpers.getChannelId(stateData), remoteNodeId, stateData, LocalError(cause), isFatal = false))
    stay replying Status.Failure(cause)
  }

  /**
   * When we are funder, we use this function to detect when our funding tx has been double-spent (by another transaction
   * that we made for some reason). If the funding tx has been double spent we can forget about the channel.
   */
  def checkDoubleSpent(fundingTx: Transaction): Unit = {
    log.debug(s"checking status of funding tx txid=${fundingTx.txid}")
    wallet.doubleSpent(fundingTx).onComplete {
      case Success(true) =>
        log.warning(s"funding tx has been double spent! fundingTxid=${fundingTx.txid} fundingTx=$fundingTx")
        self ! BITCOIN_FUNDING_PUBLISH_FAILED
      case Success(false) => ()
      case Failure(t) => log.error(t, s"error while testing status of funding tx fundingTxid=${fundingTx.txid}: ")
    }
  }

  def handleGetFundingTx(getTxResponse: GetTxWithMetaResponse, waitingSince: Long, fundingTx_opt: Option[Transaction]) = {
    import getTxResponse._
    tx_opt match {
      case Some(_) => () // the funding tx exists, nothing to do
      case None =>
        fundingTx_opt match {
          // ORDER MATTERS!!
          case Some(fundingTx) =>
            // if we are funder, we never give up
            log.info(s"republishing the funding tx...")
            blockchain ! PublishAsap(fundingTx)
            // we also check if the funding tx has been double-spent
            checkDoubleSpent(fundingTx)
            context.system.scheduler.scheduleOnce(1 day, blockchain, GetTxWithMeta(txid))
          case None if (now.seconds - waitingSince.seconds) > FUNDING_TIMEOUT_FUNDEE && (now.seconds - lastBlockTimestamp.seconds) < 1.hour =>
            // if we are fundee, we give up after some time
            // NB: we want to be sure that the blockchain is in sync to prevent false negatives
            log.warning(s"funding tx hasn't been published in ${(now.seconds - waitingSince.seconds).toDays} days and blockchain is fresh from ${(now.seconds - lastBlockTimestamp.seconds).toMinutes} minutes ago")
            self ! BITCOIN_FUNDING_TIMEOUT
          case None =>
            // let's wait a little longer
            log.info(s"funding tx still hasn't been published in ${(now.seconds - waitingSince.seconds).toDays} days, will wait ${(FUNDING_TIMEOUT_FUNDEE - now.seconds + waitingSince.seconds).toDays} more days...")
            context.system.scheduler.scheduleOnce(1 day, blockchain, GetTxWithMeta(txid))
        }
    }
    stay
  }

  def handleFundingPublishFailed(d: HasCommitments) = {
    log.error(s"failed to publish funding tx")
    val exc = ChannelFundingError(d.channelId)
    val error = Error(d.channelId, exc.getMessage)
    // NB: we don't use the handleLocalError handler because it would result in the commit tx being published, which we don't want:
    // implementation *guarantees* that in case of BITCOIN_FUNDING_PUBLISH_FAILED, the funding tx hasn't and will never be published, so we can close the channel right away
    context.system.eventStream.publish(ChannelErrorOccurred(self, Helpers.getChannelId(stateData), remoteNodeId, stateData, LocalError(exc), isFatal = true))
    goto(CLOSED) sending error
  }

  def handleFundingTimeout(d: HasCommitments) = {
    log.warning(s"funding tx hasn't been confirmed in time, cancelling channel delay=$FUNDING_TIMEOUT_FUNDEE")
    val exc = FundingTxTimedout(d.channelId)
    val error = Error(d.channelId, exc.getMessage)
    context.system.eventStream.publish(ChannelErrorOccurred(self, Helpers.getChannelId(stateData), remoteNodeId, stateData, LocalError(exc), isFatal = true))
    goto(CLOSED) sending error
  }

  def handleRevocationTimeout(revocationTimeout: RevocationTimeout, d: HasCommitments) = {
    d.commitments.remoteNextCommitInfo match {
      case Left(waitingForRevocation) if revocationTimeout.remoteCommitNumber + 1 == waitingForRevocation.nextRemoteCommit.index =>
        log.warning(s"waited for too long for a revocation to remoteCommitNumber=${revocationTimeout.remoteCommitNumber}, disconnecting")
        revocationTimeout.peer ! Peer.Disconnect(remoteNodeId)
      case _ => ()
    }
    stay
  }

  def handleAddDisconnected(c: CMD_ADD_HTLC, d: DATA_NORMAL) = {
    log.info(s"rejecting htlc request in state=$stateName")
    // in order to reduce gossip spam, we don't disable the channel right away when disconnected
    // we will only emit a new channel_update with the disable flag set if someone tries to use that channel
    if (Announcements.isEnabled(d.channelUpdate.channelFlags)) {
      // if the channel isn't disabled we generate a new channel_update
      log.info(s"updating channel_update announcement (reason=disabled)")
      val channelUpdate = Announcements.makeChannelUpdate(nodeParams.chainHash, nodeParams.privateKey, remoteNodeId, d.shortChannelId, d.channelUpdate.cltvExpiryDelta, d.channelUpdate.htlcMinimumMsat, d.channelUpdate.feeBaseMsat, d.channelUpdate.feeProportionalMillionths, d.commitments.localCommit.spec.totalFunds, enable = false)
      // then we update the state and replay the request
      self forward c
      // we use goto to fire transitions
      goto(stateName) using d.copy(channelUpdate = channelUpdate)
    } else {
      // channel is already disabled, we reply to the request
      handleCommandError(AddHtlcFailed(d.channelId, c.paymentHash, ChannelUnavailable(d.channelId), origin(c), Some(d.channelUpdate), Some(c)), c) // can happen if we are in OFFLINE or SYNCING state (channelUpdate will have enable=false)
    }
  }

  def handleNewBlock(c: CurrentBlockCount, d: HasCommitments) = {
    val timedOutOutgoing = d.commitments.timedOutOutgoingHtlcs(c.blockCount)
    val almostTimedOutIncoming = d.commitments.almostTimedOutIncomingHtlcs(c.blockCount, nodeParams.fulfillSafetyBeforeTimeoutBlocks)
    if (timedOutOutgoing.nonEmpty) {
      // Downstream timed out.
      handleLocalError(HtlcTimedout(d.channelId, timedOutOutgoing), d, Some(c))
    } else if (almostTimedOutIncoming.nonEmpty) {
      // Upstream is close to timing out.
      val relayedFulfills = d.commitments.localChanges.all.collect { case u: UpdateFulfillHtlc => u.id }.toSet
      val offendingRelayedHtlcs = almostTimedOutIncoming.filter(htlc => relayedFulfills.contains(htlc.id))
      if (offendingRelayedHtlcs.nonEmpty) {
        handleLocalError(HtlcWillTimeoutUpstream(d.channelId, offendingRelayedHtlcs), d, Some(c))
      } else {
        // There might be pending fulfill commands that we haven't relayed yet.
        // Since this involves a DB call, we only want to check it if all the previous checks failed (this is the slow path).
        val pendingRelayFulfills = nodeParams.db.pendingRelay.listPendingRelay(d.channelId).collect { case CMD_FULFILL_HTLC(id, r, _) => id }
        val offendingPendingRelayFulfills = almostTimedOutIncoming.filter(htlc => pendingRelayFulfills.contains(htlc.id))
        if (offendingPendingRelayFulfills.nonEmpty) {
          handleLocalError(HtlcWillTimeoutUpstream(d.channelId, offendingPendingRelayFulfills), d, Some(c))
        } else {
          stay
        }
      }
    } else {
      stay
    }
  }

  def handleLocalError(cause: Throwable, d: Data, msg: Option[Any]) = {
    cause match {
      case _: ForcedLocalCommit => log.warning(s"force-closing channel at user request")
      case _ => log.error(s"${cause.getMessage} while processing msg=${msg.getOrElse("n/a").getClass.getSimpleName} in state=$stateName")
    }
    cause match {
      case _: ChannelException => ()
      case _ => log.error(cause, s"msg=${msg.getOrElse("n/a")} stateData=$stateData ")
    }
    val error = Error(Helpers.getChannelId(d), cause.getMessage)
    context.system.eventStream.publish(ChannelErrorOccurred(self, Helpers.getChannelId(stateData), remoteNodeId, stateData, LocalError(cause), isFatal = true))

    d match {
      case dd: HasCommitments if Closing.nothingAtStake(dd) => goto(CLOSED)
      case negotiating@DATA_NEGOTIATING(_, _, _, _, Some(bestUnpublishedClosingTx)) =>
        log.info(s"we have a valid closing tx, publishing it instead of our commitment: closingTxId=${bestUnpublishedClosingTx.txid}")
        // if we were in the process of closing and already received a closing sig from the counterparty, it's always better to use that
        handleMutualClose(bestUnpublishedClosingTx, Left(negotiating))
      case dd: HasCommitments => spendLocalCurrent(dd) sending error // otherwise we use our current commitment
      case _ => goto(CLOSED) sending error // when there is no commitment yet, we just send an error to our peer and go to CLOSED state
    }
  }

  def handleRemoteError(e: Error, d: Data) = {
    // see BOLT 1: only print out data verbatim if is composed of printable ASCII characters
    log.error(s"peer sent error: ascii='${e.toAscii}' bin=${e.data.toHex}")
    context.system.eventStream.publish(ChannelErrorOccurred(self, Helpers.getChannelId(stateData), remoteNodeId, stateData, RemoteError(e), isFatal = true))

    d match {
      case _: DATA_CLOSING => stay // nothing to do, there is already a spending tx published
      case negotiating@DATA_NEGOTIATING(_, _, _, _, Some(bestUnpublishedClosingTx)) =>
        // if we were in the process of closing and already received a closing sig from the counterparty, it's always better to use that
        handleMutualClose(bestUnpublishedClosingTx, Left(negotiating))
      case hasCommitments: HasCommitments => spendLocalCurrent(hasCommitments) // NB: we publish the commitment even if we have nothing at stake (in a dataloss situation our peer will send us an error just for that)
      case _ => goto(CLOSED) // when there is no commitment yet, we just go to CLOSED state in case an error occurs
    }
  }

  def handleMutualClose(closingTx: Transaction, d: Either[DATA_NEGOTIATING, DATA_CLOSING]) = {
    log.info(s"closing tx published: closingTxId=${closingTx.txid}")

    val nextData = d match {
      case Left(negotiating) => DATA_CLOSING(negotiating.commitments, fundingTx = None, waitingSince = now, negotiating.closingTxProposed.flatten.map(_.unsignedTx), mutualClosePublished = closingTx :: Nil)
      case Right(closing) => closing.copy(mutualClosePublished = closing.mutualClosePublished :+ closingTx)
    }

    goto(CLOSING) using nextData storing() calling(doPublish(closingTx))
  }

  def doPublish(closingTx: Transaction): Unit = {
    blockchain ! PublishAsap(closingTx)
    blockchain ! WatchConfirmed(self, closingTx, nodeParams.minDepthBlocks, BITCOIN_TX_CONFIRMED(closingTx))
  }

  def spendLocalCurrent(d: HasCommitments) = {

    val outdatedCommitment = d match {
      case _: DATA_WAIT_FOR_REMOTE_PUBLISH_FUTURE_COMMITMENT => true
      case closing: DATA_CLOSING if closing.futureRemoteCommitPublished.isDefined => true
      case _ => false
    }

    if (outdatedCommitment) {
      log.warning("we have an outdated commitment: will not publish our local tx")
      stay
    } else {
      val commitTx = d.commitments.localCommit.publishableTxs.commitTx.tx

      val localCommitPublished = Helpers.Closing.claimCurrentLocalCommitTxOutputs(keyManager, d.commitments, commitTx, nodeParams.onChainFeeConf.feeEstimator, nodeParams.onChainFeeConf.feeTargets)

      val nextData = d match {
        case closing: DATA_CLOSING => closing.copy(localCommitPublished = Some(localCommitPublished))
        case negotiating: DATA_NEGOTIATING => DATA_CLOSING(d.commitments, fundingTx = None, waitingSince = now, negotiating.closingTxProposed.flatten.map(_.unsignedTx), localCommitPublished = Some(localCommitPublished))
        case waitForFundingConfirmed: DATA_WAIT_FOR_FUNDING_CONFIRMED => DATA_CLOSING(d.commitments, fundingTx = waitForFundingConfirmed.fundingTx, waitingSince = now, mutualCloseProposed = Nil, localCommitPublished = Some(localCommitPublished))
        case _ => DATA_CLOSING(d.commitments, fundingTx = None, waitingSince = now, mutualCloseProposed = Nil, localCommitPublished = Some(localCommitPublished))
      }

      goto(CLOSING) using nextData storing() calling(doPublish(localCommitPublished))
    }
  }

  /**
   * This helper method will publish txes only if they haven't yet reached minDepth
   */
  def publishIfNeeded(txes: Iterable[Transaction], irrevocablySpent: Map[OutPoint, ByteVector32]): Unit = {
    val (skip, process) = txes.partition(Closing.inputsAlreadySpent(_, irrevocablySpent))
    process.foreach { tx =>
      log.info(s"publishing txid=${tx.txid}")
      blockchain ! PublishAsap(tx)
    }
    skip.foreach(tx => log.info(s"no need to republish txid=${tx.txid}, it has already been confirmed"))
  }

  /**
   * This helper method will watch txes only if they haven't yet reached minDepth
   */
  def watchConfirmedIfNeeded(txes: Iterable[Transaction], irrevocablySpent: Map[OutPoint, ByteVector32]): Unit = {
    val (skip, process) = txes.partition(Closing.inputsAlreadySpent(_, irrevocablySpent))
    process.foreach(tx => blockchain ! WatchConfirmed(self, tx, nodeParams.minDepthBlocks, BITCOIN_TX_CONFIRMED(tx)))
    skip.foreach(tx => log.info(s"no need to watch txid=${tx.txid}, it has already been confirmed"))
  }

  /**
   * This helper method will watch txes only if the utxo they spend hasn't already been irrevocably spent
   */
  def watchSpentIfNeeded(parentTx: Transaction, txes: Iterable[Transaction], irrevocablySpent: Map[OutPoint, ByteVector32]): Unit = {
    val (skip, process) = txes.partition(Closing.inputsAlreadySpent(_, irrevocablySpent))
    process.foreach(tx => blockchain ! WatchSpent(self, parentTx, tx.txIn.head.outPoint.index.toInt, BITCOIN_OUTPUT_SPENT))
    skip.foreach(tx => log.info(s"no need to watch txid=${tx.txid}, it has already been confirmed"))
  }

  def doPublish(localCommitPublished: LocalCommitPublished): Unit = {
    import localCommitPublished._

    val publishQueue = List(commitTx) ++ claimMainDelayedOutputTx ++ htlcSuccessTxs ++ htlcTimeoutTxs ++ claimHtlcDelayedTxs
    publishIfNeeded(publishQueue, irrevocablySpent)

    // we watch:
    // - the commitment tx itself, so that we can handle the case where we don't have any outputs
    // - 'final txes' that send funds to our wallet and that spend outputs that only us control
    val watchConfirmedQueue = List(commitTx) ++ claimMainDelayedOutputTx ++ claimHtlcDelayedTxs
    watchConfirmedIfNeeded(watchConfirmedQueue, irrevocablySpent)

    // we watch outputs of the commitment tx that both parties may spend
    val watchSpentQueue = htlcSuccessTxs ++ htlcTimeoutTxs
    watchSpentIfNeeded(commitTx, watchSpentQueue, irrevocablySpent)
  }

  def handleRemoteSpentCurrent(commitTx: Transaction, d: HasCommitments) = {
    log.warning(s"they published their current commit in txid=${commitTx.txid}")
    require(commitTx.txid == d.commitments.remoteCommit.txid, "txid mismatch")

    val remoteCommitPublished = Helpers.Closing.claimRemoteCommitTxOutputs(keyManager, d.commitments, d.commitments.remoteCommit, commitTx, nodeParams.onChainFeeConf.feeEstimator, nodeParams.onChainFeeConf.feeTargets)

    val nextData = d match {
      case closing: DATA_CLOSING => closing.copy(remoteCommitPublished = Some(remoteCommitPublished))
      case negotiating: DATA_NEGOTIATING => DATA_CLOSING(d.commitments, fundingTx = None, waitingSince = now, negotiating.closingTxProposed.flatten.map(_.unsignedTx), remoteCommitPublished = Some(remoteCommitPublished))
      case waitForFundingConfirmed: DATA_WAIT_FOR_FUNDING_CONFIRMED => DATA_CLOSING(d.commitments, fundingTx = waitForFundingConfirmed.fundingTx, waitingSince = now, mutualCloseProposed = Nil, remoteCommitPublished = Some(remoteCommitPublished))
      case _ => DATA_CLOSING(d.commitments, fundingTx = None, waitingSince = now, mutualCloseProposed = Nil, remoteCommitPublished = Some(remoteCommitPublished))
    }

    goto(CLOSING) using nextData storing() calling(doPublish(remoteCommitPublished))
  }

  def handleRemoteSpentFuture(commitTx: Transaction, d: DATA_WAIT_FOR_REMOTE_PUBLISH_FUTURE_COMMITMENT) = {
    log.warning(s"they published their future commit (because we asked them to) in txid=${commitTx.txid}")
    // if we are in this state, then this field is defined
    val remotePerCommitmentPoint = d.remoteChannelReestablish.myCurrentPerCommitmentPoint.get
    val remoteCommitPublished = Helpers.Closing.claimRemoteCommitMainOutput(keyManager, d.commitments, remotePerCommitmentPoint, commitTx, nodeParams.onChainFeeConf.feeEstimator, nodeParams.onChainFeeConf.feeTargets)
    val nextData = DATA_CLOSING(d.commitments, fundingTx = None, waitingSince = now, Nil, futureRemoteCommitPublished = Some(remoteCommitPublished))

    goto(CLOSING) using nextData storing() calling(doPublish(remoteCommitPublished))
  }

  def handleRemoteSpentNext(commitTx: Transaction, d: HasCommitments) = {
    log.warning(s"they published their next commit in txid=${commitTx.txid}")
    require(d.commitments.remoteNextCommitInfo.isLeft, "next remote commit must be defined")
    val remoteCommit = d.commitments.remoteNextCommitInfo.left.get.nextRemoteCommit
    require(commitTx.txid == remoteCommit.txid, "txid mismatch")

    val remoteCommitPublished = Helpers.Closing.claimRemoteCommitTxOutputs(keyManager, d.commitments, remoteCommit, commitTx, nodeParams.onChainFeeConf.feeEstimator, nodeParams.onChainFeeConf.feeTargets)

    val nextData = d match {
      case closing: DATA_CLOSING => closing.copy(nextRemoteCommitPublished = Some(remoteCommitPublished))
      case negotiating: DATA_NEGOTIATING => DATA_CLOSING(d.commitments, fundingTx = None, waitingSince = now, negotiating.closingTxProposed.flatten.map(_.unsignedTx), nextRemoteCommitPublished = Some(remoteCommitPublished))
      // NB: if there is a next commitment, we can't be in DATA_WAIT_FOR_FUNDING_CONFIRMED so we don't have the case where fundingTx is defined
      case _ => DATA_CLOSING(d.commitments, fundingTx = None, waitingSince = now, mutualCloseProposed = Nil, nextRemoteCommitPublished = Some(remoteCommitPublished))
    }

    goto(CLOSING) using nextData storing() calling(doPublish(remoteCommitPublished))
  }

  def doPublish(remoteCommitPublished: RemoteCommitPublished): Unit = {
    import remoteCommitPublished._

    val publishQueue = claimMainOutputTx ++ claimHtlcSuccessTxs ++ claimHtlcTimeoutTxs
    publishIfNeeded(publishQueue, irrevocablySpent)

    // we watch:
    // - the commitment tx itself, so that we can handle the case where we don't have any outputs
    // - 'final txes' that send funds to our wallet and that spend outputs that only us control
    val watchConfirmedQueue = List(commitTx) ++ claimMainOutputTx
    watchConfirmedIfNeeded(watchConfirmedQueue, irrevocablySpent)

    // we watch outputs of the commitment tx that both parties may spend
    val watchSpentQueue = claimHtlcTimeoutTxs ++ claimHtlcSuccessTxs
    watchSpentIfNeeded(commitTx, watchSpentQueue, irrevocablySpent)
  }

  def handleRemoteSpentOther(tx: Transaction, d: HasCommitments) = {
    log.warning(s"funding tx spent in txid=${tx.txid}")

    Helpers.Closing.claimRevokedRemoteCommitTxOutputs(keyManager, d.commitments, tx, nodeParams.db.channels, nodeParams.onChainFeeConf.feeEstimator, nodeParams.onChainFeeConf.feeTargets) match {
      case Some(revokedCommitPublished) =>
        log.warning(s"txid=${tx.txid} was a revoked commitment, publishing the penalty tx")
        val exc = FundingTxSpent(d.channelId, tx)
        val error = Error(d.channelId, exc.getMessage)

        val nextData = d match {
          case closing: DATA_CLOSING => closing.copy(revokedCommitPublished = closing.revokedCommitPublished :+ revokedCommitPublished)
          case negotiating: DATA_NEGOTIATING => DATA_CLOSING(d.commitments, fundingTx = None, waitingSince = now, negotiating.closingTxProposed.flatten.map(_.unsignedTx), revokedCommitPublished = revokedCommitPublished :: Nil)
          // NB: if there is a revoked commitment, we can't be in DATA_WAIT_FOR_FUNDING_CONFIRMED so we don't have the case where fundingTx is defined
          case _ => DATA_CLOSING(d.commitments, fundingTx = None, waitingSince = now, mutualCloseProposed = Nil, revokedCommitPublished = revokedCommitPublished :: Nil)
        }
        goto(CLOSING) using nextData storing() calling(doPublish(revokedCommitPublished)) sending error
      case None =>
        // the published tx was neither their current commitment nor a revoked one
        log.error(s"couldn't identify txid=${tx.txid}, something very bad is going on!!!")
        goto(ERR_INFORMATION_LEAK)
    }
  }

  def doPublish(revokedCommitPublished: RevokedCommitPublished): Unit = {
    import revokedCommitPublished._

    val publishQueue = claimMainOutputTx ++ mainPenaltyTx ++ htlcPenaltyTxs ++ claimHtlcDelayedPenaltyTxs
    publishIfNeeded(publishQueue, irrevocablySpent)

    // we watch:
    // - the commitment tx itself, so that we can handle the case where we don't have any outputs
    // - 'final txes' that send funds to our wallet and that spend outputs that only us control
    val watchConfirmedQueue = List(commitTx) ++ claimMainOutputTx
    watchConfirmedIfNeeded(watchConfirmedQueue, irrevocablySpent)

    // we watch outputs of the commitment tx that both parties may spend
    val watchSpentQueue = mainPenaltyTx ++ htlcPenaltyTxs
    watchSpentIfNeeded(commitTx, watchSpentQueue, irrevocablySpent)
  }

  def handleInformationLeak(tx: Transaction, d: HasCommitments) = {
    // this is never supposed to happen !!
    log.error(s"our funding tx ${d.commitments.commitInput.outPoint.txid} was spent by txid=${tx.txid} !!")
    val exc = FundingTxSpent(d.channelId, tx)
    val error = Error(d.channelId, exc.getMessage)

    // let's try to spend our current local tx
    val commitTx = d.commitments.localCommit.publishableTxs.commitTx.tx
    val localCommitPublished = Helpers.Closing.claimCurrentLocalCommitTxOutputs(keyManager, d.commitments, commitTx, nodeParams.onChainFeeConf.feeEstimator, nodeParams.onChainFeeConf.feeTargets)

    goto(ERR_INFORMATION_LEAK) calling(doPublish(localCommitPublished)) sending error
  }

  def handleSync(channelReestablish: ChannelReestablish, d: HasCommitments): Commitments = {
    // first we clean up unacknowledged updates
    log.debug(s"discarding proposed OUT: ${d.commitments.localChanges.proposed.map(Commitments.msg2String(_)).mkString(",")}")
    log.debug(s"discarding proposed IN: ${d.commitments.remoteChanges.proposed.map(Commitments.msg2String(_)).mkString(",")}")
    val commitments1 = d.commitments.copy(
      localChanges = d.commitments.localChanges.copy(proposed = Nil),
      remoteChanges = d.commitments.remoteChanges.copy(proposed = Nil),
      localNextHtlcId = d.commitments.localNextHtlcId - d.commitments.localChanges.proposed.collect { case u: UpdateAddHtlc => u }.size,
      remoteNextHtlcId = d.commitments.remoteNextHtlcId - d.commitments.remoteChanges.proposed.collect { case u: UpdateAddHtlc => u }.size)
    log.debug(s"localNextHtlcId=${d.commitments.localNextHtlcId}->${commitments1.localNextHtlcId}")
    log.debug(s"remoteNextHtlcId=${d.commitments.remoteNextHtlcId}->${commitments1.remoteNextHtlcId}")

    def resendRevocation(): Unit = {
      // let's see the state of remote sigs
      if (commitments1.localCommit.index == channelReestablish.nextRemoteRevocationNumber) {
        // nothing to do
      } else if (commitments1.localCommit.index == channelReestablish.nextRemoteRevocationNumber + 1) {
        // our last revocation got lost, let's resend it
        log.debug(s"re-sending last revocation")
        val channelKeyPath = keyManager.channelKeyPath(d.commitments.localParams, d.commitments.channelVersion)
        val localPerCommitmentSecret = keyManager.commitmentSecret(channelKeyPath, d.commitments.localCommit.index - 1)
        val localNextPerCommitmentPoint = keyManager.commitmentPoint(channelKeyPath, d.commitments.localCommit.index + 1)
        val revocation = RevokeAndAck(
          channelId = commitments1.channelId,
          perCommitmentSecret = localPerCommitmentSecret,
          nextPerCommitmentPoint = localNextPerCommitmentPoint
        )
        forwarder ! revocation
      } else throw RevocationSyncError(d.channelId)
    }

    // re-sending sig/rev (in the right order)
    commitments1.remoteNextCommitInfo match {
      case Left(waitingForRevocation) if waitingForRevocation.nextRemoteCommit.index + 1 == channelReestablish.nextLocalCommitmentNumber =>
        // we had sent a new sig and were waiting for their revocation
        // they had received the new sig but their revocation was lost during the disconnection
        // they will send us the revocation, nothing to do here
        log.debug(s"waiting for them to re-send their last revocation")
        resendRevocation()
      case Left(waitingForRevocation) if waitingForRevocation.nextRemoteCommit.index == channelReestablish.nextLocalCommitmentNumber =>
        // we had sent a new sig and were waiting for their revocation
        // they didn't receive the new sig because of the disconnection
        // we just resend the same updates and the same sig

        val revWasSentLast = commitments1.localCommit.index > waitingForRevocation.sentAfterLocalCommitIndex
        if (!revWasSentLast) resendRevocation()

        log.debug(s"re-sending previously local signed changes: ${commitments1.localChanges.signed.map(Commitments.msg2String(_)).mkString(",")}")
        commitments1.localChanges.signed.foreach(forwarder ! _)
        log.debug(s"re-sending the exact same previous sig")
        forwarder ! waitingForRevocation.sent

        if (revWasSentLast) resendRevocation()
      case Right(_) if commitments1.remoteCommit.index + 1 == channelReestablish.nextLocalCommitmentNumber =>
        // there wasn't any sig in-flight when the disconnection occurred
        resendRevocation()
      case _ => throw CommitmentSyncError(d.channelId)
    }

    commitments1.remoteNextCommitInfo match {
      case Left(_) =>
        // we expect them to (re-)send the revocation immediately
        setTimer(RevocationTimeout.toString, RevocationTimeout(commitments1.remoteCommit.index, peer = context.parent), timeout = nodeParams.revocationTimeout, repeat = false)
      case _ => ()
    }

    // let's now fail all pending htlc for which we are the final payee
    val htlcsToFail = commitments1.remoteCommit.spec.htlcs.collect {
      case DirectedHtlc(OUT, add) if Sphinx.PaymentPacket.peel(nodeParams.privateKey, add.paymentHash, add.onionRoutingPacket).fold(
        _ => true, // we also fail htlcs which onion we can't decode (message won't be precise)
        p => p.isLastPacket
      ) => add
    }

    log.debug(s"failing htlcs=${htlcsToFail.map(Commitments.msg2String(_)).mkString(",")}")
    htlcsToFail.foreach(add => self ! CMD_FAIL_HTLC(add.id, Right(TemporaryNodeFailure), commit = true))

    // have I something to sign?
    if (Commitments.localHasChanges(commitments1)) {
      self ! CMD_SIGN
    }

    commitments1
  }

  /**
   * This helper function runs the state's default event handlers, and react to exceptions by unilaterally closing the channel
   */
  def handleExceptions(s: StateFunction): StateFunction = {
    case event if s.isDefinedAt(event) =>
      try {
        s(event)
      } catch {
        case t: Throwable => handleLocalError(t, event.stateData, None)
      }
  }

  def origin(c: CMD_ADD_HTLC): Origin = c.upstream match {
    case Upstream.Local(id) => Origin.Local(id, Some(sender)) // we were the origin of the payment
    case Upstream.Relayed(u) => Origin.Relayed(u.channelId, u.id, u.amountMsat, c.amount) // this is a relayed payment to an outgoing channel
  }

  def feePaid(fee: Satoshi, tx: Transaction, desc: String, channelId: ByteVector32): Unit = {
    log.info(s"paid feeSatoshi=${fee.toLong} for txid=${tx.txid} desc=$desc")
    context.system.eventStream.publish(NetworkFeePaid(self, remoteNodeId, channelId, tx, fee, desc))
  }

  type NormalFSMState = FSM.State[fr.acinq.eclair.channel.State, Data]

  implicit class MyState(state: NormalFSMState) {

    def storing(): NormalFSMState = {
      state.stateData match {
        case d: HasCommitments =>
          log.debug(s"updating database record for channelId={}", d.channelId)
          nodeParams.db.channels.addOrUpdateChannel(d)
          context.system.eventStream.publish(ChannelPersisted(self, remoteNodeId, d.channelId, d))
          state
        case _ =>
          log.error(s"can't store data=${state.stateData} in state=${state.stateName}")
          state
      }
    }

    def sending(msgs: Seq[LightningMessage]): NormalFSMState = {
      msgs.foreach(sending)
      state
    }

    def sending(msg: LightningMessage): NormalFSMState = {
      forwarder ! msg
      state
    }

    /**
     * This method allows performing actions during the transition, e.g. after a call to [[MyState.storing]]. This is
     * particularly useful to publish transactions only after we are sure that the state has been persisted.
     */
    def calling(f: => Unit): NormalFSMState = {
      f
      state
    }

  }

  def now: Long = Platform.currentTime.milliseconds.toSeconds

  def refreshAndReannounceScid(d: DATA_NORMAL, newShortChannelId: ShortChannelId): DATA_NORMAL = {
    // remove old scid reference from Router (will get new one via LocalChannelUpdate), Relayer (will get new one via LocalChannelUpdate), Register (will get new one via ShortChannelIdAssigned)
    context.system.eventStream.publish(ShortChannelIdUnassigned(self, d.channelId, d.shortChannelId, remoteNodeId))
    // we need to re-announce this shortChannelId
    context.system.eventStream.publish(ShortChannelIdAssigned(self, d.channelId, newShortChannelId))
    // we re-announce the channelUpdate for the same reason
    val channelUpdate = Announcements.makeChannelUpdate(nodeParams.chainHash, nodeParams.privateKey, remoteNodeId, newShortChannelId, d.channelUpdate.cltvExpiryDelta,
      d.channelUpdate.htlcMinimumMsat, d.channelUpdate.feeBaseMsat, d.channelUpdate.feeProportionalMillionths, d.commitments.localCommit.spec.totalFunds, enable = Helpers.aboveReserve(d.commitments))
    d.copy(shortChannelId = newShortChannelId, channelUpdate = channelUpdate)
  }

  override def mdc(currentMessage: Any): MDC = {
    val id = currentMessage match {
      case INPUT_RESTORED(data) => data.channelId
      case _ => Helpers.getChannelId(stateData)
    }
    Logs.mdc(remoteNodeId_opt = Some(remoteNodeId), channelId_opt = Some(id))
  }

  // we let the peer decide what to do
  override val supervisorStrategy = OneForOneStrategy(loggingEnabled = true) { case _ => SupervisorStrategy.Escalate }

  initialize()

}



<|MERGE_RESOLUTION|>--- conflicted
+++ resolved
@@ -29,7 +29,7 @@
 import fr.acinq.eclair.payment._
 import fr.acinq.eclair.router.Announcements
 import fr.acinq.eclair.transactions._
-import fr.acinq.eclair.wire.{ChannelReestablish, _}
+import fr.acinq.eclair.wire._
 
 import scala.compat.Platform
 import scala.concurrent.ExecutionContext
@@ -48,11 +48,11 @@
   val ANNOUNCEMENTS_MINCONF = 6
 
   // https://github.com/lightningnetwork/lightning-rfc/blob/master/02-peer-protocol.md#requirements
-  val MAX_FUNDING = 16777216 sat // = 2^24
+  val MAX_FUNDING: Satoshi = 16777216 sat // = 2^24
   val MAX_ACCEPTED_HTLCS = 483
 
   // we don't want the counterparty to use a dust limit lower than that, because they wouldn't only hurt themselves we may need them to publish their commit tx in certain cases (backup/restore)
-  val MIN_DUSTLIMIT = 546 sat
+  val MIN_DUSTLIMIT: Satoshi = 546 sat
 
   // we won't exchange more than this many signatures when negotiating the closing fee
   val MAX_NEGOTIATION_ITERATIONS = 20
@@ -65,10 +65,10 @@
   val MAX_TO_SELF_DELAY = CltvExpiryDelta(2016)
 
   // as a fundee, we will wait that much time for the funding tx to confirm (funder will rely on the funding tx being double-spent)
-  val FUNDING_TIMEOUT_FUNDEE = 5 days
+  val FUNDING_TIMEOUT_FUNDEE: FiniteDuration = 5 days
 
   // pruning occurs if no new update has been received in two weeks (BOLT 7)
-  val REFRESH_CHANNEL_UPDATE_INTERVAL = 10 days
+  val REFRESH_CHANNEL_UPDATE_INTERVAL: FiniteDuration = 10 days
 
   case class BroadcastChannelUpdate(reason: BroadcastReason)
 
@@ -894,30 +894,18 @@
     case Event(WatchEventConfirmed(BITCOIN_FUNDING_DEEPLYBURIED, blockHeight, txIndex, _), d: DATA_NORMAL) if d.channelAnnouncement.isEmpty =>
       val shortChannelId = ShortChannelId(blockHeight, txIndex, d.commitments.commitInput.outPoint.index.toInt)
       log.info(s"funding tx is deeply buried at blockHeight=$blockHeight txIndex=$txIndex shortChannelId=$shortChannelId")
-<<<<<<< HEAD
       // if final shortChannelId is different from the one we had before, we need to re-announce it unless old shortChannelId is random and channel is strictly private
       val d1 = if (shortChannelId != d.shortChannelId && (!d.shortChannelId.isRandom || d.commitments.privateToAnnounceChannel)) {
-=======
-      // if final shortChannelId is different from the one we had before, we need to re-announce it unless old shortChannelId is a random (which we can only have if channel is private)
-      val d1 = if (shortChannelId != d.shortChannelId && !d.shortChannelId.isRandom) {
->>>>>>> 3c323b48
         log.info(s"short channel id changed, probably due to a chain reorg: old=${d.shortChannelId} new=$shortChannelId")
         refreshAndReannounceScid(d, shortChannelId)
       } else {
         d
       }
       // we use GOTO instead of stay because we want to fire transitions
-<<<<<<< HEAD
       if (d.commitments.announceChannel || d.commitments.privateToAnnounceChannel) {
         // if channel is or wants to become public we need to send our announcement_signatures in order to generate the channel_announcement
         val localAnnSigs = Helpers.makeAnnouncementSignatures(nodeParams, d.commitments, shortChannelId)
         goto(NORMAL) using d1.copy(commitments = d.commitments.copy(channelFlags = ChannelFlags.Announce), buried = true) storing() sending localAnnSigs
-=======
-      if (d.commitments.announceChannel) {
-        // if channel is public we need to send our announcement_signatures in order to generate the channel_announcement
-        val localAnnSigs = Helpers.makeAnnouncementSignatures(nodeParams, d.commitments, shortChannelId)
-        goto(NORMAL) using d1.copy(buried = true) storing() sending localAnnSigs
->>>>>>> 3c323b48
       } else {
         goto(NORMAL) using d1.copy(buried = true) storing()
       }
