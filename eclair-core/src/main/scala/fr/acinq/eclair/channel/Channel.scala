/*
 * Copyright 2019 ACINQ SAS
 *
 * Licensed under the Apache License, Version 2.0 (the "License");
 * you may not use this file except in compliance with the License.
 * You may obtain a copy of the License at
 *
 *     http://www.apache.org/licenses/LICENSE-2.0
 *
 * Unless required by applicable law or agreed to in writing, software
 * distributed under the License is distributed on an "AS IS" BASIS,
 * WITHOUT WARRANTIES OR CONDITIONS OF ANY KIND, either express or implied.
 * See the License for the specific language governing permissions and
 * limitations under the License.
 */

package fr.acinq.eclair.channel

import akka.actor.{ActorRef, FSM, OneForOneStrategy, Props, Status, SupervisorStrategy}
import akka.event.Logging.MDC
import akka.pattern.pipe
import fr.acinq.bitcoin.Crypto.{PrivateKey, PublicKey, sha256}
import fr.acinq.bitcoin.{ByteVector32, OutPoint, Satoshi, Script, ScriptFlags, Transaction}
import fr.acinq.eclair._
import fr.acinq.eclair.blockchain._
import fr.acinq.eclair.channel.Helpers.{Closing, Funding}
import fr.acinq.eclair.crypto.{ShaChain, Sphinx}
import fr.acinq.eclair.io.Peer
import fr.acinq.eclair.payment._
import fr.acinq.eclair.router.Announcements
import fr.acinq.eclair.transactions._
import fr.acinq.eclair.wire.{ChannelReestablish, _}

import scala.compat.Platform
import scala.concurrent.ExecutionContext
import scala.concurrent.duration._
import scala.util.{Failure, Success, Try}


/**
 * Created by PM on 20/08/2015.
 */

object Channel {
  def props(nodeParams: NodeParams, wallet: EclairWallet, remoteNodeId: PublicKey, blockchain: ActorRef, router: ActorRef, relayer: ActorRef, origin_opt: Option[ActorRef]) = Props(new Channel(nodeParams, wallet, remoteNodeId, blockchain, router, relayer, origin_opt))

  // see https://github.com/lightningnetwork/lightning-rfc/blob/master/07-routing-gossip.md#requirements
  val ANNOUNCEMENTS_MINCONF = 6

  // https://github.com/lightningnetwork/lightning-rfc/blob/master/02-peer-protocol.md#requirements
  val MAX_FUNDING = 16777216 sat // = 2^24
  val MAX_ACCEPTED_HTLCS = 483

  // we don't want the counterparty to use a dust limit lower than that, because they wouldn't only hurt themselves we may need them to publish their commit tx in certain cases (backup/restore)
  val MIN_DUSTLIMIT = 546 sat

  // we won't exchange more than this many signatures when negotiating the closing fee
  val MAX_NEGOTIATION_ITERATIONS = 20

  // this is defined in BOLT 11
  val MIN_CLTV_EXPIRY_DELTA = CltvExpiryDelta(9)
  val MAX_CLTV_EXPIRY_DELTA = CltvExpiryDelta(7 * 144) // one week

  // since BOLT 1.1, there is a max value for the refund delay of the main commitment tx
  val MAX_TO_SELF_DELAY = CltvExpiryDelta(2016)

  // as a fundee, we will wait that much time for the funding tx to confirm (funder will rely on the funding tx being double-spent)
  val FUNDING_TIMEOUT_FUNDEE = 5 days

  // pruning occurs if no new update has been received in two weeks (BOLT 7)
  val REFRESH_CHANNEL_UPDATE_INTERVAL = 10 days

  case class BroadcastChannelUpdate(reason: BroadcastReason)

  def WATCH_EVENT_CONFIRMED_TURBO(tx: Transaction) = WatchEventConfirmed(BITCOIN_FUNDING_DEPTHOK, blockHeight = 0, txIndex = 0, tx)

  def notTurboShortChannelId(sid: ShortChannelId): Boolean = 0 != ShortChannelId.coordinates(sid).blockHeight

  // @formatter:off
  sealed trait BroadcastReason
  case object PeriodicRefresh extends BroadcastReason
  case object Reconnected extends BroadcastReason
  case object AboveReserve extends BroadcastReason
  // @formatter:on

  case object TickChannelOpenTimeout

  // we will receive this message when we waited too long for a revocation for that commit number (NB: we explicitely specify the peer to allow for testing)
  case class RevocationTimeout(remoteCommitNumber: Long, peer: ActorRef)

  // @formatter:off
  sealed trait ChannelError
  case class LocalError(t: Throwable) extends ChannelError
  case class RemoteError(e: Error) extends ChannelError
  // @formatter:on

}

class Channel(val nodeParams: NodeParams, val wallet: EclairWallet, remoteNodeId: PublicKey, blockchain: ActorRef, router: ActorRef, relayer: ActorRef, origin_opt: Option[ActorRef] = None)(implicit ec: ExecutionContext = ExecutionContext.Implicits.global) extends FSM[State, Data] with FSMDiagnosticActorLogging[State, Data] {

  import Channel._
  import nodeParams.keyManager

  // we pass these to helpers classes so that they have the logging context
  implicit def implicitLog: akka.event.LoggingAdapter = log

  val forwarder = context.actorOf(Props(new Forwarder(nodeParams)), "forwarder")

  // this will be used to detect htlc timeouts
  context.system.eventStream.subscribe(self, classOf[CurrentBlockCount])
  // this will be used to make sure the current commitment fee is up-to-date
  context.system.eventStream.subscribe(self, classOf[CurrentFeerates])

  /*
          8888888 888b    888 8888888 88888888888
            888   8888b   888   888       888
            888   88888b  888   888       888
            888   888Y88b 888   888       888
            888   888 Y88b888   888       888
            888   888  Y88888   888       888
            888   888   Y8888   888       888
          8888888 888    Y888 8888888     888
   */

  /*
                                                NEW
                              FUNDER                            FUNDEE
                                 |                                |
                                 |          open_channel          |WAIT_FOR_OPEN_CHANNEL
                                 |------------------------------->|
          WAIT_FOR_ACCEPT_CHANNEL|                                |
                                 |         accept_channel         |
                                 |<-------------------------------|
                                 |                                |WAIT_FOR_FUNDING_CREATED
                                 |        funding_created         |
                                 |------------------------------->|
          WAIT_FOR_FUNDING_SIGNED|                                |
                                 |         funding_signed         |
                                 |<-------------------------------|
          WAIT_FOR_FUNDING_LOCKED|                                |WAIT_FOR_FUNDING_LOCKED
                                 | funding_locked  funding_locked |
                                 |---------------  ---------------|
                                 |               \/               |
                                 |               /\               |
                                 |<--------------  -------------->|
                           NORMAL|                                |NORMAL
   */

  startWith(WAIT_FOR_INIT_INTERNAL, Nothing)

  when(WAIT_FOR_INIT_INTERNAL)(handleExceptions {
    case Event(initFunder@INPUT_INIT_FUNDER(temporaryChannelId, fundingSatoshis, pushMsat, initialFeeratePerKw, fundingTxFeeratePerKw, localParams, remote, _, channelFlags, channelVersion), Nothing) =>
      context.system.eventStream.publish(ChannelCreated(self, context.parent, remoteNodeId, isFunder = true, temporaryChannelId, initialFeeratePerKw, Some(fundingTxFeeratePerKw)))
      forwarder ! remote
      val fundingPubKey = keyManager.fundingPublicKey(localParams.fundingKeyPath).publicKey
      val channelKeyPath = keyManager.channelKeyPath(localParams, channelVersion)
      val open = OpenChannel(nodeParams.chainHash,
        temporaryChannelId = temporaryChannelId,
        fundingSatoshis = fundingSatoshis,
        pushMsat = pushMsat,
        dustLimitSatoshis = localParams.dustLimit,
        maxHtlcValueInFlightMsat = localParams.maxHtlcValueInFlightMsat,
        channelReserveSatoshis = localParams.channelReserve,
        htlcMinimumMsat = localParams.htlcMinimum,
        feeratePerKw = initialFeeratePerKw,
        toSelfDelay = localParams.toSelfDelay,
        maxAcceptedHtlcs = localParams.maxAcceptedHtlcs,
        fundingPubkey = fundingPubKey,
        revocationBasepoint = keyManager.revocationPoint(channelKeyPath).publicKey,
        paymentBasepoint = keyManager.paymentPoint(channelKeyPath).publicKey,
        delayedPaymentBasepoint = keyManager.delayedPaymentPoint(channelKeyPath).publicKey,
        htlcBasepoint = keyManager.htlcPoint(channelKeyPath).publicKey,
        firstPerCommitmentPoint = keyManager.commitmentPoint(channelKeyPath, 0),
        channelFlags = channelFlags)
      goto(WAIT_FOR_ACCEPT_CHANNEL) using DATA_WAIT_FOR_ACCEPT_CHANNEL(initFunder, open) sending open

    case Event(inputFundee@INPUT_INIT_FUNDEE(_, localParams, remote, _), Nothing) if !localParams.isFunder =>
      forwarder ! remote
      goto(WAIT_FOR_OPEN_CHANNEL) using DATA_WAIT_FOR_OPEN_CHANNEL(inputFundee)

    case Event(INPUT_RESTORED(data), _) =>
      log.info(s"restoring channel channelId=${data.channelId}")
      context.system.eventStream.publish(ChannelRestored(self, context.parent, remoteNodeId, data.commitments.localParams.isFunder, data.channelId, data))
      data match {
        //NB: order matters!
        case closing: DATA_CLOSING if Closing.nothingAtStake(closing) =>
          log.info(s"we have nothing at stake, going straight to CLOSED")
          goto(CLOSED) using closing
        case closing: DATA_CLOSING =>
          // we don't put back the WatchSpent if the commitment tx has already been published and the spending tx already reached mindepth
          val closingType_opt = Closing.isClosingTypeAlreadyKnown(closing)
          log.info(s"channel is closing (closingType=${closingType_opt.getOrElse("UnknownYet")})")
          // if the closing type is known:
          // - there is no need to watch the funding tx because it has already been spent and the spending tx has
          //   already reached mindepth
          // - there is no need to attempt to publish transactions for other type of closes
          closingType_opt match {
            case Some(Closing.LocalClose) =>
              closing.localCommitPublished.foreach(doPublish)
            case Some(Closing.CurrentRemoteClose) =>
              closing.remoteCommitPublished.foreach(doPublish)
            case Some(Closing.NextRemoteClose) =>
              closing.nextRemoteCommitPublished.foreach(doPublish)
            case Some(Closing.RecoveryClose) =>
              closing.futureRemoteCommitPublished.foreach(doPublish)
            case Some(Closing.RevokedClose) =>
              closing.revokedCommitPublished.foreach(doPublish)
            case _ =>
              // in all other cases we need to be ready for any type of closing
              // TODO: should we wait for an acknowledgment from the watcher?
              blockchain ! WatchSpent(self, data.commitments.commitInput.outPoint.txid, data.commitments.commitInput.outPoint.index.toInt, data.commitments.commitInput.txOut.publicKeyScript, BITCOIN_FUNDING_SPENT)
              blockchain ! WatchLost(self, data.commitments.commitInput.outPoint.txid, nodeParams.minDepthBlocks, BITCOIN_FUNDING_LOST)
              closing.mutualClosePublished.foreach(doPublish)
              closing.localCommitPublished.foreach(doPublish)
              closing.remoteCommitPublished.foreach(doPublish)
              closing.nextRemoteCommitPublished.foreach(doPublish)
              closing.revokedCommitPublished.foreach(doPublish)
              closing.futureRemoteCommitPublished.foreach(doPublish)

              // if commitment number is zero, we also need to make sure that the funding tx has been published
              if (closing.commitments.localCommit.index == 0 && closing.commitments.remoteCommit.index == 0) {
                blockchain ! GetTxWithMeta(closing.commitments.commitInput.outPoint.txid)
              }
          }
          // no need to go OFFLINE, we can directly switch to CLOSING
          goto(CLOSING) using closing

        case normal: DATA_NORMAL =>
          // TODO: should we wait for an acknowledgment from the watcher?
          blockchain ! WatchSpent(self, data.commitments.commitInput.outPoint.txid, data.commitments.commitInput.outPoint.index.toInt, data.commitments.commitInput.txOut.publicKeyScript, BITCOIN_FUNDING_SPENT)
          blockchain ! WatchLost(self, data.commitments.commitInput.outPoint.txid, nodeParams.minDepthBlocks, BITCOIN_FUNDING_LOST)

          if (notTurboShortChannelId(normal.channelUpdate.shortChannelId)) {
            context.system.eventStream.publish(ShortChannelIdAssigned(self, normal.channelId, normal.channelUpdate.shortChannelId))
          }

          // we rebuild a new channel_update with values from the configuration because they may have changed while eclair was down
          val candidateChannelUpdate = Announcements.makeChannelUpdate(nodeParams.chainHash, nodeParams.privateKey, remoteNodeId, normal.channelUpdate.shortChannelId, nodeParams.expiryDeltaBlocks,
            normal.commitments.remoteParams.htlcMinimum, normal.channelUpdate.feeBaseMsat, normal.channelUpdate.feeProportionalMillionths, normal.commitments.localCommit.spec.totalFunds, enable = Announcements.isEnabled(normal.channelUpdate.channelFlags))
          val channelUpdate1 = if (Announcements.areSame(candidateChannelUpdate, normal.channelUpdate)) {
            // if there was no configuration change we keep the existing channel update
            normal.channelUpdate
          } else {
            log.info("refreshing channel_update due to configuration changes old={} new={}", normal.channelUpdate, candidateChannelUpdate)
            candidateChannelUpdate
          }
          // we need to periodically re-send channel updates, otherwise channel will be considered stale and get pruned by network
          // we take into account the date of the last update so that we don't send superfluous updates when we restart the app
          val periodicRefreshInitialDelay = Helpers.nextChannelUpdateRefresh(channelUpdate1.timestamp)
          context.system.scheduler.schedule(initialDelay = periodicRefreshInitialDelay, interval = REFRESH_CHANNEL_UPDATE_INTERVAL, receiver = self, message = BroadcastChannelUpdate(PeriodicRefresh))
          goto(OFFLINE) using normal.copy(channelUpdate = channelUpdate1)

        case funding: DATA_WAIT_FOR_FUNDING_CONFIRMED =>
          // TODO: should we wait for an acknowledgment from the watcher?
          blockchain ! WatchSpent(self, data.commitments.commitInput.outPoint.txid, data.commitments.commitInput.outPoint.index.toInt, data.commitments.commitInput.txOut.publicKeyScript, BITCOIN_FUNDING_SPENT)
          blockchain ! WatchLost(self, data.commitments.commitInput.outPoint.txid, nodeParams.minDepthBlocks, BITCOIN_FUNDING_LOST)
          // we make sure that the funding tx has been published
          blockchain ! GetTxWithMeta(funding.commitments.commitInput.outPoint.txid)
          goto(OFFLINE) using data

        case _ =>
          // TODO: should we wait for an acknowledgment from the watcher?
          blockchain ! WatchSpent(self, data.commitments.commitInput.outPoint.txid, data.commitments.commitInput.outPoint.index.toInt, data.commitments.commitInput.txOut.publicKeyScript, BITCOIN_FUNDING_SPENT)
          blockchain ! WatchLost(self, data.commitments.commitInput.outPoint.txid, nodeParams.minDepthBlocks, BITCOIN_FUNDING_LOST)
          goto(OFFLINE) using data
      }

    case Event(CMD_CLOSE(_), _) => goto(CLOSED) replying "ok"

    case Event(TickChannelOpenTimeout, _) =>
      replyToUser(Left(LocalError(new RuntimeException("open channel cancelled, took too long"))))
      goto(CLOSED)
  })

  when(WAIT_FOR_OPEN_CHANNEL)(handleExceptions {
    case Event(open: OpenChannel, d@DATA_WAIT_FOR_OPEN_CHANNEL(INPUT_INIT_FUNDEE(_, localParams, _, remoteInit))) =>
      log.info(s"received OpenChannel=$open")
      Try(Helpers.validateParamsFundee(nodeParams, open)) match {
        case Failure(t) => handleLocalError(t, d, Some(open))
        case Success(_) =>
          context.system.eventStream.publish(ChannelCreated(self, context.parent, remoteNodeId, isFunder = false, open.temporaryChannelId, open.feeratePerKw, None))
          val fundingPubkey = keyManager.fundingPublicKey(localParams.fundingKeyPath).publicKey
          val channelVersion = ChannelVersion.STANDARD
          val channelKeyPath = keyManager.channelKeyPath(localParams, channelVersion)
          // TODO: maybe also check uniqueness of temporary channel id
          val minimumDepth = nodeParams.minDepthBlocks
          val accept = AcceptChannel(temporaryChannelId = open.temporaryChannelId,
            dustLimitSatoshis = localParams.dustLimit,
            maxHtlcValueInFlightMsat = localParams.maxHtlcValueInFlightMsat,
            channelReserveSatoshis = localParams.channelReserve,
            minimumDepth = minimumDepth,
            htlcMinimumMsat = localParams.htlcMinimum,
            toSelfDelay = localParams.toSelfDelay,
            maxAcceptedHtlcs = localParams.maxAcceptedHtlcs,
            fundingPubkey = fundingPubkey,
            revocationBasepoint = keyManager.revocationPoint(channelKeyPath).publicKey,
            paymentBasepoint = keyManager.paymentPoint(channelKeyPath).publicKey,
            delayedPaymentBasepoint = keyManager.delayedPaymentPoint(channelKeyPath).publicKey,
            htlcBasepoint = keyManager.htlcPoint(channelKeyPath).publicKey,
            firstPerCommitmentPoint = keyManager.commitmentPoint(channelKeyPath, 0))
          val remoteParams = RemoteParams(
            nodeId = remoteNodeId,
            dustLimit = open.dustLimitSatoshis,
            maxHtlcValueInFlightMsat = open.maxHtlcValueInFlightMsat,
            channelReserve = open.channelReserveSatoshis, // remote requires local to keep this much satoshis as direct payment
            htlcMinimum = open.htlcMinimumMsat,
            toSelfDelay = open.toSelfDelay,
            maxAcceptedHtlcs = open.maxAcceptedHtlcs,
            fundingPubKey = open.fundingPubkey,
            revocationBasepoint = open.revocationBasepoint,
            paymentBasepoint = open.paymentBasepoint,
            delayedPaymentBasepoint = open.delayedPaymentBasepoint,
            htlcBasepoint = open.htlcBasepoint,
            globalFeatures = remoteInit.globalFeatures,
            localFeatures = remoteInit.localFeatures)
          log.debug(s"remote params: $remoteParams")
          goto(WAIT_FOR_FUNDING_CREATED) using DATA_WAIT_FOR_FUNDING_CREATED(open.temporaryChannelId, localParams, remoteParams, open.fundingSatoshis, open.pushMsat, open.feeratePerKw, open.firstPerCommitmentPoint, open.channelFlags, channelVersion, accept) sending accept
      }

    case Event(CMD_CLOSE(_), _) => goto(CLOSED) replying "ok"

    case Event(e: Error, d: DATA_WAIT_FOR_OPEN_CHANNEL) => handleRemoteError(e, d)

    case Event(INPUT_DISCONNECTED, _) => goto(CLOSED)
  })

  when(WAIT_FOR_ACCEPT_CHANNEL)(handleExceptions {
    case Event(accept: AcceptChannel, d@DATA_WAIT_FOR_ACCEPT_CHANNEL(INPUT_INIT_FUNDER(temporaryChannelId, fundingSatoshis, pushMsat, initialFeeratePerKw, fundingTxFeeratePerKw, localParams, _, remoteInit, _, channelVersion), open)) =>
      log.info(s"received AcceptChannel=$accept")
      Try(Helpers.validateParamsFunder(nodeParams, open, accept)) match {
        case Failure(t) => handleLocalError(t, d, Some(accept))
        case _ =>
          // TODO: check equality of temporaryChannelId? or should be done upstream
          val remoteParams = RemoteParams(
            nodeId = remoteNodeId,
            dustLimit = accept.dustLimitSatoshis,
            maxHtlcValueInFlightMsat = accept.maxHtlcValueInFlightMsat,
            channelReserve = accept.channelReserveSatoshis, // remote requires local to keep this much satoshis as direct payment
            htlcMinimum = accept.htlcMinimumMsat,
            toSelfDelay = accept.toSelfDelay,
            maxAcceptedHtlcs = accept.maxAcceptedHtlcs,
            fundingPubKey = accept.fundingPubkey,
            revocationBasepoint = accept.revocationBasepoint,
            paymentBasepoint = accept.paymentBasepoint,
            delayedPaymentBasepoint = accept.delayedPaymentBasepoint,
            htlcBasepoint = accept.htlcBasepoint,
            globalFeatures = remoteInit.globalFeatures,
            localFeatures = remoteInit.localFeatures)
          log.debug(s"remote params: $remoteParams")
          val localFundingPubkey = keyManager.fundingPublicKey(localParams.fundingKeyPath)
          val fundingPubkeyScript = Script.write(Script.pay2wsh(Scripts.multiSig2of2(localFundingPubkey.publicKey, remoteParams.fundingPubKey)))
          wallet.makeFundingTx(fundingPubkeyScript, fundingSatoshis, fundingTxFeeratePerKw).pipeTo(self)
          goto(WAIT_FOR_FUNDING_INTERNAL) using DATA_WAIT_FOR_FUNDING_INTERNAL(temporaryChannelId, localParams, remoteParams, fundingSatoshis, pushMsat, initialFeeratePerKw, accept.firstPerCommitmentPoint, channelVersion, open)
      }

    case Event(CMD_CLOSE(_), _) =>
      replyToUser(Right("closed"))
      goto(CLOSED) replying "ok"

    case Event(e: Error, d: DATA_WAIT_FOR_ACCEPT_CHANNEL) =>
      replyToUser(Left(RemoteError(e)))
      handleRemoteError(e, d)

    case Event(INPUT_DISCONNECTED, _) =>
      replyToUser(Left(LocalError(new RuntimeException("disconnected"))))
      goto(CLOSED)

    case Event(TickChannelOpenTimeout, _) =>
      replyToUser(Left(LocalError(new RuntimeException("open channel cancelled, took too long"))))
      goto(CLOSED)
  })

  when(WAIT_FOR_FUNDING_INTERNAL)(handleExceptions {
    case Event(MakeFundingTxResponse(fundingTx, fundingTxOutputIndex, fundingTxFee), DATA_WAIT_FOR_FUNDING_INTERNAL(temporaryChannelId, localParams, remoteParams, fundingAmount, pushMsat, initialFeeratePerKw, remoteFirstPerCommitmentPoint, channelVersion, open)) =>
      // let's create the first commitment tx that spends the yet uncommitted funding tx
      val (localSpec, localCommitTx, remoteSpec, remoteCommitTx) = Funding.makeFirstCommitTxs(keyManager, channelVersion, temporaryChannelId, localParams, remoteParams, fundingAmount, pushMsat, initialFeeratePerKw, fundingTx.hash, fundingTxOutputIndex, remoteFirstPerCommitmentPoint, nodeParams.onChainFeeConf.maxFeerateMismatch)
      require(fundingTx.txOut(fundingTxOutputIndex).publicKeyScript == localCommitTx.input.txOut.publicKeyScript, s"pubkey script mismatch!")
      val localSigOfRemoteTx = keyManager.sign(remoteCommitTx, keyManager.fundingPublicKey(localParams.fundingKeyPath))
      // signature of their initial commitment tx that pays remote pushMsat
      val fundingCreated = FundingCreated(
        temporaryChannelId = temporaryChannelId,
        fundingTxid = fundingTx.hash,
        fundingOutputIndex = fundingTxOutputIndex,
        signature = localSigOfRemoteTx
      )
      val channelId = toLongId(fundingTx.hash, fundingTxOutputIndex)
      context.parent ! ChannelIdAssigned(self, remoteNodeId, temporaryChannelId, channelId) // we notify the peer asap so it knows how to route messages
      context.system.eventStream.publish(ChannelIdAssigned(self, remoteNodeId, temporaryChannelId, channelId))
      // NB: we don't send a ChannelSignatureSent for the first commit
      goto(WAIT_FOR_FUNDING_SIGNED) using DATA_WAIT_FOR_FUNDING_SIGNED(channelId, localParams, remoteParams, fundingTx, fundingTxFee, localSpec, localCommitTx, RemoteCommit(0, remoteSpec, remoteCommitTx.tx.txid, remoteFirstPerCommitmentPoint), open.channelFlags, channelVersion, fundingCreated) sending fundingCreated

    case Event(Status.Failure(t), d: DATA_WAIT_FOR_FUNDING_INTERNAL) =>
      log.error(t, s"wallet returned error: ")
      replyToUser(Left(LocalError(t)))
      handleLocalError(ChannelFundingError(d.temporaryChannelId), d, None) // we use a generic exception and don't send the internal error to the peer

    case Event(CMD_CLOSE(_), _) =>
      replyToUser(Right("closed"))
      goto(CLOSED) replying "ok"

    case Event(e: Error, d: DATA_WAIT_FOR_FUNDING_INTERNAL) =>
      replyToUser(Left(RemoteError(e)))
      handleRemoteError(e, d)

    case Event(INPUT_DISCONNECTED, _) =>
      replyToUser(Left(LocalError(new RuntimeException("disconnected"))))
      goto(CLOSED)

    case Event(TickChannelOpenTimeout, _) =>
      replyToUser(Left(LocalError(new RuntimeException("open channel cancelled, took too long"))))
      goto(CLOSED)
  })

  when(WAIT_FOR_FUNDING_CREATED)(handleExceptions {
    case Event(FundingCreated(_, fundingTxHash, fundingTxOutputIndex, remoteSig), d@DATA_WAIT_FOR_FUNDING_CREATED(temporaryChannelId, localParams, remoteParams, fundingAmount, pushMsat, initialFeeratePerKw, remoteFirstPerCommitmentPoint, channelFlags, channelVersion, _)) =>
      // they fund the channel with their funding tx, so the money is theirs (but we are paid pushMsat)
      val (localSpec, localCommitTx, remoteSpec, remoteCommitTx) = Funding.makeFirstCommitTxs(keyManager, channelVersion, temporaryChannelId, localParams, remoteParams, fundingAmount, pushMsat, initialFeeratePerKw, fundingTxHash, fundingTxOutputIndex, remoteFirstPerCommitmentPoint, nodeParams.onChainFeeConf.maxFeerateMismatch)

      // check remote signature validity
      val fundingPubKey = keyManager.fundingPublicKey(localParams.fundingKeyPath)
      val localSigOfLocalTx = keyManager.sign(localCommitTx, fundingPubKey)
      val signedLocalCommitTx = Transactions.addSigs(localCommitTx, fundingPubKey.publicKey, remoteParams.fundingPubKey, localSigOfLocalTx, remoteSig)
      Transactions.checkSpendable(signedLocalCommitTx) match {
        case Failure(cause) => handleLocalError(InvalidCommitmentSignature(temporaryChannelId, signedLocalCommitTx.tx), d, None)
        case Success(_) =>
          val localSigOfRemoteTx = keyManager.sign(remoteCommitTx, fundingPubKey)
          val channelId = toLongId(fundingTxHash, fundingTxOutputIndex)
          // watch the funding tx transaction
          val commitInput = localCommitTx.input
          val fundingSigned = FundingSigned(
            channelId = channelId,
            signature = localSigOfRemoteTx
          )
          val commitments = Commitments(channelVersion, localParams, remoteParams, channelFlags,
            LocalCommit(0, localSpec, PublishableTxs(signedLocalCommitTx, Nil)), RemoteCommit(0, remoteSpec, remoteCommitTx.tx.txid, remoteFirstPerCommitmentPoint),
            LocalChanges(Nil, Nil, Nil), RemoteChanges(Nil, Nil, Nil),
            localNextHtlcId = 0L, remoteNextHtlcId = 0L,
            originChannels = Map.empty,
            remoteNextCommitInfo = Right(randomKey.publicKey), // we will receive their next per-commitment point in the next message, so we temporarily put a random byte array,
            commitInput, ShaChain.init, channelId = channelId)
          context.parent ! ChannelIdAssigned(self, remoteNodeId, temporaryChannelId, channelId) // we notify the peer asap so it knows how to route messages
          context.system.eventStream.publish(ChannelIdAssigned(self, remoteNodeId, temporaryChannelId, channelId))
          context.system.eventStream.publish(ChannelSignatureReceived(self, commitments))
          // NB: we don't send a ChannelSignatureSent for the first commit
          log.info(s"waiting for them to publish the funding tx for channelId=$channelId fundingTxid=${commitInput.outPoint.txid}")
          blockchain ! WatchSpent(self, commitInput.outPoint.txid, commitInput.outPoint.index.toInt, commitments.commitInput.txOut.publicKeyScript, BITCOIN_FUNDING_SPENT) // TODO: should we wait for an acknowledgment from the watcher?
          blockchain ! WatchConfirmed(self, commitInput.outPoint.txid, commitments.commitInput.txOut.publicKeyScript, nodeParams.minDepthBlocks, BITCOIN_FUNDING_DEPTHOK)
          context.system.scheduler.scheduleOnce(FUNDING_TIMEOUT_FUNDEE, self, BITCOIN_FUNDING_TIMEOUT)
          goto(WAIT_FOR_FUNDING_CONFIRMED) using DATA_WAIT_FOR_FUNDING_CONFIRMED(commitments, None, now, None, Right(fundingSigned)) storing() sending fundingSigned
      }

    case Event(CMD_CLOSE(_), _) => goto(CLOSED) replying "ok"

    case Event(e: Error, d: DATA_WAIT_FOR_FUNDING_CREATED) => handleRemoteError(e, d)

    case Event(INPUT_DISCONNECTED, _) => goto(CLOSED)
  })

  when(WAIT_FOR_FUNDING_SIGNED)(handleExceptions {
    case Event(msg@FundingSigned(_, remoteSig), d@DATA_WAIT_FOR_FUNDING_SIGNED(channelId, localParams, remoteParams, fundingTx, fundingTxFee, localSpec, localCommitTx, remoteCommit, channelFlags, channelVersion, fundingCreated)) =>
      // we make sure that their sig checks out and that our first commit tx is spendable
      val fundingPubKey = keyManager.fundingPublicKey(localParams.fundingKeyPath)
      val localSigOfLocalTx = keyManager.sign(localCommitTx, fundingPubKey)
      val signedLocalCommitTx = Transactions.addSigs(localCommitTx, fundingPubKey.publicKey, remoteParams.fundingPubKey, localSigOfLocalTx, remoteSig)
      Transactions.checkSpendable(signedLocalCommitTx) match {
        case Failure(cause) =>
          // we rollback the funding tx, it will never be published
          rollbackFundingTx(fundingTx, Left(LocalError(cause)), channelId)
          handleLocalError(InvalidCommitmentSignature(channelId, signedLocalCommitTx.tx), d, Some(msg))
        case Success(_) =>
          val commitInput = localCommitTx.input
          val commitments = Commitments(channelVersion, localParams, remoteParams, channelFlags,
            LocalCommit(0, localSpec, PublishableTxs(signedLocalCommitTx, Nil)), remoteCommit,
            LocalChanges(Nil, Nil, Nil), RemoteChanges(Nil, Nil, Nil),
            localNextHtlcId = 0L, remoteNextHtlcId = 0L,
            originChannels = Map.empty,
            remoteNextCommitInfo = Right(randomKey.publicKey), // we will receive their next per-commitment point in the next message, so we temporarily put a random byte array
            commitInput, ShaChain.init, channelId = channelId)
          val now = Platform.currentTime.milliseconds.toSeconds
          context.system.eventStream.publish(ChannelSignatureReceived(self, commitments))
          log.info(s"publishing funding tx for channelId=$channelId fundingTxid=${commitInput.outPoint.txid}")
          blockchain ! WatchSpent(self, commitments.commitInput.outPoint.txid, commitments.commitInput.outPoint.index.toInt, commitments.commitInput.txOut.publicKeyScript, BITCOIN_FUNDING_SPENT) // TODO: should we wait for an acknowledgment from the watcher?
          blockchain ! WatchConfirmed(self, commitments.commitInput.outPoint.txid, commitments.commitInput.txOut.publicKeyScript, nodeParams.minDepthBlocks, BITCOIN_FUNDING_DEPTHOK)
          log.info(s"committing txid=${fundingTx.txid}")
          // we will publish the funding tx only after the channel state has been written to disk because we want to
          // make sure we first persist the commitment that returns back the funds to us in case of problem
          def publishFundingTx(): Unit = {
            wallet.commit(fundingTx).onComplete {
              case Success(true) =>
                // NB: funding tx isn't confirmed at this point, so technically we didn't really pay the network fee yet, so this is a (fair) approximation
                feePaid(fundingTxFee, fundingTx, "funding", commitments.channelId)
                replyToUser(Right(s"created channel $channelId"))
                if (commitments.zeroconfSpendablePushChannel) {
                  // Real BITCOIN_FUNDING_DEPTHOK will also be sent later and ignored if channel is NORMAL by then
                  // or it will work as a fallback case if we get Failure on committing here but funding still gets published
                  log.info(s"channel=$channelId is turbo, proceeding with unconfirmed txid=${fundingTx.txid}")
                  self ! WATCH_EVENT_CONFIRMED_TURBO(fundingTx)
                }
              case Success(false) =>
                replyToUser(Left(LocalError(new RuntimeException("couldn't publish funding tx"))))
                self ! BITCOIN_FUNDING_PUBLISH_FAILED // fail-fast: this should be returned only when we are really sure the tx has *not* been published
              case Failure(t) =>
                replyToUser(Left(LocalError(t)))
                log.error(t, s"error while committing funding tx: ") // tx may still have been published, can't fail-fast
            }
          }
          goto(WAIT_FOR_FUNDING_CONFIRMED) using DATA_WAIT_FOR_FUNDING_CONFIRMED(commitments, Some(fundingTx), now, None, Left(fundingCreated)) storing() calling(publishFundingTx)
      }

    case Event(CMD_CLOSE(_) | CMD_FORCECLOSE, d: DATA_WAIT_FOR_FUNDING_SIGNED) =>
      // we rollback the funding tx, it will never be published
      rollbackFundingTx(d.fundingTx, Right("closed"), d.channelId)
      goto(CLOSED) replying "ok"

    case Event(e: Error, d: DATA_WAIT_FOR_FUNDING_SIGNED) =>
      // we rollback the funding tx, it will never be published
      rollbackFundingTx(d.fundingTx, Left(RemoteError(e)), d.channelId)
      handleRemoteError(e, d)

    case Event(INPUT_DISCONNECTED, d: DATA_WAIT_FOR_FUNDING_SIGNED) =>
      // we rollback the funding tx, it will never be published
      rollbackFundingTx(d.fundingTx, Left(LocalError(new RuntimeException("disconnected"))), d.channelId)
      goto(CLOSED)

    case Event(TickChannelOpenTimeout, d: DATA_WAIT_FOR_FUNDING_SIGNED) =>
      // we rollback the funding tx, it will never be published
      wallet.rollback(d.fundingTx)
      replyToUser(Left(LocalError(new RuntimeException("open channel cancelled, took too long"))))
      goto(CLOSED)
  })

  when(WAIT_FOR_FUNDING_CONFIRMED)(handleExceptions {
    case Event(msg: FundingLocked, d: DATA_WAIT_FOR_FUNDING_CONFIRMED) =>
      log.info(s"received their FundingLocked, deferring message")
      stay using d.copy(deferred = Some(msg)) // no need to store, they will re-send if we get disconnected

    case Event(WatchEventConfirmed(BITCOIN_FUNDING_DEPTHOK, blockHeight, txIndex, fundingTx), d@DATA_WAIT_FOR_FUNDING_CONFIRMED(commitments, _, _, deferred, _)) =>
      Try(Transaction.correctlySpends(commitments.localCommit.publishableTxs.commitTx.tx, Seq(fundingTx), ScriptFlags.STANDARD_SCRIPT_VERIFY_FLAGS)) match {
        case Success(_) =>
          log.info(s"channelId=${commitments.channelId} was confirmed at blockHeight=$blockHeight txIndex=$txIndex")
          blockchain ! WatchLost(self, commitments.commitInput.outPoint.txid, nodeParams.minDepthBlocks, BITCOIN_FUNDING_LOST)
          val channelKeyPath = keyManager.channelKeyPath(d.commitments.localParams, commitments.channelVersion)
          val nextPerCommitmentPoint = keyManager.commitmentPoint(channelKeyPath, 1)
          val fundingLocked = FundingLocked(commitments.channelId, nextPerCommitmentPoint)
          deferred.foreach(self ! _)
          // this is the temporary channel id that we will use in our channel_update message, the goal is to be able to use our channel
          // as soon as it reaches NORMAL state, and before it is announced on the network
          // (this id might be updated when the funding tx gets deeply buried, if there was a reorg in the meantime)
          val shortChannelId = ShortChannelId(blockHeight, txIndex, commitments.commitInput.outPoint.index.toInt)
          goto(WAIT_FOR_FUNDING_LOCKED) using DATA_WAIT_FOR_FUNDING_LOCKED(commitments, shortChannelId, fundingLocked) storing() sending fundingLocked
        case Failure(t) =>
          log.error(t, "")
          goto(CLOSED)
      }

    case Event(remoteAnnSigs: AnnouncementSignatures, d: DATA_WAIT_FOR_FUNDING_CONFIRMED) if d.commitments.announceChannel =>
      log.debug(s"received remote announcement signatures, delaying")
      // we may receive their announcement sigs before our watcher notifies us that the channel has reached min_conf (especially during testing when blocks are generated in bulk)
      // note: no need to persist their message, in case of disconnection they will resend it
      context.system.scheduler.scheduleOnce(2 seconds, self, remoteAnnSigs)
      stay

    case Event(getTxResponse: GetTxWithMetaResponse, d: DATA_WAIT_FOR_FUNDING_CONFIRMED) if getTxResponse.txid == d.commitments.commitInput.outPoint.txid => handleGetFundingTx(getTxResponse, d.waitingSince, d.fundingTx)

    case Event(BITCOIN_FUNDING_PUBLISH_FAILED, d: DATA_WAIT_FOR_FUNDING_CONFIRMED) => handleFundingPublishFailed(d)

    case Event(BITCOIN_FUNDING_TIMEOUT, d: DATA_WAIT_FOR_FUNDING_CONFIRMED) => handleFundingTimeout(d)

    case Event(WatchEventSpent(BITCOIN_FUNDING_SPENT, tx), d: DATA_WAIT_FOR_FUNDING_CONFIRMED) if tx.txid == d.commitments.remoteCommit.txid => handleRemoteSpentCurrent(tx, d)

    case Event(WatchEventSpent(BITCOIN_FUNDING_SPENT, tx), d: DATA_WAIT_FOR_FUNDING_CONFIRMED) => handleInformationLeak(tx, d)

    case Event(e: Error, d: DATA_WAIT_FOR_FUNDING_CONFIRMED) => handleRemoteError(e, d)
  })

  when(WAIT_FOR_FUNDING_LOCKED)(handleExceptions {
    case Event(FundingLocked(_, nextPerCommitmentPoint), d@DATA_WAIT_FOR_FUNDING_LOCKED(commitments, shortChannelId, _)) =>
      // used to get the final shortChannelId, used in announcements (if minDepth >= ANNOUNCEMENTS_MINCONF this event will fire instantly)
      blockchain ! WatchConfirmed(self, commitments.commitInput.outPoint.txid, commitments.commitInput.txOut.publicKeyScript, ANNOUNCEMENTS_MINCONF, BITCOIN_FUNDING_DEEPLYBURIED)
      if (notTurboShortChannelId(shortChannelId)) {
        context.system.eventStream.publish(ShortChannelIdAssigned(self, commitments.channelId, shortChannelId))
      }
      // we create a channel_update early so that we can use it to send payments through this channel, but it won't be propagated to other nodes since the channel is not yet announced
      val initialChannelUpdate = Announcements.makeChannelUpdate(nodeParams.chainHash, nodeParams.privateKey, remoteNodeId, shortChannelId, nodeParams.expiryDeltaBlocks, d.commitments.remoteParams.htlcMinimum, nodeParams.feeBase, nodeParams.feeProportionalMillionth, commitments.localCommit.spec.totalFunds, enable = Helpers.aboveReserve(d.commitments))
      // we need to periodically re-send channel updates, otherwise channel will be considered stale and get pruned by network
      context.system.scheduler.schedule(initialDelay = REFRESH_CHANNEL_UPDATE_INTERVAL, interval = REFRESH_CHANNEL_UPDATE_INTERVAL, receiver = self, message = BroadcastChannelUpdate(PeriodicRefresh))
      goto(NORMAL) using DATA_NORMAL(commitments.copy(remoteNextCommitInfo = Right(nextPerCommitmentPoint)), shortChannelId, buried = false, None, initialChannelUpdate, None, None) storing()

    case Event(remoteAnnSigs: AnnouncementSignatures, d: DATA_WAIT_FOR_FUNDING_LOCKED) if d.commitments.announceChannel =>
      log.debug(s"received remote announcement signatures, delaying")
      // we may receive their announcement sigs before our watcher notifies us that the channel has reached min_conf (especially during testing when blocks are generated in bulk)
      // note: no need to persist their message, in case of disconnection they will resend it
      context.system.scheduler.scheduleOnce(2 seconds, self, remoteAnnSigs)
      stay

    case Event(WatchEventSpent(BITCOIN_FUNDING_SPENT, tx), d: DATA_WAIT_FOR_FUNDING_LOCKED) if tx.txid == d.commitments.remoteCommit.txid => handleRemoteSpentCurrent(tx, d)

    case Event(WatchEventSpent(BITCOIN_FUNDING_SPENT, tx), d: DATA_WAIT_FOR_FUNDING_LOCKED) => handleInformationLeak(tx, d)

    case Event(e: Error, d: DATA_WAIT_FOR_FUNDING_LOCKED) => handleRemoteError(e, d)
  })

  /*
          888b     d888        d8888 8888888 888b    888      888      .d88888b.   .d88888b.  8888888b.
          8888b   d8888       d88888   888   8888b   888      888     d88P" "Y88b d88P" "Y88b 888   Y88b
          88888b.d88888      d88P888   888   88888b  888      888     888     888 888     888 888    888
          888Y88888P888     d88P 888   888   888Y88b 888      888     888     888 888     888 888   d88P
          888 Y888P 888    d88P  888   888   888 Y88b888      888     888     888 888     888 8888888P"
          888  Y8P  888   d88P   888   888   888  Y88888      888     888     888 888     888 888
          888   "   888  d8888888888   888   888   Y8888      888     Y88b. .d88P Y88b. .d88P 888
          888       888 d88P     888 8888888 888    Y888      88888888 "Y88888P"   "Y88888P"  888
   */

  when(NORMAL)(handleExceptions {
    case Event(CMD_REQUEST_RANDOM_SCID, d: DATA_NORMAL) if !d.commitments.announceChannel => stay sending AssignScid(d.channelId)

    case Event(_: AssignScid, d: DATA_NORMAL) if !d.commitments.announceChannel =>
      val d1 = refreshAndReannounceScid(d, newShortChannelId = ShortChannelId.random)
      log.info(s"peer has requested a random scid: old=${d.shortChannelId} new=${d1.shortChannelId}")
      // Send AssignScidReply before sending refreshed ChannelUpdate in transition (?)
      forwarder ! AssignScidReply(d1.channelId, d1.shortChannelId)
      // we use GOTO instead of stay because we want to fire transitions
      goto(NORMAL) using d1 storing()

    case Event(AssignScidReply(_, newShortChannelId), d: DATA_NORMAL) if !d.commitments.announceChannel =>
      // Remote peer will send AssignScidReply, then refreshed ChannelUpdate, but is it still possible that "Peer -> AssignScidReply -> Channel -> Events on transition -> Router" would happen later than "Peer -> refreshed ChannelUpdate -> Relayer" (in which case refreshed ChannelUpdate won't be applied until next reconnect?)
      val d1 = refreshAndReannounceScid(d, newShortChannelId)
      log.info(s"peer has provided a new random scid: old=${d.shortChannelId} new=${d1.shortChannelId}")
      // we use GOTO instead of stay because we want to fire transitions
      goto(NORMAL) using d1 storing()

    case Event(c: CMD_ADD_HTLC, d: DATA_NORMAL) if d.localShutdown.isDefined || d.remoteShutdown.isDefined =>
      // note: spec would allow us to keep sending new htlcs after having received their shutdown (and not sent ours)
      // but we want to converge as fast as possible and they would probably not route them anyway
      val error = NoMoreHtlcsClosingInProgress(d.channelId)
      handleCommandError(AddHtlcFailed(d.channelId, c.paymentHash, error, origin(c), Some(d.channelUpdate), Some(c)), c)

    case Event(c: CMD_ADD_HTLC, d: DATA_NORMAL) =>
      Try(Commitments.sendAdd(d.commitments, c, origin(c), nodeParams.currentBlockHeight)) match {
        case Success(Right((commitments1, add))) =>
          if (c.commit) self ! CMD_SIGN
          handleCommandSuccess(sender, d.copy(commitments = commitments1)) sending add
        case Success(Left(error)) => handleCommandError(AddHtlcFailed(d.channelId, c.paymentHash, error, origin(c), Some(d.channelUpdate), Some(c)), c)
        case Failure(cause) => handleCommandError(AddHtlcFailed(d.channelId, c.paymentHash, cause, origin(c), Some(d.channelUpdate), Some(c)), c)
      }

    case Event(add: UpdateAddHtlc, d: DATA_NORMAL) =>
      Try(Commitments.receiveAdd(d.commitments, add)) match {
        case Success(commitments1) => stay using d.copy(commitments = commitments1)
        case Failure(cause) => handleLocalError(cause, d, Some(add))
      }

    case Event(c: CMD_FULFILL_HTLC, d: DATA_NORMAL) =>
      Try(Commitments.sendFulfill(d.commitments, c)) match {
        case Success((commitments1, fulfill)) =>
          if (c.commit) self ! CMD_SIGN
          handleCommandSuccess(sender, d.copy(commitments = commitments1)) sending fulfill
        case Failure(cause) =>
          // we can clean up the command right away in case of failure
          relayer ! CommandBuffer.CommandAck(d.channelId, c.id)
          handleCommandError(cause, c)
      }

    case Event(fulfill: UpdateFulfillHtlc, d: DATA_NORMAL) =>
      Try(Commitments.receiveFulfill(d.commitments, fulfill)) match {
        case Success(Right((commitments1, origin, htlc))) =>
          // we forward preimages as soon as possible to the upstream channel because it allows us to pull funds
          relayer ! ForwardFulfill(fulfill, origin, htlc)
          stay using d.copy(commitments = commitments1)
        case Success(Left(_)) => stay
        case Failure(cause) => handleLocalError(cause, d, Some(fulfill))
      }

    case Event(c: CMD_FAIL_HTLC, d: DATA_NORMAL) =>
      Try(Commitments.sendFail(d.commitments, c, nodeParams.privateKey)) match {
        case Success((commitments1, fail)) =>
          if (c.commit) self ! CMD_SIGN
          handleCommandSuccess(sender, d.copy(commitments = commitments1)) sending fail
        case Failure(cause) =>
          // we can clean up the command right away in case of failure
          relayer ! CommandBuffer.CommandAck(d.channelId, c.id)
          handleCommandError(cause, c)
      }

    case Event(c: CMD_FAIL_MALFORMED_HTLC, d: DATA_NORMAL) =>
      Try(Commitments.sendFailMalformed(d.commitments, c)) match {
        case Success((commitments1, fail)) =>
          if (c.commit) self ! CMD_SIGN
          handleCommandSuccess(sender, d.copy(commitments = commitments1)) sending fail
        case Failure(cause) =>
          // we can clean up the command right away in case of failure
          relayer ! CommandBuffer.CommandAck(d.channelId, c.id)
          handleCommandError(cause, c)
      }

    case Event(fail: UpdateFailHtlc, d: DATA_NORMAL) =>
      Try(Commitments.receiveFail(d.commitments, fail)) match {
        case Success(Right((commitments1, _, _))) =>
          stay using d.copy(commitments = commitments1)
        case Success(Left(_)) => stay
        case Failure(cause) => handleLocalError(cause, d, Some(fail))
      }

    case Event(fail: UpdateFailMalformedHtlc, d: DATA_NORMAL) =>
      Try(Commitments.receiveFailMalformed(d.commitments, fail)) match {
        case Success(Right((commitments1, _, _))) =>
          stay using d.copy(commitments = commitments1)
        case Success(Left(_)) => stay
        case Failure(cause) => handleLocalError(cause, d, Some(fail))
      }

    case Event(c: CMD_UPDATE_FEE, d: DATA_NORMAL) =>
      Try(Commitments.sendFee(d.commitments, c)) match {
        case Success((commitments1, fee)) =>
          if (c.commit) self ! CMD_SIGN
          handleCommandSuccess(sender, d.copy(commitments = commitments1)) sending fee
        case Failure(cause) => handleCommandError(cause, c)
      }

    case Event(fee: UpdateFee, d: DATA_NORMAL) =>
      Try(Commitments.receiveFee(d.commitments, nodeParams.onChainFeeConf.feeEstimator, nodeParams.onChainFeeConf.feeTargets, fee, nodeParams.onChainFeeConf.maxFeerateMismatch)) match {
        case Success(commitments1) => stay using d.copy(commitments = commitments1)
        case Failure(cause) => handleLocalError(cause, d, Some(fee))
      }

    case Event(c@CMD_SIGN, d: DATA_NORMAL) =>
      d.commitments.remoteNextCommitInfo match {
        case _ if !Commitments.localHasChanges(d.commitments) =>
          log.debug("ignoring CMD_SIGN (nothing to sign)")
          stay
        case Right(_) =>
          Try(Commitments.sendCommit(d.commitments, keyManager)) match {
            case Success((commitments1, commit)) =>
              log.debug(s"sending a new sig, spec:\n${Commitments.specs2String(commitments1)}")
              commitments1.localChanges.signed.collect {
                case u: UpdateFulfillHtlc => relayer ! CommandBuffer.CommandAck(u.channelId, u.id)
                case u: UpdateFailHtlc => relayer ! CommandBuffer.CommandAck(u.channelId, u.id)
                case u: UpdateFailMalformedHtlc => relayer ! CommandBuffer.CommandAck(u.channelId, u.id)
              }
              val nextRemoteCommit = commitments1.remoteNextCommitInfo.left.get.nextRemoteCommit
              val nextCommitNumber = nextRemoteCommit.index
              // we persist htlc data in order to be able to claim htlc outputs in case a revoked tx is published by our
              // counterparty, so only htlcs above remote's dust_limit matter
              val trimmedHtlcs = Transactions.trimOfferedHtlcs(d.commitments.remoteParams.dustLimit, nextRemoteCommit.spec) ++ Transactions.trimReceivedHtlcs(d.commitments.remoteParams.dustLimit, nextRemoteCommit.spec)
              trimmedHtlcs collect {
                case DirectedHtlc(_, u) =>
                  log.info(s"adding paymentHash=${u.paymentHash} cltvExpiry=${u.cltvExpiry} to htlcs db for commitNumber=$nextCommitNumber")
                  nodeParams.db.channels.addOrUpdateHtlcInfo(d.channelId, nextCommitNumber, u.paymentHash, u.cltvExpiry)
              }
              if (!Helpers.aboveReserve(d.commitments) && Helpers.aboveReserve(commitments1)) {
                // we just went above reserve (can't go below), let's refresh our channel_update to enable/disable it accordingly
                log.info(s"updating channel_update aboveReserve=${Helpers.aboveReserve(commitments1)}")
                self ! BroadcastChannelUpdate(AboveReserve)
              }
              context.system.eventStream.publish(ChannelSignatureSent(self, commitments1))
              if (nextRemoteCommit.spec.toRemote != d.commitments.remoteCommit.spec.toRemote) {
                // we send this event only when our balance changes (note that remoteCommit.toRemote == toLocal)
                context.system.eventStream.publish(AvailableBalanceChanged(self, d.channelId, d.shortChannelId, nextRemoteCommit.spec.toRemote, commitments1))
              }
              // we expect a quick response from our peer
              setTimer(RevocationTimeout.toString, RevocationTimeout(commitments1.remoteCommit.index, peer = context.parent), timeout = nodeParams.revocationTimeout, repeat = false)
              handleCommandSuccess(sender, d.copy(commitments = commitments1)) storing() sending commit
            case Failure(cause) => handleCommandError(cause, c)
          }
        case Left(waitForRevocation) =>
          log.debug(s"already in the process of signing, will sign again as soon as possible")
          val commitments1 = d.commitments.copy(remoteNextCommitInfo = Left(waitForRevocation.copy(reSignAsap = true)))
          stay using d.copy(commitments = commitments1)
      }

    case Event(commit: CommitSig, d: DATA_NORMAL) =>
      Try(Commitments.receiveCommit(d.commitments, commit, keyManager)) match {
        case Success((commitments1, revocation)) =>
          log.debug(s"received a new sig, spec:\n${Commitments.specs2String(commitments1)}")
          if (Commitments.localHasChanges(commitments1)) {
            // if we have newly acknowledged changes let's sign them
            self ! CMD_SIGN
          }
          context.system.eventStream.publish(ChannelSignatureReceived(self, commitments1))
          stay using d.copy(commitments = commitments1) storing() sending revocation
        case Failure(cause) => handleLocalError(cause, d, Some(commit))
      }

    case Event(revocation: RevokeAndAck, d: DATA_NORMAL) =>
      // we received a revocation because we sent a signature
      // => all our changes have been acked
      Try(Commitments.receiveRevocation(d.commitments, revocation)) match {
        case Success((commitments1, forwards)) =>
          cancelTimer(RevocationTimeout.toString)
          log.debug(s"received a new rev, spec:\n${Commitments.specs2String(commitments1)}")
          forwards.foreach { forward =>
            log.debug(s"forwarding {} to relayer", forward)
            relayer ! forward
          }
          if (Commitments.localHasChanges(commitments1) && d.commitments.remoteNextCommitInfo.left.map(_.reSignAsap) == Left(true)) {
            self ! CMD_SIGN
          }
          if (d.remoteShutdown.isDefined && !Commitments.localHasUnsignedOutgoingHtlcs(commitments1)) {
            // we were waiting for our pending htlcs to be signed before replying with our local shutdown
            val localShutdown = Shutdown(d.channelId, commitments1.localParams.defaultFinalScriptPubKey)
            // note: it means that we had pending htlcs to sign, therefore we go to SHUTDOWN, not to NEGOTIATING
            require(commitments1.remoteCommit.spec.htlcs.nonEmpty, "we must have just signed new htlcs, otherwise we would have sent our Shutdown earlier")
            goto(SHUTDOWN) using DATA_SHUTDOWN(commitments1, localShutdown, d.remoteShutdown.get) storing() sending localShutdown
          } else {
            stay using d.copy(commitments = commitments1) storing()
          }
        case Failure(cause) => handleLocalError(cause, d, Some(revocation))
      }

    case Event(r: RevocationTimeout, d: DATA_NORMAL) => handleRevocationTimeout(r, d)

    case Event(c@CMD_CLOSE(localScriptPubKey_opt), d: DATA_NORMAL) =>
      val localScriptPubKey = localScriptPubKey_opt.getOrElse(d.commitments.localParams.defaultFinalScriptPubKey)
      if (d.localShutdown.isDefined)
        handleCommandError(ClosingAlreadyInProgress(d.channelId), c)
      else if (Commitments.localHasUnsignedOutgoingHtlcs(d.commitments))
      // TODO: simplistic behavior, we could also sign-then-close
        handleCommandError(CannotCloseWithUnsignedOutgoingHtlcs(d.channelId), c)
      else if (!Closing.isValidFinalScriptPubkey(localScriptPubKey))
        handleCommandError(InvalidFinalScript(d.channelId), c)
      else {
        val shutdown = Shutdown(d.channelId, localScriptPubKey)
        handleCommandSuccess(sender, d.copy(localShutdown = Some(shutdown))) storing() sending shutdown
      }

    case Event(remoteShutdown@Shutdown(_, remoteScriptPubKey), d: DATA_NORMAL) =>
      // they have pending unsigned htlcs         => they violated the spec, close the channel
      // they don't have pending unsigned htlcs
      //    we have pending unsigned htlcs
      //      we already sent a shutdown message  => spec violation (we can't send htlcs after having sent shutdown)
      //      we did not send a shutdown message
      //        we are ready to sign              => we stop sending further htlcs, we initiate a signature
      //        we are waiting for a rev          => we stop sending further htlcs, we wait for their revocation, will resign immediately after, and then we will send our shutdown message
      //    we have no pending unsigned htlcs
      //      we already sent a shutdown message
      //        there are pending signed htlcs    => send our shutdown message, go to SHUTDOWN
      //        there are no htlcs                => send our shutdown message, go to NEGOTIATING
      //      we did not send a shutdown message
      //        there are pending signed htlcs    => go to SHUTDOWN
      //        there are no htlcs                => go to NEGOTIATING

      if (!Closing.isValidFinalScriptPubkey(remoteScriptPubKey)) {
        handleLocalError(InvalidFinalScript(d.channelId), d, Some(remoteShutdown))
      } else if (Commitments.remoteHasUnsignedOutgoingHtlcs(d.commitments)) {
        handleLocalError(CannotCloseWithUnsignedOutgoingHtlcs(d.channelId), d, Some(remoteShutdown))
      } else if (Commitments.localHasUnsignedOutgoingHtlcs(d.commitments)) { // do we have unsigned outgoing htlcs?
        require(d.localShutdown.isEmpty, "can't have pending unsigned outgoing htlcs after having sent Shutdown")
        // are we in the middle of a signature?
        d.commitments.remoteNextCommitInfo match {
          case Left(waitForRevocation) =>
            // yes, let's just schedule a new signature ASAP, which will include all pending unsigned htlcs
            val commitments1 = d.commitments.copy(remoteNextCommitInfo = Left(waitForRevocation.copy(reSignAsap = true)))
            // in the meantime we won't send new htlcs
            stay using d.copy(commitments = commitments1, remoteShutdown = Some(remoteShutdown))
          case Right(_) =>
            // no, let's sign right away
            self ! CMD_SIGN
            // in the meantime we won't send new htlcs
            stay using d.copy(remoteShutdown = Some(remoteShutdown))
        }
      } else {
        // so we don't have any unsigned outgoing htlcs
        val (localShutdown, sendList) = d.localShutdown match {
          case Some(localShutdown) =>
            (localShutdown, Nil)
          case None =>
            val localShutdown = Shutdown(d.channelId, d.commitments.localParams.defaultFinalScriptPubKey)
            // we need to send our shutdown if we didn't previously
            (localShutdown, localShutdown :: Nil)
        }
        // are there pending signed htlcs on either side? we need to have received their last revocation!
        if (d.commitments.hasNoPendingHtlcs) {
          // there are no pending signed htlcs, let's go directly to NEGOTIATING
          if (d.commitments.localParams.isFunder) {
            // we are funder, need to initiate the negotiation by sending the first closing_signed
            val (closingTx, closingSigned) = Closing.makeFirstClosingTx(keyManager, d.commitments, localShutdown.scriptPubKey, remoteShutdown.scriptPubKey, nodeParams.onChainFeeConf.feeEstimator, nodeParams.onChainFeeConf.feeTargets)
            goto(NEGOTIATING) using DATA_NEGOTIATING(d.commitments, localShutdown, remoteShutdown, List(List(ClosingTxProposed(closingTx.tx, closingSigned))), bestUnpublishedClosingTx_opt = None) storing() sending sendList :+ closingSigned
          } else {
            // we are fundee, will wait for their closing_signed
            goto(NEGOTIATING) using DATA_NEGOTIATING(d.commitments, localShutdown, remoteShutdown, closingTxProposed = List(List()), bestUnpublishedClosingTx_opt = None) storing() sending sendList
          }

        } else {
          // there are some pending signed htlcs, we need to fail/fulfill them
          goto(SHUTDOWN) using DATA_SHUTDOWN(d.commitments, localShutdown, remoteShutdown) storing() sending sendList
        }
      }

    case Event(c: CurrentBlockCount, d: DATA_NORMAL) => handleNewBlock(c, d)

    case Event(c@CurrentFeerates(feeratesPerKw), d: DATA_NORMAL) =>
      handleCurrentFeerate(c, d)

    case Event(WatchEventConfirmed(BITCOIN_FUNDING_DEEPLYBURIED, blockHeight, txIndex, _), d: DATA_NORMAL) if d.channelAnnouncement.isEmpty =>
      val shortChannelId = ShortChannelId(blockHeight, txIndex, d.commitments.commitInput.outPoint.index.toInt)
      log.info(s"funding tx is deeply buried at blockHeight=$blockHeight txIndex=$txIndex shortChannelId=$shortChannelId")
      // if final shortChannelId is different from the one we had before, we need to re-announce it
<<<<<<< HEAD
      val channelUpdate = if (shortChannelId != d.shortChannelId) {
        log.info(s"short channel id changed, probably due to a chain reorg or turbo channel: old=${d.shortChannelId} new=$shortChannelId")
        // we need to re-announce this shortChannelId
        context.system.eventStream.publish(ShortChannelIdAssigned(self, d.channelId, shortChannelId))
        // we re-announce the channelUpdate for the same reason
        Announcements.makeChannelUpdate(nodeParams.chainHash, nodeParams.privateKey, remoteNodeId, shortChannelId, d.channelUpdate.cltvExpiryDelta, d.channelUpdate.htlcMinimumMsat, d.channelUpdate.feeBaseMsat, d.channelUpdate.feeProportionalMillionths, d.commitments.localCommit.spec.totalFunds, enable = Helpers.aboveReserve(d.commitments))
      } else d.channelUpdate
=======
      val d1 = if (shortChannelId != d.shortChannelId) {
        log.info(s"short channel id changed, probably due to a chain reorg: old=${d.shortChannelId} new=$shortChannelId")
        refreshAndReannounceScid(d, shortChannelId)
      } else {
        d
      }
>>>>>>> e2c90125
      val localAnnSigs_opt = if (d.commitments.announceChannel) {
        // if channel is public we need to send our announcement_signatures in order to generate the channel_announcement
        Some(Helpers.makeAnnouncementSignatures(nodeParams, d.commitments, shortChannelId))
      } else None
      // we use GOTO instead of stay because we want to fire transitions
      goto(NORMAL) using d1.copy(buried = true) storing() sending localAnnSigs_opt.toSeq

    case Event(remoteAnnSigs: AnnouncementSignatures, d: DATA_NORMAL) if d.commitments.announceChannel =>
      // channels are publicly announced if both parties want it (defined as feature bit)
      if (d.buried) {
        // we are aware that the channel has reached enough confirmations
        // we already had sent our announcement_signatures but we don't store them so we need to recompute it
        val localAnnSigs = Helpers.makeAnnouncementSignatures(nodeParams, d.commitments, d.shortChannelId)
        d.channelAnnouncement match {
          case None =>
            require(d.shortChannelId == remoteAnnSigs.shortChannelId, s"shortChannelId mismatch: local=${d.shortChannelId} remote=${remoteAnnSigs.shortChannelId}")
            log.info(s"announcing channelId=${d.channelId} on the network with shortId=${d.shortChannelId}")
            import d.commitments.{localParams, remoteParams}
            val fundingPubKey = keyManager.fundingPublicKey(localParams.fundingKeyPath)
            val channelAnn = Announcements.makeChannelAnnouncement(nodeParams.chainHash, localAnnSigs.shortChannelId, nodeParams.nodeId, remoteParams.nodeId, fundingPubKey.publicKey, remoteParams.fundingPubKey, localAnnSigs.nodeSignature, remoteAnnSigs.nodeSignature, localAnnSigs.bitcoinSignature, remoteAnnSigs.bitcoinSignature)
            // we use GOTO instead of stay because we want to fire transitions
            goto(NORMAL) using d.copy(channelAnnouncement = Some(channelAnn)) storing()
          case Some(_) =>
            // they have sent their announcement sigs, but we already have a valid channel announcement
            // this can happen if our announcement_signatures was lost during a disconnection
            // specs says that we "MUST respond to the first announcement_signatures message after reconnection with its own announcement_signatures message"
            // current implementation always replies to announcement_signatures, not only the first time
            // TODO: we should only be nice once, current behaviour opens way to DOS, but this should be handled higher in the stack anyway
            log.info(s"re-sending our announcement sigs")
            stay sending localAnnSigs
        }
      } else {
        // our watcher didn't notify yet that the tx has reached ANNOUNCEMENTS_MINCONF confirmations, let's delay remote's message
        // note: no need to persist their message, in case of disconnection they will resend it
        log.debug(s"received remote announcement signatures, delaying")
        context.system.scheduler.scheduleOnce(5 seconds, self, remoteAnnSigs)
        stay
      }

    case Event(CMD_UPDATE_RELAY_FEE(feeBaseMsat, feeProportionalMillionths), d: DATA_NORMAL) =>
      log.info(s"updating relay fees: prevFeeBaseMsat={} nextFeeBaseMsat={} prevFeeProportionalMillionths={} nextFeeProportionalMillionths={}", d.channelUpdate.feeBaseMsat, feeBaseMsat, d.channelUpdate.feeProportionalMillionths, feeProportionalMillionths)
      val channelUpdate = Announcements.makeChannelUpdate(nodeParams.chainHash, nodeParams.privateKey, remoteNodeId, d.shortChannelId, d.channelUpdate.cltvExpiryDelta, d.channelUpdate.htlcMinimumMsat, feeBaseMsat, feeProportionalMillionths, d.commitments.localCommit.spec.totalFunds, enable = Helpers.aboveReserve(d.commitments))
      // we use GOTO instead of stay because we want to fire transitions
      goto(NORMAL) using d.copy(channelUpdate = channelUpdate) storing() replying "ok"

    case Event(BroadcastChannelUpdate(reason), d: DATA_NORMAL) =>
      val age = Platform.currentTime.milliseconds - d.channelUpdate.timestamp.seconds
      val channelUpdate1 = Announcements.makeChannelUpdate(nodeParams.chainHash, nodeParams.privateKey, remoteNodeId, d.shortChannelId, d.channelUpdate.cltvExpiryDelta, d.channelUpdate.htlcMinimumMsat, d.channelUpdate.feeBaseMsat, d.channelUpdate.feeProportionalMillionths, d.commitments.localCommit.spec.totalFunds, enable = Helpers.aboveReserve(d.commitments))
      reason match {
        case Reconnected if Announcements.areSame(channelUpdate1, d.channelUpdate) && age < REFRESH_CHANNEL_UPDATE_INTERVAL =>
          // we already sent an identical channel_update not long ago (flapping protection in case we keep being disconnected/reconnected)
          log.info(s"not sending a new identical channel_update, current one was created {} days ago", age.toDays)
          stay
        case _ =>
          log.info(s"refreshing channel_update announcement (reason=$reason)")
          // we use GOTO instead of stay because we want to fire transitions
          goto(NORMAL) using d.copy(channelUpdate = channelUpdate1) storing()
      }

    case Event(WatchEventSpent(BITCOIN_FUNDING_SPENT, tx), d: DATA_NORMAL) if tx.txid == d.commitments.remoteCommit.txid => handleRemoteSpentCurrent(tx, d)

    case Event(WatchEventSpent(BITCOIN_FUNDING_SPENT, tx), d: DATA_NORMAL) if d.commitments.remoteNextCommitInfo.left.toOption.map(_.nextRemoteCommit.txid).contains(tx.txid) => handleRemoteSpentNext(tx, d)

    case Event(WatchEventSpent(BITCOIN_FUNDING_SPENT, tx), d: DATA_NORMAL) => handleRemoteSpentOther(tx, d)

    case Event(INPUT_DISCONNECTED, d: DATA_NORMAL) =>
      // we cancel the timer that would have made us send the enabled update after reconnection (flappy channel protection)
      cancelTimer(Reconnected.toString)
      // if we have pending unsigned htlcs, then we cancel them and advertise the fact that the channel is now disabled
      val d1 = if (d.commitments.localChanges.proposed.collectFirst { case add: UpdateAddHtlc => add }.isDefined) {
        log.info(s"updating channel_update announcement (reason=disabled)")
        val channelUpdate = Announcements.makeChannelUpdate(nodeParams.chainHash, nodeParams.privateKey, remoteNodeId, d.shortChannelId, d.channelUpdate.cltvExpiryDelta, d.channelUpdate.htlcMinimumMsat, d.channelUpdate.feeBaseMsat, d.channelUpdate.feeProportionalMillionths, d.commitments.localCommit.spec.totalFunds, enable = false)
        d.commitments.localChanges.proposed.collect {
          case add: UpdateAddHtlc => relayer ! Status.Failure(AddHtlcFailed(d.channelId, add.paymentHash, ChannelUnavailable(d.channelId), d.commitments.originChannels(add.id), Some(channelUpdate), None))
        }
        d.copy(channelUpdate = channelUpdate)
      } else {
        d
      }
      goto(OFFLINE) using d1

    case Event(e: Error, d: DATA_NORMAL) => handleRemoteError(e, d)

    case Event(_: FundingLocked, _: DATA_NORMAL) => stay // will happen after a reconnection if no updates were ever committed to the channel

  })

  /*
           .d8888b.  888      .d88888b.   .d8888b. 8888888 888b    888  .d8888b.
          d88P  Y88b 888     d88P" "Y88b d88P  Y88b  888   8888b   888 d88P  Y88b
          888    888 888     888     888 Y88b.       888   88888b  888 888    888
          888        888     888     888  "Y888b.    888   888Y88b 888 888
          888        888     888     888     "Y88b.  888   888 Y88b888 888  88888
          888    888 888     888     888       "888  888   888  Y88888 888    888
          Y88b  d88P 888     Y88b. .d88P Y88b  d88P  888   888   Y8888 Y88b  d88P
           "Y8888P"  88888888 "Y88888P"   "Y8888P" 8888888 888    Y888  "Y8888P88
   */

  when(SHUTDOWN)(handleExceptions {
    case Event(c: CMD_FULFILL_HTLC, d: DATA_SHUTDOWN) =>
      Try(Commitments.sendFulfill(d.commitments, c)) match {
        case Success((commitments1, fulfill)) =>
          if (c.commit) self ! CMD_SIGN
          handleCommandSuccess(sender, d.copy(commitments = commitments1)) sending fulfill
        case Failure(cause) =>
          // we can clean up the command right away in case of failure
          relayer ! CommandBuffer.CommandAck(d.channelId, c.id)
          handleCommandError(cause, c)
      }

    case Event(fulfill: UpdateFulfillHtlc, d: DATA_SHUTDOWN) =>
      Try(Commitments.receiveFulfill(d.commitments, fulfill)) match {
        case Success(Right((commitments1, origin, htlc))) =>
          // we forward preimages as soon as possible to the upstream channel because it allows us to pull funds
          relayer ! ForwardFulfill(fulfill, origin, htlc)
          stay using d.copy(commitments = commitments1)
        case Success(Left(_)) => stay
        case Failure(cause) => handleLocalError(cause, d, Some(fulfill))
      }

    case Event(c: CMD_FAIL_HTLC, d: DATA_SHUTDOWN) =>
      Try(Commitments.sendFail(d.commitments, c, nodeParams.privateKey)) match {
        case Success((commitments1, fail)) =>
          if (c.commit) self ! CMD_SIGN
          handleCommandSuccess(sender, d.copy(commitments = commitments1)) sending fail
        case Failure(cause) =>
          // we can clean up the command right away in case of failure
          relayer ! CommandBuffer.CommandAck(d.channelId, c.id)
          handleCommandError(cause, c)
      }

    case Event(c: CMD_FAIL_MALFORMED_HTLC, d: DATA_SHUTDOWN) =>
      Try(Commitments.sendFailMalformed(d.commitments, c)) match {
        case Success((commitments1, fail)) =>
          if (c.commit) self ! CMD_SIGN
          handleCommandSuccess(sender, d.copy(commitments = commitments1)) sending fail
        case Failure(cause) =>
          // we can clean up the command right away in case of failure
          relayer ! CommandBuffer.CommandAck(d.channelId, c.id)
          handleCommandError(cause, c)
      }

    case Event(fail: UpdateFailHtlc, d: DATA_SHUTDOWN) =>
      Try(Commitments.receiveFail(d.commitments, fail)) match {
        case Success(Right((commitments1, _, _))) =>
          stay using d.copy(commitments = commitments1)
        case Success(Left(_)) => stay
        case Failure(cause) => handleLocalError(cause, d, Some(fail))
      }

    case Event(fail: UpdateFailMalformedHtlc, d: DATA_SHUTDOWN) =>
      Try(Commitments.receiveFailMalformed(d.commitments, fail)) match {
        case Success(Right((commitments1, _, _))) =>
          stay using d.copy(commitments = commitments1)
        case Success(Left(_)) => stay
        case Failure(cause) => handleLocalError(cause, d, Some(fail))
      }

    case Event(c: CMD_UPDATE_FEE, d: DATA_SHUTDOWN) =>
      Try(Commitments.sendFee(d.commitments, c)) match {
        case Success((commitments1, fee)) =>
          if (c.commit) self ! CMD_SIGN
          handleCommandSuccess(sender, d.copy(commitments = commitments1)) sending fee
        case Failure(cause) => handleCommandError(cause, c)
      }

    case Event(fee: UpdateFee, d: DATA_SHUTDOWN) =>
      Try(Commitments.receiveFee(d.commitments, nodeParams.onChainFeeConf.feeEstimator, nodeParams.onChainFeeConf.feeTargets, fee, nodeParams.onChainFeeConf.maxFeerateMismatch)) match {
        case Success(commitments1) => stay using d.copy(commitments = commitments1)
        case Failure(cause) => handleLocalError(cause, d, Some(fee))
      }

    case Event(c@CMD_SIGN, d: DATA_SHUTDOWN) =>
      d.commitments.remoteNextCommitInfo match {
        case _ if !Commitments.localHasChanges(d.commitments) =>
          log.debug("ignoring CMD_SIGN (nothing to sign)")
          stay
        case Right(_) =>
          Try(Commitments.sendCommit(d.commitments, keyManager)) match {
            case Success((commitments1, commit)) =>
              log.debug(s"sending a new sig, spec:\n${Commitments.specs2String(commitments1)}")
              commitments1.localChanges.signed.collect {
                case u: UpdateFulfillHtlc => relayer ! CommandBuffer.CommandAck(u.channelId, u.id)
                case u: UpdateFailHtlc => relayer ! CommandBuffer.CommandAck(u.channelId, u.id)
                case u: UpdateFailMalformedHtlc => relayer ! CommandBuffer.CommandAck(u.channelId, u.id)
              }
              context.system.eventStream.publish(ChannelSignatureSent(self, commitments1))
              // we expect a quick response from our peer
              setTimer(RevocationTimeout.toString, RevocationTimeout(commitments1.remoteCommit.index, peer = context.parent), timeout = nodeParams.revocationTimeout, repeat = false)
              handleCommandSuccess(sender, d.copy(commitments = commitments1)) storing() sending commit
            case Failure(cause) => handleCommandError(cause, c)
          }
        case Left(waitForRevocation) =>
          log.debug(s"already in the process of signing, will sign again as soon as possible")
          stay using d.copy(commitments = d.commitments.copy(remoteNextCommitInfo = Left(waitForRevocation.copy(reSignAsap = true))))
      }

    case Event(commit: CommitSig, d@DATA_SHUTDOWN(_, localShutdown, remoteShutdown)) =>
      Try(Commitments.receiveCommit(d.commitments, commit, keyManager)) match {
        case Success((commitments1, revocation)) =>
          // we always reply with a revocation
          log.debug(s"received a new sig:\n${Commitments.specs2String(commitments1)}")
          context.system.eventStream.publish(ChannelSignatureReceived(self, commitments1))
          if (commitments1.hasNoPendingHtlcs) {
            if (d.commitments.localParams.isFunder) {
              // we are funder, need to initiate the negotiation by sending the first closing_signed
              val (closingTx, closingSigned) = Closing.makeFirstClosingTx(keyManager, commitments1, localShutdown.scriptPubKey, remoteShutdown.scriptPubKey, nodeParams.onChainFeeConf.feeEstimator, nodeParams.onChainFeeConf.feeTargets)
              goto(NEGOTIATING) using DATA_NEGOTIATING(commitments1, localShutdown, remoteShutdown, List(List(ClosingTxProposed(closingTx.tx, closingSigned))), bestUnpublishedClosingTx_opt = None) storing() sending revocation :: closingSigned :: Nil
            } else {
              // we are fundee, will wait for their closing_signed
              goto(NEGOTIATING) using DATA_NEGOTIATING(commitments1, localShutdown, remoteShutdown, closingTxProposed = List(List()), bestUnpublishedClosingTx_opt = None) storing() sending revocation
            }
          } else {
            if (Commitments.localHasChanges(commitments1)) {
              // if we have newly acknowledged changes let's sign them
              self ! CMD_SIGN
            }
            stay using d.copy(commitments = commitments1) storing() sending revocation
          }
        case Failure(cause) => handleLocalError(cause, d, Some(commit))
      }

    case Event(revocation: RevokeAndAck, d@DATA_SHUTDOWN(commitments, localShutdown, remoteShutdown)) =>
      // we received a revocation because we sent a signature
      // => all our changes have been acked including the shutdown message
      Try(Commitments.receiveRevocation(commitments, revocation)) match {
        case Success((commitments1, forwards)) =>
          cancelTimer(RevocationTimeout.toString)
          log.debug(s"received a new rev, spec:\n${Commitments.specs2String(commitments1)}")
          forwards.foreach {
            case forwardAdd: ForwardAdd =>
              // BOLT 2: A sending node SHOULD fail to route any HTLC added after it sent shutdown.
              log.debug(s"closing in progress: failing ${forwardAdd.add}")
              self ! CMD_FAIL_HTLC(forwardAdd.add.id, Right(PermanentChannelFailure), commit = true)
            case forward =>
              log.debug(s"forwarding {} to relayer", forward)
              relayer ! forward
          }
          if (commitments1.hasNoPendingHtlcs) {
            log.debug(s"switching to NEGOTIATING spec:\n${Commitments.specs2String(commitments1)}")
            if (d.commitments.localParams.isFunder) {
              // we are funder, need to initiate the negotiation by sending the first closing_signed
              val (closingTx, closingSigned) = Closing.makeFirstClosingTx(keyManager, commitments1, localShutdown.scriptPubKey, remoteShutdown.scriptPubKey, nodeParams.onChainFeeConf.feeEstimator, nodeParams.onChainFeeConf.feeTargets)
              goto(NEGOTIATING) using DATA_NEGOTIATING(commitments1, localShutdown, remoteShutdown, List(List(ClosingTxProposed(closingTx.tx, closingSigned))), bestUnpublishedClosingTx_opt = None) storing() sending closingSigned
            } else {
              // we are fundee, will wait for their closing_signed
              goto(NEGOTIATING) using DATA_NEGOTIATING(commitments1, localShutdown, remoteShutdown, closingTxProposed = List(List()), bestUnpublishedClosingTx_opt = None) storing()
            }
          } else {
            if (Commitments.localHasChanges(commitments1) && d.commitments.remoteNextCommitInfo.left.map(_.reSignAsap) == Left(true)) {
              self ! CMD_SIGN
            }
            stay using d.copy(commitments = commitments1) storing()
          }
        case Failure(cause) => handleLocalError(cause, d, Some(revocation))
      }

    case Event(r: RevocationTimeout, d: DATA_SHUTDOWN) => handleRevocationTimeout(r, d)

    case Event(c: CurrentBlockCount, d: DATA_SHUTDOWN) => handleNewBlock(c, d)

    case Event(c@CurrentFeerates(feerates), d: DATA_SHUTDOWN) =>
      handleCurrentFeerate(c, d)

    case Event(WatchEventSpent(BITCOIN_FUNDING_SPENT, tx), d: DATA_SHUTDOWN) if tx.txid == d.commitments.remoteCommit.txid => handleRemoteSpentCurrent(tx, d)

    case Event(WatchEventSpent(BITCOIN_FUNDING_SPENT, tx), d: DATA_SHUTDOWN) if d.commitments.remoteNextCommitInfo.left.toOption.map(_.nextRemoteCommit.txid).contains(tx.txid) => handleRemoteSpentNext(tx, d)

    case Event(WatchEventSpent(BITCOIN_FUNDING_SPENT, tx), d: DATA_SHUTDOWN) => handleRemoteSpentOther(tx, d)

    case Event(c: CMD_CLOSE, d: DATA_SHUTDOWN) => handleCommandError(ClosingAlreadyInProgress(d.channelId), c)

    case Event(e: Error, d: DATA_SHUTDOWN) => handleRemoteError(e, d)

  })

  when(NEGOTIATING)(handleExceptions {
    case Event(c@ClosingSigned(_, remoteClosingFee, remoteSig), d: DATA_NEGOTIATING) =>
      log.info(s"received closingFeeSatoshis=$remoteClosingFee")
      Closing.checkClosingSignature(keyManager, d.commitments, d.localShutdown.scriptPubKey, d.remoteShutdown.scriptPubKey, remoteClosingFee, remoteSig) match {
        case Success(signedClosingTx) if d.closingTxProposed.last.lastOption.map(_.localClosingSigned.feeSatoshis).contains(remoteClosingFee) || d.closingTxProposed.flatten.size >= MAX_NEGOTIATION_ITERATIONS =>
          // we close when we converge or when there were too many iterations
          handleMutualClose(signedClosingTx, Left(d.copy(bestUnpublishedClosingTx_opt = Some(signedClosingTx))))
        case Success(signedClosingTx) =>
          // if we are fundee and we were waiting for them to send their first closing_signed, we don't have a lastLocalClosingFee, so we compute a firstClosingFee
          val lastLocalClosingFee = d.closingTxProposed.last.lastOption.map(_.localClosingSigned.feeSatoshis)
          val nextClosingFee = Closing.nextClosingFee(
            localClosingFee = lastLocalClosingFee.getOrElse(Closing.firstClosingFee(d.commitments, d.localShutdown.scriptPubKey, d.remoteShutdown.scriptPubKey, nodeParams.onChainFeeConf.feeEstimator, nodeParams.onChainFeeConf.feeTargets)),
            remoteClosingFee = remoteClosingFee)
          val (closingTx, closingSigned) = Closing.makeClosingTx(keyManager, d.commitments, d.localShutdown.scriptPubKey, d.remoteShutdown.scriptPubKey, nextClosingFee)
          if (lastLocalClosingFee.contains(nextClosingFee)) {
            // next computed fee is the same than the one we previously sent (probably because of rounding), let's close now
            handleMutualClose(signedClosingTx, Left(d.copy(bestUnpublishedClosingTx_opt = Some(signedClosingTx))))
          } else if (nextClosingFee == remoteClosingFee) {
            // we have converged!
            val closingTxProposed1 = d.closingTxProposed match {
              case previousNegotiations :+ currentNegotiation => previousNegotiations :+ (currentNegotiation :+ ClosingTxProposed(closingTx.tx, closingSigned))
            }
            handleMutualClose(signedClosingTx, Left(d.copy(closingTxProposed = closingTxProposed1, bestUnpublishedClosingTx_opt = Some(signedClosingTx)))) sending closingSigned
          } else {
            log.info(s"proposing closingFeeSatoshis=${closingSigned.feeSatoshis}")
            val closingTxProposed1 = d.closingTxProposed match {
              case previousNegotiations :+ currentNegotiation => previousNegotiations :+ (currentNegotiation :+ ClosingTxProposed(closingTx.tx, closingSigned))
            }
            stay using d.copy(closingTxProposed = closingTxProposed1, bestUnpublishedClosingTx_opt = Some(signedClosingTx)) storing() sending closingSigned
          }
        case Failure(cause) => handleLocalError(cause, d, Some(c))
      }

    case Event(WatchEventSpent(BITCOIN_FUNDING_SPENT, tx), d: DATA_NEGOTIATING) if d.closingTxProposed.flatten.map(_.unsignedTx.txid).contains(tx.txid) =>
      // they can publish a closing tx with any sig we sent them, even if we are not done negotiating
      handleMutualClose(tx, Left(d))

    case Event(WatchEventSpent(BITCOIN_FUNDING_SPENT, tx), d: DATA_NEGOTIATING) if tx.txid == d.commitments.remoteCommit.txid => handleRemoteSpentCurrent(tx, d)

    case Event(WatchEventSpent(BITCOIN_FUNDING_SPENT, tx), d: DATA_NEGOTIATING) if d.commitments.remoteNextCommitInfo.left.toOption.map(_.nextRemoteCommit.txid).contains(tx.txid) => handleRemoteSpentNext(tx, d)

    case Event(WatchEventSpent(BITCOIN_FUNDING_SPENT, tx), d: DATA_NEGOTIATING) => handleRemoteSpentOther(tx, d)

    case Event(c: CMD_CLOSE, d: DATA_NEGOTIATING) => handleCommandError(ClosingAlreadyInProgress(d.channelId), c)

    case Event(e: Error, d: DATA_NEGOTIATING) => handleRemoteError(e, d)

  })

  when(CLOSING)(handleExceptions {
    case Event(c: CMD_FULFILL_HTLC, d: DATA_CLOSING) =>
      Try(Commitments.sendFulfill(d.commitments, c)) match {
        case Success((commitments1, _)) =>
          log.info(s"got valid payment preimage, recalculating transactions to redeem the corresponding htlc on-chain")
          val localCommitPublished1 = d.localCommitPublished.map(localCommitPublished => Helpers.Closing.claimCurrentLocalCommitTxOutputs(keyManager, commitments1, localCommitPublished.commitTx, nodeParams.onChainFeeConf.feeEstimator, nodeParams.onChainFeeConf.feeTargets))
          val remoteCommitPublished1 = d.remoteCommitPublished.map(remoteCommitPublished => Helpers.Closing.claimRemoteCommitTxOutputs(keyManager, commitments1, commitments1.remoteCommit, remoteCommitPublished.commitTx, nodeParams.onChainFeeConf.feeEstimator, nodeParams.onChainFeeConf.feeTargets))
          val nextRemoteCommitPublished1 = d.nextRemoteCommitPublished.map(remoteCommitPublished => Helpers.Closing.claimRemoteCommitTxOutputs(keyManager, commitments1, commitments1.remoteCommit, remoteCommitPublished.commitTx, nodeParams.onChainFeeConf.feeEstimator, nodeParams.onChainFeeConf.feeTargets))

          def republish(): Unit = {
            localCommitPublished1.foreach(doPublish)
            remoteCommitPublished1.foreach(doPublish)
            nextRemoteCommitPublished1.foreach(doPublish)
          }

          stay using d.copy(commitments = commitments1, localCommitPublished = localCommitPublished1, remoteCommitPublished = remoteCommitPublished1, nextRemoteCommitPublished = nextRemoteCommitPublished1) storing() calling(republish)
        case Failure(cause) => handleCommandError(cause, c)
      }

    case Event(getTxResponse: GetTxWithMetaResponse, d: DATA_CLOSING) if getTxResponse.txid == d.commitments.commitInput.outPoint.txid => handleGetFundingTx(getTxResponse, d.waitingSince, d.fundingTx)

    case Event(BITCOIN_FUNDING_PUBLISH_FAILED, d: DATA_CLOSING) => handleFundingPublishFailed(d)

    case Event(BITCOIN_FUNDING_TIMEOUT, d: DATA_CLOSING) => handleFundingTimeout(d)

    case Event(WatchEventSpent(BITCOIN_FUNDING_SPENT, tx), d: DATA_CLOSING) =>
      if (d.mutualClosePublished.map(_.txid).contains(tx.txid)) {
        // we already know about this tx, probably because we have published it ourselves after successful negotiation
        stay
      } else if (d.mutualCloseProposed.map(_.txid).contains(tx.txid)) {
        // at any time they can publish a closing tx with any sig we sent them
        handleMutualClose(tx, Right(d))
      } else if (d.localCommitPublished.map(_.commitTx.txid).contains(tx.txid)) {
        // this is because WatchSpent watches never expire and we are notified multiple times
        stay
      } else if (d.remoteCommitPublished.map(_.commitTx.txid).contains(tx.txid)) {
        // this is because WatchSpent watches never expire and we are notified multiple times
        stay
      } else if (d.nextRemoteCommitPublished.map(_.commitTx.txid).contains(tx.txid)) {
        // this is because WatchSpent watches never expire and we are notified multiple times
        stay
      } else if (d.futureRemoteCommitPublished.map(_.commitTx.txid).contains(tx.txid)) {
        // this is because WatchSpent watches never expire and we are notified multiple times
        stay
      } else if (tx.txid == d.commitments.remoteCommit.txid) {
        // counterparty may attempt to spend its last commit tx at any time
        handleRemoteSpentCurrent(tx, d)
      } else if (d.commitments.remoteNextCommitInfo.left.toOption.map(_.nextRemoteCommit.txid).contains(tx.txid)) {
        // counterparty may attempt to spend its last commit tx at any time
        handleRemoteSpentNext(tx, d)
      } else {
        // counterparty may attempt to spend a revoked commit tx at any time
        handleRemoteSpentOther(tx, d)
      }

    case Event(WatchEventSpent(BITCOIN_OUTPUT_SPENT, tx), d: DATA_CLOSING) =>
      // one of the outputs of the local/remote/revoked commit was spent
      // we just put a watch to be notified when it is confirmed
      blockchain ! WatchConfirmed(self, tx, nodeParams.minDepthBlocks, BITCOIN_TX_CONFIRMED(tx))
      // when a remote or local commitment tx containing outgoing htlcs is published on the network,
      // we watch it in order to extract payment preimage if funds are pulled by the counterparty
      // we can then use these preimages to fulfill origin htlcs
      log.info(s"processing BITCOIN_OUTPUT_SPENT with txid=${tx.txid} tx=$tx")
      val extracted = Closing.extractPreimages(d.commitments.localCommit, tx)
      extracted foreach { case (htlc, fulfill) =>
        d.commitments.originChannels.get(fulfill.id) match {
          case Some(origin) =>
            log.info(s"fulfilling htlc #${fulfill.id} paymentHash=${sha256(fulfill.paymentPreimage)} origin=$origin")
            relayer ! ForwardFulfill(fulfill, origin, htlc)
          case None =>
            // if we don't have the origin, it means that we already have forwarded the fulfill so that's not a big deal.
            // this can happen if they send a signature containing the fulfill, then fail the channel before we have time to sign it
            log.info(s"cannot fulfill htlc #${fulfill.id} paymentHash=${sha256(fulfill.paymentPreimage)} (origin not found)")
        }
      }
      val revokedCommitPublished1 = d.revokedCommitPublished.map { rev =>
        val (rev1, tx_opt) = Closing.claimRevokedHtlcTxOutputs(keyManager, d.commitments, rev, tx, nodeParams.onChainFeeConf.feeEstimator)
        tx_opt.foreach(claimTx => blockchain ! PublishAsap(claimTx))
        tx_opt.foreach(claimTx => blockchain ! WatchSpent(self, tx, claimTx.txIn.head.outPoint.index.toInt, BITCOIN_OUTPUT_SPENT))
        rev1
      }
      stay using d.copy(revokedCommitPublished = revokedCommitPublished1) storing()

    case Event(WatchEventConfirmed(BITCOIN_TX_CONFIRMED(tx), blockHeight, _, _), d: DATA_CLOSING) =>
      log.info(s"txid=${tx.txid} has reached mindepth, updating closing state")
      // first we check if this tx belongs to one of the current local/remote commits and update it
      val localCommitPublished1 = d.localCommitPublished.map(Closing.updateLocalCommitPublished(_, tx))
      val remoteCommitPublished1 = d.remoteCommitPublished.map(Closing.updateRemoteCommitPublished(_, tx))
      val nextRemoteCommitPublished1 = d.nextRemoteCommitPublished.map(Closing.updateRemoteCommitPublished(_, tx))
      val futureRemoteCommitPublished1 = d.futureRemoteCommitPublished.map(Closing.updateRemoteCommitPublished(_, tx))
      val revokedCommitPublished1 = d.revokedCommitPublished.map(Closing.updateRevokedCommitPublished(_, tx))
      // if the local commitment tx just got confirmed, let's send an event telling when we will get the main output refund
      if (localCommitPublished1.map(_.commitTx.txid).contains(tx.txid)) {
        context.system.eventStream.publish(LocalCommitConfirmed(self, remoteNodeId, d.channelId, blockHeight + d.commitments.remoteParams.toSelfDelay.toInt))
      }
      // we may need to fail some htlcs in case a commitment tx was published and they have reached the timeout threshold
      val timedoutHtlcs =
        Closing.timedoutHtlcs(d.commitments.localCommit, d.commitments.localParams.dustLimit, tx) ++
          Closing.timedoutHtlcs(d.commitments.remoteCommit, d.commitments.remoteParams.dustLimit, tx) ++
          d.commitments.remoteNextCommitInfo.left.toSeq.flatMap(r => Closing.timedoutHtlcs(r.nextRemoteCommit, d.commitments.remoteParams.dustLimit, tx))
      timedoutHtlcs.foreach { add =>
        d.commitments.originChannels.get(add.id) match {
          case Some(origin) =>
            log.info(s"failing htlc #${add.id} paymentHash=${add.paymentHash} origin=$origin: htlc timed out")
            relayer ! Status.Failure(AddHtlcFailed(d.channelId, add.paymentHash, HtlcTimedout(d.channelId, Set(add)), origin, None, None))
          case None =>
            // same as for fulfilling the htlc (no big deal)
            log.info(s"cannot fail timedout htlc #${add.id} paymentHash=${add.paymentHash} (origin not found)")
        }
      }
      // we also need to fail outgoing htlcs that we know will never reach the blockchain
      val overridenHtlcs = Closing.overriddenOutgoingHtlcs(d.commitments.localCommit, d.commitments.remoteCommit, d.commitments.remoteNextCommitInfo.left.toOption.map(_.nextRemoteCommit), tx)
      overridenHtlcs.foreach { add =>
        d.commitments.originChannels.get(add.id) match {
          case Some(origin) =>
            log.info(s"failing htlc #${add.id} paymentHash=${add.paymentHash} origin=$origin: overriden by local commit")
            relayer ! Status.Failure(AddHtlcFailed(d.channelId, add.paymentHash, HtlcOverridenByLocalCommit(d.channelId), origin, None, None))
          case None =>
            // same as for fulfilling the htlc (no big deal)
            log.info(s"cannot fail overriden htlc #${add.id} paymentHash=${add.paymentHash} (origin not found)")
        }
      }
      // for our outgoing payments, let's send events if we know that they will settle on chain
      Closing
        .onchainOutgoingHtlcs(d.commitments.localCommit, d.commitments.remoteCommit, d.commitments.remoteNextCommitInfo.left.toOption.map(_.nextRemoteCommit), tx)
        .map(add => (add, d.commitments.originChannels.get(add.id).collect { case Origin.Local(id, _) => id })) // we resolve the payment id if this was a local payment
        .collect { case (add, Some(id)) => context.system.eventStream.publish(PaymentSettlingOnChain(id, amount = add.amountMsat, add.paymentHash)) }
      // we update the channel data
      val d1 = d.copy(localCommitPublished = localCommitPublished1, remoteCommitPublished = remoteCommitPublished1, nextRemoteCommitPublished = nextRemoteCommitPublished1, futureRemoteCommitPublished = futureRemoteCommitPublished1, revokedCommitPublished = revokedCommitPublished1)
      // and we also send events related to fee
      Closing.networkFeePaid(tx, d1) foreach { case (fee, desc) => feePaid(fee, tx, desc, d.channelId) }
      // then let's see if any of the possible close scenarii can be considered done
      val closingType_opt = Closing.isClosed(d1, Some(tx))
      // finally, if one of the unilateral closes is done, we move to CLOSED state, otherwise we stay (note that we don't store the state)
      closingType_opt match {
        case Some(closingType) =>
          log.info(s"channel closed (type=$closingType)")
          context.system.eventStream.publish(ChannelClosed(self, d.channelId, closingType, d.commitments))
          goto(CLOSED) using d1 storing()
        case None =>
          stay using d1 storing()
      }

    case Event(_: ChannelReestablish, d: DATA_CLOSING) =>
      // they haven't detected that we were closing and are trying to reestablish a connection
      // we give them one of the published txes as a hint
      // note spendingTx != Nil (that's a requirement of DATA_CLOSING)
      val exc = FundingTxSpent(d.channelId, d.spendingTxes.head)
      val error = Error(d.channelId, exc.getMessage)
      stay sending error

    case Event(c: CMD_CLOSE, d: DATA_CLOSING) => handleCommandError(ClosingAlreadyInProgress(d.channelId), c)

    case Event(e: Error, d: DATA_CLOSING) => handleRemoteError(e, d)

    case Event(INPUT_DISCONNECTED | INPUT_RECONNECTED(_, _, _), _) => stay // we don't really care at this point
  })

  when(CLOSED)(handleExceptions {
    case Event('shutdown, _) =>
      stateData match {
        case d: HasCommitments =>
          log.info(s"deleting database record for channelId=${d.channelId}")
          nodeParams.db.channels.removeChannel(d.channelId)
        case _ =>
      }
      log.info("shutting down")
      stop(FSM.Normal)

    case Event(MakeFundingTxResponse(fundingTx, _, _), _) =>
      // this may happen if connection is lost, or remote sends an error while we were waiting for the funding tx to be created by our wallet
      // in that case we rollback the tx
      rollbackFundingTx(fundingTx, Right("interrupted"), ByteVector32.Zeroes)
      stay

    case Event(INPUT_DISCONNECTED, _) => stay // we are disconnected, but it doesn't matter anymore
  })

  when(OFFLINE)(handleExceptions {
    case Event(INPUT_RECONNECTED(r, localInit, remoteInit), d: DATA_WAIT_FOR_REMOTE_PUBLISH_FUTURE_COMMITMENT) =>
      forwarder ! r
      // they already proved that we have an outdated commitment
      // there isn't much to do except asking them again to publish their current commitment by sending an error
      val exc = PleasePublishYourCommitment(d.channelId)
      val error = Error(d.channelId, exc.getMessage)
      val d1 = Helpers.updateFeatures(d, localInit, remoteInit)
      goto(WAIT_FOR_REMOTE_PUBLISH_FUTURE_COMMITMENT) using d1 sending error

    case Event(INPUT_RECONNECTED(r, localInit, remoteInit), d: HasCommitments) =>
      forwarder ! r

      val yourLastPerCommitmentSecret = d.commitments.remotePerCommitmentSecrets.lastIndex.flatMap(d.commitments.remotePerCommitmentSecrets.getHash).getOrElse(ByteVector32.Zeroes)
      val channelKeyPath = keyManager.channelKeyPath(d.commitments.localParams, d.commitments.channelVersion)
      val myCurrentPerCommitmentPoint = keyManager.commitmentPoint(channelKeyPath, d.commitments.localCommit.index)

      val channelReestablish = ChannelReestablish(
        channelId = d.channelId,
        nextLocalCommitmentNumber = d.commitments.localCommit.index + 1,
        nextRemoteRevocationNumber = d.commitments.remoteCommit.index,
        yourLastPerCommitmentSecret = Some(PrivateKey(yourLastPerCommitmentSecret)),
        myCurrentPerCommitmentPoint = Some(myCurrentPerCommitmentPoint)
      )

      // we update local/remote connection-local global/local features, we don't persist it right now
      val d1 = Helpers.updateFeatures(d, localInit, remoteInit)

      goto(SYNCING) using d1 sending channelReestablish

    // note: this can only happen if state is NORMAL or SHUTDOWN
    // -> in NEGOTIATING there are no more htlcs
    // -> in CLOSING we either have mutual closed (so no more htlcs), or already have unilaterally closed (so no action required), and we can't be in OFFLINE state anyway
    case Event(c: CurrentBlockCount, d: HasCommitments) => handleNewBlock(c, d)

    case Event(c: CurrentFeerates, d: HasCommitments) =>
      handleOfflineFeerate(c, d)

    case Event(c: CMD_ADD_HTLC, d: DATA_NORMAL) => handleAddDisconnected(c, d)

    case Event(CMD_UPDATE_RELAY_FEE(feeBaseMsat, feeProportionalMillionths), d: DATA_NORMAL) =>
      log.info(s"updating relay fees: prevFeeBaseMsat={} nextFeeBaseMsat={} prevFeeProportionalMillionths={} nextFeeProportionalMillionths={}", d.channelUpdate.feeBaseMsat, feeBaseMsat, d.channelUpdate.feeProportionalMillionths, feeProportionalMillionths)
      val channelUpdate = Announcements.makeChannelUpdate(nodeParams.chainHash, nodeParams.privateKey, remoteNodeId, d.shortChannelId, d.channelUpdate.cltvExpiryDelta, d.channelUpdate.htlcMinimumMsat, feeBaseMsat, feeProportionalMillionths, d.commitments.localCommit.spec.totalFunds, enable = false)
      // we're in OFFLINE state, we don't broadcast the new update right away, we will do that when next time we go to NORMAL state
      stay using d.copy(channelUpdate = channelUpdate) storing() replying "ok"

    case Event(getTxResponse: GetTxWithMetaResponse, d: DATA_WAIT_FOR_FUNDING_CONFIRMED) if getTxResponse.txid == d.commitments.commitInput.outPoint.txid => handleGetFundingTx(getTxResponse, d.waitingSince, d.fundingTx)

    case Event(BITCOIN_FUNDING_PUBLISH_FAILED, d: DATA_WAIT_FOR_FUNDING_CONFIRMED) => handleFundingPublishFailed(d)

    case Event(BITCOIN_FUNDING_TIMEOUT, d: DATA_WAIT_FOR_FUNDING_CONFIRMED) => handleFundingTimeout(d)

    // just ignore this, we will put a new watch when we reconnect, and we'll be notified again
    case Event(WatchEventConfirmed(BITCOIN_FUNDING_DEPTHOK | BITCOIN_FUNDING_DEEPLYBURIED, _, _, _), _) => stay

    case Event(WatchEventSpent(BITCOIN_FUNDING_SPENT, tx), d: DATA_NEGOTIATING) if d.closingTxProposed.flatten.map(_.unsignedTx.txid).contains(tx.txid) => handleMutualClose(tx, Left(d))

    case Event(WatchEventSpent(BITCOIN_FUNDING_SPENT, tx), d: HasCommitments) if tx.txid == d.commitments.remoteCommit.txid => handleRemoteSpentCurrent(tx, d)

    case Event(WatchEventSpent(BITCOIN_FUNDING_SPENT, tx), d: HasCommitments) if d.commitments.remoteNextCommitInfo.left.toOption.map(_.nextRemoteCommit.txid).contains(tx.txid) => handleRemoteSpentNext(tx, d)

    case Event(WatchEventSpent(BITCOIN_FUNDING_SPENT, tx), d: DATA_WAIT_FOR_REMOTE_PUBLISH_FUTURE_COMMITMENT) => handleRemoteSpentFuture(tx, d)

    case Event(WatchEventSpent(BITCOIN_FUNDING_SPENT, tx), d: HasCommitments) => handleRemoteSpentOther(tx, d)

  })

  when(SYNCING)(handleExceptions {
    case Event(_: ChannelReestablish, d: DATA_WAIT_FOR_FUNDING_CONFIRMED) =>
      // we put back the watch (operation is idempotent) because the event may have been fired while we were in OFFLINE
      blockchain ! WatchConfirmed(self, d.commitments.commitInput.outPoint.txid, d.commitments.commitInput.txOut.publicKeyScript, nodeParams.minDepthBlocks, BITCOIN_FUNDING_DEPTHOK)
      goto(WAIT_FOR_FUNDING_CONFIRMED)

    case Event(_: ChannelReestablish, d: DATA_WAIT_FOR_FUNDING_LOCKED) =>
      log.debug(s"re-sending fundingLocked")
      val channelKeyPath = keyManager.channelKeyPath(d.commitments.localParams, d.commitments.channelVersion)
      val nextPerCommitmentPoint = keyManager.commitmentPoint(channelKeyPath, 1)
      val fundingLocked = FundingLocked(d.commitments.channelId, nextPerCommitmentPoint)
      goto(WAIT_FOR_FUNDING_LOCKED) sending fundingLocked

    case Event(channelReestablish: ChannelReestablish, d: DATA_NORMAL) =>
      val channelKeyPath = keyManager.channelKeyPath(d.commitments.localParams, d.commitments.channelVersion)
      channelReestablish match {
        case ChannelReestablish(_, _, nextRemoteRevocationNumber, Some(yourLastPerCommitmentSecret), _) if !Helpers.checkLocalCommit(d, nextRemoteRevocationNumber) =>
          // if next_remote_revocation_number is greater than our local commitment index, it means that either we are using an outdated commitment, or they are lying
          // but first we need to make sure that the last per_commitment_secret that they claim to have received from us is correct for that next_remote_revocation_number minus 1
          if (keyManager.commitmentSecret(channelKeyPath, nextRemoteRevocationNumber - 1) == yourLastPerCommitmentSecret) {
            log.warning(s"counterparty proved that we have an outdated (revoked) local commitment!!! ourCommitmentNumber=${d.commitments.localCommit.index} theirCommitmentNumber=$nextRemoteRevocationNumber")
            // their data checks out, we indeed seem to be using an old revoked commitment, and must absolutely *NOT* publish it, because that would be a cheating attempt and they
            // would punish us by taking all the funds in the channel
            val exc = PleasePublishYourCommitment(d.channelId)
            val error = Error(d.channelId, exc.getMessage)
            goto(WAIT_FOR_REMOTE_PUBLISH_FUTURE_COMMITMENT) using DATA_WAIT_FOR_REMOTE_PUBLISH_FUTURE_COMMITMENT(d.commitments, channelReestablish) storing() sending error
          } else {
            // they lied! the last per_commitment_secret they claimed to have received from us is invalid
            throw InvalidRevokedCommitProof(d.channelId, d.commitments.localCommit.index, nextRemoteRevocationNumber, yourLastPerCommitmentSecret)
          }
        case ChannelReestablish(_, nextLocalCommitmentNumber, _, _, _) if !Helpers.checkRemoteCommit(d, nextLocalCommitmentNumber) =>
          // if next_local_commit_number is more than one more our remote commitment index, it means that either we are using an outdated commitment, or they are lying
          log.warning(s"counterparty says that they have a more recent commitment than the one we know of!!! ourCommitmentNumber=${d.commitments.remoteNextCommitInfo.left.toOption.map(_.nextRemoteCommit.index).getOrElse(d.commitments.remoteCommit.index)} theirCommitmentNumber=$nextLocalCommitmentNumber")
          // there is no way to make sure that they are saying the truth, the best thing to do is ask them to publish their commitment right now
          // maybe they will publish their commitment, in that case we need to remember their commitment point in order to be able to claim our outputs
          // not that if they don't comply, we could publish our own commitment (it is not stale, otherwise we would be in the case above)
          val exc = PleasePublishYourCommitment(d.channelId)
          val error = Error(d.channelId, exc.getMessage)
          goto(WAIT_FOR_REMOTE_PUBLISH_FUTURE_COMMITMENT) using DATA_WAIT_FOR_REMOTE_PUBLISH_FUTURE_COMMITMENT(d.commitments, channelReestablish) storing() sending error
        case _ =>
          // normal case, our data is up-to-date
          if (channelReestablish.nextLocalCommitmentNumber == 1 && d.commitments.localCommit.index == 0) {
            // If next_local_commitment_number is 1 in both the channel_reestablish it sent and received, then the node MUST retransmit funding_locked, otherwise it MUST NOT
            log.debug(s"re-sending fundingLocked")
            val nextPerCommitmentPoint = keyManager.commitmentPoint(channelKeyPath, 1)
            val fundingLocked = FundingLocked(d.commitments.channelId, nextPerCommitmentPoint)
            forwarder ! fundingLocked
          }

          val commitments1 = handleSync(channelReestablish, d)

          // BOLT 2: A node if it has sent a previous shutdown MUST retransmit shutdown.
          d.localShutdown.foreach {
            localShutdown =>
              log.debug(s"re-sending localShutdown")
              forwarder ! localShutdown
          }

          if (!d.buried) {
            // even if we were just disconnected/reconnected, we need to put back the watch because the event may have been
            // fired while we were in OFFLINE (if not, the operation is idempotent anyway)
            blockchain ! WatchConfirmed(self, d.commitments.commitInput.outPoint.txid, d.commitments.commitInput.txOut.publicKeyScript, ANNOUNCEMENTS_MINCONF, BITCOIN_FUNDING_DEEPLYBURIED)
          } else {
            // channel has been buried enough, should we (re)send our announcement sigs?
            d.channelAnnouncement match {
              case None if !d.commitments.announceChannel =>
                // that's a private channel, nothing to do
                ()
              case None =>
                // BOLT 7: a node SHOULD retransmit the announcement_signatures message if it has not received an announcement_signatures message
                val localAnnSigs = Helpers.makeAnnouncementSignatures(nodeParams, d.commitments, d.shortChannelId)
                forwarder ! localAnnSigs
              case Some(_) =>
                // channel was already announced, nothing to do
                ()
            }
          }
          // we will re-enable the channel after some delay to prevent flappy updates in case the connection is unstable
          setTimer(Reconnected.toString, BroadcastChannelUpdate(Reconnected), 10 seconds, repeat = false)

          goto(NORMAL) using d.copy(commitments = commitments1)
      }

    case Event(c: CMD_ADD_HTLC, d: DATA_NORMAL) => handleAddDisconnected(c, d)

    case Event(channelReestablish: ChannelReestablish, d: DATA_SHUTDOWN) =>
      val commitments1 = handleSync(channelReestablish, d)
      // BOLT 2: A node if it has sent a previous shutdown MUST retransmit shutdown.
      goto(SHUTDOWN) using d.copy(commitments = commitments1) sending d.localShutdown

    case Event(_: ChannelReestablish, d: DATA_NEGOTIATING) =>
      // BOLT 2: A node if it has sent a previous shutdown MUST retransmit shutdown.
      // negotiation restarts from the beginning, and is initialized by the funder
      // note: in any case we still need to keep all previously sent closing_signed, because they may publish one of them
      if (d.commitments.localParams.isFunder) {
        // we could use the last closing_signed we sent, but network fees may have changed while we were offline so it is better to restart from scratch
        val (closingTx, closingSigned) = Closing.makeFirstClosingTx(keyManager, d.commitments, d.localShutdown.scriptPubKey, d.remoteShutdown.scriptPubKey, nodeParams.onChainFeeConf.feeEstimator, nodeParams.onChainFeeConf.feeTargets)
        val closingTxProposed1 = d.closingTxProposed :+ List(ClosingTxProposed(closingTx.tx, closingSigned))
        goto(NEGOTIATING) using d.copy(closingTxProposed = closingTxProposed1) storing() sending d.localShutdown :: closingSigned :: Nil
      } else {
        // we start a new round of negotiation
        val closingTxProposed1 = if (d.closingTxProposed.last.isEmpty) d.closingTxProposed else d.closingTxProposed :+ List()
        goto(NEGOTIATING) using d.copy(closingTxProposed = closingTxProposed1) sending d.localShutdown
      }

    case Event(c: CurrentBlockCount, d: HasCommitments) => handleNewBlock(c, d)

    case Event(c: CurrentFeerates, d: HasCommitments) =>
      handleOfflineFeerate(c, d)

    case Event(getTxResponse: GetTxWithMetaResponse, d: DATA_WAIT_FOR_FUNDING_CONFIRMED) if getTxResponse.txid == d.commitments.commitInput.outPoint.txid => handleGetFundingTx(getTxResponse, d.waitingSince, d.fundingTx)

    case Event(BITCOIN_FUNDING_PUBLISH_FAILED, d: DATA_WAIT_FOR_FUNDING_CONFIRMED) => handleFundingPublishFailed(d)

    case Event(BITCOIN_FUNDING_TIMEOUT, d: DATA_WAIT_FOR_FUNDING_CONFIRMED) => handleFundingTimeout(d)

    // just ignore this, we will put a new watch when we reconnect, and we'll be notified again
    case Event(WatchEventConfirmed(BITCOIN_FUNDING_DEPTHOK | BITCOIN_FUNDING_DEEPLYBURIED, _, _, _), _) => stay

    case Event(WatchEventSpent(BITCOIN_FUNDING_SPENT, tx), d: DATA_NEGOTIATING) if d.closingTxProposed.flatten.map(_.unsignedTx.txid).contains(tx.txid) => handleMutualClose(tx, Left(d))

    case Event(WatchEventSpent(BITCOIN_FUNDING_SPENT, tx), d: HasCommitments) if tx.txid == d.commitments.remoteCommit.txid => handleRemoteSpentCurrent(tx, d)

    case Event(WatchEventSpent(BITCOIN_FUNDING_SPENT, tx), d: HasCommitments) if d.commitments.remoteNextCommitInfo.left.toOption.map(_.nextRemoteCommit.txid).contains(tx.txid) => handleRemoteSpentNext(tx, d)

    case Event(WatchEventSpent(BITCOIN_FUNDING_SPENT, tx), d: HasCommitments) => handleRemoteSpentOther(tx, d)

    case Event(e: Error, d: HasCommitments) => handleRemoteError(e, d)
  })

  when(WAIT_FOR_REMOTE_PUBLISH_FUTURE_COMMITMENT)(handleExceptions {
    case Event(WatchEventSpent(BITCOIN_FUNDING_SPENT, tx), d: DATA_WAIT_FOR_REMOTE_PUBLISH_FUTURE_COMMITMENT) => handleRemoteSpentFuture(tx, d)
  })

  def errorStateHandler: StateFunction = {
    case Event('nevermatches, _) => stay // we can't define a state with no event handler, so we put a dummy one here
  }

  when(ERR_INFORMATION_LEAK)(errorStateHandler)

  when(ERR_FUNDING_LOST)(errorStateHandler)

  whenUnhandled {

    case Event(INPUT_DISCONNECTED, _) => goto(OFFLINE)

    case Event(WatchEventLost(BITCOIN_FUNDING_LOST), _) => goto(ERR_FUNDING_LOST)

    case Event(CMD_GETSTATE, _) =>
      sender ! stateName
      stay

    case Event(CMD_GETSTATEDATA, _) =>
      sender ! stateData
      stay

    case Event(CMD_GETINFO, _) =>
      val channelId = Helpers.getChannelId(stateData)
      sender ! RES_GETINFO(remoteNodeId, channelId, stateName, stateData)
      stay

    case Event(c: CMD_ADD_HTLC, d: HasCommitments) =>
      log.info(s"rejecting htlc request in state=$stateName")
      val error = ChannelUnavailable(d.channelId)
      handleCommandError(AddHtlcFailed(d.channelId, c.paymentHash, error, origin(c), None, Some(c)), c) // we don't provide a channel_update: this will be a permanent channel failure

    case Event(c: CMD_CLOSE, d) => handleCommandError(CommandUnavailableInThisState(Helpers.getChannelId(d), "close", stateName), c)

    case Event(c@CMD_FORCECLOSE, d) =>
      d match {
        case data: HasCommitments => handleLocalError(ForcedLocalCommit(data.channelId), data, Some(c)) replying "ok"
        case _ => handleCommandError(CommandUnavailableInThisState(Helpers.getChannelId(d), "forceclose", stateName), c)
      }

    case Event(c: CMD_UPDATE_RELAY_FEE, d) => handleCommandError(CommandUnavailableInThisState(Helpers.getChannelId(d), "updaterelayfee", stateName), c)

    // we only care about this event in NORMAL and SHUTDOWN state, and there may be cases where the task is not cancelled
    case Event(_: RevocationTimeout, _) => stay

    // we only care about this event in NORMAL and SHUTDOWN state, and we never unregister to the event stream
    case Event(CurrentBlockCount(_), _) => stay

    // we only care about this event in NORMAL and SHUTDOWN state, and we never unregister to the event stream
    case Event(CurrentFeerates(_), _) => stay

    // we only care about this event in NORMAL state
    case Event(_: BroadcastChannelUpdate, _) => stay

    // we receive this when we send command to ourselves
    case Event("ok", _) => stay

    // when we realize we need to update our network fees, we send a CMD_UPDATE_FEE to ourselves which may result in this error being sent back to ourselves, this can be ignored
    case Event(Status.Failure(_: CannotAffordFees), _) => stay

    // funding tx was confirmed in time, let's just ignore this
    case Event(BITCOIN_FUNDING_TIMEOUT, _: HasCommitments) => stay

    // peer doesn't cancel the timer
    case Event(TickChannelOpenTimeout, _) => stay

    case Event(WatchEventSpent(BITCOIN_FUNDING_SPENT, tx), d: HasCommitments) if tx.txid == d.commitments.localCommit.publishableTxs.commitTx.tx.txid =>
      log.warning(s"processing local commit spent in catch-all handler")
      spendLocalCurrent(d)
  }

  onTransition {
    case WAIT_FOR_INIT_INTERNAL -> WAIT_FOR_INIT_INTERNAL => () // called at channel initialization
    case state -> nextState =>
      if (state != nextState) {
        context.system.eventStream.publish(ChannelStateChanged(self, context.parent, remoteNodeId, state, nextState, nextStateData))
      }
      if (nextState == CLOSED) {
        // channel is closed, scheduling this actor for self destruction
        context.system.scheduler.scheduleOnce(10 seconds, self, 'shutdown)
      }

      if (nextState == OFFLINE) {
        // we can cancel the timer, we are not expecting anything when disconnected
        cancelTimer(RevocationTimeout.toString)
      }

      // if channel is private, we send the channel_update directly to remote
      // they need it "to learn the other end's forwarding parameters" (BOLT 7)
      (stateData, nextStateData) match {
        case (d1: DATA_NORMAL, d2: DATA_NORMAL) if !d1.commitments.announceChannel && !d1.buried && d2.buried =>
          // for a private channel, when the tx was just buried we need to send the channel_update to our peer (even if it didn't change)
          forwarder ! d2.channelUpdate
        case (d1: DATA_NORMAL, d2: DATA_NORMAL) if !d1.commitments.announceChannel && d1.channelUpdate != d2.channelUpdate && d2.buried =>
          // otherwise, we only send it when it is different, and tx is already buried
          forwarder ! d2.channelUpdate
        case _ => ()
      }

      (state, nextState, stateData, nextStateData) match {
        // ORDER MATTERS!
        case (WAIT_FOR_INIT_INTERNAL, OFFLINE, _, normal: DATA_NORMAL) =>
          log.info(s"re-emitting channel_update={} enabled={} ", normal.channelUpdate, Announcements.isEnabled(normal.channelUpdate.channelFlags))
          context.system.eventStream.publish(LocalChannelUpdate(self, normal.commitments.channelId, normal.shortChannelId, normal.commitments.remoteParams.nodeId, normal.channelAnnouncement, normal.channelUpdate, normal.commitments))
        case (_, _, d1: DATA_NORMAL, d2: DATA_NORMAL) if d1.channelUpdate == d2.channelUpdate && d1.channelAnnouncement == d2.channelAnnouncement =>
          // don't do anything if neither the channel_update nor the channel_announcement didn't change
          ()
        case (WAIT_FOR_FUNDING_LOCKED | NORMAL | OFFLINE | SYNCING, NORMAL | OFFLINE, _, normal: DATA_NORMAL) =>
          // when we do WAIT_FOR_FUNDING_LOCKED->NORMAL or NORMAL->NORMAL or SYNCING->NORMAL or NORMAL->OFFLINE, we send out the new channel_update (most of the time it will just be to enable/disable the channel)
          log.info(s"emitting channel_update={} enabled={} ", normal.channelUpdate, Announcements.isEnabled(normal.channelUpdate.channelFlags))
          context.system.eventStream.publish(LocalChannelUpdate(self, normal.commitments.channelId, normal.shortChannelId, normal.commitments.remoteParams.nodeId, normal.channelAnnouncement, normal.channelUpdate, normal.commitments))
        case (_, _, _: DATA_NORMAL, _: DATA_NORMAL) =>
          // in any other case (e.g. WAIT_FOR_INIT_INTERNAL->OFFLINE) we do nothing
          ()
        case (_, _, normal: DATA_NORMAL, _) =>
          // when we finally leave the NORMAL state (or OFFLINE with NORMAL data) to go to SHUTDOWN/NEGOTIATING/CLOSING/ERR*, we advertise the fact that channel can't be used for payments anymore
          // if the channel is private we don't really need to tell the counterparty because it is already aware that the channel is being closed
          context.system.eventStream.publish(LocalChannelDown(self, normal.commitments.channelId, normal.shortChannelId, normal.commitments.remoteParams.nodeId))
        case _ => ()
      }
  }

  /*
          888    888        d8888 888b    888 8888888b.  888      8888888888 8888888b.   .d8888b.
          888    888       d88888 8888b   888 888  "Y88b 888      888        888   Y88b d88P  Y88b
          888    888      d88P888 88888b  888 888    888 888      888        888    888 Y88b.
          8888888888     d88P 888 888Y88b 888 888    888 888      8888888    888   d88P  "Y888b.
          888    888    d88P  888 888 Y88b888 888    888 888      888        8888888P"      "Y88b.
          888    888   d88P   888 888  Y88888 888    888 888      888        888 T88b         "888
          888    888  d8888888888 888   Y8888 888  .d88P 888      888        888  T88b  Y88b  d88P
          888    888 d88P     888 888    Y888 8888888P"  88888888 8888888888 888   T88b  "Y8888P"
   */

  def rollbackFundingTx(tx: Transaction, message: Either[Channel.ChannelError, String], channelId: ByteVector32) = {
    wallet.rollback(tx)
    log.info(s"Rolled back a funding tx=$tx with peer=$remoteNodeId for channel=$channelId")
    context.system.eventStream.publish(ChannelFundingRolledBack(tx.txid, remoteNodeId, channelId))
    replyToUser(message)
  }

  /**
   * This function is used to return feedback to user at channel opening
   */
  def replyToUser(message: Either[Channel.ChannelError, String]): Unit = {
    val m = message match {
      case Left(LocalError(t)) => Status.Failure(t)
      case Left(RemoteError(e)) => Status.Failure(new RuntimeException(s"peer sent error: ascii='${e.toAscii}' bin=${e.data.toHex}"))
      case Right(s) => s
    }
    origin_opt.foreach(_ ! m)
  }

  def handleCurrentFeerate(c: CurrentFeerates, d: HasCommitments) = {
    val networkFeeratePerKw = c.feeratesPerKw.feePerBlock(target = nodeParams.onChainFeeConf.feeTargets.commitmentBlockTarget)
    val currentFeeratePerKw = d.commitments.localCommit.spec.feeratePerKw
    d.commitments.localParams.isFunder match {
      case true if Helpers.shouldUpdateFee(currentFeeratePerKw, networkFeeratePerKw, nodeParams.onChainFeeConf.updateFeeMinDiffRatio) =>
        self ! CMD_UPDATE_FEE(networkFeeratePerKw, commit = true)
        stay
      case false if Helpers.isFeeDiffTooHigh(currentFeeratePerKw, networkFeeratePerKw, nodeParams.onChainFeeConf.maxFeerateMismatch) =>
        handleLocalError(FeerateTooDifferent(d.channelId, localFeeratePerKw = networkFeeratePerKw, remoteFeeratePerKw = d.commitments.localCommit.spec.feeratePerKw), d, Some(c))
      case _ => stay
    }
  }

  /**
   * This is used to check for the commitment fees when the channel is not operational but we have something at stake
   *
   * @param c the new feerates
   * @param d the channel commtiments
   * @return
   */
  def handleOfflineFeerate(c: CurrentFeerates, d: HasCommitments) = {
    val networkFeeratePerKw = c.feeratesPerKw.feePerBlock(target = nodeParams.onChainFeeConf.feeTargets.commitmentBlockTarget)
    val currentFeeratePerKw = d.commitments.localCommit.spec.feeratePerKw
    // if the fees are too high we risk to not be able to confirm our current commitment
    if (networkFeeratePerKw > currentFeeratePerKw && Helpers.isFeeDiffTooHigh(currentFeeratePerKw, networkFeeratePerKw, nodeParams.onChainFeeConf.maxFeerateMismatch)) {
      if (nodeParams.onChainFeeConf.closeOnOfflineMismatch) {
        log.warning(s"closing OFFLINE ${d.channelId} due to fee mismatch: currentFeeratePerKw=$currentFeeratePerKw networkFeeratePerKw=$networkFeeratePerKw")
        handleLocalError(FeerateTooDifferent(d.channelId, localFeeratePerKw = currentFeeratePerKw, remoteFeeratePerKw = networkFeeratePerKw), d, Some(c))
      } else {
        log.warning(s"channel ${d.channelId} is OFFLINE but its fee mismatch is over the threshold: currentFeeratePerKw=$currentFeeratePerKw networkFeeratePerKw=$networkFeeratePerKw")
        stay
      }
    } else {
      stay
    }
  }

  def handleCommandSuccess(sender: ActorRef, newData: Data) = {
    stay using newData replying "ok"
  }

  def handleCommandError(cause: Throwable, cmd: Command) = {
    log.warning(s"${cause.getMessage} while processing cmd=${cmd.getClass.getSimpleName} in state=$stateName")
    cause match {
      case _: ChannelException => ()
      case _ => log.error(cause, s"msg=$cmd stateData=$stateData ")
    }
    context.system.eventStream.publish(ChannelErrorOccurred(self, Helpers.getChannelId(stateData), remoteNodeId, stateData, LocalError(cause), isFatal = false))
    stay replying Status.Failure(cause)
  }

  /**
   * When we are funder, we use this function to detect when our funding tx has been double-spent (by another transaction
   * that we made for some reason). If the funding tx has been double spent we can forget about the channel.
   */
  def checkDoubleSpent(fundingTx: Transaction): Unit = {
    log.debug(s"checking status of funding tx txid=${fundingTx.txid}")
    wallet.doubleSpent(fundingTx).onComplete {
      case Success(true) =>
        log.warning(s"funding tx has been double spent! fundingTxid=${fundingTx.txid} fundingTx=$fundingTx")
        self ! BITCOIN_FUNDING_PUBLISH_FAILED
      case Success(false) => ()
      case Failure(t) => log.error(t, s"error while testing status of funding tx fundingTxid=${fundingTx.txid}: ")
    }
  }

  def handleGetFundingTx(getTxResponse: GetTxWithMetaResponse, waitingSince: Long, fundingTx_opt: Option[Transaction]) = {
    import getTxResponse._
    tx_opt match {
      case Some(_) => () // the funding tx exists, nothing to do
      case None =>
        fundingTx_opt match {
          // ORDER MATTERS!!
          case Some(fundingTx) =>
            // if we are funder, we never give up
            log.info(s"republishing the funding tx...")
            blockchain ! PublishAsap(fundingTx)
            // we also check if the funding tx has been double-spent
            checkDoubleSpent(fundingTx)
            context.system.scheduler.scheduleOnce(1 day, blockchain, GetTxWithMeta(txid))
          case None if (now.seconds - waitingSince.seconds) > FUNDING_TIMEOUT_FUNDEE && (now.seconds - lastBlockTimestamp.seconds) < 1.hour =>
            // if we are fundee, we give up after some time
            // NB: we want to be sure that the blockchain is in sync to prevent false negatives
            log.warning(s"funding tx hasn't been published in ${(now.seconds - waitingSince.seconds).toDays} days and blockchain is fresh from ${(now.seconds - lastBlockTimestamp.seconds).toMinutes} minutes ago")
            self ! BITCOIN_FUNDING_TIMEOUT
          case None =>
            // let's wait a little longer
            log.info(s"funding tx still hasn't been published in ${(now.seconds - waitingSince.seconds).toDays} days, will wait ${(FUNDING_TIMEOUT_FUNDEE - now.seconds + waitingSince.seconds).toDays} more days...")
            context.system.scheduler.scheduleOnce(1 day, blockchain, GetTxWithMeta(txid))
        }
    }
    stay
  }

  def handleFundingPublishFailed(d: HasCommitments) = {
    log.error(s"failed to publish funding tx")
    val exc = ChannelFundingError(d.channelId)
    val error = Error(d.channelId, exc.getMessage)
    // NB: we don't use the handleLocalError handler because it would result in the commit tx being published, which we don't want:
    // implementation *guarantees* that in case of BITCOIN_FUNDING_PUBLISH_FAILED, the funding tx hasn't and will never be published, so we can close the channel right away
    context.system.eventStream.publish(ChannelErrorOccurred(self, Helpers.getChannelId(stateData), remoteNodeId, stateData, LocalError(exc), isFatal = true))
    goto(CLOSED) sending error
  }

  def handleFundingTimeout(d: HasCommitments) = {
    log.warning(s"funding tx hasn't been confirmed in time, cancelling channel delay=$FUNDING_TIMEOUT_FUNDEE")
    val exc = FundingTxTimedout(d.channelId)
    val error = Error(d.channelId, exc.getMessage)
    context.system.eventStream.publish(ChannelErrorOccurred(self, Helpers.getChannelId(stateData), remoteNodeId, stateData, LocalError(exc), isFatal = true))
    goto(CLOSED) sending error
  }

  def handleRevocationTimeout(revocationTimeout: RevocationTimeout, d: HasCommitments) = {
    d.commitments.remoteNextCommitInfo match {
      case Left(waitingForRevocation) if revocationTimeout.remoteCommitNumber + 1 == waitingForRevocation.nextRemoteCommit.index =>
        log.warning(s"waited for too long for a revocation to remoteCommitNumber=${revocationTimeout.remoteCommitNumber}, disconnecting")
        revocationTimeout.peer ! Peer.Disconnect(remoteNodeId)
      case _ => ()
    }
    stay
  }

  def handleAddDisconnected(c: CMD_ADD_HTLC, d: DATA_NORMAL) = {
    log.info(s"rejecting htlc request in state=$stateName")
    // in order to reduce gossip spam, we don't disable the channel right away when disconnected
    // we will only emit a new channel_update with the disable flag set if someone tries to use that channel
    if (Announcements.isEnabled(d.channelUpdate.channelFlags)) {
      // if the channel isn't disabled we generate a new channel_update
      log.info(s"updating channel_update announcement (reason=disabled)")
      val channelUpdate = Announcements.makeChannelUpdate(nodeParams.chainHash, nodeParams.privateKey, remoteNodeId, d.shortChannelId, d.channelUpdate.cltvExpiryDelta, d.channelUpdate.htlcMinimumMsat, d.channelUpdate.feeBaseMsat, d.channelUpdate.feeProportionalMillionths, d.commitments.localCommit.spec.totalFunds, enable = false)
      // then we update the state and replay the request
      self forward c
      // we use goto to fire transitions
      goto(stateName) using d.copy(channelUpdate = channelUpdate)
    } else {
      // channel is already disabled, we reply to the request
      handleCommandError(AddHtlcFailed(d.channelId, c.paymentHash, ChannelUnavailable(d.channelId), origin(c), Some(d.channelUpdate), Some(c)), c) // can happen if we are in OFFLINE or SYNCING state (channelUpdate will have enable=false)
    }
  }

  def handleNewBlock(c: CurrentBlockCount, d: HasCommitments) = {
    val timedOutOutgoing = d.commitments.timedOutOutgoingHtlcs(c.blockCount)
    val almostTimedOutIncoming = d.commitments.almostTimedOutIncomingHtlcs(c.blockCount, nodeParams.fulfillSafetyBeforeTimeoutBlocks)
    if (timedOutOutgoing.nonEmpty) {
      // Downstream timed out.
      handleLocalError(HtlcTimedout(d.channelId, timedOutOutgoing), d, Some(c))
    } else if (almostTimedOutIncoming.nonEmpty) {
      // Upstream is close to timing out.
      val relayedFulfills = d.commitments.localChanges.all.collect { case u: UpdateFulfillHtlc => u.id }.toSet
      val offendingRelayedHtlcs = almostTimedOutIncoming.filter(htlc => relayedFulfills.contains(htlc.id))
      if (offendingRelayedHtlcs.nonEmpty) {
        handleLocalError(HtlcWillTimeoutUpstream(d.channelId, offendingRelayedHtlcs), d, Some(c))
      } else {
        // There might be pending fulfill commands that we haven't relayed yet.
        // Since this involves a DB call, we only want to check it if all the previous checks failed (this is the slow path).
        val pendingRelayFulfills = nodeParams.db.pendingRelay.listPendingRelay(d.channelId).collect { case CMD_FULFILL_HTLC(id, r, _) => id }
        val offendingPendingRelayFulfills = almostTimedOutIncoming.filter(htlc => pendingRelayFulfills.contains(htlc.id))
        if (offendingPendingRelayFulfills.nonEmpty) {
          handleLocalError(HtlcWillTimeoutUpstream(d.channelId, offendingPendingRelayFulfills), d, Some(c))
        } else {
          stay
        }
      }
    } else {
      stay
    }
  }

  def handleLocalError(cause: Throwable, d: Data, msg: Option[Any]) = {
    cause match {
      case _: ForcedLocalCommit => log.warning(s"force-closing channel at user request")
      case _ => log.error(s"${cause.getMessage} while processing msg=${msg.getOrElse("n/a").getClass.getSimpleName} in state=$stateName")
    }
    cause match {
      case _: ChannelException => ()
      case _ => log.error(cause, s"msg=${msg.getOrElse("n/a")} stateData=$stateData ")
    }
    val error = Error(Helpers.getChannelId(d), cause.getMessage)
    context.system.eventStream.publish(ChannelErrorOccurred(self, Helpers.getChannelId(stateData), remoteNodeId, stateData, LocalError(cause), isFatal = true))

    d match {
      case dd: HasCommitments if Closing.nothingAtStake(dd) => goto(CLOSED)
      case negotiating@DATA_NEGOTIATING(_, _, _, _, Some(bestUnpublishedClosingTx)) =>
        log.info(s"we have a valid closing tx, publishing it instead of our commitment: closingTxId=${bestUnpublishedClosingTx.txid}")
        // if we were in the process of closing and already received a closing sig from the counterparty, it's always better to use that
        handleMutualClose(bestUnpublishedClosingTx, Left(negotiating))
      case dd: HasCommitments => spendLocalCurrent(dd) sending error // otherwise we use our current commitment
      case _ => goto(CLOSED) sending error // when there is no commitment yet, we just send an error to our peer and go to CLOSED state
    }
  }

  def handleRemoteError(e: Error, d: Data) = {
    // see BOLT 1: only print out data verbatim if is composed of printable ASCII characters
    log.error(s"peer sent error: ascii='${e.toAscii}' bin=${e.data.toHex}")
    context.system.eventStream.publish(ChannelErrorOccurred(self, Helpers.getChannelId(stateData), remoteNodeId, stateData, RemoteError(e), isFatal = true))

    d match {
      case _: DATA_CLOSING => stay // nothing to do, there is already a spending tx published
      case negotiating@DATA_NEGOTIATING(_, _, _, _, Some(bestUnpublishedClosingTx)) =>
        // if we were in the process of closing and already received a closing sig from the counterparty, it's always better to use that
        handleMutualClose(bestUnpublishedClosingTx, Left(negotiating))
      case hasCommitments: HasCommitments => spendLocalCurrent(hasCommitments) // NB: we publish the commitment even if we have nothing at stake (in a dataloss situation our peer will send us an error just for that)
      case _ => goto(CLOSED) // when there is no commitment yet, we just go to CLOSED state in case an error occurs
    }
  }

  def handleMutualClose(closingTx: Transaction, d: Either[DATA_NEGOTIATING, DATA_CLOSING]) = {
    log.info(s"closing tx published: closingTxId=${closingTx.txid}")

    val nextData = d match {
      case Left(negotiating) => DATA_CLOSING(negotiating.commitments, fundingTx = None, waitingSince = now, negotiating.closingTxProposed.flatten.map(_.unsignedTx), mutualClosePublished = closingTx :: Nil)
      case Right(closing) => closing.copy(mutualClosePublished = closing.mutualClosePublished :+ closingTx)
    }

    goto(CLOSING) using nextData storing() calling(doPublish(closingTx))
  }

  def doPublish(closingTx: Transaction): Unit = {
    blockchain ! PublishAsap(closingTx)
    blockchain ! WatchConfirmed(self, closingTx, nodeParams.minDepthBlocks, BITCOIN_TX_CONFIRMED(closingTx))
  }

  def spendLocalCurrent(d: HasCommitments) = {

    val outdatedCommitment = d match {
      case _: DATA_WAIT_FOR_REMOTE_PUBLISH_FUTURE_COMMITMENT => true
      case closing: DATA_CLOSING if closing.futureRemoteCommitPublished.isDefined => true
      case _ => false
    }

    if (outdatedCommitment) {
      log.warning("we have an outdated commitment: will not publish our local tx")
      stay
    } else {
      val commitTx = d.commitments.localCommit.publishableTxs.commitTx.tx

      val localCommitPublished = Helpers.Closing.claimCurrentLocalCommitTxOutputs(keyManager, d.commitments, commitTx, nodeParams.onChainFeeConf.feeEstimator, nodeParams.onChainFeeConf.feeTargets)

      val nextData = d match {
        case closing: DATA_CLOSING => closing.copy(localCommitPublished = Some(localCommitPublished))
        case negotiating: DATA_NEGOTIATING => DATA_CLOSING(d.commitments, fundingTx = None, waitingSince = now, negotiating.closingTxProposed.flatten.map(_.unsignedTx), localCommitPublished = Some(localCommitPublished))
        case waitForFundingConfirmed: DATA_WAIT_FOR_FUNDING_CONFIRMED => DATA_CLOSING(d.commitments, fundingTx = waitForFundingConfirmed.fundingTx, waitingSince = now, mutualCloseProposed = Nil, localCommitPublished = Some(localCommitPublished))
        case _ => DATA_CLOSING(d.commitments, fundingTx = None, waitingSince = now, mutualCloseProposed = Nil, localCommitPublished = Some(localCommitPublished))
      }

      goto(CLOSING) using nextData storing() calling(doPublish(localCommitPublished))
    }
  }

  /**
   * This helper method will publish txes only if they haven't yet reached minDepth
   */
  def publishIfNeeded(txes: Iterable[Transaction], irrevocablySpent: Map[OutPoint, ByteVector32]): Unit = {
    val (skip, process) = txes.partition(Closing.inputsAlreadySpent(_, irrevocablySpent))
    process.foreach { tx =>
      log.info(s"publishing txid=${tx.txid}")
      blockchain ! PublishAsap(tx)
    }
    skip.foreach(tx => log.info(s"no need to republish txid=${tx.txid}, it has already been confirmed"))
  }

  /**
   * This helper method will watch txes only if they haven't yet reached minDepth
   */
  def watchConfirmedIfNeeded(txes: Iterable[Transaction], irrevocablySpent: Map[OutPoint, ByteVector32]): Unit = {
    val (skip, process) = txes.partition(Closing.inputsAlreadySpent(_, irrevocablySpent))
    process.foreach(tx => blockchain ! WatchConfirmed(self, tx, nodeParams.minDepthBlocks, BITCOIN_TX_CONFIRMED(tx)))
    skip.foreach(tx => log.info(s"no need to watch txid=${tx.txid}, it has already been confirmed"))
  }

  /**
   * This helper method will watch txes only if the utxo they spend hasn't already been irrevocably spent
   */
  def watchSpentIfNeeded(parentTx: Transaction, txes: Iterable[Transaction], irrevocablySpent: Map[OutPoint, ByteVector32]): Unit = {
    val (skip, process) = txes.partition(Closing.inputsAlreadySpent(_, irrevocablySpent))
    process.foreach(tx => blockchain ! WatchSpent(self, parentTx, tx.txIn.head.outPoint.index.toInt, BITCOIN_OUTPUT_SPENT))
    skip.foreach(tx => log.info(s"no need to watch txid=${tx.txid}, it has already been confirmed"))
  }

  def doPublish(localCommitPublished: LocalCommitPublished): Unit = {
    import localCommitPublished._

    val publishQueue = List(commitTx) ++ claimMainDelayedOutputTx ++ htlcSuccessTxs ++ htlcTimeoutTxs ++ claimHtlcDelayedTxs
    publishIfNeeded(publishQueue, irrevocablySpent)

    // we watch:
    // - the commitment tx itself, so that we can handle the case where we don't have any outputs
    // - 'final txes' that send funds to our wallet and that spend outputs that only us control
    val watchConfirmedQueue = List(commitTx) ++ claimMainDelayedOutputTx ++ claimHtlcDelayedTxs
    watchConfirmedIfNeeded(watchConfirmedQueue, irrevocablySpent)

    // we watch outputs of the commitment tx that both parties may spend
    val watchSpentQueue = htlcSuccessTxs ++ htlcTimeoutTxs
    watchSpentIfNeeded(commitTx, watchSpentQueue, irrevocablySpent)
  }

  def handleRemoteSpentCurrent(commitTx: Transaction, d: HasCommitments) = {
    log.warning(s"they published their current commit in txid=${commitTx.txid}")
    require(commitTx.txid == d.commitments.remoteCommit.txid, "txid mismatch")

    val remoteCommitPublished = Helpers.Closing.claimRemoteCommitTxOutputs(keyManager, d.commitments, d.commitments.remoteCommit, commitTx, nodeParams.onChainFeeConf.feeEstimator, nodeParams.onChainFeeConf.feeTargets)

    val nextData = d match {
      case closing: DATA_CLOSING => closing.copy(remoteCommitPublished = Some(remoteCommitPublished))
      case negotiating: DATA_NEGOTIATING => DATA_CLOSING(d.commitments, fundingTx = None, waitingSince = now, negotiating.closingTxProposed.flatten.map(_.unsignedTx), remoteCommitPublished = Some(remoteCommitPublished))
      case waitForFundingConfirmed: DATA_WAIT_FOR_FUNDING_CONFIRMED => DATA_CLOSING(d.commitments, fundingTx = waitForFundingConfirmed.fundingTx, waitingSince = now, mutualCloseProposed = Nil, remoteCommitPublished = Some(remoteCommitPublished))
      case _ => DATA_CLOSING(d.commitments, fundingTx = None, waitingSince = now, mutualCloseProposed = Nil, remoteCommitPublished = Some(remoteCommitPublished))
    }

    goto(CLOSING) using nextData storing() calling(doPublish(remoteCommitPublished))
  }

  def handleRemoteSpentFuture(commitTx: Transaction, d: DATA_WAIT_FOR_REMOTE_PUBLISH_FUTURE_COMMITMENT) = {
    log.warning(s"they published their future commit (because we asked them to) in txid=${commitTx.txid}")
    // if we are in this state, then this field is defined
    val remotePerCommitmentPoint = d.remoteChannelReestablish.myCurrentPerCommitmentPoint.get
    val remoteCommitPublished = Helpers.Closing.claimRemoteCommitMainOutput(keyManager, d.commitments, remotePerCommitmentPoint, commitTx, nodeParams.onChainFeeConf.feeEstimator, nodeParams.onChainFeeConf.feeTargets)
    val nextData = DATA_CLOSING(d.commitments, fundingTx = None, waitingSince = now, Nil, futureRemoteCommitPublished = Some(remoteCommitPublished))

    goto(CLOSING) using nextData storing() calling(doPublish(remoteCommitPublished))
  }

  def handleRemoteSpentNext(commitTx: Transaction, d: HasCommitments) = {
    log.warning(s"they published their next commit in txid=${commitTx.txid}")
    require(d.commitments.remoteNextCommitInfo.isLeft, "next remote commit must be defined")
    val remoteCommit = d.commitments.remoteNextCommitInfo.left.get.nextRemoteCommit
    require(commitTx.txid == remoteCommit.txid, "txid mismatch")

    val remoteCommitPublished = Helpers.Closing.claimRemoteCommitTxOutputs(keyManager, d.commitments, remoteCommit, commitTx, nodeParams.onChainFeeConf.feeEstimator, nodeParams.onChainFeeConf.feeTargets)

    val nextData = d match {
      case closing: DATA_CLOSING => closing.copy(nextRemoteCommitPublished = Some(remoteCommitPublished))
      case negotiating: DATA_NEGOTIATING => DATA_CLOSING(d.commitments, fundingTx = None, waitingSince = now, negotiating.closingTxProposed.flatten.map(_.unsignedTx), nextRemoteCommitPublished = Some(remoteCommitPublished))
      // NB: if there is a next commitment, we can't be in DATA_WAIT_FOR_FUNDING_CONFIRMED so we don't have the case where fundingTx is defined
      case _ => DATA_CLOSING(d.commitments, fundingTx = None, waitingSince = now, mutualCloseProposed = Nil, nextRemoteCommitPublished = Some(remoteCommitPublished))
    }

    goto(CLOSING) using nextData storing() calling(doPublish(remoteCommitPublished))
  }

  def doPublish(remoteCommitPublished: RemoteCommitPublished): Unit = {
    import remoteCommitPublished._

    val publishQueue = claimMainOutputTx ++ claimHtlcSuccessTxs ++ claimHtlcTimeoutTxs
    publishIfNeeded(publishQueue, irrevocablySpent)

    // we watch:
    // - the commitment tx itself, so that we can handle the case where we don't have any outputs
    // - 'final txes' that send funds to our wallet and that spend outputs that only us control
    val watchConfirmedQueue = List(commitTx) ++ claimMainOutputTx
    watchConfirmedIfNeeded(watchConfirmedQueue, irrevocablySpent)

    // we watch outputs of the commitment tx that both parties may spend
    val watchSpentQueue = claimHtlcTimeoutTxs ++ claimHtlcSuccessTxs
    watchSpentIfNeeded(commitTx, watchSpentQueue, irrevocablySpent)
  }

  def handleRemoteSpentOther(tx: Transaction, d: HasCommitments) = {
    log.warning(s"funding tx spent in txid=${tx.txid}")

    Helpers.Closing.claimRevokedRemoteCommitTxOutputs(keyManager, d.commitments, tx, nodeParams.db.channels, nodeParams.onChainFeeConf.feeEstimator, nodeParams.onChainFeeConf.feeTargets) match {
      case Some(revokedCommitPublished) =>
        log.warning(s"txid=${tx.txid} was a revoked commitment, publishing the penalty tx")
        val exc = FundingTxSpent(d.channelId, tx)
        val error = Error(d.channelId, exc.getMessage)

        val nextData = d match {
          case closing: DATA_CLOSING => closing.copy(revokedCommitPublished = closing.revokedCommitPublished :+ revokedCommitPublished)
          case negotiating: DATA_NEGOTIATING => DATA_CLOSING(d.commitments, fundingTx = None, waitingSince = now, negotiating.closingTxProposed.flatten.map(_.unsignedTx), revokedCommitPublished = revokedCommitPublished :: Nil)
          // NB: if there is a revoked commitment, we can't be in DATA_WAIT_FOR_FUNDING_CONFIRMED so we don't have the case where fundingTx is defined
          case _ => DATA_CLOSING(d.commitments, fundingTx = None, waitingSince = now, mutualCloseProposed = Nil, revokedCommitPublished = revokedCommitPublished :: Nil)
        }
        goto(CLOSING) using nextData storing() calling(doPublish(revokedCommitPublished)) sending error
      case None =>
        // the published tx was neither their current commitment nor a revoked one
        log.error(s"couldn't identify txid=${tx.txid}, something very bad is going on!!!")
        goto(ERR_INFORMATION_LEAK)
    }
  }

  def doPublish(revokedCommitPublished: RevokedCommitPublished): Unit = {
    import revokedCommitPublished._

    val publishQueue = claimMainOutputTx ++ mainPenaltyTx ++ htlcPenaltyTxs ++ claimHtlcDelayedPenaltyTxs
    publishIfNeeded(publishQueue, irrevocablySpent)

    // we watch:
    // - the commitment tx itself, so that we can handle the case where we don't have any outputs
    // - 'final txes' that send funds to our wallet and that spend outputs that only us control
    val watchConfirmedQueue = List(commitTx) ++ claimMainOutputTx
    watchConfirmedIfNeeded(watchConfirmedQueue, irrevocablySpent)

    // we watch outputs of the commitment tx that both parties may spend
    val watchSpentQueue = mainPenaltyTx ++ htlcPenaltyTxs
    watchSpentIfNeeded(commitTx, watchSpentQueue, irrevocablySpent)
  }

  def handleInformationLeak(tx: Transaction, d: HasCommitments) = {
    // this is never supposed to happen !!
    log.error(s"our funding tx ${d.commitments.commitInput.outPoint.txid} was spent by txid=${tx.txid} !!")
    val exc = FundingTxSpent(d.channelId, tx)
    val error = Error(d.channelId, exc.getMessage)

    // let's try to spend our current local tx
    val commitTx = d.commitments.localCommit.publishableTxs.commitTx.tx
    val localCommitPublished = Helpers.Closing.claimCurrentLocalCommitTxOutputs(keyManager, d.commitments, commitTx, nodeParams.onChainFeeConf.feeEstimator, nodeParams.onChainFeeConf.feeTargets)

    goto(ERR_INFORMATION_LEAK) calling(doPublish(localCommitPublished)) sending error
  }

  def handleSync(channelReestablish: ChannelReestablish, d: HasCommitments): Commitments = {
    // first we clean up unacknowledged updates
    log.debug(s"discarding proposed OUT: ${d.commitments.localChanges.proposed.map(Commitments.msg2String(_)).mkString(",")}")
    log.debug(s"discarding proposed IN: ${d.commitments.remoteChanges.proposed.map(Commitments.msg2String(_)).mkString(",")}")
    val commitments1 = d.commitments.copy(
      localChanges = d.commitments.localChanges.copy(proposed = Nil),
      remoteChanges = d.commitments.remoteChanges.copy(proposed = Nil),
      localNextHtlcId = d.commitments.localNextHtlcId - d.commitments.localChanges.proposed.collect { case u: UpdateAddHtlc => u }.size,
      remoteNextHtlcId = d.commitments.remoteNextHtlcId - d.commitments.remoteChanges.proposed.collect { case u: UpdateAddHtlc => u }.size)
    log.debug(s"localNextHtlcId=${d.commitments.localNextHtlcId}->${commitments1.localNextHtlcId}")
    log.debug(s"remoteNextHtlcId=${d.commitments.remoteNextHtlcId}->${commitments1.remoteNextHtlcId}")

    def resendRevocation(): Unit = {
      // let's see the state of remote sigs
      if (commitments1.localCommit.index == channelReestablish.nextRemoteRevocationNumber) {
        // nothing to do
      } else if (commitments1.localCommit.index == channelReestablish.nextRemoteRevocationNumber + 1) {
        // our last revocation got lost, let's resend it
        log.debug(s"re-sending last revocation")
        val channelKeyPath = keyManager.channelKeyPath(d.commitments.localParams, d.commitments.channelVersion)
        val localPerCommitmentSecret = keyManager.commitmentSecret(channelKeyPath, d.commitments.localCommit.index - 1)
        val localNextPerCommitmentPoint = keyManager.commitmentPoint(channelKeyPath, d.commitments.localCommit.index + 1)
        val revocation = RevokeAndAck(
          channelId = commitments1.channelId,
          perCommitmentSecret = localPerCommitmentSecret,
          nextPerCommitmentPoint = localNextPerCommitmentPoint
        )
        forwarder ! revocation
      } else throw RevocationSyncError(d.channelId)
    }

    // re-sending sig/rev (in the right order)
    commitments1.remoteNextCommitInfo match {
      case Left(waitingForRevocation) if waitingForRevocation.nextRemoteCommit.index + 1 == channelReestablish.nextLocalCommitmentNumber =>
        // we had sent a new sig and were waiting for their revocation
        // they had received the new sig but their revocation was lost during the disconnection
        // they will send us the revocation, nothing to do here
        log.debug(s"waiting for them to re-send their last revocation")
        resendRevocation()
      case Left(waitingForRevocation) if waitingForRevocation.nextRemoteCommit.index == channelReestablish.nextLocalCommitmentNumber =>
        // we had sent a new sig and were waiting for their revocation
        // they didn't receive the new sig because of the disconnection
        // we just resend the same updates and the same sig

        val revWasSentLast = commitments1.localCommit.index > waitingForRevocation.sentAfterLocalCommitIndex
        if (!revWasSentLast) resendRevocation()

        log.debug(s"re-sending previously local signed changes: ${commitments1.localChanges.signed.map(Commitments.msg2String(_)).mkString(",")}")
        commitments1.localChanges.signed.foreach(forwarder ! _)
        log.debug(s"re-sending the exact same previous sig")
        forwarder ! waitingForRevocation.sent

        if (revWasSentLast) resendRevocation()
      case Right(_) if commitments1.remoteCommit.index + 1 == channelReestablish.nextLocalCommitmentNumber =>
        // there wasn't any sig in-flight when the disconnection occurred
        resendRevocation()
      case _ => throw CommitmentSyncError(d.channelId)
    }

    commitments1.remoteNextCommitInfo match {
      case Left(_) =>
        // we expect them to (re-)send the revocation immediately
        setTimer(RevocationTimeout.toString, RevocationTimeout(commitments1.remoteCommit.index, peer = context.parent), timeout = nodeParams.revocationTimeout, repeat = false)
      case _ => ()
    }

    // let's now fail all pending htlc for which we are the final payee
    val htlcsToFail = commitments1.remoteCommit.spec.htlcs.collect {
      case DirectedHtlc(OUT, add) if Sphinx.PaymentPacket.peel(nodeParams.privateKey, add.paymentHash, add.onionRoutingPacket).fold(
        _ => true, // we also fail htlcs which onion we can't decode (message won't be precise)
        p => p.isLastPacket
      ) => add
    }

    log.debug(s"failing htlcs=${htlcsToFail.map(Commitments.msg2String(_)).mkString(",")}")
    htlcsToFail.foreach(add => self ! CMD_FAIL_HTLC(add.id, Right(TemporaryNodeFailure), commit = true))

    // have I something to sign?
    if (Commitments.localHasChanges(commitments1)) {
      self ! CMD_SIGN
    }

    commitments1
  }

  /**
   * This helper function runs the state's default event handlers, and react to exceptions by unilaterally closing the channel
   */
  def handleExceptions(s: StateFunction): StateFunction = {
    case event if s.isDefinedAt(event) =>
      try {
        s(event)
      } catch {
        case t: Throwable => handleLocalError(t, event.stateData, None)
      }
  }

  def origin(c: CMD_ADD_HTLC): Origin = c.upstream match {
    case Upstream.Local(id) => Origin.Local(id, Some(sender)) // we were the origin of the payment
    case Upstream.Relayed(u) => Origin.Relayed(u.channelId, u.id, u.amountMsat, c.amount) // this is a relayed payment to an outgoing channel
  }

  def feePaid(fee: Satoshi, tx: Transaction, desc: String, channelId: ByteVector32): Unit = {
    log.info(s"paid feeSatoshi=${fee.toLong} for txid=${tx.txid} desc=$desc")
    context.system.eventStream.publish(NetworkFeePaid(self, remoteNodeId, channelId, tx, fee, desc))
  }

  type NormalFSMState = FSM.State[fr.acinq.eclair.channel.State, Data]

  implicit class MyState(state: NormalFSMState) {

    def storing(): NormalFSMState = {
      state.stateData match {
        case d: HasCommitments =>
          log.debug(s"updating database record for channelId={}", d.channelId)
          nodeParams.db.channels.addOrUpdateChannel(d)
          context.system.eventStream.publish(ChannelPersisted(self, remoteNodeId, d.channelId, d))
          state
        case _ =>
          log.error(s"can't store data=${state.stateData} in state=${state.stateName}")
          state
      }
    }

    def sending(msgs: Seq[LightningMessage]): NormalFSMState = {
      msgs.foreach(sending)
      state
    }

    def sending(msg: LightningMessage): NormalFSMState = {
      forwarder ! msg
      state
    }

    /**
     * This method allows performing actions during the transition, e.g. after a call to [[MyState.storing]]. This is
     * particularly useful to publish transactions only after we are sure that the state has been persisted.
     */
    def calling(f: => Unit): NormalFSMState = {
      f
      state
    }

  }

  def now: Long = Platform.currentTime.milliseconds.toSeconds

  def refreshAndReannounceScid(d: DATA_NORMAL, newShortChannelId: ShortChannelId): DATA_NORMAL = {
    // remove old scid reference from Router (will get new one via LocalChannelUpdate), Relayer (will get new one via LocalChannelUpdate), Register (will get new one via ShortChannelIdAssigned)
    context.system.eventStream.publish(ShortChannelIdUnassigned(self, d.channelId, d.shortChannelId, remoteNodeId))
    // we need to re-announce this shortChannelId
    context.system.eventStream.publish(ShortChannelIdAssigned(self, d.channelId, newShortChannelId))
    // we re-announce the channelUpdate for the same reason
    val channelUpdate = Announcements.makeChannelUpdate(nodeParams.chainHash, nodeParams.privateKey, remoteNodeId, newShortChannelId, d.channelUpdate.cltvExpiryDelta,
      d.channelUpdate.htlcMinimumMsat, d.channelUpdate.feeBaseMsat, d.channelUpdate.feeProportionalMillionths, d.commitments.localCommit.spec.totalFunds, enable = Helpers.aboveReserve(d.commitments))
    d.copy(shortChannelId = newShortChannelId, channelUpdate = channelUpdate)
  }

  override def mdc(currentMessage: Any): MDC = {
    val id = currentMessage match {
      case INPUT_RESTORED(data) => data.channelId
      case _ => Helpers.getChannelId(stateData)
    }
    Logs.mdc(remoteNodeId_opt = Some(remoteNodeId), channelId_opt = Some(id))
  }

  // we let the peer decide what to do
  override val supervisorStrategy = OneForOneStrategy(loggingEnabled = true) { case _ => SupervisorStrategy.Escalate }

  initialize()

}



<|MERGE_RESOLUTION|>--- conflicted
+++ resolved
@@ -72,9 +72,11 @@
 
   case class BroadcastChannelUpdate(reason: BroadcastReason)
 
-  def WATCH_EVENT_CONFIRMED_TURBO(tx: Transaction) = WatchEventConfirmed(BITCOIN_FUNDING_DEPTHOK, blockHeight = 0, txIndex = 0, tx)
-
-  def notTurboShortChannelId(sid: ShortChannelId): Boolean = 0 != ShortChannelId.coordinates(sid).blockHeight
+  def turboShortChannelId(sid: ShortChannelId): Boolean = 0 == ShortChannelId.coordinates(sid).blockHeight
+
+  def watchSeenInMempool(channel: ActorRef, fundingTx: Transaction): Unit = {
+    channel ! WatchEventConfirmed(BITCOIN_FUNDING_DEPTHOK, blockHeight = 0, txIndex = 0, fundingTx)
+  }
 
   // @formatter:off
   sealed trait BroadcastReason
@@ -229,11 +231,9 @@
           // TODO: should we wait for an acknowledgment from the watcher?
           blockchain ! WatchSpent(self, data.commitments.commitInput.outPoint.txid, data.commitments.commitInput.outPoint.index.toInt, data.commitments.commitInput.txOut.publicKeyScript, BITCOIN_FUNDING_SPENT)
           blockchain ! WatchLost(self, data.commitments.commitInput.outPoint.txid, nodeParams.minDepthBlocks, BITCOIN_FUNDING_LOST)
-
-          if (notTurboShortChannelId(normal.channelUpdate.shortChannelId)) {
+          if (!turboShortChannelId(normal.channelUpdate.shortChannelId)) {
             context.system.eventStream.publish(ShortChannelIdAssigned(self, normal.channelId, normal.channelUpdate.shortChannelId))
           }
-
           // we rebuild a new channel_update with values from the configuration because they may have changed while eclair was down
           val candidateChannelUpdate = Announcements.makeChannelUpdate(nodeParams.chainHash, nodeParams.privateKey, remoteNodeId, normal.channelUpdate.shortChannelId, nodeParams.expiryDeltaBlocks,
             normal.commitments.remoteParams.htlcMinimum, normal.channelUpdate.feeBaseMsat, normal.channelUpdate.feeProportionalMillionths, normal.commitments.localCommit.spec.totalFunds, enable = Announcements.isEnabled(normal.channelUpdate.channelFlags))
@@ -494,7 +494,8 @@
                   // Real BITCOIN_FUNDING_DEPTHOK will also be sent later and ignored if channel is NORMAL by then
                   // or it will work as a fallback case if we get Failure on committing here but funding still gets published
                   log.info(s"channel=$channelId is turbo, proceeding with unconfirmed txid=${fundingTx.txid}")
-                  self ! WATCH_EVENT_CONFIRMED_TURBO(fundingTx)
+                  // Channel will send FundingLocked as soon as tx is seen in a mempool, once peer does the same it will become NORMAL
+                  watchSeenInMempool(self, fundingTx)
                 }
               case Success(false) =>
                 replyToUser(Left(LocalError(new RuntimeException("couldn't publish funding tx"))))
@@ -577,7 +578,7 @@
     case Event(FundingLocked(_, nextPerCommitmentPoint), d@DATA_WAIT_FOR_FUNDING_LOCKED(commitments, shortChannelId, _)) =>
       // used to get the final shortChannelId, used in announcements (if minDepth >= ANNOUNCEMENTS_MINCONF this event will fire instantly)
       blockchain ! WatchConfirmed(self, commitments.commitInput.outPoint.txid, commitments.commitInput.txOut.publicKeyScript, ANNOUNCEMENTS_MINCONF, BITCOIN_FUNDING_DEEPLYBURIED)
-      if (notTurboShortChannelId(shortChannelId)) {
+      if (!turboShortChannelId(shortChannelId)) {
         context.system.eventStream.publish(ShortChannelIdAssigned(self, commitments.channelId, shortChannelId))
       }
       // we create a channel_update early so that we can use it to send payments through this channel, but it won't be propagated to other nodes since the channel is not yet announced
@@ -895,22 +896,12 @@
       val shortChannelId = ShortChannelId(blockHeight, txIndex, d.commitments.commitInput.outPoint.index.toInt)
       log.info(s"funding tx is deeply buried at blockHeight=$blockHeight txIndex=$txIndex shortChannelId=$shortChannelId")
       // if final shortChannelId is different from the one we had before, we need to re-announce it
-<<<<<<< HEAD
-      val channelUpdate = if (shortChannelId != d.shortChannelId) {
-        log.info(s"short channel id changed, probably due to a chain reorg or turbo channel: old=${d.shortChannelId} new=$shortChannelId")
-        // we need to re-announce this shortChannelId
-        context.system.eventStream.publish(ShortChannelIdAssigned(self, d.channelId, shortChannelId))
-        // we re-announce the channelUpdate for the same reason
-        Announcements.makeChannelUpdate(nodeParams.chainHash, nodeParams.privateKey, remoteNodeId, shortChannelId, d.channelUpdate.cltvExpiryDelta, d.channelUpdate.htlcMinimumMsat, d.channelUpdate.feeBaseMsat, d.channelUpdate.feeProportionalMillionths, d.commitments.localCommit.spec.totalFunds, enable = Helpers.aboveReserve(d.commitments))
-      } else d.channelUpdate
-=======
       val d1 = if (shortChannelId != d.shortChannelId) {
         log.info(s"short channel id changed, probably due to a chain reorg: old=${d.shortChannelId} new=$shortChannelId")
         refreshAndReannounceScid(d, shortChannelId)
       } else {
         d
       }
->>>>>>> e2c90125
       val localAnnSigs_opt = if (d.commitments.announceChannel) {
         // if channel is public we need to send our announcement_signatures in order to generate the channel_announcement
         Some(Helpers.makeAnnouncementSignatures(nodeParams, d.commitments, shortChannelId))
@@ -1716,13 +1707,13 @@
 
       (state, nextState, stateData, nextStateData) match {
         // ORDER MATTERS!
-        case (WAIT_FOR_INIT_INTERNAL, OFFLINE, _, normal: DATA_NORMAL) =>
+        case (WAIT_FOR_INIT_INTERNAL, OFFLINE, _, normal: DATA_NORMAL) if !turboShortChannelId(normal.shortChannelId) =>
           log.info(s"re-emitting channel_update={} enabled={} ", normal.channelUpdate, Announcements.isEnabled(normal.channelUpdate.channelFlags))
           context.system.eventStream.publish(LocalChannelUpdate(self, normal.commitments.channelId, normal.shortChannelId, normal.commitments.remoteParams.nodeId, normal.channelAnnouncement, normal.channelUpdate, normal.commitments))
         case (_, _, d1: DATA_NORMAL, d2: DATA_NORMAL) if d1.channelUpdate == d2.channelUpdate && d1.channelAnnouncement == d2.channelAnnouncement =>
           // don't do anything if neither the channel_update nor the channel_announcement didn't change
           ()
-        case (WAIT_FOR_FUNDING_LOCKED | NORMAL | OFFLINE | SYNCING, NORMAL | OFFLINE, _, normal: DATA_NORMAL) =>
+        case (WAIT_FOR_FUNDING_LOCKED | NORMAL | OFFLINE | SYNCING, NORMAL | OFFLINE, _, normal: DATA_NORMAL) if !turboShortChannelId(normal.shortChannelId) =>
           // when we do WAIT_FOR_FUNDING_LOCKED->NORMAL or NORMAL->NORMAL or SYNCING->NORMAL or NORMAL->OFFLINE, we send out the new channel_update (most of the time it will just be to enable/disable the channel)
           log.info(s"emitting channel_update={} enabled={} ", normal.channelUpdate, Announcements.isEnabled(normal.channelUpdate.channelFlags))
           context.system.eventStream.publish(LocalChannelUpdate(self, normal.commitments.channelId, normal.shortChannelId, normal.commitments.remoteParams.nodeId, normal.channelAnnouncement, normal.channelUpdate, normal.commitments))
