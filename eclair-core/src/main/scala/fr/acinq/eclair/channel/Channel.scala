/*
 * Copyright 2019 ACINQ SAS
 *
 * Licensed under the Apache License, Version 2.0 (the "License");
 * you may not use this file except in compliance with the License.
 * You may obtain a copy of the License at
 *
 *     http://www.apache.org/licenses/LICENSE-2.0
 *
 * Unless required by applicable law or agreed to in writing, software
 * distributed under the License is distributed on an "AS IS" BASIS,
 * WITHOUT WARRANTIES OR CONDITIONS OF ANY KIND, either express or implied.
 * See the License for the specific language governing permissions and
 * limitations under the License.
 */

package fr.acinq.eclair.channel

import akka.actor.{ActorRef, FSM, OneForOneStrategy, Props, Status, SupervisorStrategy}
import akka.event.Logging.MDC
import akka.pattern.pipe
import fr.acinq.bitcoin.Crypto.{PublicKey, Scalar, sha256}
import fr.acinq.bitcoin._
import fr.acinq.eclair._
import fr.acinq.eclair.blockchain._
import fr.acinq.eclair.channel.Helpers.{Closing, Funding}
import fr.acinq.eclair.crypto.{ShaChain, Sphinx}
import fr.acinq.eclair.io.Peer
import fr.acinq.eclair.payment._
import fr.acinq.eclair.router.Announcements
import fr.acinq.eclair.transactions._
import fr.acinq.eclair.wire.{ChannelReestablish, _}
import scodec.bits.ByteVector

import scala.compat.Platform
import scala.concurrent.ExecutionContext
import scala.concurrent.duration._
import scala.util.{Failure, Success, Try}


/**
  * Created by PM on 20/08/2015.
  */

object Channel {
  def props(nodeParams: NodeParams, wallet: EclairWallet, remoteNodeId: PublicKey, blockchain: ActorRef, router: ActorRef, relayer: ActorRef, origin_opt: Option[ActorRef]) = Props(new Channel(nodeParams, wallet, remoteNodeId, blockchain, router, relayer, origin_opt))

  // see https://github.com/lightningnetwork/lightning-rfc/blob/master/07-routing-gossip.md#requirements
  val ANNOUNCEMENTS_MINCONF = 6

  // https://github.com/lightningnetwork/lightning-rfc/blob/master/02-peer-protocol.md#requirements
  val MAX_FUNDING_SATOSHIS = 16777216L // = 2^24
  val MAX_ACCEPTED_HTLCS = 483

  // we don't want the counterparty to use a dust limit lower than that, because they wouldn't only hurt themselves we may need them to publish their commit tx in certain cases (backup/restore)
  val MIN_DUSTLIMIT = 546

  // we won't exchange more than this many signatures when negotiating the closing fee
  val MAX_NEGOTIATION_ITERATIONS = 20

  // this is defined in BOLT 11
  val MIN_CLTV_EXPIRY = 9L
  val MAX_CLTV_EXPIRY = 7 * 144L // one week

  // since BOLT 1.1, there is a max value for the refund delay of the main commitment tx
  val MAX_TO_SELF_DELAY = 2016

  // as a fundee, we will wait that much time for the funding tx to confirm (funder will rely on the funding tx being double-spent)
  val FUNDING_TIMEOUT_FUNDEE = 5 days

  // pruning occurs if no new update has been received in two weeks (BOLT 7)
  val REFRESH_CHANNEL_UPDATE_INTERVAL = 10 days

  case class BroadcastChannelUpdate(reason: BroadcastReason)

<<<<<<< HEAD
  val WATCH_EVENT_CONFIRMED_TURBO = WatchEventConfirmed(BITCOIN_FUNDING_DEPTHOK, blockHeight = 0, txIndex = 0)

  def notTurboShortChannelId(sid: ShortChannelId): Boolean = 0 != ShortChannelId.coordinates(sid).blockHeight

  case object TickRefreshChannelUpdate
=======
  // @formatter:off
  sealed trait BroadcastReason
  case object PeriodicRefresh extends BroadcastReason
  case object Reconnected extends BroadcastReason
  case object AboveReserve extends BroadcastReason
  // @formatter:on
>>>>>>> 081dec15

  case object TickChannelOpenTimeout

  // we will receive this message when we waited too long for a revocation for that commit number (NB: we explicitely specify the peer to allow for testing)
  case class RevocationTimeout(remoteCommitNumber: Long, peer: ActorRef)

  // @formatter:off
  sealed trait ChannelError
  case class LocalError(t: Throwable) extends ChannelError
  case class RemoteError(e: Error) extends ChannelError
  // @formatter:on

}

class Channel(val nodeParams: NodeParams, val wallet: EclairWallet, remoteNodeId: PublicKey, blockchain: ActorRef, router: ActorRef, relayer: ActorRef, origin_opt: Option[ActorRef] = None)(implicit ec: ExecutionContext = ExecutionContext.Implicits.global) extends FSM[State, Data] with FSMDiagnosticActorLogging[State, Data] {

  import Channel._
  import nodeParams.keyManager

  // we pass these to helpers classes so that they have the logging context
  implicit def implicitLog = log

  val forwarder = context.actorOf(Props(new Forwarder(nodeParams)), "forwarder")

  // this will be used to detect htlc timeouts
  context.system.eventStream.subscribe(self, classOf[CurrentBlockCount])
  // this will be used to make sure the current commitment fee is up-to-date
  context.system.eventStream.subscribe(self, classOf[CurrentFeerates])

  /*
          8888888 888b    888 8888888 88888888888
            888   8888b   888   888       888
            888   88888b  888   888       888
            888   888Y88b 888   888       888
            888   888 Y88b888   888       888
            888   888  Y88888   888       888
            888   888   Y8888   888       888
          8888888 888    Y888 8888888     888
   */

  /*
                                                NEW
                              FUNDER                            FUNDEE
                                 |                                |
                                 |          open_channel          |WAIT_FOR_OPEN_CHANNEL
                                 |------------------------------->|
          WAIT_FOR_ACCEPT_CHANNEL|                                |
                                 |         accept_channel         |
                                 |<-------------------------------|
                                 |                                |WAIT_FOR_FUNDING_CREATED
                                 |        funding_created         |
                                 |------------------------------->|
          WAIT_FOR_FUNDING_SIGNED|                                |
                                 |         funding_signed         |
                                 |<-------------------------------|
          WAIT_FOR_FUNDING_LOCKED|                                |WAIT_FOR_FUNDING_LOCKED
                                 | funding_locked  funding_locked |
                                 |---------------  ---------------|
                                 |               \/               |
                                 |               /\               |
                                 |<--------------  -------------->|
                           NORMAL|                                |NORMAL
   */

  startWith(WAIT_FOR_INIT_INTERNAL, Nothing)

  when(WAIT_FOR_INIT_INTERNAL)(handleExceptions {
    case Event(initFunder@INPUT_INIT_FUNDER(temporaryChannelId, fundingSatoshis, pushMsat, initialFeeratePerKw, _, localParams, remote, _, channelFlags), Nothing) =>
      context.system.eventStream.publish(ChannelCreated(self, context.parent, remoteNodeId, true, temporaryChannelId))
      forwarder ! remote
      val open = OpenChannel(nodeParams.chainHash,
        temporaryChannelId = temporaryChannelId,
        fundingSatoshis = fundingSatoshis,
        pushMsat = pushMsat,
        dustLimitSatoshis = localParams.dustLimitSatoshis,
        maxHtlcValueInFlightMsat = localParams.maxHtlcValueInFlightMsat,
        channelReserveSatoshis = localParams.channelReserveSatoshis,
        htlcMinimumMsat = localParams.htlcMinimumMsat,
        feeratePerKw = initialFeeratePerKw,
        toSelfDelay = localParams.toSelfDelay,
        maxAcceptedHtlcs = localParams.maxAcceptedHtlcs,
        fundingPubkey = keyManager.fundingPublicKey(localParams.channelKeyPath).publicKey,
        revocationBasepoint = keyManager.revocationPoint(localParams.channelKeyPath).publicKey,
        paymentBasepoint = keyManager.paymentPoint(localParams.channelKeyPath).publicKey,
        delayedPaymentBasepoint = keyManager.delayedPaymentPoint(localParams.channelKeyPath).publicKey,
        htlcBasepoint = keyManager.htlcPoint(localParams.channelKeyPath).publicKey,
        firstPerCommitmentPoint = keyManager.commitmentPoint(localParams.channelKeyPath, 0),
        channelFlags = channelFlags)
      goto(WAIT_FOR_ACCEPT_CHANNEL) using DATA_WAIT_FOR_ACCEPT_CHANNEL(initFunder, open) sending open

    case Event(inputFundee@INPUT_INIT_FUNDEE(_, localParams, remote, _), Nothing) if !localParams.isFunder =>
      forwarder ! remote
      goto(WAIT_FOR_OPEN_CHANNEL) using DATA_WAIT_FOR_OPEN_CHANNEL(inputFundee)

    case Event(INPUT_RESTORED(data), _) =>
      log.info(s"restoring channel channelId=${data.channelId}")
      context.system.eventStream.publish(ChannelRestored(self, context.parent, remoteNodeId, data.commitments.localParams.isFunder, data.channelId, data))
      data match {
        //NB: order matters!
        case closing: DATA_CLOSING if Closing.nothingAtStake(closing) =>
          log.info(s"we have nothing at stake, going straight to CLOSED")
          goto(CLOSED) using closing
        case closing: DATA_CLOSING =>
          // we don't put back the WatchSpent if the commitment tx has already been published and the spending tx already reached mindepth
          val commitTxOutpoint = closing.commitments.commitInput.outPoint
          if (closing.localCommitPublished.exists(_.irrevocablySpent.contains(commitTxOutpoint)) ||
            closing.remoteCommitPublished.exists(_.irrevocablySpent.contains(commitTxOutpoint)) ||
            closing.nextRemoteCommitPublished.exists(_.irrevocablySpent.contains(commitTxOutpoint)) ||
            closing.revokedCommitPublished.exists(_.irrevocablySpent.contains(commitTxOutpoint)) ||
            closing.futureRemoteCommitPublished.exists(_.irrevocablySpent.contains(commitTxOutpoint))) {
            log.info(s"funding tx has already been spent and spending tx reached mindepth, no need to put back the watch-spent")
          } else {
            // TODO: should we wait for an acknowledgment from the watcher?
            blockchain ! WatchSpent(self, data.commitments.commitInput.outPoint.txid, data.commitments.commitInput.outPoint.index.toInt, data.commitments.commitInput.txOut.publicKeyScript, BITCOIN_FUNDING_SPENT)
            blockchain ! WatchLost(self, data.commitments.commitInput.outPoint.txid, nodeParams.minDepthBlocks, BITCOIN_FUNDING_LOST)
          }
          closing.mutualClosePublished.map(doPublish(_))
          closing.localCommitPublished.foreach(doPublish(_))
          closing.remoteCommitPublished.foreach(doPublish(_))
          closing.nextRemoteCommitPublished.foreach(doPublish(_))
          closing.revokedCommitPublished.foreach(doPublish(_))
          closing.futureRemoteCommitPublished.foreach(doPublish(_))
          // no need to go OFFLINE, we can directly switch to CLOSING
          goto(CLOSING) using closing

        case normal: DATA_NORMAL =>
          // TODO: should we wait for an acknowledgment from the watcher?
          blockchain ! WatchSpent(self, data.commitments.commitInput.outPoint.txid, data.commitments.commitInput.outPoint.index.toInt, data.commitments.commitInput.txOut.publicKeyScript, BITCOIN_FUNDING_SPENT)
          blockchain ! WatchLost(self, data.commitments.commitInput.outPoint.txid, nodeParams.minDepthBlocks, BITCOIN_FUNDING_LOST)
<<<<<<< HEAD

          if (notTurboShortChannelId(normal.channelUpdate.shortChannelId)) {
            context.system.eventStream.publish(ShortChannelIdAssigned(self, normal.channelId, normal.channelUpdate.shortChannelId))
          }

          val channelUpdate = Announcements.makeChannelUpdate(nodeParams.chainHash, nodeParams.privateKey, remoteNodeId, normal.channelUpdate.shortChannelId, nodeParams.expiryDeltaBlocks,
            normal.commitments.remoteParams.htlcMinimumMsat, normal.channelUpdate.feeBaseMsat, normal.channelUpdate.feeProportionalMillionths, normal.commitments.localCommit.spec.totalFunds, enable = false)
=======
          context.system.eventStream.publish(ShortChannelIdAssigned(self, normal.channelId, normal.channelUpdate.shortChannelId))

          // we rebuild a new channel_update with values from the configuration because they may have changed while eclair was down
          val candidateChannelUpdate = Announcements.makeChannelUpdate(nodeParams.chainHash, nodeParams.privateKey, remoteNodeId, normal.channelUpdate.shortChannelId, nodeParams.expiryDeltaBlocks,
            normal.commitments.remoteParams.htlcMinimumMsat, normal.channelUpdate.feeBaseMsat, normal.channelUpdate.feeProportionalMillionths, normal.commitments.localCommit.spec.totalFunds, enable = Announcements.isEnabled(normal.channelUpdate.channelFlags))
          val channelUpdate1 = if (candidateChannelUpdate.copy(signature = ByteVector.empty, timestamp = 0) == normal.channelUpdate.copy(signature = ByteVector.empty, timestamp = 0)) {
            // if there was no configuration change we keep the existing channel update
            normal.channelUpdate
          } else {
            log.info("refreshing channel_update due to configuration changes old={} new={}", normal.channelUpdate, candidateChannelUpdate)
            candidateChannelUpdate
          }
          // we need to periodically re-send channel updates, otherwise channel will be considered stale and get pruned by network
          // we take into account the date of the last update so that we don't send superfluous updates when we restart the app
          val periodicRefreshInitialDelay = Helpers.nextChannelUpdateRefresh(channelUpdate1.timestamp)
          context.system.scheduler.schedule(initialDelay = periodicRefreshInitialDelay, interval = REFRESH_CHANNEL_UPDATE_INTERVAL, receiver = self, message = BroadcastChannelUpdate(PeriodicRefresh))
>>>>>>> 081dec15

          goto(OFFLINE) using normal.copy(channelUpdate = channelUpdate1)

        case funding: DATA_WAIT_FOR_FUNDING_CONFIRMED =>
          // TODO: should we wait for an acknowledgment from the watcher?
          blockchain ! WatchSpent(self, data.commitments.commitInput.outPoint.txid, data.commitments.commitInput.outPoint.index.toInt, data.commitments.commitInput.txOut.publicKeyScript, BITCOIN_FUNDING_SPENT)
          blockchain ! WatchLost(self, data.commitments.commitInput.outPoint.txid, nodeParams.minDepthBlocks, BITCOIN_FUNDING_LOST)
          if (funding.commitments.localParams.isFunder) { // FUNDER
            funding.fundingTx match {
              case Some(fundingTx) =>
                log.debug(s"checking status of funding tx txid=${fundingTx.txid}")
                wallet.doubleSpent(fundingTx).onComplete {
                  case Success(true) =>
                    log.warning(s"funding tx has been double spent! cancelling channel fundingTxid=${fundingTx.txid} fundingTx=$fundingTx")
                    self ! BITCOIN_FUNDING_PUBLISH_FAILED
                  case Success(false) => ()
                  case Failure(t) => log.error(t, s"error while testing status of funding tx fundingTxid=${fundingTx.txid}: ")
                }
              case _ => ()
            }
          } else { // FUNDEE
            // this is a bit tricky: let's say we shut down eclair right after someone opened a channel to us, and didn't start it up before a very long time
            // we don't want the timeout to expire right away, because the watcher could be syncing or be busy, and may only notice the funding tx after some time
            // so we always give us 10 minutes before doing anything
            val delay = Funding.computeFundingTimeout(Platform.currentTime.milliseconds.toSeconds, funding.waitingSince, delay = FUNDING_TIMEOUT_FUNDEE, minDelay = 10 minutes)
            context.system.scheduler.scheduleOnce(delay, self, BITCOIN_FUNDING_TIMEOUT)
          }
          goto(OFFLINE) using data

        case _ =>
          // TODO: should we wait for an acknowledgment from the watcher?
          blockchain ! WatchSpent(self, data.commitments.commitInput.outPoint.txid, data.commitments.commitInput.outPoint.index.toInt, data.commitments.commitInput.txOut.publicKeyScript, BITCOIN_FUNDING_SPENT)
          blockchain ! WatchLost(self, data.commitments.commitInput.outPoint.txid, nodeParams.minDepthBlocks, BITCOIN_FUNDING_LOST)
          goto(OFFLINE) using data
      }

    case Event(CMD_CLOSE(_), _) => goto(CLOSED) replying "ok"

    case Event(TickChannelOpenTimeout, _) =>
      replyToUser(Left(LocalError(new RuntimeException("open channel cancelled, took too long"))))
      goto(CLOSED)
  })

  when(WAIT_FOR_OPEN_CHANNEL)(handleExceptions {
    case Event(open: OpenChannel, d@DATA_WAIT_FOR_OPEN_CHANNEL(INPUT_INIT_FUNDEE(_, localParams, _, remoteInit))) =>
      log.info(s"received OpenChannel=$open")
      Try(Helpers.validateParamsFundee(nodeParams, open)) match {
        case Failure(t) => handleLocalError(t, d, Some(open))
        case Success(_) =>
          context.system.eventStream.publish(ChannelCreated(self, context.parent, remoteNodeId, false, open.temporaryChannelId))
          // TODO: maybe also check uniqueness of temporary channel id
          val minimumDepth = nodeParams.minDepthBlocks
          val accept = AcceptChannel(temporaryChannelId = open.temporaryChannelId,
            dustLimitSatoshis = localParams.dustLimitSatoshis,
            maxHtlcValueInFlightMsat = localParams.maxHtlcValueInFlightMsat,
            channelReserveSatoshis = localParams.channelReserveSatoshis,
            minimumDepth = minimumDepth,
            htlcMinimumMsat = localParams.htlcMinimumMsat,
            toSelfDelay = localParams.toSelfDelay,
            maxAcceptedHtlcs = localParams.maxAcceptedHtlcs,
            fundingPubkey = keyManager.fundingPublicKey(localParams.channelKeyPath).publicKey,
            revocationBasepoint = keyManager.revocationPoint(localParams.channelKeyPath).publicKey,
            paymentBasepoint = keyManager.paymentPoint(localParams.channelKeyPath).publicKey,
            delayedPaymentBasepoint = keyManager.delayedPaymentPoint(localParams.channelKeyPath).publicKey,
            htlcBasepoint = keyManager.htlcPoint(localParams.channelKeyPath).publicKey,
            firstPerCommitmentPoint = keyManager.commitmentPoint(localParams.channelKeyPath, 0))
          val remoteParams = RemoteParams(
            nodeId = remoteNodeId,
            dustLimitSatoshis = open.dustLimitSatoshis,
            maxHtlcValueInFlightMsat = open.maxHtlcValueInFlightMsat,
            channelReserveSatoshis = open.channelReserveSatoshis, // remote requires local to keep this much satoshis as direct payment
            htlcMinimumMsat = open.htlcMinimumMsat,
            toSelfDelay = open.toSelfDelay,
            maxAcceptedHtlcs = open.maxAcceptedHtlcs,
            fundingPubKey = open.fundingPubkey,
            revocationBasepoint = open.revocationBasepoint,
            paymentBasepoint = open.paymentBasepoint,
            delayedPaymentBasepoint = open.delayedPaymentBasepoint,
            htlcBasepoint = open.htlcBasepoint,
            globalFeatures = remoteInit.globalFeatures,
            localFeatures = remoteInit.localFeatures)
          log.debug(s"remote params: $remoteParams")
          goto(WAIT_FOR_FUNDING_CREATED) using DATA_WAIT_FOR_FUNDING_CREATED(open.temporaryChannelId, localParams, remoteParams, open.fundingSatoshis, open.pushMsat, open.feeratePerKw, open.firstPerCommitmentPoint, open.channelFlags, accept) sending accept
      }

    case Event(CMD_CLOSE(_), _) => goto(CLOSED) replying "ok"

    case Event(e: Error, d: DATA_WAIT_FOR_OPEN_CHANNEL) => handleRemoteError(e, d)

    case Event(INPUT_DISCONNECTED, _) => goto(CLOSED)
  })

  when(WAIT_FOR_ACCEPT_CHANNEL)(handleExceptions {
    case Event(accept: AcceptChannel, d@DATA_WAIT_FOR_ACCEPT_CHANNEL(INPUT_INIT_FUNDER(temporaryChannelId, fundingSatoshis, pushMsat, initialFeeratePerKw, fundingTxFeeratePerKw, localParams, _, remoteInit, _), open)) =>
      log.info(s"received AcceptChannel=$accept")
      Try(Helpers.validateParamsFunder(nodeParams, open, accept)) match {
        case Failure(t) => handleLocalError(t, d, Some(accept))
        case _ =>
          // TODO: check equality of temporaryChannelId? or should be done upstream
          val remoteParams = RemoteParams(
            nodeId = remoteNodeId,
            dustLimitSatoshis = accept.dustLimitSatoshis,
            maxHtlcValueInFlightMsat = accept.maxHtlcValueInFlightMsat,
            channelReserveSatoshis = accept.channelReserveSatoshis, // remote requires local to keep this much satoshis as direct payment
            htlcMinimumMsat = accept.htlcMinimumMsat,
            toSelfDelay = accept.toSelfDelay,
            maxAcceptedHtlcs = accept.maxAcceptedHtlcs,
            fundingPubKey = accept.fundingPubkey,
            revocationBasepoint = accept.revocationBasepoint,
            paymentBasepoint = accept.paymentBasepoint,
            delayedPaymentBasepoint = accept.delayedPaymentBasepoint,
            htlcBasepoint = accept.htlcBasepoint,
            globalFeatures = remoteInit.globalFeatures,
            localFeatures = remoteInit.localFeatures)
          log.debug(s"remote params: $remoteParams")
          val localFundingPubkey = keyManager.fundingPublicKey(localParams.channelKeyPath).publicKey
          val fundingPubkeyScript = Script.write(Script.pay2wsh(Scripts.multiSig2of2(localFundingPubkey, remoteParams.fundingPubKey)))
          wallet.makeFundingTx(fundingPubkeyScript, Satoshi(fundingSatoshis), fundingTxFeeratePerKw).pipeTo(self)
          goto(WAIT_FOR_FUNDING_INTERNAL) using DATA_WAIT_FOR_FUNDING_INTERNAL(temporaryChannelId, localParams, remoteParams, fundingSatoshis, pushMsat, initialFeeratePerKw, accept.firstPerCommitmentPoint, open)
      }

    case Event(CMD_CLOSE(_), _) =>
      replyToUser(Right("closed"))
      goto(CLOSED) replying "ok"

    case Event(e: Error, d: DATA_WAIT_FOR_ACCEPT_CHANNEL) =>
      replyToUser(Left(RemoteError(e)))
      handleRemoteError(e, d)

    case Event(INPUT_DISCONNECTED, _) =>
      replyToUser(Left(LocalError(new RuntimeException("disconnected"))))
      goto(CLOSED)

    case Event(TickChannelOpenTimeout, _) =>
      replyToUser(Left(LocalError(new RuntimeException("open channel cancelled, took too long"))))
      goto(CLOSED)
  })

  when(WAIT_FOR_FUNDING_INTERNAL)(handleExceptions {
    case Event(MakeFundingTxResponse(fundingTx, fundingTxOutputIndex, fundingTxFee), DATA_WAIT_FOR_FUNDING_INTERNAL(temporaryChannelId, localParams, remoteParams, fundingSatoshis, pushMsat, initialFeeratePerKw, remoteFirstPerCommitmentPoint, open)) =>
      // let's create the first commitment tx that spends the yet uncommitted funding tx
      val (localSpec, localCommitTx, remoteSpec, remoteCommitTx) = Funding.makeFirstCommitTxs(keyManager, temporaryChannelId, localParams, remoteParams, fundingSatoshis, pushMsat, initialFeeratePerKw, fundingTx.hash, fundingTxOutputIndex, remoteFirstPerCommitmentPoint, nodeParams.maxFeerateMismatch)
      require(fundingTx.txOut(fundingTxOutputIndex).publicKeyScript == localCommitTx.input.txOut.publicKeyScript, s"pubkey script mismatch!")
      val localSigOfRemoteTx = keyManager.sign(remoteCommitTx, keyManager.fundingPublicKey(localParams.channelKeyPath))
      // signature of their initial commitment tx that pays remote pushMsat
      val fundingCreated = FundingCreated(
        temporaryChannelId = temporaryChannelId,
        fundingTxid = fundingTx.hash,
        fundingOutputIndex = fundingTxOutputIndex,
        signature = localSigOfRemoteTx
      )
      val channelId = toLongId(fundingTx.hash, fundingTxOutputIndex)
      context.parent ! ChannelIdAssigned(self, remoteNodeId, temporaryChannelId, channelId) // we notify the peer asap so it knows how to route messages
      context.system.eventStream.publish(ChannelIdAssigned(self, remoteNodeId, temporaryChannelId, channelId))
      // NB: we don't send a ChannelSignatureSent for the first commit
      goto(WAIT_FOR_FUNDING_SIGNED) using DATA_WAIT_FOR_FUNDING_SIGNED(channelId, localParams, remoteParams, fundingTx, fundingTxFee, localSpec, localCommitTx, RemoteCommit(0, remoteSpec, remoteCommitTx.tx.txid, remoteFirstPerCommitmentPoint), open.channelFlags, fundingCreated) sending fundingCreated

    case Event(Status.Failure(t), d: DATA_WAIT_FOR_FUNDING_INTERNAL) =>
      log.error(t, s"wallet returned error: ")
      replyToUser(Left(LocalError(t)))
      handleLocalError(ChannelFundingError(d.temporaryChannelId), d, None) // we use a generic exception and don't send the internal error to the peer

    case Event(CMD_CLOSE(_), _) =>
      replyToUser(Right("closed"))
      goto(CLOSED) replying "ok"

    case Event(e: Error, d: DATA_WAIT_FOR_FUNDING_INTERNAL) =>
      replyToUser(Left(RemoteError(e)))
      handleRemoteError(e, d)

    case Event(INPUT_DISCONNECTED, _) =>
      replyToUser(Left(LocalError(new RuntimeException("disconnected"))))
      goto(CLOSED)

    case Event(TickChannelOpenTimeout, _) =>
      replyToUser(Left(LocalError(new RuntimeException("open channel cancelled, took too long"))))
      goto(CLOSED)
  })

  when(WAIT_FOR_FUNDING_CREATED)(handleExceptions {
    case Event(FundingCreated(_, fundingTxHash, fundingTxOutputIndex, remoteSig), d@DATA_WAIT_FOR_FUNDING_CREATED(temporaryChannelId, localParams, remoteParams, fundingSatoshis, pushMsat, initialFeeratePerKw, remoteFirstPerCommitmentPoint, channelFlags, _)) =>
      // they fund the channel with their funding tx, so the money is theirs (but we are paid pushMsat)
      val (localSpec, localCommitTx, remoteSpec, remoteCommitTx) = Funding.makeFirstCommitTxs(keyManager, temporaryChannelId, localParams, remoteParams, fundingSatoshis: Long, pushMsat, initialFeeratePerKw, fundingTxHash, fundingTxOutputIndex, remoteFirstPerCommitmentPoint, nodeParams.maxFeerateMismatch)

      // check remote signature validity
      val localSigOfLocalTx = keyManager.sign(localCommitTx, keyManager.fundingPublicKey(localParams.channelKeyPath))
      val signedLocalCommitTx = Transactions.addSigs(localCommitTx, keyManager.fundingPublicKey(localParams.channelKeyPath).publicKey, remoteParams.fundingPubKey, localSigOfLocalTx, remoteSig)
      Transactions.checkSpendable(signedLocalCommitTx) match {
        case Failure(cause) => handleLocalError(InvalidCommitmentSignature(temporaryChannelId, signedLocalCommitTx.tx), d, None)
        case Success(_) =>
          val localSigOfRemoteTx = keyManager.sign(remoteCommitTx, keyManager.fundingPublicKey(localParams.channelKeyPath))
          val channelId = toLongId(fundingTxHash, fundingTxOutputIndex)
          // watch the funding tx transaction
          val commitInput = localCommitTx.input
          val fundingSigned = FundingSigned(
            channelId = channelId,
            signature = localSigOfRemoteTx
          )
          val commitments = Commitments(localParams, remoteParams, channelFlags,
            LocalCommit(0, localSpec, PublishableTxs(signedLocalCommitTx, Nil)), RemoteCommit(0, remoteSpec, remoteCommitTx.tx.txid, remoteFirstPerCommitmentPoint),
            LocalChanges(Nil, Nil, Nil), RemoteChanges(Nil, Nil, Nil),
            localNextHtlcId = 0L, remoteNextHtlcId = 0L,
            originChannels = Map.empty,
            remoteNextCommitInfo = Right(randomKey.publicKey), // we will receive their next per-commitment point in the next message, so we temporarily put a random byte array,
            commitInput, ShaChain.init, channelId = channelId)
          context.parent ! ChannelIdAssigned(self, remoteNodeId, temporaryChannelId, channelId) // we notify the peer asap so it knows how to route messages
          context.system.eventStream.publish(ChannelIdAssigned(self, remoteNodeId, temporaryChannelId, channelId))
          context.system.eventStream.publish(ChannelSignatureReceived(self, commitments))
          // NB: we don't send a ChannelSignatureSent for the first commit
          log.info(s"waiting for them to publish the funding tx for channelId=$channelId fundingTxid=${commitInput.outPoint.txid}")
          blockchain ! WatchSpent(self, commitInput.outPoint.txid, commitInput.outPoint.index.toInt, commitments.commitInput.txOut.publicKeyScript, BITCOIN_FUNDING_SPENT) // TODO: should we wait for an acknowledgment from the watcher?
          blockchain ! WatchConfirmed(self, commitInput.outPoint.txid, commitments.commitInput.txOut.publicKeyScript, nodeParams.minDepthBlocks, BITCOIN_FUNDING_DEPTHOK)
          val now = Platform.currentTime.milliseconds.toSeconds
          context.system.scheduler.scheduleOnce(FUNDING_TIMEOUT_FUNDEE, self, BITCOIN_FUNDING_TIMEOUT)
          goto(WAIT_FOR_FUNDING_CONFIRMED) using store(DATA_WAIT_FOR_FUNDING_CONFIRMED(commitments, None, now, None, Right(fundingSigned))) sending fundingSigned
      }

    case Event(CMD_CLOSE(_), _) => goto(CLOSED) replying "ok"

    case Event(e: Error, d: DATA_WAIT_FOR_FUNDING_CREATED) => handleRemoteError(e, d)

    case Event(INPUT_DISCONNECTED, _) => goto(CLOSED)
  })

  when(WAIT_FOR_FUNDING_SIGNED)(handleExceptions {
    case Event(msg@FundingSigned(_, remoteSig), d@DATA_WAIT_FOR_FUNDING_SIGNED(channelId, localParams, remoteParams, fundingTx, fundingTxFee, localSpec, localCommitTx, remoteCommit, channelFlags, fundingCreated)) =>
      // we make sure that their sig checks out and that our first commit tx is spendable
      val localSigOfLocalTx = keyManager.sign(localCommitTx, keyManager.fundingPublicKey(localParams.channelKeyPath))
      val signedLocalCommitTx = Transactions.addSigs(localCommitTx, keyManager.fundingPublicKey(localParams.channelKeyPath).publicKey, remoteParams.fundingPubKey, localSigOfLocalTx, remoteSig)
      Transactions.checkSpendable(signedLocalCommitTx) match {
        case Failure(cause) =>
          // we rollback the funding tx, it will never be published
          rollbackFundingTx(fundingTx, Left(LocalError(cause)), channelId)
          handleLocalError(InvalidCommitmentSignature(channelId, signedLocalCommitTx.tx), d, Some(msg))
        case Success(_) =>
          val commitInput = localCommitTx.input
          val commitments = Commitments(localParams, remoteParams, channelFlags,
            LocalCommit(0, localSpec, PublishableTxs(signedLocalCommitTx, Nil)), remoteCommit,
            LocalChanges(Nil, Nil, Nil), RemoteChanges(Nil, Nil, Nil),
            localNextHtlcId = 0L, remoteNextHtlcId = 0L,
            originChannels = Map.empty,
            remoteNextCommitInfo = Right(randomKey.publicKey), // we will receive their next per-commitment point in the next message, so we temporarily put a random byte array
            commitInput, ShaChain.init, channelId = channelId)
          val now = Platform.currentTime.milliseconds.toSeconds
          context.system.eventStream.publish(ChannelSignatureReceived(self, commitments))
          log.info(s"publishing funding tx for channelId=$channelId fundingTxid=${commitInput.outPoint.txid}")
          // we do this to make sure that the channel state has been written to disk when we publish the funding tx
          val nextState = store(DATA_WAIT_FOR_FUNDING_CONFIRMED(commitments, Some(fundingTx), now, None, Left(fundingCreated)))
          blockchain ! WatchSpent(self, commitments.commitInput.outPoint.txid, commitments.commitInput.outPoint.index.toInt, commitments.commitInput.txOut.publicKeyScript, BITCOIN_FUNDING_SPENT) // TODO: should we wait for an acknowledgment from the watcher?
          blockchain ! WatchConfirmed(self, commitments.commitInput.outPoint.txid, commitments.commitInput.txOut.publicKeyScript, nodeParams.minDepthBlocks, BITCOIN_FUNDING_DEPTHOK)
          log.info(s"committing txid=${fundingTx.txid}")
          wallet.commit(fundingTx).onComplete {
            case Success(true) =>
              // NB: funding tx isn't confirmed at this point, so technically we didn't really pay the network fee yet, so this is a (fair) approximation
              context.system.eventStream.publish(ChannelFundingPublished(fundingTx.txid, remoteNodeId, channelId))
              feePaid(fundingTxFee, fundingTx, "funding", commitments.channelId)
              replyToUser(Right(s"created channel $channelId"))
              if (commitments.zeroconfSpendablePushChannel) {
                // Real BITCOIN_FUNDING_DEPTHOK will also be sent later and ignored if channel is NORMAL by then
                // or it will work as a fallback case if we get Failure on committing here but funding still gets published
                log.info(s"channel=$channelId is turbo, proceeding with unconfirmed txid=${fundingTx.txid}")
                self ! WATCH_EVENT_CONFIRMED_TURBO
              }
            case Success(false) =>
              replyToUser(Left(LocalError(new RuntimeException("couldn't publish funding tx"))))
              self ! BITCOIN_FUNDING_PUBLISH_FAILED // fail-fast: this should be returned only when we are really sure the tx has *not* been published
            case Failure(t) =>
              replyToUser(Left(LocalError(t)))
              log.error(t, s"error while committing funding tx: ") // tx may still have been published, can't fail-fast
          }
          goto(WAIT_FOR_FUNDING_CONFIRMED) using nextState
      }

    case Event(CMD_CLOSE(_) | CMD_FORCECLOSE, d: DATA_WAIT_FOR_FUNDING_SIGNED) =>
      // we rollback the funding tx, it will never be published
      rollbackFundingTx(d.fundingTx, Right("closed"), d.channelId)
      goto(CLOSED) replying "ok"

    case Event(e: Error, d: DATA_WAIT_FOR_FUNDING_SIGNED) =>
      // we rollback the funding tx, it will never be published
      rollbackFundingTx(d.fundingTx, Left(RemoteError(e)), d.channelId)
      handleRemoteError(e, d)

    case Event(INPUT_DISCONNECTED, d: DATA_WAIT_FOR_FUNDING_SIGNED) =>
      // we rollback the funding tx, it will never be published
      rollbackFundingTx(d.fundingTx, Left(LocalError(new RuntimeException("disconnected"))), d.channelId)
      goto(CLOSED)

    case Event(TickChannelOpenTimeout, d: DATA_WAIT_FOR_FUNDING_SIGNED) =>
      // we rollback the funding tx, it will never be published
      wallet.rollback(d.fundingTx)
      replyToUser(Left(LocalError(new RuntimeException("open channel cancelled, took too long"))))
      goto(CLOSED)
  })

  when(WAIT_FOR_FUNDING_CONFIRMED)(handleExceptions {
    case Event(msg: FundingLocked, d: DATA_WAIT_FOR_FUNDING_CONFIRMED) =>
      log.info(s"received their FundingLocked, deferring message")
      stay using d.copy(deferred = Some(msg)) // no need to store, they will re-send if we get disconnected

    case Event(WatchEventConfirmed(BITCOIN_FUNDING_DEPTHOK, blockHeight, txIndex), DATA_WAIT_FOR_FUNDING_CONFIRMED(commitments, _, _, deferred, _)) =>
      log.info(s"channelId=${commitments.channelId} was confirmed at blockHeight=$blockHeight txIndex=$txIndex")
      blockchain ! WatchLost(self, commitments.commitInput.outPoint.txid, nodeParams.minDepthBlocks, BITCOIN_FUNDING_LOST)
      val nextPerCommitmentPoint = keyManager.commitmentPoint(commitments.localParams.channelKeyPath, 1)
      val fundingLocked = FundingLocked(commitments.channelId, nextPerCommitmentPoint)
      deferred.map(self ! _)
      // this is the temporary channel id that we will use in our channel_update message, the goal is to be able to use our channel
      // as soon as it reaches NORMAL state, and before it is announced on the network
      // (this id might be updated if (1) channel is turbo, (2) when the funding tx gets deeply buried, if there was a reorg in the meantime)
      val shortChannelId = ShortChannelId(blockHeight, txIndex, commitments.commitInput.outPoint.index.toInt)
      goto(WAIT_FOR_FUNDING_LOCKED) using store(DATA_WAIT_FOR_FUNDING_LOCKED(commitments, shortChannelId, fundingLocked)) sending fundingLocked

    case Event(remoteAnnSigs: AnnouncementSignatures, d: DATA_WAIT_FOR_FUNDING_CONFIRMED) if d.commitments.announceChannel =>
      log.debug(s"received remote announcement signatures, delaying")
      // we may receive their announcement sigs before our watcher notifies us that the channel has reached min_conf (especially during testing when blocks are generated in bulk)
      // note: no need to persist their message, in case of disconnection they will resend it
      context.system.scheduler.scheduleOnce(2 seconds, self, remoteAnnSigs)
      stay

    case Event(BITCOIN_FUNDING_PUBLISH_FAILED, d: DATA_WAIT_FOR_FUNDING_CONFIRMED) => handleFundingPublishFailed(d)

    case Event(BITCOIN_FUNDING_TIMEOUT, d: DATA_WAIT_FOR_FUNDING_CONFIRMED) => handleFundingTimeout(d)

    case Event(WatchEventSpent(BITCOIN_FUNDING_SPENT, tx), d: DATA_WAIT_FOR_FUNDING_CONFIRMED) if tx.txid == d.commitments.remoteCommit.txid => handleRemoteSpentCurrent(tx, d)

    case Event(WatchEventSpent(BITCOIN_FUNDING_SPENT, tx), d: DATA_WAIT_FOR_FUNDING_CONFIRMED) => handleInformationLeak(tx, d)

    case Event(e: Error, d: DATA_WAIT_FOR_FUNDING_CONFIRMED) => handleRemoteError(e, d)
  })

  when(WAIT_FOR_FUNDING_LOCKED)(handleExceptions {
    case Event(FundingLocked(_, nextPerCommitmentPoint), d@DATA_WAIT_FOR_FUNDING_LOCKED(commitments, shortChannelId, _)) =>
      // used to get the final shortChannelId, used in announcements (if minDepth >= ANNOUNCEMENTS_MINCONF this event will fire instantly)
      blockchain ! WatchConfirmed(self, commitments.commitInput.outPoint.txid, commitments.commitInput.txOut.publicKeyScript, ANNOUNCEMENTS_MINCONF, BITCOIN_FUNDING_DEEPLYBURIED)
      if (notTurboShortChannelId(shortChannelId)) {
        context.system.eventStream.publish(ShortChannelIdAssigned(self, commitments.channelId, shortChannelId))
      }
      // we create a channel_update early so that we can use it to send payments through this channel, but it won't be propagated to other nodes since the channel is not yet announced
      val initialChannelUpdate = Announcements.makeChannelUpdate(nodeParams.chainHash, nodeParams.privateKey, remoteNodeId, shortChannelId, nodeParams.expiryDeltaBlocks, d.commitments.remoteParams.htlcMinimumMsat, nodeParams.feeBaseMsat, nodeParams.feeProportionalMillionth, commitments.localCommit.spec.totalFunds, enable = Helpers.aboveReserve(d.commitments))
      // we need to periodically re-send channel updates, otherwise channel will be considered stale and get pruned by network
      context.system.scheduler.schedule(initialDelay = REFRESH_CHANNEL_UPDATE_INTERVAL, interval = REFRESH_CHANNEL_UPDATE_INTERVAL, receiver = self, message = BroadcastChannelUpdate(PeriodicRefresh))
      goto(NORMAL) using store(DATA_NORMAL(commitments.copy(remoteNextCommitInfo = Right(nextPerCommitmentPoint)), shortChannelId, buried = false, None, initialChannelUpdate, None, None))

    case Event(remoteAnnSigs: AnnouncementSignatures, d: DATA_WAIT_FOR_FUNDING_LOCKED) if d.commitments.announceChannel =>
      log.debug(s"received remote announcement signatures, delaying")
      // we may receive their announcement sigs before our watcher notifies us that the channel has reached min_conf (especially during testing when blocks are generated in bulk)
      // note: no need to persist their message, in case of disconnection they will resend it
      context.system.scheduler.scheduleOnce(2 seconds, self, remoteAnnSigs)
      stay

    case Event(WatchEventSpent(BITCOIN_FUNDING_SPENT, tx), d: DATA_WAIT_FOR_FUNDING_LOCKED) if tx.txid == d.commitments.remoteCommit.txid => handleRemoteSpentCurrent(tx, d)

    case Event(WatchEventSpent(BITCOIN_FUNDING_SPENT, tx), d: DATA_WAIT_FOR_FUNDING_LOCKED) => handleInformationLeak(tx, d)

    case Event(e: Error, d: DATA_WAIT_FOR_FUNDING_LOCKED) => handleRemoteError(e, d)
  })

  /*
          888b     d888        d8888 8888888 888b    888      888      .d88888b.   .d88888b.  8888888b.
          8888b   d8888       d88888   888   8888b   888      888     d88P" "Y88b d88P" "Y88b 888   Y88b
          88888b.d88888      d88P888   888   88888b  888      888     888     888 888     888 888    888
          888Y88888P888     d88P 888   888   888Y88b 888      888     888     888 888     888 888   d88P
          888 Y888P 888    d88P  888   888   888 Y88b888      888     888     888 888     888 8888888P"
          888  Y8P  888   d88P   888   888   888  Y88888      888     888     888 888     888 888
          888   "   888  d8888888888   888   888   Y8888      888     Y88b. .d88P Y88b. .d88P 888
          888       888 d88P     888 8888888 888    Y888      88888888 "Y88888P"   "Y88888P"  888
   */

  when(NORMAL)(handleExceptions {
    case Event(c: CMD_ADD_HTLC, d: DATA_NORMAL) if d.localShutdown.isDefined || d.remoteShutdown.isDefined =>
      // note: spec would allow us to keep sending new htlcs after having received their shutdown (and not sent ours)
      // but we want to converge as fast as possible and they would probably not route them anyway
      val error = NoMoreHtlcsClosingInProgress(d.channelId)
      handleCommandError(AddHtlcFailed(d.channelId, c.paymentHash, error, origin(c), Some(d.channelUpdate), Some(c)), c)

    case Event(c: CMD_ADD_HTLC, d: DATA_NORMAL) =>
      Try(Commitments.sendAdd(d.commitments, c, origin(c))) match {
        case Success(Right((commitments1, add))) =>
          if (c.commit) self ! CMD_SIGN
          handleCommandSuccess(sender, d.copy(commitments = commitments1)) sending add
        case Success(Left(error)) => handleCommandError(AddHtlcFailed(d.channelId, c.paymentHash, error, origin(c), Some(d.channelUpdate), Some(c)), c)
        case Failure(cause) => handleCommandError(AddHtlcFailed(d.channelId, c.paymentHash, cause, origin(c), Some(d.channelUpdate), Some(c)), c)
      }

    case Event(add: UpdateAddHtlc, d: DATA_NORMAL) =>
      Try(Commitments.receiveAdd(d.commitments, add)) match {
        case Success(commitments1) => stay using d.copy(commitments = commitments1)
        case Failure(cause) => handleLocalError(cause, d, Some(add))
      }

    case Event(c: CMD_FULFILL_HTLC, d: DATA_NORMAL) =>
      Try(Commitments.sendFulfill(d.commitments, c)) match {
        case Success((commitments1, fulfill)) =>
          if (c.commit) self ! CMD_SIGN
          handleCommandSuccess(sender, d.copy(commitments = commitments1)) sending fulfill
        case Failure(cause) => handleCommandError(cause, c)
      }

    case Event(fulfill: UpdateFulfillHtlc, d: DATA_NORMAL) =>
      Try(Commitments.receiveFulfill(d.commitments, fulfill)) match {
        case Success(Right((commitments1, origin, htlc))) =>
          // we forward preimages as soon as possible to the upstream channel because it allows us to pull funds
          relayer ! ForwardFulfill(fulfill, origin, htlc)
          stay using d.copy(commitments = commitments1)
        case Success(Left(_)) => stay
        case Failure(cause) => handleLocalError(cause, d, Some(fulfill))
      }

    case Event(c: CMD_FAIL_HTLC, d: DATA_NORMAL) =>
      Try(Commitments.sendFail(d.commitments, c, nodeParams.privateKey)) match {
        case Success((commitments1, fail)) =>
          if (c.commit) self ! CMD_SIGN
          handleCommandSuccess(sender, d.copy(commitments = commitments1)) sending fail
        case Failure(cause) => handleCommandError(cause, c)
      }

    case Event(c: CMD_FAIL_MALFORMED_HTLC, d: DATA_NORMAL) =>
      Try(Commitments.sendFailMalformed(d.commitments, c)) match {
        case Success((commitments1, fail)) =>
          if (c.commit) self ! CMD_SIGN
          handleCommandSuccess(sender, d.copy(commitments = commitments1)) sending fail
        case Failure(cause) => handleCommandError(cause, c)
      }

    case Event(fail: UpdateFailHtlc, d: DATA_NORMAL) =>
      Try(Commitments.receiveFail(d.commitments, fail)) match {
        case Success(Right((commitments1, _, _))) =>
          stay using d.copy(commitments = commitments1)
        case Success(Left(_)) => stay
        case Failure(cause) => handleLocalError(cause, d, Some(fail))
      }

    case Event(fail: UpdateFailMalformedHtlc, d: DATA_NORMAL) =>
      Try(Commitments.receiveFailMalformed(d.commitments, fail)) match {
        case Success(Right((commitments1, _, _))) =>
          stay using d.copy(commitments = commitments1)
        case Success(Left(_)) => stay
        case Failure(cause) => handleLocalError(cause, d, Some(fail))
      }

    case Event(c: CMD_UPDATE_FEE, d: DATA_NORMAL) =>
      Try(Commitments.sendFee(d.commitments, c)) match {
        case Success((commitments1, fee)) =>
          if (c.commit) self ! CMD_SIGN
          handleCommandSuccess(sender, d.copy(commitments = commitments1)) sending fee
        case Failure(cause) => handleCommandError(cause, c)
      }

    case Event(fee: UpdateFee, d: DATA_NORMAL) =>
      Try(Commitments.receiveFee(d.commitments, fee, nodeParams.maxFeerateMismatch)) match {
        case Success(commitments1) => stay using d.copy(commitments = commitments1)
        case Failure(cause) => handleLocalError(cause, d, Some(fee))
      }

    case Event(c@CMD_SIGN, d: DATA_NORMAL) =>
      d.commitments.remoteNextCommitInfo match {
        case _ if !Commitments.localHasChanges(d.commitments) =>
          log.debug("ignoring CMD_SIGN (nothing to sign)")
          stay
        case Right(_) =>
          Try(Commitments.sendCommit(d.commitments, keyManager)) match {
            case Success((commitments1, commit)) =>
              log.debug(s"sending a new sig, spec:\n${Commitments.specs2String(commitments1)}")
              commitments1.localChanges.signed.collect {
                case u: UpdateFulfillHtlc => relayer ! CommandBuffer.CommandAck(u.channelId, u.id)
                case u: UpdateFailHtlc => relayer ! CommandBuffer.CommandAck(u.channelId, u.id)
                case u: UpdateFailMalformedHtlc => relayer ! CommandBuffer.CommandAck(u.channelId, u.id)
              }
              val nextRemoteCommit = commitments1.remoteNextCommitInfo.left.get.nextRemoteCommit
              val nextCommitNumber = nextRemoteCommit.index
              // we persist htlc data in order to be able to claim htlc outputs in case a revoked tx is published by our
              // counterparty, so only htlcs above remote's dust_limit matter
              val trimmedHtlcs = Transactions.trimOfferedHtlcs(Satoshi(d.commitments.remoteParams.dustLimitSatoshis), nextRemoteCommit.spec) ++ Transactions.trimReceivedHtlcs(Satoshi(d.commitments.remoteParams.dustLimitSatoshis), nextRemoteCommit.spec)
              trimmedHtlcs collect {
                case DirectedHtlc(_, u) =>
                  log.info(s"adding paymentHash=${u.paymentHash} cltvExpiry=${u.cltvExpiry} to htlcs db for commitNumber=$nextCommitNumber")
                  nodeParams.db.channels.addOrUpdateHtlcInfo(d.channelId, nextCommitNumber, u.paymentHash, u.cltvExpiry)
              }
              if (!Helpers.aboveReserve(d.commitments) && Helpers.aboveReserve(commitments1)) {
                // we just went above reserve (can't go below), let's refresh our channel_update to enable/disable it accordingly
                log.info(s"updating channel_update aboveReserve=${Helpers.aboveReserve(commitments1)}")
                self ! BroadcastChannelUpdate(AboveReserve)
              }
              context.system.eventStream.publish(ChannelSignatureSent(self, commitments1))
              if (nextRemoteCommit.spec.toRemoteMsat != d.commitments.remoteCommit.spec.toRemoteMsat) {
                // we send this event only when our balance changes (note that remoteCommit.toRemote == toLocal)
                context.system.eventStream.publish(AvailableBalanceChanged(self, d.channelId, d.shortChannelId, nextRemoteCommit.spec.toRemoteMsat, commitments1))
              }
              // we expect a quick response from our peer
              setTimer(RevocationTimeout.toString, RevocationTimeout(commitments1.remoteCommit.index, peer = context.parent), timeout = nodeParams.revocationTimeout, repeat = false)
              handleCommandSuccess(sender, store(d.copy(commitments = commitments1))) sending commit
            case Failure(cause) => handleCommandError(cause, c)
          }
        case Left(waitForRevocation) =>
          log.debug(s"already in the process of signing, will sign again as soon as possible")
          val commitments1 = d.commitments.copy(remoteNextCommitInfo = Left(waitForRevocation.copy(reSignAsap = true)))
          stay using d.copy(commitments = commitments1)
      }

    case Event(commit: CommitSig, d: DATA_NORMAL) =>
      Try(Commitments.receiveCommit(d.commitments, commit, keyManager)) match {
        case Success((commitments1, revocation)) =>
          log.debug(s"received a new sig, spec:\n${Commitments.specs2String(commitments1)}")
          if (Commitments.localHasChanges(commitments1)) {
            // if we have newly acknowledged changes let's sign them
            self ! CMD_SIGN
          }
          context.system.eventStream.publish(ChannelSignatureReceived(self, commitments1))
          stay using store(d.copy(commitments = commitments1)) sending revocation
        case Failure(cause) => handleLocalError(cause, d, Some(commit))
      }

    case Event(revocation: RevokeAndAck, d: DATA_NORMAL) =>
      // we received a revocation because we sent a signature
      // => all our changes have been acked
      Try(Commitments.receiveRevocation(d.commitments, revocation)) match {
        case Success((commitments1, forwards)) =>
          cancelTimer(RevocationTimeout.toString)
          log.debug(s"received a new rev, spec:\n${Commitments.specs2String(commitments1)}")
          forwards.foreach { forward =>
            log.debug(s"forwarding {} to relayer", forward)
            relayer ! forward
          }
          if (Commitments.localHasChanges(commitments1) && d.commitments.remoteNextCommitInfo.left.map(_.reSignAsap) == Left(true)) {
            self ! CMD_SIGN
          }
          if (d.remoteShutdown.isDefined && !Commitments.localHasUnsignedOutgoingHtlcs(commitments1)) {
            // we were waiting for our pending htlcs to be signed before replying with our local shutdown
            val localShutdown = Shutdown(d.channelId, commitments1.localParams.defaultFinalScriptPubKey)
            // note: it means that we had pending htlcs to sign, therefore we go to SHUTDOWN, not to NEGOTIATING
            require(commitments1.remoteCommit.spec.htlcs.size > 0, "we must have just signed new htlcs, otherwise we would have sent our Shutdown earlier")
            goto(SHUTDOWN) using store(DATA_SHUTDOWN(commitments1, localShutdown, d.remoteShutdown.get)) sending localShutdown
          } else {
            stay using store(d.copy(commitments = commitments1))
          }
        case Failure(cause) => handleLocalError(cause, d, Some(revocation))
      }

    case Event(r: RevocationTimeout, d: DATA_NORMAL) => handleRevocationTimeout(r, d)

    case Event(c@CMD_CLOSE(localScriptPubKey_opt), d: DATA_NORMAL) =>
      val localScriptPubKey = localScriptPubKey_opt.getOrElse(d.commitments.localParams.defaultFinalScriptPubKey)
      if (d.localShutdown.isDefined)
        handleCommandError(ClosingAlreadyInProgress(d.channelId), c)
      else if (Commitments.localHasUnsignedOutgoingHtlcs(d.commitments))
      // TODO: simplistic behavior, we could also sign-then-close
        handleCommandError(CannotCloseWithUnsignedOutgoingHtlcs(d.channelId), c)
      else if (!Closing.isValidFinalScriptPubkey(localScriptPubKey))
        handleCommandError(InvalidFinalScript(d.channelId), c)
      else {
        val shutdown = Shutdown(d.channelId, localScriptPubKey)
        handleCommandSuccess(sender, store(d.copy(localShutdown = Some(shutdown)))) sending shutdown
      }

    case Event(remoteShutdown@Shutdown(_, remoteScriptPubKey), d: DATA_NORMAL) =>
      // they have pending unsigned htlcs         => they violated the spec, close the channel
      // they don't have pending unsigned htlcs
      //    we have pending unsigned htlcs
      //      we already sent a shutdown message  => spec violation (we can't send htlcs after having sent shutdown)
      //      we did not send a shutdown message
      //        we are ready to sign              => we stop sending further htlcs, we initiate a signature
      //        we are waiting for a rev          => we stop sending further htlcs, we wait for their revocation, will resign immediately after, and then we will send our shutdown message
      //    we have no pending unsigned htlcs
      //      we already sent a shutdown message
      //        there are pending signed htlcs    => send our shutdown message, go to SHUTDOWN
      //        there are no htlcs                => send our shutdown message, go to NEGOTIATING
      //      we did not send a shutdown message
      //        there are pending signed htlcs    => go to SHUTDOWN
      //        there are no htlcs                => go to NEGOTIATING

      if (!Closing.isValidFinalScriptPubkey(remoteScriptPubKey)) {
        handleLocalError(InvalidFinalScript(d.channelId), d, Some(remoteShutdown))
      } else if (Commitments.remoteHasUnsignedOutgoingHtlcs(d.commitments)) {
        handleLocalError(CannotCloseWithUnsignedOutgoingHtlcs(d.channelId), d, Some(remoteShutdown))
      } else if (Commitments.localHasUnsignedOutgoingHtlcs(d.commitments)) { // do we have unsigned outgoing htlcs?
        require(d.localShutdown.isEmpty, "can't have pending unsigned outgoing htlcs after having sent Shutdown")
        // are we in the middle of a signature?
        d.commitments.remoteNextCommitInfo match {
          case Left(waitForRevocation) =>
            // yes, let's just schedule a new signature ASAP, which will include all pending unsigned htlcs
            val commitments1 = d.commitments.copy(remoteNextCommitInfo = Left(waitForRevocation.copy(reSignAsap = true)))
            // in the meantime we won't send new htlcs
            stay using d.copy(commitments = commitments1, remoteShutdown = Some(remoteShutdown))
          case Right(_) =>
            // no, let's sign right away
            self ! CMD_SIGN
            // in the meantime we won't send new htlcs
            stay using d.copy(remoteShutdown = Some(remoteShutdown))
        }
      } else {
        // so we don't have any unsigned outgoing htlcs
        val (localShutdown, sendList) = d.localShutdown match {
          case Some(localShutdown) =>
            (localShutdown, Nil)
          case None =>
            val localShutdown = Shutdown(d.channelId, d.commitments.localParams.defaultFinalScriptPubKey)
            // we need to send our shutdown if we didn't previously
            (localShutdown, localShutdown :: Nil)
        }
        // are there pending signed htlcs on either side? we need to have received their last revocation!
        if (d.commitments.hasNoPendingHtlcs) {
          // there are no pending signed htlcs, let's go directly to NEGOTIATING
          if (d.commitments.localParams.isFunder) {
            // we are funder, need to initiate the negotiation by sending the first closing_signed
            val (closingTx, closingSigned) = Closing.makeFirstClosingTx(keyManager, d.commitments, localShutdown.scriptPubKey, remoteShutdown.scriptPubKey)
            goto(NEGOTIATING) using store(DATA_NEGOTIATING(d.commitments, localShutdown, remoteShutdown, List(List(ClosingTxProposed(closingTx.tx, closingSigned))), bestUnpublishedClosingTx_opt = None)) sending sendList :+ closingSigned
          } else {
            // we are fundee, will wait for their closing_signed
            goto(NEGOTIATING) using store(DATA_NEGOTIATING(d.commitments, localShutdown, remoteShutdown, closingTxProposed = List(List()), bestUnpublishedClosingTx_opt = None)) sending sendList
          }

        } else {
          // there are some pending signed htlcs, we need to fail/fulfill them
          goto(SHUTDOWN) using store(DATA_SHUTDOWN(d.commitments, localShutdown, remoteShutdown)) sending sendList
        }
      }

    case Event(c@CurrentBlockCount(count), d: DATA_NORMAL) if d.commitments.timedoutOutgoingHtlcs(count).nonEmpty =>
      handleLocalError(HtlcTimedout(d.channelId, d.commitments.timedoutOutgoingHtlcs(count)), d, Some(c))

    case Event(c@CurrentFeerates(feeratesPerKw), d: DATA_NORMAL) =>
      val networkFeeratePerKw = feeratesPerKw.blocks_2
      d.commitments.localParams.isFunder match {
        case true if Helpers.shouldUpdateFee(d.commitments.localCommit.spec.feeratePerKw, networkFeeratePerKw, nodeParams.updateFeeMinDiffRatio) =>
          self ! CMD_UPDATE_FEE(networkFeeratePerKw, commit = true)
          stay
        case false if Helpers.isFeeDiffTooHigh(d.commitments.localCommit.spec.feeratePerKw, networkFeeratePerKw, nodeParams.maxFeerateMismatch) =>
          handleLocalError(FeerateTooDifferent(d.channelId, localFeeratePerKw = networkFeeratePerKw, remoteFeeratePerKw = d.commitments.localCommit.spec.feeratePerKw), d, Some(c))
        case _ => stay
      }

    case Event(WatchEventConfirmed(BITCOIN_FUNDING_DEEPLYBURIED, blockHeight, txIndex), d: DATA_NORMAL) if d.channelAnnouncement.isEmpty =>
      val shortChannelId = ShortChannelId(blockHeight, txIndex, d.commitments.commitInput.outPoint.index.toInt)
      log.info(s"funding tx is deeply buried at blockHeight=$blockHeight txIndex=$txIndex shortChannelId=$shortChannelId")
      // if final shortChannelId is different from the one we had before, we need to re-announce it
      val channelUpdate = if (shortChannelId != d.shortChannelId) {
        log.info(s"short channel id changed, probably due to a chain reorg or turbo channel: old=${d.shortChannelId} new=$shortChannelId")
        // we need to re-announce this shortChannelId
        context.system.eventStream.publish(ShortChannelIdAssigned(self, d.channelId, shortChannelId))
        // we re-announce the channelUpdate for the same reason
        Announcements.makeChannelUpdate(nodeParams.chainHash, nodeParams.privateKey, remoteNodeId, shortChannelId, d.channelUpdate.cltvExpiryDelta, d.channelUpdate.htlcMinimumMsat, d.channelUpdate.feeBaseMsat, d.channelUpdate.feeProportionalMillionths, d.commitments.localCommit.spec.totalFunds, enable = Helpers.aboveReserve(d.commitments))
      } else d.channelUpdate
      val localAnnSigs_opt = if (d.commitments.announceChannel) {
        // if channel is public we need to send our announcement_signatures in order to generate the channel_announcement
        Some(Helpers.makeAnnouncementSignatures(nodeParams, d.commitments, shortChannelId))
      } else None
      // we use GOTO instead of stay because we want to fire transitions
      goto(NORMAL) using store(d.copy(shortChannelId = shortChannelId, buried = true, channelUpdate = channelUpdate)) sending localAnnSigs_opt.toSeq

    case Event(remoteAnnSigs: AnnouncementSignatures, d: DATA_NORMAL) if d.commitments.announceChannel =>
      // channels are publicly announced if both parties want it (defined as feature bit)
      if (d.buried) {
        // we are aware that the channel has reached enough confirmations
        // we already had sent our announcement_signatures but we don't store them so we need to recompute it
        val localAnnSigs = Helpers.makeAnnouncementSignatures(nodeParams, d.commitments, d.shortChannelId)
        d.channelAnnouncement match {
          case None =>
            require(d.shortChannelId == remoteAnnSigs.shortChannelId, s"shortChannelId mismatch: local=${d.shortChannelId} remote=${remoteAnnSigs.shortChannelId}")
            log.info(s"announcing channelId=${d.channelId} on the network with shortId=${d.shortChannelId}")
            import d.commitments.{localParams, remoteParams}
            val channelAnn = Announcements.makeChannelAnnouncement(nodeParams.chainHash, localAnnSigs.shortChannelId, nodeParams.nodeId, remoteParams.nodeId, keyManager.fundingPublicKey(localParams.channelKeyPath).publicKey, remoteParams.fundingPubKey, localAnnSigs.nodeSignature, remoteAnnSigs.nodeSignature, localAnnSigs.bitcoinSignature, remoteAnnSigs.bitcoinSignature)
            // we use GOTO instead of stay because we want to fire transitions
            goto(NORMAL) using store(d.copy(channelAnnouncement = Some(channelAnn)))
          case Some(_) =>
            // they have sent their announcement sigs, but we already have a valid channel announcement
            // this can happen if our announcement_signatures was lost during a disconnection
            // specs says that we "MUST respond to the first announcement_signatures message after reconnection with its own announcement_signatures message"
            // current implementation always replies to announcement_signatures, not only the first time
            // TODO: we should only be nice once, current behaviour opens way to DOS, but this should be handled higher in the stack anyway
            log.info(s"re-sending our announcement sigs")
            stay sending localAnnSigs
        }
      } else {
        // our watcher didn't notify yet that the tx has reached ANNOUNCEMENTS_MINCONF confirmations, let's delay remote's message
        // note: no need to persist their message, in case of disconnection they will resend it
        log.debug(s"received remote announcement signatures, delaying")
        context.system.scheduler.scheduleOnce(5 seconds, self, remoteAnnSigs)
        stay
      }

    case Event(CMD_UPDATE_RELAY_FEE(feeBaseMsat, feeProportionalMillionths), d: DATA_NORMAL) =>
      log.info(s"updating relay fees: prevFeeBaseMsat={} nextFeeBaseMsat={} prevFeeProportionalMillionths={} nextFeeProportionalMillionths={}", d.channelUpdate.feeBaseMsat, feeBaseMsat, d.channelUpdate.feeProportionalMillionths, feeProportionalMillionths)
      val channelUpdate = Announcements.makeChannelUpdate(nodeParams.chainHash, nodeParams.privateKey, remoteNodeId, d.shortChannelId, d.channelUpdate.cltvExpiryDelta, d.channelUpdate.htlcMinimumMsat, feeBaseMsat, feeProportionalMillionths, d.commitments.localCommit.spec.totalFunds, enable = Helpers.aboveReserve(d.commitments))
      // we use GOTO instead of stay because we want to fire transitions
      goto(NORMAL) using store(d.copy(channelUpdate = channelUpdate)) replying "ok"

    case Event(BroadcastChannelUpdate(reason), d: DATA_NORMAL) =>
      val age = Platform.currentTime.milliseconds - d.channelUpdate.timestamp.seconds
      val channelUpdate1 = Announcements.makeChannelUpdate(nodeParams.chainHash, nodeParams.privateKey, remoteNodeId, d.shortChannelId, d.channelUpdate.cltvExpiryDelta, d.channelUpdate.htlcMinimumMsat, d.channelUpdate.feeBaseMsat, d.channelUpdate.feeProportionalMillionths, d.commitments.localCommit.spec.totalFunds, enable = Helpers.aboveReserve(d.commitments))
      reason match {
        case Reconnected if channelUpdate1.copy(signature = ByteVector.empty, timestamp = 0) == d.channelUpdate.copy(signature = ByteVector.empty, timestamp = 0) && age < REFRESH_CHANNEL_UPDATE_INTERVAL =>
          // we already sent an identical channel_update not long ago (flapping protection in case we keep being disconnected/reconnected)
          log.info(s"not sending a new identical channel_update, current one was created {} days ago", age.toDays)
          stay
        case _ =>
          log.info(s"refreshing channel_update announcement (reason=$reason)")
          // we use GOTO instead of stay because we want to fire transitions
          goto(NORMAL) using store(d.copy(channelUpdate = channelUpdate1))
      }

    case Event(WatchEventSpent(BITCOIN_FUNDING_SPENT, tx), d: DATA_NORMAL) if tx.txid == d.commitments.remoteCommit.txid => handleRemoteSpentCurrent(tx, d)

    case Event(WatchEventSpent(BITCOIN_FUNDING_SPENT, tx), d: DATA_NORMAL) if Some(tx.txid) == d.commitments.remoteNextCommitInfo.left.toOption.map(_.nextRemoteCommit.txid) => handleRemoteSpentNext(tx, d)

    case Event(WatchEventSpent(BITCOIN_FUNDING_SPENT, tx), d: DATA_NORMAL) => handleRemoteSpentOther(tx, d)

    case Event(INPUT_DISCONNECTED, d: DATA_NORMAL) =>
      // we cancel the timer that would have made us send the enabled update after reconnection (flappy channel protection)
      cancelTimer(Reconnected.toString)
      // if we have pending unsigned htlcs, then we cancel them and advertise the fact that the channel is now disabled
      val d1 = if (d.commitments.localChanges.proposed.collectFirst { case add: UpdateAddHtlc => add }.isDefined) {
        log.info(s"updating channel_update announcement (reason=disabled)")
        val channelUpdate = Announcements.makeChannelUpdate(nodeParams.chainHash, nodeParams.privateKey, remoteNodeId, d.shortChannelId, d.channelUpdate.cltvExpiryDelta, d.channelUpdate.htlcMinimumMsat, d.channelUpdate.feeBaseMsat, d.channelUpdate.feeProportionalMillionths, d.commitments.localCommit.spec.totalFunds, enable = false)
        d.commitments.localChanges.proposed.collect {
          case add: UpdateAddHtlc => relayer ! Status.Failure(AddHtlcFailed(d.channelId, add.paymentHash, ChannelUnavailable(d.channelId), d.commitments.originChannels(add.id), Some(channelUpdate), None))
        }
        d.copy(channelUpdate = channelUpdate)
      } else {
        d
      }
      goto(OFFLINE) using d1

    case Event(e: Error, d: DATA_NORMAL) => handleRemoteError(e, d)

    case Event(_: FundingLocked, _: DATA_NORMAL) => stay // will happen after a reconnection if no updates were ever committed to the channel

  })

  /*
           .d8888b.  888      .d88888b.   .d8888b. 8888888 888b    888  .d8888b.
          d88P  Y88b 888     d88P" "Y88b d88P  Y88b  888   8888b   888 d88P  Y88b
          888    888 888     888     888 Y88b.       888   88888b  888 888    888
          888        888     888     888  "Y888b.    888   888Y88b 888 888
          888        888     888     888     "Y88b.  888   888 Y88b888 888  88888
          888    888 888     888     888       "888  888   888  Y88888 888    888
          Y88b  d88P 888     Y88b. .d88P Y88b  d88P  888   888   Y8888 Y88b  d88P
           "Y8888P"  88888888 "Y88888P"   "Y8888P" 8888888 888    Y888  "Y8888P88
   */

  when(SHUTDOWN)(handleExceptions {
    case Event(c: CMD_FULFILL_HTLC, d: DATA_SHUTDOWN) =>
      Try(Commitments.sendFulfill(d.commitments, c)) match {
        case Success((commitments1, fulfill)) =>
          if (c.commit) self ! CMD_SIGN
          handleCommandSuccess(sender, d.copy(commitments = commitments1)) sending fulfill
        case Failure(cause) => handleCommandError(cause, c)
      }

    case Event(fulfill: UpdateFulfillHtlc, d: DATA_SHUTDOWN) =>
      Try(Commitments.receiveFulfill(d.commitments, fulfill)) match {
        case Success(Right((commitments1, origin, htlc))) =>
          // we forward preimages as soon as possible to the upstream channel because it allows us to pull funds
          relayer ! ForwardFulfill(fulfill, origin, htlc)
          stay using d.copy(commitments = commitments1)
        case Success(Left(_)) => stay
        case Failure(cause) => handleLocalError(cause, d, Some(fulfill))
      }

    case Event(c: CMD_FAIL_HTLC, d: DATA_SHUTDOWN) =>
      Try(Commitments.sendFail(d.commitments, c, nodeParams.privateKey)) match {
        case Success((commitments1, fail)) =>
          if (c.commit) self ! CMD_SIGN
          handleCommandSuccess(sender, d.copy(commitments = commitments1)) sending fail
        case Failure(cause) => handleCommandError(cause, c)
      }

    case Event(c: CMD_FAIL_MALFORMED_HTLC, d: DATA_SHUTDOWN) =>
      Try(Commitments.sendFailMalformed(d.commitments, c)) match {
        case Success((commitments1, fail)) =>
          if (c.commit) self ! CMD_SIGN
          handleCommandSuccess(sender, d.copy(commitments = commitments1)) sending fail
        case Failure(cause) => handleCommandError(cause, c)
      }

    case Event(fail: UpdateFailHtlc, d: DATA_SHUTDOWN) =>
      Try(Commitments.receiveFail(d.commitments, fail)) match {
        case Success(Right((commitments1, _, _))) =>
          stay using d.copy(commitments = commitments1)
        case Success(Left(_)) => stay
        case Failure(cause) => handleLocalError(cause, d, Some(fail))
      }

    case Event(fail: UpdateFailMalformedHtlc, d: DATA_SHUTDOWN) =>
      Try(Commitments.receiveFailMalformed(d.commitments, fail)) match {
        case Success(Right((commitments1, _, _))) =>
          stay using d.copy(commitments = commitments1)
        case Success(Left(_)) => stay
        case Failure(cause) => handleLocalError(cause, d, Some(fail))
      }

    case Event(c: CMD_UPDATE_FEE, d: DATA_SHUTDOWN) =>
      Try(Commitments.sendFee(d.commitments, c)) match {
        case Success((commitments1, fee)) =>
          if (c.commit) self ! CMD_SIGN
          handleCommandSuccess(sender, d.copy(commitments = commitments1)) sending fee
        case Failure(cause) => handleCommandError(cause, c)
      }

    case Event(fee: UpdateFee, d: DATA_SHUTDOWN) =>
      Try(Commitments.receiveFee(d.commitments, fee, nodeParams.maxFeerateMismatch)) match {
        case Success(commitments1) => stay using d.copy(commitments = commitments1)
        case Failure(cause) => handleLocalError(cause, d, Some(fee))
      }

    case Event(c@CMD_SIGN, d: DATA_SHUTDOWN) =>
      d.commitments.remoteNextCommitInfo match {
        case _ if !Commitments.localHasChanges(d.commitments) =>
          log.debug("ignoring CMD_SIGN (nothing to sign)")
          stay
        case Right(_) =>
          Try(Commitments.sendCommit(d.commitments, keyManager)) match {
            case Success((commitments1, commit)) =>
              log.debug(s"sending a new sig, spec:\n${Commitments.specs2String(commitments1)}")
              commitments1.localChanges.signed.collect {
                case u: UpdateFulfillHtlc => relayer ! CommandBuffer.CommandAck(u.channelId, u.id)
                case u: UpdateFailHtlc => relayer ! CommandBuffer.CommandAck(u.channelId, u.id)
                case u: UpdateFailMalformedHtlc => relayer ! CommandBuffer.CommandAck(u.channelId, u.id)
              }
              context.system.eventStream.publish(ChannelSignatureSent(self, commitments1))
              // we expect a quick response from our peer
              setTimer(RevocationTimeout.toString, RevocationTimeout(commitments1.remoteCommit.index, peer = context.parent), timeout = nodeParams.revocationTimeout, repeat = false)
              handleCommandSuccess(sender, store(d.copy(commitments = commitments1))) sending commit
            case Failure(cause) => handleCommandError(cause, c)
          }
        case Left(waitForRevocation) =>
          log.debug(s"already in the process of signing, will sign again as soon as possible")
          stay using d.copy(commitments = d.commitments.copy(remoteNextCommitInfo = Left(waitForRevocation.copy(reSignAsap = true))))
      }

    case Event(commit: CommitSig, d@DATA_SHUTDOWN(_, localShutdown, remoteShutdown)) =>
      Try(Commitments.receiveCommit(d.commitments, commit, keyManager)) match {
        case Success((commitments1, revocation)) =>
          // we always reply with a revocation
          log.debug(s"received a new sig:\n${Commitments.specs2String(commitments1)}")
          context.system.eventStream.publish(ChannelSignatureReceived(self, commitments1))
          if (commitments1.hasNoPendingHtlcs) {
            if (d.commitments.localParams.isFunder) {
              // we are funder, need to initiate the negotiation by sending the first closing_signed
              val (closingTx, closingSigned) = Closing.makeFirstClosingTx(keyManager, commitments1, localShutdown.scriptPubKey, remoteShutdown.scriptPubKey)
              goto(NEGOTIATING) using store(DATA_NEGOTIATING(commitments1, localShutdown, remoteShutdown, List(List(ClosingTxProposed(closingTx.tx, closingSigned))), bestUnpublishedClosingTx_opt = None)) sending revocation :: closingSigned :: Nil
            } else {
              // we are fundee, will wait for their closing_signed
              goto(NEGOTIATING) using store(DATA_NEGOTIATING(commitments1, localShutdown, remoteShutdown, closingTxProposed = List(List()), bestUnpublishedClosingTx_opt = None)) sending revocation
            }
          } else {
            if (Commitments.localHasChanges(commitments1)) {
              // if we have newly acknowledged changes let's sign them
              self ! CMD_SIGN
            }
            stay using store(d.copy(commitments = commitments1)) sending revocation
          }
        case Failure(cause) => handleLocalError(cause, d, Some(commit))
      }

    case Event(revocation: RevokeAndAck, d@DATA_SHUTDOWN(commitments, localShutdown, remoteShutdown)) =>
      // we received a revocation because we sent a signature
      // => all our changes have been acked including the shutdown message
      Try(Commitments.receiveRevocation(commitments, revocation)) match {
        case Success((commitments1, forwards)) =>
          cancelTimer(RevocationTimeout.toString)
          log.debug(s"received a new rev, spec:\n${Commitments.specs2String(commitments1)}")
          forwards.foreach {
            case forwardAdd: ForwardAdd =>
              // BOLT 2: A sending node SHOULD fail to route any HTLC added after it sent shutdown.
              log.debug(s"closing in progress: failing ${forwardAdd.add}")
              self ! CMD_FAIL_HTLC(forwardAdd.add.id, Right(PermanentChannelFailure), commit = true)
            case forward =>
              log.debug(s"forwarding {} to relayer", forward)
              relayer ! forward
          }
          if (commitments1.hasNoPendingHtlcs) {
            log.debug(s"switching to NEGOTIATING spec:\n${Commitments.specs2String(commitments1)}")
            if (d.commitments.localParams.isFunder) {
              // we are funder, need to initiate the negotiation by sending the first closing_signed
              val (closingTx, closingSigned) = Closing.makeFirstClosingTx(keyManager, commitments1, localShutdown.scriptPubKey, remoteShutdown.scriptPubKey)
              goto(NEGOTIATING) using store(DATA_NEGOTIATING(commitments1, localShutdown, remoteShutdown, List(List(ClosingTxProposed(closingTx.tx, closingSigned))), bestUnpublishedClosingTx_opt = None)) sending closingSigned
            } else {
              // we are fundee, will wait for their closing_signed
              goto(NEGOTIATING) using store(DATA_NEGOTIATING(commitments1, localShutdown, remoteShutdown, closingTxProposed = List(List()), bestUnpublishedClosingTx_opt = None))
            }
          } else {
            if (Commitments.localHasChanges(commitments1) && d.commitments.remoteNextCommitInfo.left.map(_.reSignAsap) == Left(true)) {
              self ! CMD_SIGN
            }
            stay using store(d.copy(commitments = commitments1))
          }
        case Failure(cause) => handleLocalError(cause, d, Some(revocation))
      }

    case Event(r: RevocationTimeout, d: DATA_SHUTDOWN) => handleRevocationTimeout(r, d)

    case Event(c@CurrentBlockCount(count), d: DATA_SHUTDOWN) if d.commitments.timedoutOutgoingHtlcs(count).nonEmpty =>
      handleLocalError(HtlcTimedout(d.channelId, d.commitments.timedoutOutgoingHtlcs(count)), d, Some(c))

    case Event(c@CurrentFeerates(feerates), d: DATA_SHUTDOWN) =>
      val networkFeeratePerKw = feerates.blocks_2
      d.commitments.localParams.isFunder match {
        case true if Helpers.shouldUpdateFee(d.commitments.localCommit.spec.feeratePerKw, networkFeeratePerKw, nodeParams.updateFeeMinDiffRatio) =>
          self ! CMD_UPDATE_FEE(networkFeeratePerKw, commit = true)
          stay
        case false if Helpers.isFeeDiffTooHigh(d.commitments.localCommit.spec.feeratePerKw, networkFeeratePerKw, nodeParams.maxFeerateMismatch) =>
          handleLocalError(FeerateTooDifferent(d.channelId, localFeeratePerKw = networkFeeratePerKw, remoteFeeratePerKw = d.commitments.localCommit.spec.feeratePerKw), d, Some(c))
        case _ => stay
      }

    case Event(WatchEventSpent(BITCOIN_FUNDING_SPENT, tx), d: DATA_SHUTDOWN) if tx.txid == d.commitments.remoteCommit.txid => handleRemoteSpentCurrent(tx, d)

    case Event(WatchEventSpent(BITCOIN_FUNDING_SPENT, tx), d: DATA_SHUTDOWN) if Some(tx.txid) == d.commitments.remoteNextCommitInfo.left.toOption.map(_.nextRemoteCommit.txid) => handleRemoteSpentNext(tx, d)

    case Event(WatchEventSpent(BITCOIN_FUNDING_SPENT, tx), d: DATA_SHUTDOWN) => handleRemoteSpentOther(tx, d)

    case Event(c: CMD_CLOSE, d: DATA_SHUTDOWN) => handleCommandError(ClosingAlreadyInProgress(d.channelId), c)

    case Event(e: Error, d: DATA_SHUTDOWN) => handleRemoteError(e, d)

  })

  when(NEGOTIATING)(handleExceptions {
    case Event(c@ClosingSigned(_, remoteClosingFee, remoteSig), d: DATA_NEGOTIATING) =>
      log.info(s"received closingFeeSatoshis=$remoteClosingFee")
      Closing.checkClosingSignature(keyManager, d.commitments, d.localShutdown.scriptPubKey, d.remoteShutdown.scriptPubKey, Satoshi(remoteClosingFee), remoteSig) match {
        case Success(signedClosingTx) if Some(remoteClosingFee) == d.closingTxProposed.last.lastOption.map(_.localClosingSigned.feeSatoshis) || d.closingTxProposed.flatten.size >= MAX_NEGOTIATION_ITERATIONS =>
          // we close when we converge or when there were too many iterations
          handleMutualClose(signedClosingTx, Left(d.copy(bestUnpublishedClosingTx_opt = Some(signedClosingTx))))
        case Success(signedClosingTx) =>
          // if we are fundee and we were waiting for them to send their first closing_signed, we don't have a lastLocalClosingFee, so we compute a firstClosingFee
          val lastLocalClosingFee = d.closingTxProposed.last.lastOption.map(_.localClosingSigned.feeSatoshis).map(Satoshi)
          val nextClosingFee = Closing.nextClosingFee(
            localClosingFee = lastLocalClosingFee.getOrElse(Closing.firstClosingFee(d.commitments, d.localShutdown.scriptPubKey, d.remoteShutdown.scriptPubKey)),
            remoteClosingFee = Satoshi(remoteClosingFee))
          val (closingTx, closingSigned) = Closing.makeClosingTx(keyManager, d.commitments, d.localShutdown.scriptPubKey, d.remoteShutdown.scriptPubKey, nextClosingFee)
          if (Some(nextClosingFee) == lastLocalClosingFee) {
            // next computed fee is the same than the one we previously sent (probably because of rounding), let's close now
            handleMutualClose(signedClosingTx, Left(d.copy(bestUnpublishedClosingTx_opt = Some(signedClosingTx))))
          } else if (nextClosingFee == Satoshi(remoteClosingFee)) {
            // we have converged!
            val closingTxProposed1 = d.closingTxProposed match {
              case previousNegotiations :+ currentNegotiation => previousNegotiations :+ (currentNegotiation :+ ClosingTxProposed(closingTx.tx, closingSigned))
            }
            handleMutualClose(signedClosingTx, Left(store(d.copy(closingTxProposed = closingTxProposed1, bestUnpublishedClosingTx_opt = Some(signedClosingTx))))) sending closingSigned
          } else {
            log.info(s"proposing closingFeeSatoshis=${closingSigned.feeSatoshis}")
            val closingTxProposed1 = d.closingTxProposed match {
              case previousNegotiations :+ currentNegotiation => previousNegotiations :+ (currentNegotiation :+ ClosingTxProposed(closingTx.tx, closingSigned))
            }
            stay using store(d.copy(closingTxProposed = closingTxProposed1, bestUnpublishedClosingTx_opt = Some(signedClosingTx))) sending closingSigned
          }
        case Failure(cause) => handleLocalError(cause, d, Some(c))
      }

    case Event(WatchEventSpent(BITCOIN_FUNDING_SPENT, tx), d: DATA_NEGOTIATING) if d.closingTxProposed.flatten.map(_.unsignedTx.txid).contains(tx.txid) =>
      // they can publish a closing tx with any sig we sent them, even if we are not done negotiating
      handleMutualClose(tx, Left(d))

    case Event(WatchEventSpent(BITCOIN_FUNDING_SPENT, tx), d: DATA_NEGOTIATING) if tx.txid == d.commitments.remoteCommit.txid => handleRemoteSpentCurrent(tx, d)

    case Event(WatchEventSpent(BITCOIN_FUNDING_SPENT, tx), d: DATA_NEGOTIATING) if Some(tx.txid) == d.commitments.remoteNextCommitInfo.left.toOption.map(_.nextRemoteCommit.txid) => handleRemoteSpentNext(tx, d)

    case Event(WatchEventSpent(BITCOIN_FUNDING_SPENT, tx), d: DATA_NEGOTIATING) => handleRemoteSpentOther(tx, d)

    case Event(c: CMD_CLOSE, d: DATA_NEGOTIATING) => handleCommandError(ClosingAlreadyInProgress(d.channelId), c)

    case Event(e: Error, d: DATA_NEGOTIATING) => handleRemoteError(e, d)

  })

  when(CLOSING)(handleExceptions {
    case Event(c: CMD_FULFILL_HTLC, d: DATA_CLOSING) =>
      Try(Commitments.sendFulfill(d.commitments, c)) match {
        case Success((commitments1, _)) =>
          log.info(s"got valid payment preimage, recalculating transactions to redeem the corresponding htlc on-chain")
          val localCommitPublished1 = d.localCommitPublished.map {
            case localCommitPublished =>
              val localCommitPublished1 = Helpers.Closing.claimCurrentLocalCommitTxOutputs(keyManager, commitments1, localCommitPublished.commitTx)
              doPublish(localCommitPublished1)
              localCommitPublished1
          }
          val remoteCommitPublished1 = d.remoteCommitPublished.map {
            case remoteCommitPublished =>
              val remoteCommitPublished1 = Helpers.Closing.claimRemoteCommitTxOutputs(keyManager, commitments1, commitments1.remoteCommit, remoteCommitPublished.commitTx)
              doPublish(remoteCommitPublished1)
              remoteCommitPublished1
          }
          val nextRemoteCommitPublished1 = d.nextRemoteCommitPublished.map {
            case remoteCommitPublished =>
              val remoteCommitPublished1 = Helpers.Closing.claimRemoteCommitTxOutputs(keyManager, commitments1, commitments1.remoteCommit, remoteCommitPublished.commitTx)
              doPublish(remoteCommitPublished1)
              remoteCommitPublished1
          }
          stay using store(d.copy(commitments = commitments1, localCommitPublished = localCommitPublished1, remoteCommitPublished = remoteCommitPublished1, nextRemoteCommitPublished = nextRemoteCommitPublished1))
        case Failure(cause) => handleCommandError(cause, c)
      }

    case Event(WatchEventSpent(BITCOIN_FUNDING_SPENT, tx), d: DATA_CLOSING) =>
      if (d.mutualClosePublished.map(_.txid).contains(tx.txid)) {
        // we already know about this tx, probably because we have published it ourselves after successful negotiation
        stay
      } else if (d.mutualCloseProposed.map(_.txid).contains(tx.txid)) {
        // at any time they can publish a closing tx with any sig we sent them
        handleMutualClose(tx, Right(d))
      } else if (Some(tx.txid) == d.localCommitPublished.map(_.commitTx.txid)) {
        // this is because WatchSpent watches never expire and we are notified multiple times
        stay
      } else if (Some(tx.txid) == d.remoteCommitPublished.map(_.commitTx.txid)) {
        // this is because WatchSpent watches never expire and we are notified multiple times
        stay
      } else if (Some(tx.txid) == d.nextRemoteCommitPublished.map(_.commitTx.txid)) {
        // this is because WatchSpent watches never expire and we are notified multiple times
        stay
      } else if (Some(tx.txid) == d.futureRemoteCommitPublished.map(_.commitTx.txid)) {
        // this is because WatchSpent watches never expire and we are notified multiple times
        stay
      } else if (tx.txid == d.commitments.remoteCommit.txid) {
        // counterparty may attempt to spend its last commit tx at any time
        handleRemoteSpentCurrent(tx, d)
      } else if (Some(tx.txid) == d.commitments.remoteNextCommitInfo.left.toOption.map(_.nextRemoteCommit.txid)) {
        // counterparty may attempt to spend its last commit tx at any time
        handleRemoteSpentNext(tx, d)
      } else {
        // counterparty may attempt to spend a revoked commit tx at any time
        handleRemoteSpentOther(tx, d)
      }

    case Event(WatchEventSpent(BITCOIN_OUTPUT_SPENT, tx), d: DATA_CLOSING) =>
      // one of the outputs of the local/remote/revoked commit was spent
      // we just put a watch to be notified when it is confirmed
      blockchain ! WatchConfirmed(self, tx, nodeParams.minDepthBlocks, BITCOIN_TX_CONFIRMED(tx))
      // when a remote or local commitment tx containing outgoing htlcs is published on the network,
      // we watch it in order to extract payment preimage if funds are pulled by the counterparty
      // we can then use these preimages to fulfill origin htlcs
      log.info(s"processing BITCOIN_OUTPUT_SPENT with txid=${tx.txid} tx=$tx")
      val extracted = Closing.extractPreimages(d.commitments.localCommit, tx)
      extracted map { case (htlc, fulfill) =>
        d.commitments.originChannels.get(fulfill.id) match {
          case Some(origin) =>
            log.info(s"fulfilling htlc #${fulfill.id} paymentHash=${sha256(fulfill.paymentPreimage)} origin=$origin")
            relayer ! ForwardFulfill(fulfill, origin, htlc)
          case None =>
            // if we don't have the origin, it means that we already have forwarded the fulfill so that's not a big deal.
            // this can happen if they send a signature containing the fulfill, then fail the channel before we have time to sign it
            log.info(s"cannot fulfill htlc #${fulfill.id} paymentHash=${sha256(fulfill.paymentPreimage)} (origin not found)")
        }
      }
      val revokedCommitPublished1 = d.revokedCommitPublished.map { rev =>
        val (rev1, tx_opt) = Closing.claimRevokedHtlcTxOutputs(keyManager, d.commitments, rev, tx)
        tx_opt.foreach(claimTx => blockchain ! PublishAsap(claimTx))
        tx_opt.foreach(claimTx => blockchain ! WatchSpent(self, tx, claimTx.txIn.head.outPoint.index.toInt, BITCOIN_OUTPUT_SPENT))
        rev1
      }
      stay using store(d.copy(revokedCommitPublished = revokedCommitPublished1))

    case Event(WatchEventConfirmed(BITCOIN_TX_CONFIRMED(tx), blockHeight, _), d: DATA_CLOSING) =>
      log.info(s"txid=${tx.txid} has reached mindepth, updating closing state")
      // first we check if this tx belongs to one of the current local/remote commits and update it
      val localCommitPublished1 = d.localCommitPublished.map(Closing.updateLocalCommitPublished(_, tx))
      val remoteCommitPublished1 = d.remoteCommitPublished.map(Closing.updateRemoteCommitPublished(_, tx))
      val nextRemoteCommitPublished1 = d.nextRemoteCommitPublished.map(Closing.updateRemoteCommitPublished(_, tx))
      val futureRemoteCommitPublished1 = d.futureRemoteCommitPublished.map(Closing.updateRemoteCommitPublished(_, tx))
      val revokedCommitPublished1 = d.revokedCommitPublished.map(Closing.updateRevokedCommitPublished(_, tx))
      // if the local commitment tx just got confirmed, let's send an event telling when we will get the main output refund
      if (localCommitPublished1.map(_.commitTx.txid) == Some(tx.txid)) {
        context.system.eventStream.publish(LocalCommitConfirmed(self, remoteNodeId, d.channelId, blockHeight + d.commitments.remoteParams.toSelfDelay))
      }
      // we may need to fail some htlcs in case a commitment tx was published and they have reached the timeout threshold
      val timedoutHtlcs =
        Closing.timedoutHtlcs(d.commitments.localCommit, Satoshi(d.commitments.localParams.dustLimitSatoshis), tx) ++
          Closing.timedoutHtlcs(d.commitments.remoteCommit, Satoshi(d.commitments.remoteParams.dustLimitSatoshis), tx) ++
          d.commitments.remoteNextCommitInfo.left.toSeq.flatMap(r => Closing.timedoutHtlcs(r.nextRemoteCommit, Satoshi(d.commitments.remoteParams.dustLimitSatoshis), tx))
      timedoutHtlcs.foreach { add =>
        d.commitments.originChannels.get(add.id) match {
          case Some(origin) =>
            log.info(s"failing htlc #${add.id} paymentHash=${add.paymentHash} origin=$origin: htlc timed out")
            relayer ! Status.Failure(AddHtlcFailed(d.channelId, add.paymentHash, HtlcTimedout(d.channelId, Set(add)), origin, None, None))
          case None =>
            // same as for fulfilling the htlc (no big deal)
            log.info(s"cannot fail timedout htlc #${add.id} paymentHash=${add.paymentHash} (origin not found)")
        }
      }
      // we also need to fail outgoing htlcs that we know will never reach the blockchain
      val overridenHtlcs = Closing.overriddenOutgoingHtlcs(d.commitments.localCommit, d.commitments.remoteCommit, d.commitments.remoteNextCommitInfo.left.toOption.map(_.nextRemoteCommit), tx)
      overridenHtlcs.foreach { add =>
        d.commitments.originChannels.get(add.id) match {
          case Some(origin) =>
            log.info(s"failing htlc #${add.id} paymentHash=${add.paymentHash} origin=$origin: overriden by local commit")
            relayer ! Status.Failure(AddHtlcFailed(d.channelId, add.paymentHash, HtlcOverridenByLocalCommit(d.channelId), origin, None, None))
          case None =>
            // same as for fulfilling the htlc (no big deal)
            log.info(s"cannot fail overriden htlc #${add.id} paymentHash=${add.paymentHash} (origin not found)")
        }
      }
      // for our outgoing payments, let's send events if we know that they will settle on chain
      Closing
        .onchainOutgoingHtlcs(d.commitments.localCommit, d.commitments.remoteCommit, d.commitments.remoteNextCommitInfo.left.toOption.map(_.nextRemoteCommit), tx)
        .map(add => (add, d.commitments.originChannels.get(add.id).collect { case Local(id, _) => id })) // we resolve the payment id if this was a local payment
        .collect { case (add, Some(id)) => context.system.eventStream.publish(PaymentSettlingOnChain(id, amount = MilliSatoshi(add.amountMsat), add.paymentHash)) }
      // we update the channel data
      val d1 = d.copy(localCommitPublished = localCommitPublished1, remoteCommitPublished = remoteCommitPublished1, nextRemoteCommitPublished = nextRemoteCommitPublished1, futureRemoteCommitPublished = futureRemoteCommitPublished1, revokedCommitPublished = revokedCommitPublished1)
      // and we also send events related to fee
      Closing.networkFeePaid(tx, d1) map { case (fee, desc) => feePaid(fee, tx, desc, d.channelId) }
      // then let's see if any of the possible close scenarii can be considered done
      val closingType_opt = Closing.isClosed(d1, Some(tx))
      // finally, if one of the unilateral closes is done, we move to CLOSED state, otherwise we stay (note that we don't store the state)
      closingType_opt match {
        case Some(closingType) =>
          log.info(s"channel closed (type=$closingType)")
          context.system.eventStream.publish(ChannelClosed(self, d.channelId, closingType, d.commitments))
          goto(CLOSED) using store(d1)
        case None =>
          stay using store(d1)
      }

    case Event(_: ChannelReestablish, d: DATA_CLOSING) =>
      // they haven't detected that we were closing and are trying to reestablish a connection
      // we give them one of the published txes as a hint
      // note spendingTx != Nil (that's a requirement of DATA_CLOSING)
      val exc = FundingTxSpent(d.channelId, d.spendingTxes.head)
      val error = Error(d.channelId, exc.getMessage)
      stay sending error

    case Event(c: CMD_CLOSE, d: DATA_CLOSING) => handleCommandError(ClosingAlreadyInProgress(d.channelId), c)

    case Event(e: Error, d: DATA_CLOSING) => handleRemoteError(e, d)

    case Event(INPUT_DISCONNECTED | INPUT_RECONNECTED(_, _, _), _) => stay // we don't really care at this point
  })

  when(CLOSED)(handleExceptions {
    case Event('shutdown, _) =>
      stateData match {
        case d: HasCommitments =>
          log.info(s"deleting database record for channelId=${d.channelId}")
          nodeParams.db.channels.removeChannel(d.channelId)
        case _ => {}
      }
      log.info("shutting down")
      stop(FSM.Normal)

    case Event(MakeFundingTxResponse(fundingTx, _, _), _) =>
      // this may happen if connection is lost, or remote sends an error while we were waiting for the funding tx to be created by our wallet
      // in that case we rollback the tx
      rollbackFundingTx(fundingTx, Right("interrupted"), ByteVector32.Zeroes)
      stay

    case Event(INPUT_DISCONNECTED, _) => stay // we are disconnected, but it doesn't matter anymore
  })

  when(OFFLINE)(handleExceptions {
    case Event(INPUT_RECONNECTED(r, localInit, remoteInit), d: DATA_WAIT_FOR_REMOTE_PUBLISH_FUTURE_COMMITMENT) =>
      forwarder ! r
      // they already proved that we have an outdated commitment
      // there isn't much to do except asking them again to publish their current commitment by sending an error
      val exc = PleasePublishYourCommitment(d.channelId)
      val error = Error(d.channelId, exc.getMessage)
      val d1 = Helpers.updateFeatures(d, localInit, remoteInit)
      goto(WAIT_FOR_REMOTE_PUBLISH_FUTURE_COMMITMENT) using d1 sending error

    case Event(INPUT_RECONNECTED(r, localInit, remoteInit), d: HasCommitments) =>
      forwarder ! r

      val yourLastPerCommitmentSecret = d.commitments.remotePerCommitmentSecrets.lastIndex.flatMap(d.commitments.remotePerCommitmentSecrets.getHash).getOrElse(ByteVector32.Zeroes)
      val myCurrentPerCommitmentPoint = keyManager.commitmentPoint(d.commitments.localParams.channelKeyPath, d.commitments.localCommit.index)

      val channelReestablish = ChannelReestablish(
        channelId = d.channelId,
        nextLocalCommitmentNumber = d.commitments.localCommit.index + 1,
        nextRemoteRevocationNumber = d.commitments.remoteCommit.index,
        yourLastPerCommitmentSecret = Some(Scalar(yourLastPerCommitmentSecret)),
        myCurrentPerCommitmentPoint = Some(myCurrentPerCommitmentPoint)
      )

      // we update local/remote connection-local global/local features, we don't persist it right now
      val d1 = Helpers.updateFeatures(d, localInit, remoteInit)

      goto(SYNCING) using d1 sending channelReestablish

    case Event(c@CurrentBlockCount(count), d: HasCommitments) if d.commitments.timedoutOutgoingHtlcs(count).nonEmpty =>
      // note: this can only happen if state is NORMAL or SHUTDOWN
      // -> in NEGOTIATING there are no more htlcs
      // -> in CLOSING we either have mutual closed (so no more htlcs), or already have unilaterally closed (so no action required), and we can't be in OFFLINE state anyway
      handleLocalError(HtlcTimedout(d.channelId, d.commitments.timedoutOutgoingHtlcs(count)), d, Some(c))

    case Event(c: CMD_ADD_HTLC, d: DATA_NORMAL) => handleAddDisconnected(c, d)

    case Event(CMD_UPDATE_RELAY_FEE(feeBaseMsat, feeProportionalMillionths), d: DATA_NORMAL) =>
      log.info(s"updating relay fees: prevFeeBaseMsat={} nextFeeBaseMsat={} prevFeeProportionalMillionths={} nextFeeProportionalMillionths={}", d.channelUpdate.feeBaseMsat, feeBaseMsat, d.channelUpdate.feeProportionalMillionths, feeProportionalMillionths)
      val channelUpdate = Announcements.makeChannelUpdate(nodeParams.chainHash, nodeParams.privateKey, remoteNodeId, d.shortChannelId, d.channelUpdate.cltvExpiryDelta, d.channelUpdate.htlcMinimumMsat, feeBaseMsat, feeProportionalMillionths, d.commitments.localCommit.spec.totalFunds, enable = false)
      // we're in OFFLINE state, we don't broadcast the new update right away, we will do that when next time we go to NORMAL state
      stay using store(d.copy(channelUpdate = channelUpdate)) replying "ok"

    case Event(BITCOIN_FUNDING_PUBLISH_FAILED, d: DATA_WAIT_FOR_FUNDING_CONFIRMED) => handleFundingPublishFailed(d)

    case Event(BITCOIN_FUNDING_TIMEOUT, d: DATA_WAIT_FOR_FUNDING_CONFIRMED) => handleFundingTimeout(d)

    // just ignore this, we will put a new watch when we reconnect, and we'll be notified again
    case Event(WatchEventConfirmed(BITCOIN_FUNDING_DEPTHOK | BITCOIN_FUNDING_DEEPLYBURIED, _, _), _) => stay

    case Event(WatchEventSpent(BITCOIN_FUNDING_SPENT, tx), d: DATA_NEGOTIATING) if d.closingTxProposed.flatten.map(_.unsignedTx.txid).contains(tx.txid) => handleMutualClose(tx, Left(d))

    case Event(WatchEventSpent(BITCOIN_FUNDING_SPENT, tx), d: HasCommitments) if tx.txid == d.commitments.remoteCommit.txid => handleRemoteSpentCurrent(tx, d)

    case Event(WatchEventSpent(BITCOIN_FUNDING_SPENT, tx), d: HasCommitments) if d.commitments.remoteNextCommitInfo.left.toOption.map(_.nextRemoteCommit.txid).contains(tx.txid) => handleRemoteSpentNext(tx, d)

    case Event(WatchEventSpent(BITCOIN_FUNDING_SPENT, tx), d: DATA_WAIT_FOR_REMOTE_PUBLISH_FUTURE_COMMITMENT) => handleRemoteSpentFuture(tx, d)

    case Event(WatchEventSpent(BITCOIN_FUNDING_SPENT, tx), d: HasCommitments) => handleRemoteSpentOther(tx, d)

  })

  when(SYNCING)(handleExceptions {
    case Event(_: ChannelReestablish, d: DATA_WAIT_FOR_FUNDING_CONFIRMED) =>
      // we put back the watch (operation is idempotent) because the event may have been fired while we were in OFFLINE
      blockchain ! WatchConfirmed(self, d.commitments.commitInput.outPoint.txid, d.commitments.commitInput.txOut.publicKeyScript, nodeParams.minDepthBlocks, BITCOIN_FUNDING_DEPTHOK)
      goto(WAIT_FOR_FUNDING_CONFIRMED)

    case Event(_: ChannelReestablish, d: DATA_WAIT_FOR_FUNDING_LOCKED) =>
      log.debug(s"re-sending fundingLocked")
      val nextPerCommitmentPoint = keyManager.commitmentPoint(d.commitments.localParams.channelKeyPath, 1)
      val fundingLocked = FundingLocked(d.commitments.channelId, nextPerCommitmentPoint)
      goto(WAIT_FOR_FUNDING_LOCKED) sending fundingLocked

    case Event(channelReestablish: ChannelReestablish, d: DATA_NORMAL) =>
      channelReestablish match {
        case ChannelReestablish(_, _, nextRemoteRevocationNumber, Some(yourLastPerCommitmentSecret), _) if !Helpers.checkLocalCommit(d, nextRemoteRevocationNumber) =>
          // if next_remote_revocation_number is greater than our local commitment index, it means that either we are using an outdated commitment, or they are lying
          // but first we need to make sure that the last per_commitment_secret that they claim to have received from us is correct for that next_remote_revocation_number minus 1
          if (keyManager.commitmentSecret(d.commitments.localParams.channelKeyPath, nextRemoteRevocationNumber - 1) == yourLastPerCommitmentSecret) {
            log.warning(s"counterparty proved that we have an outdated (revoked) local commitment!!! ourCommitmentNumber=${d.commitments.localCommit.index} theirCommitmentNumber=${nextRemoteRevocationNumber}")
            // their data checks out, we indeed seem to be using an old revoked commitment, and must absolutely *NOT* publish it, because that would be a cheating attempt and they
            // would punish us by taking all the funds in the channel
            val exc = PleasePublishYourCommitment(d.channelId)
            val error = Error(d.channelId, exc.getMessage)
            goto(WAIT_FOR_REMOTE_PUBLISH_FUTURE_COMMITMENT) using store(DATA_WAIT_FOR_REMOTE_PUBLISH_FUTURE_COMMITMENT(d.commitments, channelReestablish)) sending error
          } else {
            // they lied! the last per_commitment_secret they claimed to have received from us is invalid
            throw InvalidRevokedCommitProof(d.channelId, d.commitments.localCommit.index, nextRemoteRevocationNumber, yourLastPerCommitmentSecret)
          }
        case ChannelReestablish(_, nextLocalCommitmentNumber, _, _, _) if !Helpers.checkRemoteCommit(d, nextLocalCommitmentNumber) =>
          // if next_local_commit_number is more than one more our remote commitment index, it means that either we are using an outdated commitment, or they are lying
          log.warning(s"counterparty says that they have a more recent commitment than the one we know of!!! ourCommitmentNumber=${d.commitments.remoteNextCommitInfo.left.toOption.map(_.nextRemoteCommit.index).getOrElse(d.commitments.remoteCommit.index)} theirCommitmentNumber=${nextLocalCommitmentNumber}")
          // there is no way to make sure that they are saying the truth, the best thing to do is ask them to publish their commitment right now
          // maybe they will publish their commitment, in that case we need to remember their commitment point in order to be able to claim our outputs
          // not that if they don't comply, we could publish our own commitment (it is not stale, otherwise we would be in the case above)
          val exc = PleasePublishYourCommitment(d.channelId)
          val error = Error(d.channelId, exc.getMessage)
          goto(WAIT_FOR_REMOTE_PUBLISH_FUTURE_COMMITMENT) using store(DATA_WAIT_FOR_REMOTE_PUBLISH_FUTURE_COMMITMENT(d.commitments, channelReestablish)) sending error
        case _ =>
          // normal case, our data is up-to-date
          if (channelReestablish.nextLocalCommitmentNumber == 1 && d.commitments.localCommit.index == 0) {
            // If next_local_commitment_number is 1 in both the channel_reestablish it sent and received, then the node MUST retransmit funding_locked, otherwise it MUST NOT
            log.debug(s"re-sending fundingLocked")
            val nextPerCommitmentPoint = keyManager.commitmentPoint(d.commitments.localParams.channelKeyPath, 1)
            val fundingLocked = FundingLocked(d.commitments.channelId, nextPerCommitmentPoint)
            forwarder ! fundingLocked
          }

          val commitments1 = handleSync(channelReestablish, d)

          // BOLT 2: A node if it has sent a previous shutdown MUST retransmit shutdown.
          d.localShutdown.foreach {
            localShutdown =>
              log.debug(s"re-sending localShutdown")
              forwarder ! localShutdown
          }

          if (!d.buried) {
            // even if we were just disconnected/reconnected, we need to put back the watch because the event may have been
            // fired while we were in OFFLINE (if not, the operation is idempotent anyway)
            blockchain ! WatchConfirmed(self, d.commitments.commitInput.outPoint.txid, d.commitments.commitInput.txOut.publicKeyScript, ANNOUNCEMENTS_MINCONF, BITCOIN_FUNDING_DEEPLYBURIED)
          } else {
            // channel has been buried enough, should we (re)send our announcement sigs?
            d.channelAnnouncement match {
              case None if !d.commitments.announceChannel =>
                // that's a private channel, nothing to do
                ()
              case None =>
                // BOLT 7: a node SHOULD retransmit the announcement_signatures message if it has not received an announcement_signatures message
                val localAnnSigs = Helpers.makeAnnouncementSignatures(nodeParams, d.commitments, d.shortChannelId)
                forwarder ! localAnnSigs
              case Some(_) =>
                // channel was already announced, nothing to do
                ()
            }
          }
          // we will re-enable the channel after some delay to prevent flappy updates in case the connection is unstable
          setTimer(Reconnected.toString, BroadcastChannelUpdate(Reconnected), 10 seconds, repeat = false)

          goto(NORMAL) using d.copy(commitments = commitments1)
      }

    case Event(c: CMD_ADD_HTLC, d: DATA_NORMAL) => handleAddDisconnected(c, d)

    case Event(channelReestablish: ChannelReestablish, d: DATA_SHUTDOWN) =>
      val commitments1 = handleSync(channelReestablish, d)
      // BOLT 2: A node if it has sent a previous shutdown MUST retransmit shutdown.
      goto(SHUTDOWN) using d.copy(commitments = commitments1) sending d.localShutdown

    case Event(_: ChannelReestablish, d: DATA_NEGOTIATING) =>
      // BOLT 2: A node if it has sent a previous shutdown MUST retransmit shutdown.
      // negotiation restarts from the beginning, and is initialized by the funder
      // note: in any case we still need to keep all previously sent closing_signed, because they may publish one of them
      if (d.commitments.localParams.isFunder) {
        // we could use the last closing_signed we sent, but network fees may have changed while we were offline so it is better to restart from scratch
        val (closingTx, closingSigned) = Closing.makeFirstClosingTx(keyManager, d.commitments, d.localShutdown.scriptPubKey, d.remoteShutdown.scriptPubKey)
        val closingTxProposed1 = d.closingTxProposed :+ List(ClosingTxProposed(closingTx.tx, closingSigned))
        goto(NEGOTIATING) using store(d.copy(closingTxProposed = closingTxProposed1)) sending d.localShutdown :: closingSigned :: Nil
      } else {
        // we start a new round of negotiation
        val closingTxProposed1 = if (d.closingTxProposed.last.isEmpty) d.closingTxProposed else d.closingTxProposed :+ List()
        goto(NEGOTIATING) using d.copy(closingTxProposed = closingTxProposed1) sending d.localShutdown
      }

    case Event(c@CurrentBlockCount(count), d: HasCommitments) if d.commitments.timedoutOutgoingHtlcs(count).nonEmpty =>
      handleLocalError(HtlcTimedout(d.channelId, d.commitments.timedoutOutgoingHtlcs(count)), d, Some(c))

    case Event(BITCOIN_FUNDING_PUBLISH_FAILED, d: DATA_WAIT_FOR_FUNDING_CONFIRMED) => handleFundingPublishFailed(d)

    case Event(BITCOIN_FUNDING_TIMEOUT, d: DATA_WAIT_FOR_FUNDING_CONFIRMED) => handleFundingTimeout(d)

    // just ignore this, we will put a new watch when we reconnect, and we'll be notified again
    case Event(WatchEventConfirmed(BITCOIN_FUNDING_DEPTHOK | BITCOIN_FUNDING_DEEPLYBURIED, _, _), _) => stay

    case Event(WatchEventSpent(BITCOIN_FUNDING_SPENT, tx), d: DATA_NEGOTIATING) if d.closingTxProposed.flatten.map(_.unsignedTx.txid).contains(tx.txid) => handleMutualClose(tx, Left(d))

    case Event(WatchEventSpent(BITCOIN_FUNDING_SPENT, tx), d: HasCommitments) if tx.txid == d.commitments.remoteCommit.txid => handleRemoteSpentCurrent(tx, d)

    case Event(WatchEventSpent(BITCOIN_FUNDING_SPENT, tx), d: HasCommitments) if d.commitments.remoteNextCommitInfo.left.toOption.map(_.nextRemoteCommit.txid).contains(tx.txid) => handleRemoteSpentNext(tx, d)

    case Event(WatchEventSpent(BITCOIN_FUNDING_SPENT, tx), d: HasCommitments) => handleRemoteSpentOther(tx, d)

    case Event(e: Error, d: HasCommitments) => handleRemoteError(e, d)
  })

  when(WAIT_FOR_REMOTE_PUBLISH_FUTURE_COMMITMENT)(handleExceptions {
    case Event(WatchEventSpent(BITCOIN_FUNDING_SPENT, tx), d: DATA_WAIT_FOR_REMOTE_PUBLISH_FUTURE_COMMITMENT) => handleRemoteSpentFuture(tx, d)
  })

  def errorStateHandler: StateFunction = {
    case Event('nevermatches, _) => stay // we can't define a state with no event handler, so we put a dummy one here
  }

  when(ERR_INFORMATION_LEAK)(errorStateHandler)

  when(ERR_FUNDING_TIMEOUT)(errorStateHandler)

  when(ERR_FUNDING_LOST)(errorStateHandler)

  whenUnhandled {

    case Event(INPUT_DISCONNECTED, _) => goto(OFFLINE)

    case Event(WatchEventLost(BITCOIN_FUNDING_LOST), _) => goto(ERR_FUNDING_LOST)

    case Event(CMD_GETSTATE, _) =>
      sender ! stateName
      stay

    case Event(CMD_GETSTATEDATA, _) =>
      sender ! stateData
      stay

    case Event(CMD_GETINFO, _) =>
      val channelId = Helpers.getChannelId(stateData)
      sender ! RES_GETINFO(remoteNodeId, channelId, stateName, stateData)
      stay

    case Event(c: CMD_ADD_HTLC, d: HasCommitments) =>
      log.info(s"rejecting htlc request in state=$stateName")
      val error = ChannelUnavailable(d.channelId)
      handleCommandError(AddHtlcFailed(d.channelId, c.paymentHash, error, origin(c), None, Some(c)), c) // we don't provide a channel_update: this will be a permanent channel failure

    case Event(c: CMD_CLOSE, d) => handleCommandError(CommandUnavailableInThisState(Helpers.getChannelId(d), "close", stateName), c)

    case Event(c@CMD_FORCECLOSE, d) =>
      d match {
        case data: HasCommitments => handleLocalError(ForcedLocalCommit(data.channelId), data, Some(c)) replying "ok"
        case _ => handleCommandError(CommandUnavailableInThisState(Helpers.getChannelId(d), "forceclose", stateName), c)
      }

    case Event(c: CMD_UPDATE_RELAY_FEE, d) => handleCommandError(CommandUnavailableInThisState(Helpers.getChannelId(d), "updaterelayfee", stateName), c)

    // we only care about this event in NORMAL and SHUTDOWN state, and there may be cases where the task is not cancelled
    case Event(_: RevocationTimeout, _) => stay

    // we only care about this event in NORMAL and SHUTDOWN state, and we never unregister to the event stream
    case Event(CurrentBlockCount(_), _) => stay

    // we only care about this event in NORMAL and SHUTDOWN state, and we never unregister to the event stream
    case Event(CurrentFeerates(_), _) => stay

    // we only care about this event in NORMAL state
    case Event(_: BroadcastChannelUpdate, _) => stay

    // we receive this when we send command to ourselves
    case Event("ok", _) => stay

    // when we realize we need to update our network fees, we send a CMD_UPDATE_FEE to ourselves which may result in this error being sent back to ourselves, this can be ignored
    case Event(Status.Failure(_: CannotAffordFees), _) => stay

    // funding tx was confirmed in time, let's just ignore this
    case Event(BITCOIN_FUNDING_TIMEOUT, d: HasCommitments) => stay

    case Event(WatchEventSpent(BITCOIN_FUNDING_SPENT, tx), d: HasCommitments) if tx.txid == d.commitments.localCommit.publishableTxs.commitTx.tx.txid =>
      log.warning(s"processing local commit spent in catch-all handler")
      spendLocalCurrent(d)
  }

  onTransition {
    case WAIT_FOR_INIT_INTERNAL -> WAIT_FOR_INIT_INTERNAL => () // called at channel initialization
    case state -> nextState =>
      if (state != nextState) {
        context.system.eventStream.publish(ChannelStateChanged(self, context.parent, remoteNodeId, state, nextState, nextStateData))
      }
      if (nextState == CLOSED) {
        // channel is closed, scheduling this actor for self destruction
        context.system.scheduler.scheduleOnce(10 seconds, self, 'shutdown)
      }

      if (nextState == OFFLINE) {
        // we can cancel the timer, we are not expecting anything when disconnected
        cancelTimer(RevocationTimeout.toString)
      }

      // if channel is private, we send the channel_update directly to remote
      // they need it "to learn the other end's forwarding parameters" (BOLT 7)
      (stateData, nextStateData) match {
        case (d1: DATA_NORMAL, d2: DATA_NORMAL) if !d1.commitments.announceChannel && !d1.buried && d2.buried =>
          // for a private channel, when the tx was just buried we need to send the channel_update to our peer (even if it didn't change)
          forwarder ! d2.channelUpdate
        case (d1: DATA_NORMAL, d2: DATA_NORMAL) if !d1.commitments.announceChannel && d1.channelUpdate != d2.channelUpdate && d2.buried =>
          // otherwise, we only send it when it is different, and tx is already buried
          forwarder ! d2.channelUpdate
        case _ => ()
      }

      (state, nextState, stateData, nextStateData) match {
        // ORDER MATTERS!
        case (WAIT_FOR_INIT_INTERNAL, OFFLINE, _, normal: DATA_NORMAL) =>
          log.info(s"re-emitting channel_update={} enabled={} ", normal.channelUpdate, Announcements.isEnabled(normal.channelUpdate.channelFlags))
          context.system.eventStream.publish(LocalChannelUpdate(self, normal.commitments.channelId, normal.shortChannelId, normal.commitments.remoteParams.nodeId, normal.channelAnnouncement, normal.channelUpdate, normal.commitments))
        case (_, _, d1: DATA_NORMAL, d2: DATA_NORMAL) if d1.channelUpdate == d2.channelUpdate && d1.channelAnnouncement == d2.channelAnnouncement =>
          // don't do anything if neither the channel_update nor the channel_announcement didn't change
          ()
        case (WAIT_FOR_FUNDING_LOCKED | NORMAL | OFFLINE | SYNCING, NORMAL | OFFLINE, _, normal: DATA_NORMAL) =>
          // when we do WAIT_FOR_FUNDING_LOCKED->NORMAL or NORMAL->NORMAL or SYNCING->NORMAL or NORMAL->OFFLINE, we send out the new channel_update (most of the time it will just be to enable/disable the channel)
          log.info(s"emitting channel_update={} enabled={} ", normal.channelUpdate, Announcements.isEnabled(normal.channelUpdate.channelFlags))
          context.system.eventStream.publish(LocalChannelUpdate(self, normal.commitments.channelId, normal.shortChannelId, normal.commitments.remoteParams.nodeId, normal.channelAnnouncement, normal.channelUpdate, normal.commitments))
        case (_, _, _: DATA_NORMAL, _: DATA_NORMAL) =>
          // in any other case (e.g. WAIT_FOR_INIT_INTERNAL->OFFLINE) we do nothing
          ()
        case (_, _, normal: DATA_NORMAL, _) =>
          // when we finally leave the NORMAL state (or OFFLINE with NORMAL data) to go to SHUTDOWN/NEGOTIATING/CLOSING/ERR*, we advertise the fact that channel can't be used for payments anymore
          // if the channel is private we don't really need to tell the counterparty because it is already aware that the channel is being closed
          context.system.eventStream.publish(LocalChannelDown(self, normal.commitments.channelId, normal.shortChannelId, normal.commitments.remoteParams.nodeId))
        case _ => ()
      }
  }

  /*
          888    888        d8888 888b    888 8888888b.  888      8888888888 8888888b.   .d8888b.
          888    888       d88888 8888b   888 888  "Y88b 888      888        888   Y88b d88P  Y88b
          888    888      d88P888 88888b  888 888    888 888      888        888    888 Y88b.
          8888888888     d88P 888 888Y88b 888 888    888 888      8888888    888   d88P  "Y888b.
          888    888    d88P  888 888 Y88b888 888    888 888      888        8888888P"      "Y88b.
          888    888   d88P   888 888  Y88888 888    888 888      888        888 T88b         "888
          888    888  d8888888888 888   Y8888 888  .d88P 888      888        888  T88b  Y88b  d88P
          888    888 d88P     888 888    Y888 8888888P"  88888888 8888888888 888   T88b  "Y8888P"
   */

  def rollbackFundingTx(tx: Transaction, message: Either[Channel.ChannelError, String], channelId: ByteVector32) = {
    wallet.rollback(tx)
    log.info(s"Rolled back a funding tx=$tx with peer=$remoteNodeId for channel=$channelId")
    context.system.eventStream.publish(ChannelFundingRolledBack(tx.txid, remoteNodeId, channelId))
    replyToUser(message)
  }

  /**
    * This function is used to return feedback to user at channel opening
    */
  def replyToUser(message: Either[Channel.ChannelError, String]) = {
    val m = message match {
      case Left(LocalError(t)) => Status.Failure(t)
      case Left(RemoteError(e)) => Status.Failure(new RuntimeException(s"peer sent error: ascii='${e.toAscii}' bin=${e.data.toHex}"))
      case Right(s) => s
    }
    origin_opt.map(_ ! m)
  }

  def handleCommandSuccess(sender: ActorRef, newData: Data) = {
    stay using newData replying "ok"
  }

  def handleCommandError(cause: Throwable, cmd: Command) = {
    log.error(s"${cause.getMessage} while processing cmd=${cmd.getClass.getSimpleName} in state=$stateName")
    cause match {
      case _: ChannelException => ()
      case _ => log.error(cause, s"msg=$cmd stateData=$stateData ")
    }
    context.system.eventStream.publish(ChannelErrorOccured(self, Helpers.getChannelId(stateData), remoteNodeId, stateData, LocalError(cause), isFatal = false))
    stay replying Status.Failure(cause)
  }

  def handleFundingPublishFailed(d: DATA_WAIT_FOR_FUNDING_CONFIRMED) = {
    log.error(s"failed to publish funding tx")
    val exc = ChannelFundingError(d.channelId)
    val error = Error(d.channelId, exc.getMessage)
    // NB: we don't use the handleLocalError handler because it would result in the commit tx being published, which we don't want:
    // implementation *guarantees* that in case of BITCOIN_FUNDING_PUBLISH_FAILED, the funding tx hasn't and will never be published, so we can close the channel right away
    context.system.eventStream.publish(ChannelErrorOccured(self, Helpers.getChannelId(stateData), remoteNodeId, stateData, LocalError(exc), isFatal = true))
    goto(CLOSED) sending error
  }

  def handleFundingTimeout(d: DATA_WAIT_FOR_FUNDING_CONFIRMED) = {
    log.warning(s"funding tx hasn't been confirmed in time, cancelling channel delay=$FUNDING_TIMEOUT_FUNDEE")
    val exc = FundingTxTimedout(d.channelId)
    val error = Error(d.channelId, exc.getMessage)
    context.system.eventStream.publish(ChannelErrorOccured(self, Helpers.getChannelId(stateData), remoteNodeId, stateData, LocalError(exc), isFatal = true))
    goto(ERR_FUNDING_TIMEOUT) sending error
  }

  def handleRevocationTimeout(revocationTimeout: RevocationTimeout, d: HasCommitments) = {
    d.commitments.remoteNextCommitInfo match {
      case Left(waitingForRevocation) if revocationTimeout.remoteCommitNumber + 1 == waitingForRevocation.nextRemoteCommit.index =>
        log.warning(s"waited for too long for a revocation to remoteCommitNumber=${revocationTimeout.remoteCommitNumber}, disconnecting")
        revocationTimeout.peer ! Peer.Disconnect
      case _ => ()
    }
    stay
  }

  def handleAddDisconnected(c: CMD_ADD_HTLC, d: DATA_NORMAL) = {
    log.info(s"rejecting htlc request in state=$stateName")
    // in order to reduce gossip spam, we don't disable the channel right away when disconnected
    // we will only emit a new channel_update with the disable flag set if someone tries to use that channel
    if (Announcements.isEnabled(d.channelUpdate.channelFlags)) {
      // if the channel isn't disabled we generate a new channel_update
      log.info(s"updating channel_update announcement (reason=disabled)")
      val channelUpdate = Announcements.makeChannelUpdate(nodeParams.chainHash, nodeParams.privateKey, remoteNodeId, d.shortChannelId, d.channelUpdate.cltvExpiryDelta, d.channelUpdate.htlcMinimumMsat, d.channelUpdate.feeBaseMsat, d.channelUpdate.feeProportionalMillionths, d.commitments.localCommit.spec.totalFunds, enable = false)
      // then we update the state and replay the request
      self forward c
      // we use goto to fire transitions
      goto(stateName) using d.copy(channelUpdate = channelUpdate)
    } else {
      // channel is already disabled, we reply to the request
      handleCommandError(AddHtlcFailed(d.channelId, c.paymentHash, ChannelUnavailable(d.channelId), origin(c), Some(d.channelUpdate), Some(c)), c) // can happen if we are in OFFLINE or SYNCING state (channelUpdate will have enable=false)
    }
  }

  def handleLocalError(cause: Throwable, d: Data, msg: Option[Any]) = {
    cause match {
      case _: ForcedLocalCommit => log.warning(s"force-closing channel at user request")
      case _ => log.error(s"${cause.getMessage} while processing msg=${msg.getOrElse("n/a").getClass.getSimpleName} in state=$stateName")
    }
    cause match {
      case _: ChannelException => ()
      case _ => log.error(cause, s"msg=${msg.getOrElse("n/a")} stateData=$stateData ")
    }
    val error = Error(Helpers.getChannelId(d), cause.getMessage)
    context.system.eventStream.publish(ChannelErrorOccured(self, Helpers.getChannelId(stateData), remoteNodeId, stateData, LocalError(cause), isFatal = true))

    d match {
      case dd: HasCommitments if Closing.nothingAtStake(dd) => goto(CLOSED)
      case negotiating@DATA_NEGOTIATING(_, _, _, _, Some(bestUnpublishedClosingTx)) =>
        log.info(s"we have a valid closing tx, publishing it instead of our commitment: closingTxId=${bestUnpublishedClosingTx.txid}")
        // if we were in the process of closing and already received a closing sig from the counterparty, it's always better to use that
        handleMutualClose(bestUnpublishedClosingTx, Left(negotiating))
      case dd: HasCommitments => spendLocalCurrent(dd) sending error // otherwise we use our current commitment
      case _ => goto(CLOSED) sending error // when there is no commitment yet, we just send an error to our peer and go to CLOSED state
    }
  }

  def handleRemoteError(e: Error, d: Data) = {
    // see BOLT 1: only print out data verbatim if is composed of printable ASCII characters
    log.error(s"peer sent error: ascii='${e.toAscii}' bin=${e.data.toHex}")
    context.system.eventStream.publish(ChannelErrorOccured(self, Helpers.getChannelId(stateData), remoteNodeId, stateData, RemoteError(e), isFatal = true))

    d match {
      case _: DATA_CLOSING => stay // nothing to do, there is already a spending tx published
      case negotiating@DATA_NEGOTIATING(_, _, _, _, Some(bestUnpublishedClosingTx)) =>
        // if we were in the process of closing and already received a closing sig from the counterparty, it's always better to use that
        handleMutualClose(bestUnpublishedClosingTx, Left(negotiating))
      case hasCommitments: HasCommitments => spendLocalCurrent(hasCommitments) // NB: we publish the commitment even if we have nothing at stake (in a dataloss situation our peer will send us an error just for that)
      case _ => goto(CLOSED) // when there is no commitment yet, we just go to CLOSED state in case an error occurs
    }
  }

  def handleMutualClose(closingTx: Transaction, d: Either[DATA_NEGOTIATING, DATA_CLOSING]) = {
    log.info(s"closing tx published: closingTxId=${closingTx.txid}")

    doPublish(closingTx)

    val nextData = d match {
      case Left(negotiating) => DATA_CLOSING(negotiating.commitments, negotiating.closingTxProposed.flatten.map(_.unsignedTx), mutualClosePublished = closingTx :: Nil)
      case Right(closing) => closing.copy(mutualClosePublished = closing.mutualClosePublished :+ closingTx)
    }
    goto(CLOSING) using store(nextData)
  }

  def doPublish(closingTx: Transaction) = {
    blockchain ! PublishAsap(closingTx)
    blockchain ! WatchConfirmed(self, closingTx, nodeParams.minDepthBlocks, BITCOIN_TX_CONFIRMED(closingTx))
  }

  def spendLocalCurrent(d: HasCommitments) = {

    val outdatedCommitment = d match {
      case _: DATA_WAIT_FOR_REMOTE_PUBLISH_FUTURE_COMMITMENT => true
      case closing: DATA_CLOSING if closing.futureRemoteCommitPublished.isDefined => true
      case _ => false
    }

    if (outdatedCommitment) {
      log.warning("we have an outdated commitment: will not publish our local tx")
      stay
    } else {
      val commitTx = d.commitments.localCommit.publishableTxs.commitTx.tx

      val localCommitPublished = Helpers.Closing.claimCurrentLocalCommitTxOutputs(keyManager, d.commitments, commitTx)
      doPublish(localCommitPublished)

      val nextData = d match {
        case closing: DATA_CLOSING => closing.copy(localCommitPublished = Some(localCommitPublished))
        case negotiating: DATA_NEGOTIATING => DATA_CLOSING(d.commitments, negotiating.closingTxProposed.flatten.map(_.unsignedTx), localCommitPublished = Some(localCommitPublished))
        case _ => DATA_CLOSING(d.commitments, mutualCloseProposed = Nil, localCommitPublished = Some(localCommitPublished))
      }

      goto(CLOSING) using store(nextData)
    }
  }

  /**
    * This helper method will publish txes only if they haven't yet reached minDepth
    *
    * @param txes
    * @param irrevocablySpent
    */
  def publishIfNeeded(txes: Iterable[Transaction], irrevocablySpent: Map[OutPoint, ByteVector32]) = {
    val (skip, process) = txes.partition(Closing.inputsAlreadySpent(_, irrevocablySpent))
    process.foreach { tx =>
      log.info(s"publishing txid=${tx.txid}")
      blockchain ! PublishAsap(tx)
    }
    skip.foreach(tx => log.info(s"no need to republish txid=${tx.txid}, it has already been confirmed"))
  }

  /**
    * This helper method will watch txes only if they haven't yet reached minDepth
    *
    * @param txes
    * @param irrevocablySpent
    */
  def watchConfirmedIfNeeded(txes: Iterable[Transaction], irrevocablySpent: Map[OutPoint, ByteVector32]) = {
    val (skip, process) = txes.partition(Closing.inputsAlreadySpent(_, irrevocablySpent))
    process.foreach(tx => blockchain ! WatchConfirmed(self, tx, nodeParams.minDepthBlocks, BITCOIN_TX_CONFIRMED(tx)))
    skip.foreach(tx => log.info(s"no need to watch txid=${tx.txid}, it has already been confirmed"))
  }

  /**
    * This helper method will watch txes only if the utxo they spend hasn't already been irrevocably spent
    *
    * @param parentTx
    * @param txes
    * @param irrevocablySpent
    */
  def watchSpentIfNeeded(parentTx: Transaction, txes: Iterable[Transaction], irrevocablySpent: Map[OutPoint, ByteVector32]) = {
    val (skip, process) = txes.partition(Closing.inputsAlreadySpent(_, irrevocablySpent))
    process.foreach(tx => blockchain ! WatchSpent(self, parentTx, tx.txIn.head.outPoint.index.toInt, BITCOIN_OUTPUT_SPENT))
    skip.foreach(tx => log.info(s"no need to watch txid=${tx.txid}, it has already been confirmed"))
  }

  def doPublish(localCommitPublished: LocalCommitPublished) = {
    import localCommitPublished._

    val publishQueue = List(commitTx) ++ claimMainDelayedOutputTx ++ htlcSuccessTxs ++ htlcTimeoutTxs ++ claimHtlcDelayedTxs
    publishIfNeeded(publishQueue, irrevocablySpent)

    // we watch:
    // - the commitment tx itself, so that we can handle the case where we don't have any outputs
    // - 'final txes' that send funds to our wallet and that spend outputs that only us control
    val watchConfirmedQueue = List(commitTx) ++ claimMainDelayedOutputTx ++ claimHtlcDelayedTxs
    watchConfirmedIfNeeded(watchConfirmedQueue, irrevocablySpent)

    // we watch outputs of the commitment tx that both parties may spend
    val watchSpentQueue = htlcSuccessTxs ++ htlcTimeoutTxs
    watchSpentIfNeeded(commitTx, watchSpentQueue, irrevocablySpent)
  }

  def handleRemoteSpentCurrent(commitTx: Transaction, d: HasCommitments) = {
    log.warning(s"they published their current commit in txid=${commitTx.txid}")
    require(commitTx.txid == d.commitments.remoteCommit.txid, "txid mismatch")

    val remoteCommitPublished = Helpers.Closing.claimRemoteCommitTxOutputs(keyManager, d.commitments, d.commitments.remoteCommit, commitTx)
    doPublish(remoteCommitPublished)

    val nextData = d match {
      case closing: DATA_CLOSING => closing.copy(remoteCommitPublished = Some(remoteCommitPublished))
      case negotiating: DATA_NEGOTIATING => DATA_CLOSING(d.commitments, negotiating.closingTxProposed.flatten.map(_.unsignedTx), remoteCommitPublished = Some(remoteCommitPublished))
      case _ => DATA_CLOSING(d.commitments, mutualCloseProposed = Nil, remoteCommitPublished = Some(remoteCommitPublished))
    }

    goto(CLOSING) using store(nextData)
  }

  def handleRemoteSpentFuture(commitTx: Transaction, d: DATA_WAIT_FOR_REMOTE_PUBLISH_FUTURE_COMMITMENT) = {
    log.warning(s"they published their future commit (because we asked them to) in txid=${commitTx.txid}")
    // if we are in this state, then this field is defined
    val remotePerCommitmentPoint = d.remoteChannelReestablish.myCurrentPerCommitmentPoint.get
    val remoteCommitPublished = Helpers.Closing.claimRemoteCommitMainOutput(keyManager, d.commitments, remotePerCommitmentPoint, commitTx)
    val nextData = DATA_CLOSING(d.commitments, Nil, futureRemoteCommitPublished = Some(remoteCommitPublished))

    doPublish(remoteCommitPublished)
    goto(CLOSING) using store(nextData)
  }

  def handleRemoteSpentNext(commitTx: Transaction, d: HasCommitments) = {
    log.warning(s"they published their next commit in txid=${commitTx.txid}")
    require(d.commitments.remoteNextCommitInfo.isLeft, "next remote commit must be defined")
    val remoteCommit = d.commitments.remoteNextCommitInfo.left.get.nextRemoteCommit
    require(commitTx.txid == remoteCommit.txid, "txid mismatch")

    val remoteCommitPublished = Helpers.Closing.claimRemoteCommitTxOutputs(keyManager, d.commitments, remoteCommit, commitTx)
    doPublish(remoteCommitPublished)

    val nextData = d match {
      case closing: DATA_CLOSING => closing.copy(nextRemoteCommitPublished = Some(remoteCommitPublished))
      case negotiating: DATA_NEGOTIATING => DATA_CLOSING(d.commitments, negotiating.closingTxProposed.flatten.map(_.unsignedTx), nextRemoteCommitPublished = Some(remoteCommitPublished))
      case _ => DATA_CLOSING(d.commitments, mutualCloseProposed = Nil, nextRemoteCommitPublished = Some(remoteCommitPublished))
    }

    goto(CLOSING) using store(nextData)
  }

  def doPublish(remoteCommitPublished: RemoteCommitPublished) = {
    import remoteCommitPublished._

    val publishQueue = claimMainOutputTx ++ claimHtlcSuccessTxs ++ claimHtlcTimeoutTxs
    publishIfNeeded(publishQueue, irrevocablySpent)

    // we watch:
    // - the commitment tx itself, so that we can handle the case where we don't have any outputs
    // - 'final txes' that send funds to our wallet and that spend outputs that only us control
    val watchConfirmedQueue = List(commitTx) ++ claimMainOutputTx
    watchConfirmedIfNeeded(watchConfirmedQueue, irrevocablySpent)

    // we watch outputs of the commitment tx that both parties may spend
    val watchSpentQueue = claimHtlcTimeoutTxs ++ claimHtlcSuccessTxs
    watchSpentIfNeeded(commitTx, watchSpentQueue, irrevocablySpent)
  }

  def handleRemoteSpentOther(tx: Transaction, d: HasCommitments) = {
    log.warning(s"funding tx spent in txid=${tx.txid}")

    Helpers.Closing.claimRevokedRemoteCommitTxOutputs(keyManager, d.commitments, tx, nodeParams.db.channels) match {
      case Some(revokedCommitPublished) =>
        log.warning(s"txid=${tx.txid} was a revoked commitment, publishing the penalty tx")
        val exc = FundingTxSpent(d.channelId, tx)
        val error = Error(d.channelId, exc.getMessage)

        doPublish(revokedCommitPublished)

        val nextData = d match {
          case closing: DATA_CLOSING => closing.copy(revokedCommitPublished = closing.revokedCommitPublished :+ revokedCommitPublished)
          case negotiating: DATA_NEGOTIATING => DATA_CLOSING(d.commitments, negotiating.closingTxProposed.flatten.map(_.unsignedTx), revokedCommitPublished = revokedCommitPublished :: Nil)
          case _ => DATA_CLOSING(d.commitments, mutualCloseProposed = Nil, revokedCommitPublished = revokedCommitPublished :: Nil)
        }
        goto(CLOSING) using store(nextData) sending error
      case None =>
        // the published tx was neither their current commitment nor a revoked one
        log.error(s"couldn't identify txid=${tx.txid}, something very bad is going on!!!")
        goto(ERR_INFORMATION_LEAK)
    }
  }

  def doPublish(revokedCommitPublished: RevokedCommitPublished) = {
    import revokedCommitPublished._

    val publishQueue = claimMainOutputTx ++ mainPenaltyTx ++ htlcPenaltyTxs ++ claimHtlcDelayedPenaltyTxs
    publishIfNeeded(publishQueue, irrevocablySpent)

    // we watch:
    // - the commitment tx itself, so that we can handle the case where we don't have any outputs
    // - 'final txes' that send funds to our wallet and that spend outputs that only us control
    val watchConfirmedQueue = List(commitTx) ++ claimMainOutputTx
    watchConfirmedIfNeeded(watchConfirmedQueue, irrevocablySpent)

    // we watch outputs of the commitment tx that both parties may spend
    val watchSpentQueue = mainPenaltyTx ++ htlcPenaltyTxs
    watchSpentIfNeeded(commitTx, watchSpentQueue, irrevocablySpent)
  }

  def handleInformationLeak(tx: Transaction, d: HasCommitments) = {
    // this is never supposed to happen !!
    log.error(s"our funding tx ${d.commitments.commitInput.outPoint.txid} was spent by txid=${tx.txid} !!")
    val exc = FundingTxSpent(d.channelId, tx)
    val error = Error(d.channelId, exc.getMessage)

    // let's try to spend our current local tx
    val commitTx = d.commitments.localCommit.publishableTxs.commitTx.tx
    val localCommitPublished = Helpers.Closing.claimCurrentLocalCommitTxOutputs(keyManager, d.commitments, commitTx)
    doPublish(localCommitPublished)

    goto(ERR_INFORMATION_LEAK) sending error
  }

  def handleSync(channelReestablish: ChannelReestablish, d: HasCommitments): Commitments = {
    // first we clean up unacknowledged updates
    log.debug(s"discarding proposed OUT: ${d.commitments.localChanges.proposed.map(Commitments.msg2String(_)).mkString(",")}")
    log.debug(s"discarding proposed IN: ${d.commitments.remoteChanges.proposed.map(Commitments.msg2String(_)).mkString(",")}")
    val commitments1 = d.commitments.copy(
      localChanges = d.commitments.localChanges.copy(proposed = Nil),
      remoteChanges = d.commitments.remoteChanges.copy(proposed = Nil),
      localNextHtlcId = d.commitments.localNextHtlcId - d.commitments.localChanges.proposed.collect { case u: UpdateAddHtlc => u }.size,
      remoteNextHtlcId = d.commitments.remoteNextHtlcId - d.commitments.remoteChanges.proposed.collect { case u: UpdateAddHtlc => u }.size)
    log.debug(s"localNextHtlcId=${d.commitments.localNextHtlcId}->${commitments1.localNextHtlcId}")
    log.debug(s"remoteNextHtlcId=${d.commitments.remoteNextHtlcId}->${commitments1.remoteNextHtlcId}")

    def resendRevocation = {
      // let's see the state of remote sigs
      if (commitments1.localCommit.index == channelReestablish.nextRemoteRevocationNumber) {
        // nothing to do
      } else if (commitments1.localCommit.index == channelReestablish.nextRemoteRevocationNumber + 1) {
        // our last revocation got lost, let's resend it
        log.debug(s"re-sending last revocation")
        val localPerCommitmentSecret = keyManager.commitmentSecret(commitments1.localParams.channelKeyPath, d.commitments.localCommit.index - 1)
        val localNextPerCommitmentPoint = keyManager.commitmentPoint(commitments1.localParams.channelKeyPath, d.commitments.localCommit.index + 1)
        val revocation = RevokeAndAck(
          channelId = commitments1.channelId,
          perCommitmentSecret = localPerCommitmentSecret,
          nextPerCommitmentPoint = localNextPerCommitmentPoint
        )
        forwarder ! revocation
      } else throw RevocationSyncError(d.channelId)
    }

    // re-sending sig/rev (in the right order)
    commitments1.remoteNextCommitInfo match {
      case Left(waitingForRevocation) if waitingForRevocation.nextRemoteCommit.index + 1 == channelReestablish.nextLocalCommitmentNumber =>
        // we had sent a new sig and were waiting for their revocation
        // they had received the new sig but their revocation was lost during the disconnection
        // they will send us the revocation, nothing to do here
        log.debug(s"waiting for them to re-send their last revocation")
        resendRevocation
      case Left(waitingForRevocation) if waitingForRevocation.nextRemoteCommit.index == channelReestablish.nextLocalCommitmentNumber =>
        // we had sent a new sig and were waiting for their revocation
        // they didn't receive the new sig because of the disconnection
        // we just resend the same updates and the same sig

        val revWasSentLast = commitments1.localCommit.index > waitingForRevocation.sentAfterLocalCommitIndex
        if (!revWasSentLast) resendRevocation

        log.debug(s"re-sending previously local signed changes: ${commitments1.localChanges.signed.map(Commitments.msg2String(_)).mkString(",")}")
        commitments1.localChanges.signed.foreach(forwarder ! _)
        log.debug(s"re-sending the exact same previous sig")
        forwarder ! waitingForRevocation.sent

        if (revWasSentLast) resendRevocation
      case Right(_) if commitments1.remoteCommit.index + 1 == channelReestablish.nextLocalCommitmentNumber =>
        // there wasn't any sig in-flight when the disconnection occurred
        resendRevocation
      case _ => throw CommitmentSyncError(d.channelId)
    }

    commitments1.remoteNextCommitInfo match {
      case Left(_) =>
        // we expect them to (re-)send the revocation immediately
        setTimer(RevocationTimeout.toString, RevocationTimeout(commitments1.remoteCommit.index, peer = context.parent), timeout = nodeParams.revocationTimeout, repeat = false)
      case _ => ()
    }

    // let's now fail all pending htlc for which we are the final payee
    val htlcsToFail = commitments1.remoteCommit.spec.htlcs.collect {
      case DirectedHtlc(OUT, add) if Sphinx.parsePacket(nodeParams.privateKey, add.paymentHash, add.onionRoutingPacket)
        .map(_.nextPacket.isLastPacket).getOrElse(true) => add // we also fail htlcs which onion we can't decode (message won't be precise)
    }

    log.debug(s"failing htlcs=${htlcsToFail.map(Commitments.msg2String(_)).mkString(",")}")
    htlcsToFail.foreach(add => self ! CMD_FAIL_HTLC(add.id, Right(TemporaryNodeFailure), commit = true))

    // have I something to sign?
    if (Commitments.localHasChanges(commitments1)) {
      self ! CMD_SIGN
    }

    commitments1
  }

  /**
    * This helper function runs the state's default event handlers, and react to exceptions by unilaterally closing the channel
    */
  def handleExceptions(s: StateFunction): StateFunction = {
    case event if s.isDefinedAt(event) =>
      try {
        s(event)
      } catch {
        case t: Throwable => handleLocalError(t, event.stateData, None)
      }
  }

  def origin(c: CMD_ADD_HTLC): Origin = c.upstream match {
    case Left(id) => Local(id, Some(sender)) // we were the origin of the payment
    case Right(u) => Relayed(u.channelId, u.id, u.amountMsat, c.amountMsat) // this is a relayed payment
  }

  def feePaid(fee: Satoshi, tx: Transaction, desc: String, channelId: ByteVector32) = {
    log.info(s"paid feeSatoshi=${fee.amount} for txid=${tx.txid} desc=$desc")
    context.system.eventStream.publish(NetworkFeePaid(self, remoteNodeId, channelId, tx, fee, desc))
  }

  def store[T](d: T)(implicit tp: T <:< HasCommitments): T = {
    log.debug(s"updating database record for channelId={}", d.channelId)
    nodeParams.db.channels.addOrUpdateChannel(d)
    context.system.eventStream.publish(ChannelPersisted(self, remoteNodeId, d.channelId, d))
    d
  }

  implicit def state2mystate(state: FSM.State[fr.acinq.eclair.channel.State, Data]): MyState = MyState(state)

  case class MyState(state: FSM.State[fr.acinq.eclair.channel.State, Data]) {

    def sending(msgs: Seq[LightningMessage]): FSM.State[fr.acinq.eclair.channel.State, Data] = {
      msgs.foreach(forwarder ! _)
      state
    }

    def sending(msg: LightningMessage): FSM.State[fr.acinq.eclair.channel.State, Data] = {
      forwarder ! msg
      state
    }

  }

  override def mdc(currentMessage: Any): MDC = {
    val id = currentMessage match {
      case INPUT_RESTORED(data) => data.channelId
      case _ => Helpers.getChannelId(stateData)
    }
    Logs.mdc(remoteNodeId_opt = Some(remoteNodeId), channelId_opt = Some(id))
  }

  // we let the peer decide what to do
  override val supervisorStrategy = OneForOneStrategy(loggingEnabled = true) { case _ => SupervisorStrategy.Escalate }

  initialize()

}



<|MERGE_RESOLUTION|>--- conflicted
+++ resolved
@@ -73,20 +73,16 @@
 
   case class BroadcastChannelUpdate(reason: BroadcastReason)
 
-<<<<<<< HEAD
   val WATCH_EVENT_CONFIRMED_TURBO = WatchEventConfirmed(BITCOIN_FUNDING_DEPTHOK, blockHeight = 0, txIndex = 0)
 
   def notTurboShortChannelId(sid: ShortChannelId): Boolean = 0 != ShortChannelId.coordinates(sid).blockHeight
 
-  case object TickRefreshChannelUpdate
-=======
   // @formatter:off
   sealed trait BroadcastReason
   case object PeriodicRefresh extends BroadcastReason
   case object Reconnected extends BroadcastReason
   case object AboveReserve extends BroadcastReason
   // @formatter:on
->>>>>>> 081dec15
 
   case object TickChannelOpenTimeout
 
@@ -216,16 +212,10 @@
           // TODO: should we wait for an acknowledgment from the watcher?
           blockchain ! WatchSpent(self, data.commitments.commitInput.outPoint.txid, data.commitments.commitInput.outPoint.index.toInt, data.commitments.commitInput.txOut.publicKeyScript, BITCOIN_FUNDING_SPENT)
           blockchain ! WatchLost(self, data.commitments.commitInput.outPoint.txid, nodeParams.minDepthBlocks, BITCOIN_FUNDING_LOST)
-<<<<<<< HEAD
 
           if (notTurboShortChannelId(normal.channelUpdate.shortChannelId)) {
             context.system.eventStream.publish(ShortChannelIdAssigned(self, normal.channelId, normal.channelUpdate.shortChannelId))
           }
-
-          val channelUpdate = Announcements.makeChannelUpdate(nodeParams.chainHash, nodeParams.privateKey, remoteNodeId, normal.channelUpdate.shortChannelId, nodeParams.expiryDeltaBlocks,
-            normal.commitments.remoteParams.htlcMinimumMsat, normal.channelUpdate.feeBaseMsat, normal.channelUpdate.feeProportionalMillionths, normal.commitments.localCommit.spec.totalFunds, enable = false)
-=======
-          context.system.eventStream.publish(ShortChannelIdAssigned(self, normal.channelId, normal.channelUpdate.shortChannelId))
 
           // we rebuild a new channel_update with values from the configuration because they may have changed while eclair was down
           val candidateChannelUpdate = Announcements.makeChannelUpdate(nodeParams.chainHash, nodeParams.privateKey, remoteNodeId, normal.channelUpdate.shortChannelId, nodeParams.expiryDeltaBlocks,
@@ -241,8 +231,6 @@
           // we take into account the date of the last update so that we don't send superfluous updates when we restart the app
           val periodicRefreshInitialDelay = Helpers.nextChannelUpdateRefresh(channelUpdate1.timestamp)
           context.system.scheduler.schedule(initialDelay = periodicRefreshInitialDelay, interval = REFRESH_CHANNEL_UPDATE_INTERVAL, receiver = self, message = BroadcastChannelUpdate(PeriodicRefresh))
->>>>>>> 081dec15
-
           goto(OFFLINE) using normal.copy(channelUpdate = channelUpdate1)
 
         case funding: DATA_WAIT_FOR_FUNDING_CONFIRMED =>
