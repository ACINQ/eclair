/*
 * Copyright 2018 ACINQ SAS
 *
 * Licensed under the Apache License, Version 2.0 (the "License");
 * you may not use this file except in compliance with the License.
 * You may obtain a copy of the License at
 *
 *     http://www.apache.org/licenses/LICENSE-2.0
 *
 * Unless required by applicable law or agreed to in writing, software
 * distributed under the License is distributed on an "AS IS" BASIS,
 * WITHOUT WARRANTIES OR CONDITIONS OF ANY KIND, either express or implied.
 * See the License for the specific language governing permissions and
 * limitations under the License.
 */

package fr.acinq.eclair.channel

import java.nio.charset.StandardCharsets

import akka.actor.{ActorRef, FSM, OneForOneStrategy, Props, Status, SupervisorStrategy}
import akka.event.Logging.MDC
import akka.pattern.pipe
import fr.acinq.bitcoin.Crypto.{PublicKey, Scalar, sha256}
import fr.acinq.bitcoin._
import fr.acinq.eclair._
import fr.acinq.eclair.blockchain._
import fr.acinq.eclair.channel.Helpers.{Closing, Funding}
import fr.acinq.eclair.crypto.{ShaChain, Sphinx}
import fr.acinq.eclair.io.Peer
import fr.acinq.eclair.payment._
import fr.acinq.eclair.router.Announcements
import fr.acinq.eclair.transactions._
import fr.acinq.eclair.wire.{ChannelReestablish, _}

import scala.compat.Platform
import scala.concurrent.ExecutionContext
import scala.concurrent.duration._
import scala.util.{Failure, Success, Try}


/**
  * Created by PM on 20/08/2015.
  */

object Channel {
  def props(nodeParams: NodeParams, wallet: EclairWallet, remoteNodeId: PublicKey, blockchain: ActorRef, router: ActorRef, relayer: ActorRef, origin_opt: Option[ActorRef]) = Props(new Channel(nodeParams, wallet, remoteNodeId, blockchain, router, relayer, origin_opt))

  // see https://github.com/lightningnetwork/lightning-rfc/blob/master/07-routing-gossip.md#requirements
  val ANNOUNCEMENTS_MINCONF = 6

  // https://github.com/lightningnetwork/lightning-rfc/blob/master/02-peer-protocol.md#requirements
  val MAX_FUNDING_SATOSHIS = 16777216L // = 2^24
  val MAX_ACCEPTED_HTLCS = 483

  // we don't want the counterparty to use a dust limit lower than that, because they wouldn't only hurt themselves we may need them to publish their commit tx in certain cases (backup/restore)
  val MIN_DUSTLIMIT = 546

  // we won't exchange more than this many signatures when negotiating the closing fee
  val MAX_NEGOTIATION_ITERATIONS = 20

  // this is defined in BOLT 11
  val MIN_CLTV_EXPIRY = 9L
  val MAX_CLTV_EXPIRY = 7 * 144L // one week

  // since BOLT 1.1, there is a max value for the refund delay of the main commitment tx
  val MAX_TO_SELF_DELAY = 2016

  // as a fundee, we will wait that much time for the funding tx to confirm (funder will rely on the funding tx being double-spent)
  val FUNDING_TIMEOUT_FUNDEE = 5 days

  val REFRESH_CHANNEL_UPDATE_INTERVAL = 7 days

  case object TickRefreshChannelUpdate

  case class RevocationTimeout(remoteCommitNumber: Long, peer: ActorRef) // we will receive this message when we waited too long for a revocation for that commit number (NB: we explicitely specify the peer to allow for testing)

  sealed trait ChannelError

  case class LocalError(t: Throwable) extends ChannelError

  case class RemoteError(e: Error) extends ChannelError

}

class Channel(val nodeParams: NodeParams, val wallet: EclairWallet, remoteNodeId: PublicKey, blockchain: ActorRef, router: ActorRef, relayer: ActorRef, origin_opt: Option[ActorRef] = None)(implicit ec: ExecutionContext = ExecutionContext.Implicits.global) extends FSM[State, Data] with FSMDiagnosticActorLogging[State, Data] {

  import Channel._
  import nodeParams.keyManager

  // we pass these to helpers classes so that they have the logging context
  implicit def implicitLog = log

  val forwarder = context.actorOf(Props(new Forwarder(nodeParams)), "forwarder")

  // this will be used to detect htlc timeouts
  context.system.eventStream.subscribe(self, classOf[CurrentBlockCount])
  // this will be used to make sure the current commitment fee is up-to-date
  context.system.eventStream.subscribe(self, classOf[CurrentFeerates])

  /*
          8888888 888b    888 8888888 88888888888
            888   8888b   888   888       888
            888   88888b  888   888       888
            888   888Y88b 888   888       888
            888   888 Y88b888   888       888
            888   888  Y88888   888       888
            888   888   Y8888   888       888
          8888888 888    Y888 8888888     888
   */

  /*
                                                NEW
                              FUNDER                            FUNDEE
                                 |                                |
                                 |          open_channel          |WAIT_FOR_OPEN_CHANNEL
                                 |------------------------------->|
          WAIT_FOR_ACCEPT_CHANNEL|                                |
                                 |         accept_channel         |
                                 |<-------------------------------|
                                 |                                |WAIT_FOR_FUNDING_CREATED
                                 |        funding_created         |
                                 |------------------------------->|
          WAIT_FOR_FUNDING_SIGNED|                                |
                                 |         funding_signed         |
                                 |<-------------------------------|
          WAIT_FOR_FUNDING_LOCKED|                                |WAIT_FOR_FUNDING_LOCKED
                                 | funding_locked  funding_locked |
                                 |---------------  ---------------|
                                 |               \/               |
                                 |               /\               |
                                 |<--------------  -------------->|
                           NORMAL|                                |NORMAL
   */

  startWith(WAIT_FOR_INIT_INTERNAL, Nothing)

  when(WAIT_FOR_INIT_INTERNAL)(handleExceptions {
    case Event(initFunder@INPUT_INIT_FUNDER(temporaryChannelId, fundingSatoshis, pushMsat, initialFeeratePerKw, fundingTxFeeratePerKw, localParams, remote, remoteInit, channelFlags), Nothing) =>
      context.system.eventStream.publish(ChannelCreated(self, context.parent, remoteNodeId, true, temporaryChannelId))
      forwarder ! remote
      val open = OpenChannel(nodeParams.chainHash,
        temporaryChannelId = temporaryChannelId,
        fundingSatoshis = fundingSatoshis,
        pushMsat = pushMsat,
        dustLimitSatoshis = localParams.dustLimitSatoshis,
        maxHtlcValueInFlightMsat = localParams.maxHtlcValueInFlightMsat,
        channelReserveSatoshis = localParams.channelReserveSatoshis,
        htlcMinimumMsat = localParams.htlcMinimumMsat,
        feeratePerKw = initialFeeratePerKw,
        toSelfDelay = localParams.toSelfDelay,
        maxAcceptedHtlcs = localParams.maxAcceptedHtlcs,
        fundingPubkey = keyManager.fundingPublicKey(localParams.channelKeyPath).publicKey,
        revocationBasepoint = keyManager.revocationPoint(localParams.channelKeyPath).publicKey,
        paymentBasepoint = keyManager.paymentPoint(localParams.channelKeyPath).publicKey,
        delayedPaymentBasepoint = keyManager.delayedPaymentPoint(localParams.channelKeyPath).publicKey,
        htlcBasepoint = keyManager.htlcPoint(localParams.channelKeyPath).publicKey,
        firstPerCommitmentPoint = keyManager.commitmentPoint(localParams.channelKeyPath, 0),
        channelFlags = channelFlags)
      goto(WAIT_FOR_ACCEPT_CHANNEL) using DATA_WAIT_FOR_ACCEPT_CHANNEL(initFunder, open) sending open

    case Event(inputFundee@INPUT_INIT_FUNDEE(_, localParams, remote, _), Nothing) if !localParams.isFunder =>
      forwarder ! remote
      goto(WAIT_FOR_OPEN_CHANNEL) using DATA_WAIT_FOR_OPEN_CHANNEL(inputFundee)

    case Event(INPUT_RESTORED(data), _) =>
      log.info(s"restoring channel channelId=${data.channelId}")
      context.system.eventStream.publish(ChannelRestored(self, context.parent, remoteNodeId, data.commitments.localParams.isFunder, data.channelId, data))
      data match {
        //NB: order matters!
        case closing: DATA_CLOSING if Closing.nothingAtStake(closing) =>
          log.info(s"we have nothing at stake, going straight to CLOSED")
          goto(CLOSED) using closing
        case closing: DATA_CLOSING =>
          // we don't put back the WatchSpent if the commitment tx has already been published and the spending tx already reached mindepth
          val commitTxOutpoint = closing.commitments.commitInput.outPoint
          if (closing.localCommitPublished.exists(_.irrevocablySpent.contains(commitTxOutpoint)) ||
            closing.remoteCommitPublished.exists(_.irrevocablySpent.contains(commitTxOutpoint)) ||
            closing.nextRemoteCommitPublished.exists(_.irrevocablySpent.contains(commitTxOutpoint)) ||
            closing.revokedCommitPublished.exists(_.irrevocablySpent.contains(commitTxOutpoint)) ||
            closing.futureRemoteCommitPublished.exists(_.irrevocablySpent.contains(commitTxOutpoint))) {
            log.info(s"funding tx has already been spent and spending tx reached mindepth, no need to put back the watch-spent")
          } else {
            // TODO: should we wait for an acknowledgment from the watcher?
            blockchain ! WatchSpent(self, data.commitments.commitInput.outPoint.txid, data.commitments.commitInput.outPoint.index.toInt, data.commitments.commitInput.txOut.publicKeyScript, BITCOIN_FUNDING_SPENT)
            blockchain ! WatchLost(self, data.commitments.commitInput.outPoint.txid, nodeParams.minDepthBlocks, BITCOIN_FUNDING_LOST)
          }
          closing.mutualClosePublished.map(doPublish(_))
          closing.localCommitPublished.foreach(doPublish(_))
          closing.remoteCommitPublished.foreach(doPublish(_))
          closing.nextRemoteCommitPublished.foreach(doPublish(_))
          closing.revokedCommitPublished.foreach(doPublish(_))
          closing.futureRemoteCommitPublished.foreach(doPublish(_))
          // no need to go OFFLINE, we can directly switch to CLOSING
          goto(CLOSING) using closing

        case normal: DATA_NORMAL =>
          // TODO: should we wait for an acknowledgment from the watcher?
          blockchain ! WatchSpent(self, data.commitments.commitInput.outPoint.txid, data.commitments.commitInput.outPoint.index.toInt, data.commitments.commitInput.txOut.publicKeyScript, BITCOIN_FUNDING_SPENT)
          blockchain ! WatchLost(self, data.commitments.commitInput.outPoint.txid, nodeParams.minDepthBlocks, BITCOIN_FUNDING_LOST)
          context.system.eventStream.publish(ShortChannelIdAssigned(self, normal.channelId, normal.channelUpdate.shortChannelId))
          // we rebuild a new channel_update with values from the configuration because they may have changed while eclair was down
          val channelUpdate = Announcements.makeChannelUpdate(nodeParams.chainHash, nodeParams.privateKey, remoteNodeId, normal.channelUpdate.shortChannelId, nodeParams.expiryDeltaBlocks,
            normal.commitments.remoteParams.htlcMinimumMsat, normal.channelUpdate.feeBaseMsat, normal.channelUpdate.feeProportionalMillionths, normal.commitments.localCommit.spec.totalFunds, enable = false)

          goto(OFFLINE) using normal.copy(channelUpdate = channelUpdate)

        case funding: DATA_WAIT_FOR_FUNDING_CONFIRMED =>
          // TODO: should we wait for an acknowledgment from the watcher?
          blockchain ! WatchSpent(self, data.commitments.commitInput.outPoint.txid, data.commitments.commitInput.outPoint.index.toInt, data.commitments.commitInput.txOut.publicKeyScript, BITCOIN_FUNDING_SPENT)
          blockchain ! WatchLost(self, data.commitments.commitInput.outPoint.txid, nodeParams.minDepthBlocks, BITCOIN_FUNDING_LOST)
          if (funding.commitments.localParams.isFunder) { // FUNDER
            funding.fundingTx match {
              case Some(fundingTx) =>
                log.debug(s"checking status of funding tx txid=${fundingTx.txid}")
                wallet.doubleSpent(fundingTx).onComplete {
                  case Success(true) =>
                    log.warning(s"funding tx has been double spent! cancelling channel fundingTxid=${fundingTx.txid} fundingTx=$fundingTx")
                    self ! BITCOIN_FUNDING_PUBLISH_FAILED
                  case Success(false) => ()
                  case Failure(t) => log.error(t, s"error while testing status of funding tx fundingTxid=${fundingTx.txid}: ")
                }
              case _ => ()
            }
          } else { // FUNDEE
            // this is a bit tricky: let's say we shut down eclair right after someone opened a channel to us, and didn't start it up before a very long time
            // we don't want the timeout to expire right away, because the watcher could be syncing or be busy, and may only notice the funding tx after some time
            // so we always give us 10 minutes before doing anything
            val delay = Funding.computeFundingTimeout(Platform.currentTime / 1000, funding.waitingSince, delay = FUNDING_TIMEOUT_FUNDEE, minDelay = 10 minutes)
            context.system.scheduler.scheduleOnce(delay, self, BITCOIN_FUNDING_TIMEOUT)
          }
          goto(OFFLINE) using data

        case _ =>
          // TODO: should we wait for an acknowledgment from the watcher?
          blockchain ! WatchSpent(self, data.commitments.commitInput.outPoint.txid, data.commitments.commitInput.outPoint.index.toInt, data.commitments.commitInput.txOut.publicKeyScript, BITCOIN_FUNDING_SPENT)
          blockchain ! WatchLost(self, data.commitments.commitInput.outPoint.txid, nodeParams.minDepthBlocks, BITCOIN_FUNDING_LOST)
          goto(OFFLINE) using data
      }

    case Event(CMD_CLOSE(_), _) => goto(CLOSED) replying "ok"
  })

  when(WAIT_FOR_OPEN_CHANNEL)(handleExceptions {
    case Event(open: OpenChannel, d@DATA_WAIT_FOR_OPEN_CHANNEL(INPUT_INIT_FUNDEE(_, localParams, _, remoteInit))) =>
      Try(Helpers.validateParamsFundee(nodeParams, open)) match {
        case Failure(t) => handleLocalError(t, d, Some(open))
        case Success(_) =>
          context.system.eventStream.publish(ChannelCreated(self, context.parent, remoteNodeId, false, open.temporaryChannelId))
          // TODO: maybe also check uniqueness of temporary channel id
          val minimumDepth = nodeParams.minDepthBlocks
          val accept = AcceptChannel(temporaryChannelId = open.temporaryChannelId,
            dustLimitSatoshis = localParams.dustLimitSatoshis,
            maxHtlcValueInFlightMsat = localParams.maxHtlcValueInFlightMsat,
            channelReserveSatoshis = localParams.channelReserveSatoshis,
            minimumDepth = minimumDepth,
            htlcMinimumMsat = localParams.htlcMinimumMsat,
            toSelfDelay = localParams.toSelfDelay,
            maxAcceptedHtlcs = localParams.maxAcceptedHtlcs,
            fundingPubkey = keyManager.fundingPublicKey(localParams.channelKeyPath).publicKey,
            revocationBasepoint = keyManager.revocationPoint(localParams.channelKeyPath).publicKey,
            paymentBasepoint = keyManager.paymentPoint(localParams.channelKeyPath).publicKey,
            delayedPaymentBasepoint = keyManager.delayedPaymentPoint(localParams.channelKeyPath).publicKey,
            htlcBasepoint = keyManager.htlcPoint(localParams.channelKeyPath).publicKey,
            firstPerCommitmentPoint = keyManager.commitmentPoint(localParams.channelKeyPath, 0))
          val remoteParams = RemoteParams(
            nodeId = remoteNodeId,
            dustLimitSatoshis = open.dustLimitSatoshis,
            maxHtlcValueInFlightMsat = open.maxHtlcValueInFlightMsat,
            channelReserveSatoshis = open.channelReserveSatoshis, // remote requires local to keep this much satoshis as direct payment
            htlcMinimumMsat = open.htlcMinimumMsat,
            toSelfDelay = open.toSelfDelay,
            maxAcceptedHtlcs = open.maxAcceptedHtlcs,
            fundingPubKey = open.fundingPubkey,
            revocationBasepoint = open.revocationBasepoint,
            paymentBasepoint = open.paymentBasepoint,
            delayedPaymentBasepoint = open.delayedPaymentBasepoint,
            htlcBasepoint = open.htlcBasepoint,
            globalFeatures = remoteInit.globalFeatures,
            localFeatures = remoteInit.localFeatures)
          log.debug(s"remote params: $remoteParams")
          goto(WAIT_FOR_FUNDING_CREATED) using DATA_WAIT_FOR_FUNDING_CREATED(open.temporaryChannelId, localParams, remoteParams, open.fundingSatoshis, open.pushMsat, open.feeratePerKw, open.firstPerCommitmentPoint, open.channelFlags, accept) sending accept
      }

    case Event(CMD_CLOSE(_), _) => goto(CLOSED) replying "ok"

    case Event(e: Error, d: DATA_WAIT_FOR_OPEN_CHANNEL) => handleRemoteError(e, d)

    case Event(INPUT_DISCONNECTED, _) => goto(CLOSED)
  })

  when(WAIT_FOR_ACCEPT_CHANNEL)(handleExceptions {
    case Event(accept: AcceptChannel, d@DATA_WAIT_FOR_ACCEPT_CHANNEL(INPUT_INIT_FUNDER(temporaryChannelId, fundingSatoshis, pushMsat, initialFeeratePerKw, fundingTxFeeratePerKw, localParams, _, remoteInit, _), open)) =>
      Try(Helpers.validateParamsFunder(nodeParams, open, accept)) match {
        case Failure(t) => handleLocalError(t, d, Some(accept))
        case _ =>
          // TODO: check equality of temporaryChannelId? or should be done upstream
          val remoteParams = RemoteParams(
            nodeId = remoteNodeId,
            dustLimitSatoshis = accept.dustLimitSatoshis,
            maxHtlcValueInFlightMsat = accept.maxHtlcValueInFlightMsat,
            channelReserveSatoshis = accept.channelReserveSatoshis, // remote requires local to keep this much satoshis as direct payment
            htlcMinimumMsat = accept.htlcMinimumMsat,
            toSelfDelay = accept.toSelfDelay,
            maxAcceptedHtlcs = accept.maxAcceptedHtlcs,
            fundingPubKey = accept.fundingPubkey,
            revocationBasepoint = accept.revocationBasepoint,
            paymentBasepoint = accept.paymentBasepoint,
            delayedPaymentBasepoint = accept.delayedPaymentBasepoint,
            htlcBasepoint = accept.htlcBasepoint,
            globalFeatures = remoteInit.globalFeatures,
            localFeatures = remoteInit.localFeatures)
          log.debug(s"remote params: $remoteParams")
          val localFundingPubkey = keyManager.fundingPublicKey(localParams.channelKeyPath).publicKey
          val fundingPubkeyScript = Script.write(Script.pay2wsh(Scripts.multiSig2of2(localFundingPubkey, remoteParams.fundingPubKey)))
          wallet.makeFundingTx(fundingPubkeyScript, Satoshi(fundingSatoshis), fundingTxFeeratePerKw).pipeTo(self)
          goto(WAIT_FOR_FUNDING_INTERNAL) using DATA_WAIT_FOR_FUNDING_INTERNAL(temporaryChannelId, localParams, remoteParams, fundingSatoshis, pushMsat, initialFeeratePerKw, accept.firstPerCommitmentPoint, open)
      }

    case Event(CMD_CLOSE(_), _) =>
      replyToUser(Right("closed"))
      goto(CLOSED) replying "ok"

    case Event(e: Error, d: DATA_WAIT_FOR_ACCEPT_CHANNEL) =>
      replyToUser(Left(RemoteError(e)))
      handleRemoteError(e, d)

    case Event(INPUT_DISCONNECTED, _) =>
      replyToUser(Left(LocalError(new RuntimeException("disconnected"))))
      goto(CLOSED)
  })

  when(WAIT_FOR_FUNDING_INTERNAL)(handleExceptions {
    case Event(MakeFundingTxResponse(fundingTx, fundingTxOutputIndex, fundingTxFee), DATA_WAIT_FOR_FUNDING_INTERNAL(temporaryChannelId, localParams, remoteParams, fundingSatoshis, pushMsat, initialFeeratePerKw, remoteFirstPerCommitmentPoint, open)) =>
      // let's create the first commitment tx that spends the yet uncommitted funding tx
      val (localSpec, localCommitTx, remoteSpec, remoteCommitTx) = Funding.makeFirstCommitTxs(keyManager, temporaryChannelId, localParams, remoteParams, fundingSatoshis, pushMsat, initialFeeratePerKw, fundingTx.hash, fundingTxOutputIndex, remoteFirstPerCommitmentPoint, nodeParams.maxFeerateMismatch)
      require(fundingTx.txOut(fundingTxOutputIndex).publicKeyScript == localCommitTx.input.txOut.publicKeyScript, s"pubkey script mismatch!")
      val localSigOfRemoteTx = keyManager.sign(remoteCommitTx, keyManager.fundingPublicKey(localParams.channelKeyPath))
      // signature of their initial commitment tx that pays remote pushMsat
      val fundingCreated = FundingCreated(
        temporaryChannelId = temporaryChannelId,
        fundingTxid = fundingTx.hash,
        fundingOutputIndex = fundingTxOutputIndex,
        signature = localSigOfRemoteTx
      )
      val channelId = toLongId(fundingTx.hash, fundingTxOutputIndex)
      context.parent ! ChannelIdAssigned(self, remoteNodeId, temporaryChannelId, channelId) // we notify the peer asap so it knows how to route messages
      context.system.eventStream.publish(ChannelIdAssigned(self, remoteNodeId, temporaryChannelId, channelId))
      // NB: we don't send a ChannelSignatureSent for the first commit
      goto(WAIT_FOR_FUNDING_SIGNED) using DATA_WAIT_FOR_FUNDING_SIGNED(channelId, localParams, remoteParams, fundingTx, fundingTxFee, localSpec, localCommitTx, RemoteCommit(0, remoteSpec, remoteCommitTx.tx.txid, remoteFirstPerCommitmentPoint), open.channelFlags, fundingCreated) sending fundingCreated

    case Event(Status.Failure(t), d: DATA_WAIT_FOR_FUNDING_INTERNAL) =>
      log.error(t, s"wallet returned error: ")
      replyToUser(Left(LocalError(t)))
      handleLocalError(ChannelFundingError(d.temporaryChannelId), d, None) // we use a generic exception and don't send the internal error to the peer

    case Event(CMD_CLOSE(_), _) =>
      replyToUser(Right("closed"))
      goto(CLOSED) replying "ok"

    case Event(e: Error, d: DATA_WAIT_FOR_FUNDING_INTERNAL) =>
      replyToUser(Left(RemoteError(e)))
      handleRemoteError(e, d)

    case Event(INPUT_DISCONNECTED, _) =>
      replyToUser(Left(LocalError(new RuntimeException("disconnected"))))
      goto(CLOSED)
  })

  when(WAIT_FOR_FUNDING_CREATED)(handleExceptions {
    case Event(FundingCreated(_, fundingTxHash, fundingTxOutputIndex, remoteSig), d@DATA_WAIT_FOR_FUNDING_CREATED(temporaryChannelId, localParams, remoteParams, fundingSatoshis, pushMsat, initialFeeratePerKw, remoteFirstPerCommitmentPoint, channelFlags, _)) =>
      // they fund the channel with their funding tx, so the money is theirs (but we are paid pushMsat)
      val (localSpec, localCommitTx, remoteSpec, remoteCommitTx) = Funding.makeFirstCommitTxs(keyManager, temporaryChannelId, localParams, remoteParams, fundingSatoshis: Long, pushMsat, initialFeeratePerKw, fundingTxHash, fundingTxOutputIndex, remoteFirstPerCommitmentPoint, nodeParams.maxFeerateMismatch)

      // check remote signature validity
      val localSigOfLocalTx = keyManager.sign(localCommitTx, keyManager.fundingPublicKey(localParams.channelKeyPath))
      val signedLocalCommitTx = Transactions.addSigs(localCommitTx, keyManager.fundingPublicKey(localParams.channelKeyPath).publicKey, remoteParams.fundingPubKey, localSigOfLocalTx, remoteSig)
      Transactions.checkSpendable(signedLocalCommitTx) match {
        case Failure(cause) => handleLocalError(InvalidCommitmentSignature(temporaryChannelId, signedLocalCommitTx.tx), d, None)
        case Success(_) =>
          val localSigOfRemoteTx = keyManager.sign(remoteCommitTx, keyManager.fundingPublicKey(localParams.channelKeyPath))
          val channelId = toLongId(fundingTxHash, fundingTxOutputIndex)
          // watch the funding tx transaction
          val commitInput = localCommitTx.input
          val fundingSigned = FundingSigned(
            channelId = channelId,
            signature = localSigOfRemoteTx
          )
          val commitments = Commitments(localParams, remoteParams, channelFlags,
            LocalCommit(0, localSpec, PublishableTxs(signedLocalCommitTx, Nil)), RemoteCommit(0, remoteSpec, remoteCommitTx.tx.txid, remoteFirstPerCommitmentPoint),
            LocalChanges(Nil, Nil, Nil), RemoteChanges(Nil, Nil, Nil),
            localNextHtlcId = 0L, remoteNextHtlcId = 0L,
            originChannels = Map.empty,
            remoteNextCommitInfo = Right(randomKey.publicKey), // we will receive their next per-commitment point in the next message, so we temporarily put a random byte array,
            commitInput, ShaChain.init, channelId = channelId)
          context.parent ! ChannelIdAssigned(self, remoteNodeId, temporaryChannelId, channelId) // we notify the peer asap so it knows how to route messages
          context.system.eventStream.publish(ChannelIdAssigned(self, remoteNodeId, temporaryChannelId, channelId))
          context.system.eventStream.publish(ChannelSignatureReceived(self, commitments))
          // NB: we don't send a ChannelSignatureSent for the first commit
          log.info(s"waiting for them to publish the funding tx for channelId=$channelId fundingTxid=${commitInput.outPoint.txid}")
          blockchain ! WatchSpent(self, commitInput.outPoint.txid, commitInput.outPoint.index.toInt, commitments.commitInput.txOut.publicKeyScript, BITCOIN_FUNDING_SPENT) // TODO: should we wait for an acknowledgment from the watcher?
          blockchain ! WatchConfirmed(self, commitInput.outPoint.txid, commitments.commitInput.txOut.publicKeyScript, nodeParams.minDepthBlocks, BITCOIN_FUNDING_DEPTHOK)
          val now = Platform.currentTime / 1000
          context.system.scheduler.scheduleOnce(FUNDING_TIMEOUT_FUNDEE, self, BITCOIN_FUNDING_TIMEOUT)
          goto(WAIT_FOR_FUNDING_CONFIRMED) using store(DATA_WAIT_FOR_FUNDING_CONFIRMED(commitments, None, now, None, Right(fundingSigned))) sending fundingSigned
      }

    case Event(CMD_CLOSE(_), _) => goto(CLOSED) replying "ok"

    case Event(e: Error, d: DATA_WAIT_FOR_FUNDING_CREATED) => handleRemoteError(e, d)

    case Event(INPUT_DISCONNECTED, _) => goto(CLOSED)
  })

  when(WAIT_FOR_FUNDING_SIGNED)(handleExceptions {
    case Event(msg@FundingSigned(_, remoteSig), d@DATA_WAIT_FOR_FUNDING_SIGNED(channelId, localParams, remoteParams, fundingTx, fundingTxFee, localSpec, localCommitTx, remoteCommit, channelFlags, fundingCreated)) =>
      // we make sure that their sig checks out and that our first commit tx is spendable
      val localSigOfLocalTx = keyManager.sign(localCommitTx, keyManager.fundingPublicKey(localParams.channelKeyPath))
      val signedLocalCommitTx = Transactions.addSigs(localCommitTx, keyManager.fundingPublicKey(localParams.channelKeyPath).publicKey, remoteParams.fundingPubKey, localSigOfLocalTx, remoteSig)
      Transactions.checkSpendable(signedLocalCommitTx) match {
        case Failure(cause) =>
          // we rollback the funding tx, it will never be published
          wallet.rollback(fundingTx)
          replyToUser(Left(LocalError(cause)))
          handleLocalError(InvalidCommitmentSignature(channelId, signedLocalCommitTx.tx), d, Some(msg))
        case Success(_) =>
          val commitInput = localCommitTx.input
          val commitments = Commitments(localParams, remoteParams, channelFlags,
            LocalCommit(0, localSpec, PublishableTxs(signedLocalCommitTx, Nil)), remoteCommit,
            LocalChanges(Nil, Nil, Nil), RemoteChanges(Nil, Nil, Nil),
            localNextHtlcId = 0L, remoteNextHtlcId = 0L,
            originChannels = Map.empty,
            remoteNextCommitInfo = Right(randomKey.publicKey), // we will receive their next per-commitment point in the next message, so we temporarily put a random byte array
            commitInput, ShaChain.init, channelId = channelId)
          val now = Platform.currentTime / 1000
          context.system.eventStream.publish(ChannelSignatureReceived(self, commitments))
          log.info(s"publishing funding tx for channelId=$channelId fundingTxid=${commitInput.outPoint.txid}")
          // we do this to make sure that the channel state has been written to disk when we publish the funding tx
          val nextState = store(DATA_WAIT_FOR_FUNDING_CONFIRMED(commitments, Some(fundingTx), now, None, Left(fundingCreated)))
          blockchain ! WatchSpent(self, commitments.commitInput.outPoint.txid, commitments.commitInput.outPoint.index.toInt, commitments.commitInput.txOut.publicKeyScript, BITCOIN_FUNDING_SPENT) // TODO: should we wait for an acknowledgment from the watcher?
          blockchain ! WatchConfirmed(self, commitments.commitInput.outPoint.txid, commitments.commitInput.txOut.publicKeyScript, nodeParams.minDepthBlocks, BITCOIN_FUNDING_DEPTHOK)
          log.info(s"committing txid=${fundingTx.txid}")
          wallet.commit(fundingTx).onComplete {
            case Success(true) =>
              // NB: funding tx isn't confirmed at this point, so technically we didn't really pay the network fee yet, so this is a (fair) approximation
              feePaid(fundingTxFee, fundingTx, "funding", commitments.channelId)
              replyToUser(Right(s"created channel $channelId"))
            case Success(false) =>
              replyToUser(Left(LocalError(new RuntimeException("couldn't publish funding tx"))))
              self ! BITCOIN_FUNDING_PUBLISH_FAILED // fail-fast: this should be returned only when we are really sure the tx has *not* been published
            case Failure(t) =>
              replyToUser(Left(LocalError(t)))
              log.error(t, s"error while committing funding tx: ") // tx may still have been published, can't fail-fast
          }
          goto(WAIT_FOR_FUNDING_CONFIRMED) using nextState
      }

    case Event(CMD_CLOSE(_) | CMD_FORCECLOSE, d: DATA_WAIT_FOR_FUNDING_SIGNED) =>
      // we rollback the funding tx, it will never be published
      wallet.rollback(d.fundingTx)
      replyToUser(Right("closed"))
      goto(CLOSED) replying "ok"

    case Event(e: Error, d: DATA_WAIT_FOR_FUNDING_SIGNED) =>
      // we rollback the funding tx, it will never be published
      wallet.rollback(d.fundingTx)
      replyToUser(Left(RemoteError(e)))
      handleRemoteError(e, d)

    case Event(INPUT_DISCONNECTED, d: DATA_WAIT_FOR_FUNDING_SIGNED) =>
      // we rollback the funding tx, it will never be published
      wallet.rollback(d.fundingTx)
      replyToUser(Left(LocalError(new RuntimeException("disconnected"))))
      goto(CLOSED)
  })

  when(WAIT_FOR_FUNDING_CONFIRMED)(handleExceptions {
    case Event(msg: FundingLocked, d: DATA_WAIT_FOR_FUNDING_CONFIRMED) =>
      log.info(s"received their FundingLocked, deferring message")
      stay using d.copy(deferred = Some(msg)) // no need to store, they will re-send if we get disconnected

    case Event(WatchEventConfirmed(BITCOIN_FUNDING_DEPTHOK, blockHeight, txIndex), DATA_WAIT_FOR_FUNDING_CONFIRMED(commitments, _, _, deferred, _)) =>
      log.info(s"channelId=${commitments.channelId} was confirmed at blockHeight=$blockHeight txIndex=$txIndex")
      blockchain ! WatchLost(self, commitments.commitInput.outPoint.txid, nodeParams.minDepthBlocks, BITCOIN_FUNDING_LOST)
      val nextPerCommitmentPoint = keyManager.commitmentPoint(commitments.localParams.channelKeyPath, 1)
      val fundingLocked = FundingLocked(commitments.channelId, nextPerCommitmentPoint)
      deferred.map(self ! _)
      // this is the temporary channel id that we will use in our channel_update message, the goal is to be able to use our channel
      // as soon as it reaches NORMAL state, and before it is announced on the network
      // (this id might be updated when the funding tx gets deeply buried, if there was a reorg in the meantime)
      val shortChannelId = ShortChannelId(blockHeight, txIndex, commitments.commitInput.outPoint.index.toInt)
      goto(WAIT_FOR_FUNDING_LOCKED) using store(DATA_WAIT_FOR_FUNDING_LOCKED(commitments, shortChannelId, fundingLocked)) sending fundingLocked

    case Event(remoteAnnSigs: AnnouncementSignatures, d: DATA_WAIT_FOR_FUNDING_CONFIRMED) if d.commitments.announceChannel =>
      log.debug(s"received remote announcement signatures, delaying")
      // we may receive their announcement sigs before our watcher notifies us that the channel has reached min_conf (especially during testing when blocks are generated in bulk)
      // note: no need to persist their message, in case of disconnection they will resend it
      context.system.scheduler.scheduleOnce(2 seconds, self, remoteAnnSigs)
      stay

    case Event(BITCOIN_FUNDING_PUBLISH_FAILED, d: DATA_WAIT_FOR_FUNDING_CONFIRMED) => handleFundingPublishFailed(d)

    case Event(BITCOIN_FUNDING_TIMEOUT, d: DATA_WAIT_FOR_FUNDING_CONFIRMED) => handleFundingTimeout(d)

    case Event(WatchEventSpent(BITCOIN_FUNDING_SPENT, tx), d: DATA_WAIT_FOR_FUNDING_CONFIRMED) if tx.txid == d.commitments.remoteCommit.txid => handleRemoteSpentCurrent(tx, d)

    case Event(WatchEventSpent(BITCOIN_FUNDING_SPENT, tx), d: DATA_WAIT_FOR_FUNDING_CONFIRMED) => handleInformationLeak(tx, d)

    case Event(e: Error, d: DATA_WAIT_FOR_FUNDING_CONFIRMED) => handleRemoteError(e, d)
  })

  when(WAIT_FOR_FUNDING_LOCKED)(handleExceptions {
    case Event(FundingLocked(_, nextPerCommitmentPoint), d@DATA_WAIT_FOR_FUNDING_LOCKED(commitments, shortChannelId, _)) =>
      // used to get the final shortChannelId, used in announcements (if minDepth >= ANNOUNCEMENTS_MINCONF this event will fire instantly)
      blockchain ! WatchConfirmed(self, commitments.commitInput.outPoint.txid, commitments.commitInput.txOut.publicKeyScript, ANNOUNCEMENTS_MINCONF, BITCOIN_FUNDING_DEEPLYBURIED)
      context.system.eventStream.publish(ShortChannelIdAssigned(self, commitments.channelId, shortChannelId))
      // we create a channel_update early so that we can use it to send payments through this channel, but it won't be propagated to other nodes since the channel is not yet announced
      val initialChannelUpdate = Announcements.makeChannelUpdate(nodeParams.chainHash, nodeParams.privateKey, remoteNodeId, shortChannelId, nodeParams.expiryDeltaBlocks, d.commitments.remoteParams.htlcMinimumMsat, nodeParams.feeBaseMsat, nodeParams.feeProportionalMillionth, commitments.localCommit.spec.totalFunds, enable = Helpers.aboveReserve(d.commitments))
      goto(NORMAL) using store(DATA_NORMAL(commitments.copy(remoteNextCommitInfo = Right(nextPerCommitmentPoint)), shortChannelId, buried = false, None, initialChannelUpdate, None, None))

    case Event(remoteAnnSigs: AnnouncementSignatures, d: DATA_WAIT_FOR_FUNDING_LOCKED) if d.commitments.announceChannel =>
      log.debug(s"received remote announcement signatures, delaying")
      // we may receive their announcement sigs before our watcher notifies us that the channel has reached min_conf (especially during testing when blocks are generated in bulk)
      // note: no need to persist their message, in case of disconnection they will resend it
      context.system.scheduler.scheduleOnce(2 seconds, self, remoteAnnSigs)
      stay

    case Event(WatchEventSpent(BITCOIN_FUNDING_SPENT, tx), d: DATA_WAIT_FOR_FUNDING_LOCKED) if tx.txid == d.commitments.remoteCommit.txid => handleRemoteSpentCurrent(tx, d)

    case Event(WatchEventSpent(BITCOIN_FUNDING_SPENT, tx), d: DATA_WAIT_FOR_FUNDING_LOCKED) => handleInformationLeak(tx, d)

    case Event(e: Error, d: DATA_WAIT_FOR_FUNDING_LOCKED) => handleRemoteError(e, d)
  })

  /*
          888b     d888        d8888 8888888 888b    888      888      .d88888b.   .d88888b.  8888888b.
          8888b   d8888       d88888   888   8888b   888      888     d88P" "Y88b d88P" "Y88b 888   Y88b
          88888b.d88888      d88P888   888   88888b  888      888     888     888 888     888 888    888
          888Y88888P888     d88P 888   888   888Y88b 888      888     888     888 888     888 888   d88P
          888 Y888P 888    d88P  888   888   888 Y88b888      888     888     888 888     888 8888888P"
          888  Y8P  888   d88P   888   888   888  Y88888      888     888     888 888     888 888
          888   "   888  d8888888888   888   888   Y8888      888     Y88b. .d88P Y88b. .d88P 888
          888       888 d88P     888 8888888 888    Y888      88888888 "Y88888P"   "Y88888P"  888
   */

  when(NORMAL)(handleExceptions {
    case Event(c: CMD_ADD_HTLC, d: DATA_NORMAL) if d.localShutdown.isDefined || d.remoteShutdown.isDefined =>
      // note: spec would allow us to keep sending new htlcs after having received their shutdown (and not sent ours)
      // but we want to converge as fast as possible and they would probably not route them anyway
      val error = NoMoreHtlcsClosingInProgress(d.channelId)
      handleCommandError(AddHtlcFailed(d.channelId, c.paymentHash, error, origin(c), Some(d.channelUpdate), Some(c)), c)

    case Event(c: CMD_ADD_HTLC, d: DATA_NORMAL) =>
      Try(Commitments.sendAdd(d.commitments, c, origin(c))) match {
        case Success(Right((commitments1, add))) =>
          if (c.commit) self ! CMD_SIGN
          handleCommandSuccess(sender, d.copy(commitments = commitments1)) sending add
        case Success(Left(error)) => handleCommandError(AddHtlcFailed(d.channelId, c.paymentHash, error, origin(c), Some(d.channelUpdate), Some(c)), c)
        case Failure(cause) => handleCommandError(AddHtlcFailed(d.channelId, c.paymentHash, cause, origin(c), Some(d.channelUpdate), Some(c)), c)
      }

    case Event(add: UpdateAddHtlc, d: DATA_NORMAL) =>
      Try(Commitments.receiveAdd(d.commitments, add)) match {
        case Success(commitments1) => stay using d.copy(commitments = commitments1)
        case Failure(cause) => handleLocalError(cause, d, Some(add))
      }

    case Event(c: CMD_FULFILL_HTLC, d: DATA_NORMAL) =>
      Try(Commitments.sendFulfill(d.commitments, c)) match {
        case Success((commitments1, fulfill)) =>
          if (c.commit) self ! CMD_SIGN
          handleCommandSuccess(sender, d.copy(commitments = commitments1)) sending fulfill
        case Failure(cause) => handleCommandError(cause, c)
      }

    case Event(fulfill: UpdateFulfillHtlc, d: DATA_NORMAL) =>
      Try(Commitments.receiveFulfill(d.commitments, fulfill)) match {
        case Success(Right((commitments1, origin, htlc))) =>
          // we forward preimages as soon as possible to the upstream channel because it allows us to pull funds
          relayer ! ForwardFulfill(fulfill, origin, htlc)
          stay using d.copy(commitments = commitments1)
        case Success(Left(_)) => stay
        case Failure(cause) => handleLocalError(cause, d, Some(fulfill))
      }

    case Event(c: CMD_FAIL_HTLC, d: DATA_NORMAL) =>
      Try(Commitments.sendFail(d.commitments, c, nodeParams.privateKey)) match {
        case Success((commitments1, fail)) =>
          if (c.commit) self ! CMD_SIGN
          handleCommandSuccess(sender, d.copy(commitments = commitments1)) sending fail
        case Failure(cause) => handleCommandError(cause, c)
      }

    case Event(c: CMD_FAIL_MALFORMED_HTLC, d: DATA_NORMAL) =>
      Try(Commitments.sendFailMalformed(d.commitments, c)) match {
        case Success((commitments1, fail)) =>
          if (c.commit) self ! CMD_SIGN
          handleCommandSuccess(sender, d.copy(commitments = commitments1)) sending fail
        case Failure(cause) => handleCommandError(cause, c)
      }

    case Event(fail: UpdateFailHtlc, d: DATA_NORMAL) =>
      Try(Commitments.receiveFail(d.commitments, fail)) match {
        case Success(Right((commitments1, _, _))) =>
          stay using d.copy(commitments = commitments1)
        case Success(Left(_)) => stay
        case Failure(cause) => handleLocalError(cause, d, Some(fail))
      }

    case Event(fail: UpdateFailMalformedHtlc, d: DATA_NORMAL) =>
      Try(Commitments.receiveFailMalformed(d.commitments, fail)) match {
        case Success(Right((commitments1, _, _))) =>
          stay using d.copy(commitments = commitments1)
        case Success(Left(_)) => stay
        case Failure(cause) => handleLocalError(cause, d, Some(fail))
      }

    case Event(c: CMD_UPDATE_FEE, d: DATA_NORMAL) =>
      Try(Commitments.sendFee(d.commitments, c)) match {
        case Success((commitments1, fee)) =>
          if (c.commit) self ! CMD_SIGN
          handleCommandSuccess(sender, d.copy(commitments = commitments1)) sending fee
        case Failure(cause) => handleCommandError(cause, c)
      }

    case Event(fee: UpdateFee, d: DATA_NORMAL) =>
      Try(Commitments.receiveFee(d.commitments, fee, nodeParams.maxFeerateMismatch)) match {
        case Success(commitments1) => stay using d.copy(commitments = commitments1)
        case Failure(cause) => handleLocalError(cause, d, Some(fee))
      }

    case Event(c@CMD_SIGN, d: DATA_NORMAL) =>
      d.commitments.remoteNextCommitInfo match {
        case _ if !Commitments.localHasChanges(d.commitments) =>
          log.debug("ignoring CMD_SIGN (nothing to sign)")
          stay
        case Right(_) =>
          Try(Commitments.sendCommit(d.commitments, keyManager)) match {
            case Success((commitments1, commit)) =>
              log.debug(s"sending a new sig, spec:\n${Commitments.specs2String(commitments1)}")
              commitments1.localChanges.signed.collect {
                case u: UpdateFulfillHtlc => relayer ! CommandBuffer.CommandAck(u.channelId, u.id)
                case u: UpdateFailHtlc => relayer ! CommandBuffer.CommandAck(u.channelId, u.id)
                case u: UpdateFailMalformedHtlc => relayer ! CommandBuffer.CommandAck(u.channelId, u.id)
              }
              val nextRemoteCommit = commitments1.remoteNextCommitInfo.left.get.nextRemoteCommit
              val nextCommitNumber = nextRemoteCommit.index
              // we persist htlc data in order to be able to claim htlc outputs in case a revoked tx is published by our
              // counterparty, so only htlcs above remote's dust_limit matter
              val trimmedHtlcs = Transactions.trimOfferedHtlcs(Satoshi(d.commitments.remoteParams.dustLimitSatoshis), nextRemoteCommit.spec) ++ Transactions.trimReceivedHtlcs(Satoshi(d.commitments.remoteParams.dustLimitSatoshis), nextRemoteCommit.spec)
              trimmedHtlcs collect {
                case DirectedHtlc(_, u) =>
                  log.info(s"adding paymentHash=${u.paymentHash} cltvExpiry=${u.cltvExpiry} to htlcs db for commitNumber=$nextCommitNumber")
                  nodeParams.db.channels.addOrUpdateHtlcInfo(d.channelId, nextCommitNumber, u.paymentHash, u.cltvExpiry)
              }
              if (!Helpers.aboveReserve(d.commitments) && Helpers.aboveReserve(commitments1)) {
                // we just went above reserve (can't go below), let's refresh our channel_update to enable/disable it accordingly
                log.info(s"updating channel_update aboveReserve=${Helpers.aboveReserve(commitments1)}")
                self ! TickRefreshChannelUpdate
              }
              context.system.eventStream.publish(ChannelSignatureSent(self, commitments1))
              if (nextRemoteCommit.spec.toRemoteMsat != d.commitments.remoteCommit.spec.toRemoteMsat) {
                // we send this event only when our balance changes (note that remoteCommit.toRemote == toLocal)
                context.system.eventStream.publish(AvailableBalanceChanged(self, d.channelId, d.shortChannelId, nextRemoteCommit.spec.toRemoteMsat, commitments1))
              }
              // we expect a quick response from our peer
              setTimer(RevocationTimeout.toString, RevocationTimeout(commitments1.remoteCommit.index, peer = context.parent), timeout = nodeParams.revocationTimeout, repeat = false)
              handleCommandSuccess(sender, store(d.copy(commitments = commitments1))) sending commit
            case Failure(cause) => handleCommandError(cause, c)
          }
        case Left(waitForRevocation) =>
          log.debug(s"already in the process of signing, will sign again as soon as possible")
          val commitments1 = d.commitments.copy(remoteNextCommitInfo = Left(waitForRevocation.copy(reSignAsap = true)))
          stay using d.copy(commitments = commitments1)
      }

    case Event(commit: CommitSig, d: DATA_NORMAL) =>
      Try(Commitments.receiveCommit(d.commitments, commit, keyManager)) match {
        case Success((commitments1, revocation)) =>
          log.debug(s"received a new sig, spec:\n${Commitments.specs2String(commitments1)}")
          if (Commitments.localHasChanges(commitments1)) {
            // if we have newly acknowledged changes let's sign them
            self ! CMD_SIGN
          }
          context.system.eventStream.publish(ChannelSignatureReceived(self, commitments1))
          stay using store(d.copy(commitments = commitments1)) sending revocation
        case Failure(cause) => handleLocalError(cause, d, Some(commit))
      }

    case Event(revocation: RevokeAndAck, d: DATA_NORMAL) =>
      // we received a revocation because we sent a signature
      // => all our changes have been acked
      Try(Commitments.receiveRevocation(d.commitments, revocation)) match {
        case Success((commitments1, forwards)) =>
          cancelTimer(RevocationTimeout.toString)
          log.debug(s"received a new rev, spec:\n${Commitments.specs2String(commitments1)}")
          forwards.foreach { forward =>
            log.debug(s"forwarding {} to relayer", forward)
            relayer ! forward
          }
          if (Commitments.localHasChanges(commitments1) && d.commitments.remoteNextCommitInfo.left.map(_.reSignAsap) == Left(true)) {
            self ! CMD_SIGN
          }
          if (d.remoteShutdown.isDefined && !Commitments.localHasUnsignedOutgoingHtlcs(commitments1)) {
            // we were waiting for our pending htlcs to be signed before replying with our local shutdown
            val localShutdown = Shutdown(d.channelId, commitments1.localParams.defaultFinalScriptPubKey)
            // note: it means that we had pending htlcs to sign, therefore we go to SHUTDOWN, not to NEGOTIATING
            require(commitments1.remoteCommit.spec.htlcs.size > 0, "we must have just signed new htlcs, otherwise we would have sent our Shutdown earlier")
            goto(SHUTDOWN) using store(DATA_SHUTDOWN(commitments1, localShutdown, d.remoteShutdown.get)) sending localShutdown
          } else {
            stay using store(d.copy(commitments = commitments1))
          }
        case Failure(cause) => handleLocalError(cause, d, Some(revocation))
      }

    case Event(r: RevocationTimeout, d: DATA_NORMAL) => handleRevocationTimeout(r, d)

    case Event(c@CMD_CLOSE(localScriptPubKey_opt), d: DATA_NORMAL) =>
      val localScriptPubKey = localScriptPubKey_opt.getOrElse(d.commitments.localParams.defaultFinalScriptPubKey)
      if (d.localShutdown.isDefined)
        handleCommandError(ClosingAlreadyInProgress((d.channelId)), c)
      else if (Commitments.localHasUnsignedOutgoingHtlcs(d.commitments))
      // TODO: simplistic behavior, we could also sign-then-close
        handleCommandError(CannotCloseWithUnsignedOutgoingHtlcs((d.channelId)), c)
      else if (!Closing.isValidFinalScriptPubkey(localScriptPubKey))
        handleCommandError(InvalidFinalScript(d.channelId), c)
      else {
        val shutdown = Shutdown(d.channelId, localScriptPubKey)
        handleCommandSuccess(sender, store(d.copy(localShutdown = Some(shutdown)))) sending shutdown
      }

    case Event(remoteShutdown@Shutdown(_, remoteScriptPubKey), d: DATA_NORMAL) =>
      // they have pending unsigned htlcs         => they violated the spec, close the channel
      // they don't have pending unsigned htlcs
      //    we have pending unsigned htlcs
      //      we already sent a shutdown message  => spec violation (we can't send htlcs after having sent shutdown)
      //      we did not send a shutdown message
      //        we are ready to sign              => we stop sending further htlcs, we initiate a signature
      //        we are waiting for a rev          => we stop sending further htlcs, we wait for their revocation, will resign immediately after, and then we will send our shutdown message
      //    we have no pending unsigned htlcs
      //      we already sent a shutdown message
      //        there are pending signed htlcs    => send our shutdown message, go to SHUTDOWN
      //        there are no htlcs                => send our shutdown message, go to NEGOTIATING
      //      we did not send a shutdown message
      //        there are pending signed htlcs    => go to SHUTDOWN
      //        there are no htlcs                => go to NEGOTIATING

      if (!Closing.isValidFinalScriptPubkey(remoteScriptPubKey)) {
        handleLocalError(InvalidFinalScript(d.channelId), d, Some(remoteShutdown))
      } else if (Commitments.remoteHasUnsignedOutgoingHtlcs(d.commitments)) {
        handleLocalError(CannotCloseWithUnsignedOutgoingHtlcs(d.channelId), d, Some(remoteShutdown))
      } else if (Commitments.localHasUnsignedOutgoingHtlcs(d.commitments)) { // do we have unsigned outgoing htlcs?
        require(d.localShutdown.isEmpty, "can't have pending unsigned outgoing htlcs after having sent Shutdown")
        // are we in the middle of a signature?
        d.commitments.remoteNextCommitInfo match {
          case Left(waitForRevocation) =>
            // yes, let's just schedule a new signature ASAP, which will include all pending unsigned htlcs
            val commitments1 = d.commitments.copy(remoteNextCommitInfo = Left(waitForRevocation.copy(reSignAsap = true)))
            // in the meantime we won't send new htlcs
            stay using d.copy(commitments = commitments1, remoteShutdown = Some(remoteShutdown))
          case Right(_) =>
            // no, let's sign right away
            self ! CMD_SIGN
            // in the meantime we won't send new htlcs
            stay using d.copy(remoteShutdown = Some(remoteShutdown))
        }
      } else {
        // so we don't have any unsigned outgoing htlcs
        val (localShutdown, sendList) = d.localShutdown match {
          case Some(localShutdown) =>
            (localShutdown, Nil)
          case None =>
            val localShutdown = Shutdown(d.channelId, d.commitments.localParams.defaultFinalScriptPubKey)
            // we need to send our shutdown if we didn't previously
            (localShutdown, localShutdown :: Nil)
        }
        // are there pending signed htlcs on either side? we need to have received their last revocation!
        if (d.commitments.hasNoPendingHtlcs) {
          // there are no pending signed htlcs, let's go directly to NEGOTIATING
          if (d.commitments.localParams.isFunder) {
            // we are funder, need to initiate the negotiation by sending the first closing_signed
            val (closingTx, closingSigned) = Closing.makeFirstClosingTx(keyManager, d.commitments, localShutdown.scriptPubKey, remoteShutdown.scriptPubKey)
            goto(NEGOTIATING) using store(DATA_NEGOTIATING(d.commitments, localShutdown, remoteShutdown, List(List(ClosingTxProposed(closingTx.tx, closingSigned))), bestUnpublishedClosingTx_opt = None)) sending sendList :+ closingSigned
          } else {
            // we are fundee, will wait for their closing_signed
            goto(NEGOTIATING) using store(DATA_NEGOTIATING(d.commitments, localShutdown, remoteShutdown, closingTxProposed = List(List()), bestUnpublishedClosingTx_opt = None)) sending sendList
          }

        } else {
          // there are some pending signed htlcs, we need to fail/fulfill them
          goto(SHUTDOWN) using store(DATA_SHUTDOWN(d.commitments, localShutdown, remoteShutdown)) sending sendList
        }
      }

    case Event(c@CurrentBlockCount(count), d: DATA_NORMAL) if d.commitments.timedoutOutgoingHtlcs(count).nonEmpty =>
      handleLocalError(HtlcTimedout(d.channelId, d.commitments.timedoutOutgoingHtlcs(count)), d, Some(c))

    case Event(c@CurrentFeerates(feeratesPerKw), d: DATA_NORMAL) =>
      val networkFeeratePerKw = feeratesPerKw.blocks_2
      d.commitments.localParams.isFunder match {
        case true if Helpers.shouldUpdateFee(d.commitments.localCommit.spec.feeratePerKw, networkFeeratePerKw, nodeParams.updateFeeMinDiffRatio) =>
          self ! CMD_UPDATE_FEE(networkFeeratePerKw, commit = true)
          stay
        case false if Helpers.isFeeDiffTooHigh(d.commitments.localCommit.spec.feeratePerKw, networkFeeratePerKw, nodeParams.maxFeerateMismatch) =>
          handleLocalError(FeerateTooDifferent(d.channelId, localFeeratePerKw = networkFeeratePerKw, remoteFeeratePerKw = d.commitments.localCommit.spec.feeratePerKw), d, Some(c))
        case _ => stay
      }

    case Event(WatchEventConfirmed(BITCOIN_FUNDING_DEEPLYBURIED, blockHeight, txIndex), d: DATA_NORMAL) if d.channelAnnouncement.isEmpty =>
      val shortChannelId = ShortChannelId(blockHeight, txIndex, d.commitments.commitInput.outPoint.index.toInt)
      log.info(s"funding tx is deeply buried at blockHeight=$blockHeight txIndex=$txIndex shortChannelId=$shortChannelId")
      // if final shortChannelId is different from the one we had before, we need to re-announce it
      val channelUpdate = if (shortChannelId != d.shortChannelId) {
        log.info(s"short channel id changed, probably due to a chain reorg: old=${d.shortChannelId} new=$shortChannelId")
        // we need to re-announce this shortChannelId
        context.system.eventStream.publish(ShortChannelIdAssigned(self, d.channelId, shortChannelId))
        // we re-announce the channelUpdate for the same reason
        Announcements.makeChannelUpdate(nodeParams.chainHash, nodeParams.privateKey, remoteNodeId, shortChannelId, d.channelUpdate.cltvExpiryDelta, d.channelUpdate.htlcMinimumMsat, d.channelUpdate.feeBaseMsat, d.channelUpdate.feeProportionalMillionths, d.commitments.localCommit.spec.totalFunds, enable = Helpers.aboveReserve(d.commitments))
      } else d.channelUpdate
      val localAnnSigs_opt = if (d.commitments.announceChannel) {
        // if channel is public we need to send our announcement_signatures in order to generate the channel_announcement
        Some(Helpers.makeAnnouncementSignatures(nodeParams, d.commitments, shortChannelId))
      } else None
      // we use GOTO instead of stay because we want to fire transitions
      goto(NORMAL) using store(d.copy(shortChannelId = shortChannelId, buried = true, channelUpdate = channelUpdate)) sending localAnnSigs_opt.toSeq

    case Event(remoteAnnSigs: AnnouncementSignatures, d: DATA_NORMAL) if d.commitments.announceChannel =>
      // channels are publicly announced if both parties want it (defined as feature bit)
      if (d.buried) {
        // we are aware that the channel has reached enough confirmations
        // we already had sent our announcement_signatures but we don't store them so we need to recompute it
        val localAnnSigs = Helpers.makeAnnouncementSignatures(nodeParams, d.commitments, d.shortChannelId)
        d.channelAnnouncement match {
          case None =>
            require(d.shortChannelId == remoteAnnSigs.shortChannelId, s"shortChannelId mismatch: local=${d.shortChannelId} remote=${remoteAnnSigs.shortChannelId}")
            log.info(s"announcing channelId=${d.channelId} on the network with shortId=${d.shortChannelId}")
            import d.commitments.{localParams, remoteParams}
            val channelAnn = Announcements.makeChannelAnnouncement(nodeParams.chainHash, localAnnSigs.shortChannelId, nodeParams.nodeId, remoteParams.nodeId, keyManager.fundingPublicKey(localParams.channelKeyPath).publicKey, remoteParams.fundingPubKey, localAnnSigs.nodeSignature, remoteAnnSigs.nodeSignature, localAnnSigs.bitcoinSignature, remoteAnnSigs.bitcoinSignature)
            // we use GOTO instead of stay because we want to fire transitions
            goto(NORMAL) using store(d.copy(channelAnnouncement = Some(channelAnn)))
          case Some(_) =>
            // they have sent their announcement sigs, but we already have a valid channel announcement
            // this can happen if our announcement_signatures was lost during a disconnection
            // specs says that we "MUST respond to the first announcement_signatures message after reconnection with its own announcement_signatures message"
            // current implementation always replies to announcement_signatures, not only the first time
            // TODO: we should only be nice once, current behaviour opens way to DOS, but this should be handled higher in the stack anyway
            log.info(s"re-sending our announcement sigs")
            stay sending localAnnSigs
        }
      } else {
        // our watcher didn't notify yet that the tx has reached ANNOUNCEMENTS_MINCONF confirmations, let's delay remote's message
        // note: no need to persist their message, in case of disconnection they will resend it
        log.debug(s"received remote announcement signatures, delaying")
        context.system.scheduler.scheduleOnce(5 seconds, self, remoteAnnSigs)
        stay
      }

    case Event(TickRefreshChannelUpdate, d: DATA_NORMAL) =>
      // periodic refresh is used as a keep alive
      log.info(s"sending channel_update announcement (refresh)")
      val channelUpdate = Announcements.makeChannelUpdate(nodeParams.chainHash, nodeParams.privateKey, remoteNodeId, d.shortChannelId, d.channelUpdate.cltvExpiryDelta, d.channelUpdate.htlcMinimumMsat, d.channelUpdate.feeBaseMsat, d.channelUpdate.feeProportionalMillionths, d.commitments.localCommit.spec.totalFunds, enable = Helpers.aboveReserve(d.commitments))
      // we use GOTO instead of stay because we want to fire transitions
      goto(NORMAL) using store(d.copy(channelUpdate = channelUpdate))

    case Event(CMD_UPDATE_RELAY_FEE(feeBaseMsat, feeProportionalMillionths), d: DATA_NORMAL) =>
      log.info(s"updating relay fees: prevFeeBaseMsat={} nextFeeBaseMsat={} prevFeeProportionalMillionths={} nextFeeProportionalMillionths={}", d.channelUpdate.feeBaseMsat, feeBaseMsat, d.channelUpdate.feeProportionalMillionths, feeProportionalMillionths)
      val channelUpdate = Announcements.makeChannelUpdate(nodeParams.chainHash, nodeParams.privateKey, remoteNodeId, d.shortChannelId, d.channelUpdate.cltvExpiryDelta, d.channelUpdate.htlcMinimumMsat, feeBaseMsat, feeProportionalMillionths, d.commitments.localCommit.spec.totalFunds, enable = Helpers.aboveReserve(d.commitments))
      // we use GOTO instead of stay because we want to fire transitions
      goto(NORMAL) using store(d.copy(channelUpdate = channelUpdate)) replying "ok"

    case Event(WatchEventSpent(BITCOIN_FUNDING_SPENT, tx), d: DATA_NORMAL) if tx.txid == d.commitments.remoteCommit.txid => handleRemoteSpentCurrent(tx, d)

    case Event(WatchEventSpent(BITCOIN_FUNDING_SPENT, tx), d: DATA_NORMAL) if Some(tx.txid) == d.commitments.remoteNextCommitInfo.left.toOption.map(_.nextRemoteCommit.txid) => handleRemoteSpentNext(tx, d)

    case Event(WatchEventSpent(BITCOIN_FUNDING_SPENT, tx), d: DATA_NORMAL) => handleRemoteSpentOther(tx, d)

    case Event(INPUT_DISCONNECTED, d: DATA_NORMAL) =>
      // we disable the channel
      log.debug(s"sending channel_update announcement (disable)")
      val channelUpdate = Announcements.makeChannelUpdate(nodeParams.chainHash, nodeParams.privateKey, remoteNodeId, d.shortChannelId, d.channelUpdate.cltvExpiryDelta, d.channelUpdate.htlcMinimumMsat, d.channelUpdate.feeBaseMsat, d.channelUpdate.feeProportionalMillionths, d.commitments.localCommit.spec.totalFunds, enable = false)
      d.commitments.localChanges.proposed.collect {
        case add: UpdateAddHtlc => relayer ! Status.Failure(AddHtlcFailed(d.channelId, add.paymentHash, ChannelUnavailable(d.channelId), d.commitments.originChannels(add.id), Some(channelUpdate), None))
      }
      // disable the channel_update refresh timer
      cancelTimer(TickRefreshChannelUpdate.toString)
      goto(OFFLINE) using d.copy(channelUpdate = channelUpdate)

    case Event(e: Error, d: DATA_NORMAL) => handleRemoteError(e, d)

    case Event(_: FundingLocked, _: DATA_NORMAL) => stay // will happen after a reconnection if no updates were ever committed to the channel

  })

  /*
           .d8888b.  888      .d88888b.   .d8888b. 8888888 888b    888  .d8888b.
          d88P  Y88b 888     d88P" "Y88b d88P  Y88b  888   8888b   888 d88P  Y88b
          888    888 888     888     888 Y88b.       888   88888b  888 888    888
          888        888     888     888  "Y888b.    888   888Y88b 888 888
          888        888     888     888     "Y88b.  888   888 Y88b888 888  88888
          888    888 888     888     888       "888  888   888  Y88888 888    888
          Y88b  d88P 888     Y88b. .d88P Y88b  d88P  888   888   Y8888 Y88b  d88P
           "Y8888P"  88888888 "Y88888P"   "Y8888P" 8888888 888    Y888  "Y8888P88
   */

  when(SHUTDOWN)(handleExceptions {
    case Event(c: CMD_FULFILL_HTLC, d: DATA_SHUTDOWN) =>
      Try(Commitments.sendFulfill(d.commitments, c)) match {
        case Success((commitments1, fulfill)) =>
          if (c.commit) self ! CMD_SIGN
          handleCommandSuccess(sender, d.copy(commitments = commitments1)) sending fulfill
        case Failure(cause) => handleCommandError(cause, c)
      }

    case Event(fulfill: UpdateFulfillHtlc, d: DATA_SHUTDOWN) =>
      Try(Commitments.receiveFulfill(d.commitments, fulfill)) match {
        case Success(Right((commitments1, origin, htlc))) =>
          // we forward preimages as soon as possible to the upstream channel because it allows us to pull funds
          relayer ! ForwardFulfill(fulfill, origin, htlc)
          stay using d.copy(commitments = commitments1)
        case Success(Left(_)) => stay
        case Failure(cause) => handleLocalError(cause, d, Some(fulfill))
      }

    case Event(c: CMD_FAIL_HTLC, d: DATA_SHUTDOWN) =>
      Try(Commitments.sendFail(d.commitments, c, nodeParams.privateKey)) match {
        case Success((commitments1, fail)) =>
          if (c.commit) self ! CMD_SIGN
          handleCommandSuccess(sender, d.copy(commitments = commitments1)) sending fail
        case Failure(cause) => handleCommandError(cause, c)
      }

    case Event(c: CMD_FAIL_MALFORMED_HTLC, d: DATA_SHUTDOWN) =>
      Try(Commitments.sendFailMalformed(d.commitments, c)) match {
        case Success((commitments1, fail)) =>
          if (c.commit) self ! CMD_SIGN
          handleCommandSuccess(sender, d.copy(commitments = commitments1)) sending fail
        case Failure(cause) => handleCommandError(cause, c)
      }

    case Event(fail: UpdateFailHtlc, d: DATA_SHUTDOWN) =>
      Try(Commitments.receiveFail(d.commitments, fail)) match {
        case Success(Right((commitments1, _, _))) =>
          stay using d.copy(commitments = commitments1)
        case Success(Left(_)) => stay
        case Failure(cause) => handleLocalError(cause, d, Some(fail))
      }

    case Event(fail: UpdateFailMalformedHtlc, d: DATA_SHUTDOWN) =>
      Try(Commitments.receiveFailMalformed(d.commitments, fail)) match {
        case Success(Right((commitments1, _, _))) =>
          stay using d.copy(commitments = commitments1)
        case Success(Left(_)) => stay
        case Failure(cause) => handleLocalError(cause, d, Some(fail))
      }

    case Event(c: CMD_UPDATE_FEE, d: DATA_SHUTDOWN) =>
      Try(Commitments.sendFee(d.commitments, c)) match {
        case Success((commitments1, fee)) =>
          if (c.commit) self ! CMD_SIGN
          handleCommandSuccess(sender, d.copy(commitments = commitments1)) sending fee
        case Failure(cause) => handleCommandError(cause, c)
      }

    case Event(fee: UpdateFee, d: DATA_SHUTDOWN) =>
      Try(Commitments.receiveFee(d.commitments, fee, nodeParams.maxFeerateMismatch)) match {
        case Success(commitments1) => stay using d.copy(commitments = commitments1)
        case Failure(cause) => handleLocalError(cause, d, Some(fee))
      }

    case Event(c@CMD_SIGN, d: DATA_SHUTDOWN) =>
      d.commitments.remoteNextCommitInfo match {
        case _ if !Commitments.localHasChanges(d.commitments) =>
          log.debug("ignoring CMD_SIGN (nothing to sign)")
          stay
        case Right(_) =>
          Try(Commitments.sendCommit(d.commitments, keyManager)) match {
            case Success((commitments1, commit)) =>
              log.debug(s"sending a new sig, spec:\n${Commitments.specs2String(commitments1)}")
              commitments1.localChanges.signed.collect {
                case u: UpdateFulfillHtlc => relayer ! CommandBuffer.CommandAck(u.channelId, u.id)
                case u: UpdateFailHtlc => relayer ! CommandBuffer.CommandAck(u.channelId, u.id)
                case u: UpdateFailMalformedHtlc => relayer ! CommandBuffer.CommandAck(u.channelId, u.id)
              }
              context.system.eventStream.publish(ChannelSignatureSent(self, commitments1))
              // we expect a quick response from our peer
              setTimer(RevocationTimeout.toString, RevocationTimeout(commitments1.remoteCommit.index, peer = context.parent), timeout = nodeParams.revocationTimeout, repeat = false)
              handleCommandSuccess(sender, store(d.copy(commitments = commitments1))) sending commit
            case Failure(cause) => handleCommandError(cause, c)
          }
        case Left(waitForRevocation) =>
          log.debug(s"already in the process of signing, will sign again as soon as possible")
          stay using d.copy(commitments = d.commitments.copy(remoteNextCommitInfo = Left(waitForRevocation.copy(reSignAsap = true))))
      }

    case Event(commit: CommitSig, d@DATA_SHUTDOWN(_, localShutdown, remoteShutdown)) =>
      Try(Commitments.receiveCommit(d.commitments, commit, keyManager)) match {
        case Success((commitments1, revocation)) =>
          // we always reply with a revocation
          log.debug(s"received a new sig:\n${Commitments.specs2String(commitments1)}")
          context.system.eventStream.publish(ChannelSignatureReceived(self, commitments1))
          if (commitments1.hasNoPendingHtlcs) {
            if (d.commitments.localParams.isFunder) {
              // we are funder, need to initiate the negotiation by sending the first closing_signed
              val (closingTx, closingSigned) = Closing.makeFirstClosingTx(keyManager, commitments1, localShutdown.scriptPubKey, remoteShutdown.scriptPubKey)
              goto(NEGOTIATING) using store(DATA_NEGOTIATING(commitments1, localShutdown, remoteShutdown, List(List(ClosingTxProposed(closingTx.tx, closingSigned))), bestUnpublishedClosingTx_opt = None)) sending revocation :: closingSigned :: Nil
            } else {
              // we are fundee, will wait for their closing_signed
              goto(NEGOTIATING) using store(DATA_NEGOTIATING(commitments1, localShutdown, remoteShutdown, closingTxProposed = List(List()), bestUnpublishedClosingTx_opt = None)) sending revocation
            }
          } else {
            if (Commitments.localHasChanges(commitments1)) {
              // if we have newly acknowledged changes let's sign them
              self ! CMD_SIGN
            }
            stay using store(d.copy(commitments = commitments1)) sending revocation
          }
        case Failure(cause) => handleLocalError(cause, d, Some(commit))
      }

    case Event(revocation: RevokeAndAck, d@DATA_SHUTDOWN(commitments, localShutdown, remoteShutdown)) =>
      // we received a revocation because we sent a signature
      // => all our changes have been acked including the shutdown message
      Try(Commitments.receiveRevocation(commitments, revocation)) match {
        case Success((commitments1, forwards)) =>
          cancelTimer(RevocationTimeout.toString)
          log.debug(s"received a new rev, spec:\n${Commitments.specs2String(commitments1)}")
          forwards.foreach {
            case forwardAdd: ForwardAdd =>
              // BOLT 2: A sending node SHOULD fail to route any HTLC added after it sent shutdown.
              log.debug(s"closing in progress: failing ${forwardAdd.add}")
              self ! CMD_FAIL_HTLC(forwardAdd.add.id, Right(PermanentChannelFailure), commit = true)
            case forward =>
              log.debug(s"forwarding {} to relayer", forward)
              relayer ! forward
          }
          if (commitments1.hasNoPendingHtlcs) {
            log.debug(s"switching to NEGOTIATING spec:\n${Commitments.specs2String(commitments1)}")
            if (d.commitments.localParams.isFunder) {
              // we are funder, need to initiate the negotiation by sending the first closing_signed
              val (closingTx, closingSigned) = Closing.makeFirstClosingTx(keyManager, commitments1, localShutdown.scriptPubKey, remoteShutdown.scriptPubKey)
              goto(NEGOTIATING) using store(DATA_NEGOTIATING(commitments1, localShutdown, remoteShutdown, List(List(ClosingTxProposed(closingTx.tx, closingSigned))), bestUnpublishedClosingTx_opt = None)) sending closingSigned
            } else {
              // we are fundee, will wait for their closing_signed
              goto(NEGOTIATING) using store(DATA_NEGOTIATING(commitments1, localShutdown, remoteShutdown, closingTxProposed = List(List()), bestUnpublishedClosingTx_opt = None))
            }
          } else {
            if (Commitments.localHasChanges(commitments1) && d.commitments.remoteNextCommitInfo.left.map(_.reSignAsap) == Left(true)) {
              self ! CMD_SIGN
            }
            stay using store(d.copy(commitments = commitments1))
          }
        case Failure(cause) => handleLocalError(cause, d, Some(revocation))
      }

    case Event(r: RevocationTimeout, d: DATA_SHUTDOWN) => handleRevocationTimeout(r, d)

    case Event(c@CurrentBlockCount(count), d: DATA_SHUTDOWN) if d.commitments.timedoutOutgoingHtlcs(count).nonEmpty =>
      handleLocalError(HtlcTimedout(d.channelId, d.commitments.timedoutOutgoingHtlcs(count)), d, Some(c))

    case Event(c@CurrentFeerates(feerates), d: DATA_SHUTDOWN) =>
      val networkFeeratePerKw = feerates.blocks_2
      d.commitments.localParams.isFunder match {
        case true if Helpers.shouldUpdateFee(d.commitments.localCommit.spec.feeratePerKw, networkFeeratePerKw, nodeParams.updateFeeMinDiffRatio) =>
          self ! CMD_UPDATE_FEE(networkFeeratePerKw, commit = true)
          stay
        case false if Helpers.isFeeDiffTooHigh(d.commitments.localCommit.spec.feeratePerKw, networkFeeratePerKw, nodeParams.maxFeerateMismatch) =>
          handleLocalError(FeerateTooDifferent(d.channelId, localFeeratePerKw = networkFeeratePerKw, remoteFeeratePerKw = d.commitments.localCommit.spec.feeratePerKw), d, Some(c))
        case _ => stay
      }

    case Event(WatchEventSpent(BITCOIN_FUNDING_SPENT, tx), d: DATA_SHUTDOWN) if tx.txid == d.commitments.remoteCommit.txid => handleRemoteSpentCurrent(tx, d)

    case Event(WatchEventSpent(BITCOIN_FUNDING_SPENT, tx), d: DATA_SHUTDOWN) if Some(tx.txid) == d.commitments.remoteNextCommitInfo.left.toOption.map(_.nextRemoteCommit.txid) => handleRemoteSpentNext(tx, d)

    case Event(WatchEventSpent(BITCOIN_FUNDING_SPENT, tx), d: DATA_SHUTDOWN) => handleRemoteSpentOther(tx, d)

    case Event(c: CMD_CLOSE, d: DATA_SHUTDOWN) => handleCommandError(ClosingAlreadyInProgress(d.channelId), c)

    case Event(e: Error, d: DATA_SHUTDOWN) => handleRemoteError(e, d)

  })

  when(NEGOTIATING)(handleExceptions {
    case Event(c@ClosingSigned(_, remoteClosingFee, remoteSig), d: DATA_NEGOTIATING) =>
      log.info(s"received closingFeeSatoshis=$remoteClosingFee")
      Closing.checkClosingSignature(keyManager, d.commitments, d.localShutdown.scriptPubKey, d.remoteShutdown.scriptPubKey, Satoshi(remoteClosingFee), remoteSig) match {
        case Success(signedClosingTx) if Some(remoteClosingFee) == d.closingTxProposed.last.lastOption.map(_.localClosingSigned.feeSatoshis) || d.closingTxProposed.flatten.size >= MAX_NEGOTIATION_ITERATIONS =>
          // we close when we converge or when there were too many iterations
          handleMutualClose(signedClosingTx, Left(d.copy(bestUnpublishedClosingTx_opt = Some(signedClosingTx))))
        case Success(signedClosingTx) =>
          // if we are fundee and we were waiting for them to send their first closing_signed, we don't have a lastLocalClosingFee, so we compute a firstClosingFee
          val lastLocalClosingFee = d.closingTxProposed.last.lastOption.map(_.localClosingSigned.feeSatoshis).map(Satoshi)
          val nextClosingFee = Closing.nextClosingFee(
            localClosingFee = lastLocalClosingFee.getOrElse(Closing.firstClosingFee(d.commitments, d.localShutdown.scriptPubKey, d.remoteShutdown.scriptPubKey)),
            remoteClosingFee = Satoshi(remoteClosingFee))
          val (closingTx, closingSigned) = Closing.makeClosingTx(keyManager, d.commitments, d.localShutdown.scriptPubKey, d.remoteShutdown.scriptPubKey, nextClosingFee)
          if (Some(nextClosingFee) == lastLocalClosingFee) {
            // next computed fee is the same than the one we previously sent (probably because of rounding), let's close now
            handleMutualClose(signedClosingTx, Left(d.copy(bestUnpublishedClosingTx_opt = Some(signedClosingTx))))
          } else if (nextClosingFee == Satoshi(remoteClosingFee)) {
            // we have converged!
            val closingTxProposed1 = d.closingTxProposed match {
              case previousNegotiations :+ currentNegotiation => previousNegotiations :+ (currentNegotiation :+ ClosingTxProposed(closingTx.tx, closingSigned))
            }
            handleMutualClose(signedClosingTx, Left(store(d.copy(closingTxProposed = closingTxProposed1, bestUnpublishedClosingTx_opt = Some(signedClosingTx))))) sending closingSigned
          } else {
            log.info(s"proposing closingFeeSatoshis=${closingSigned.feeSatoshis}")
            val closingTxProposed1 = d.closingTxProposed match {
              case previousNegotiations :+ currentNegotiation => previousNegotiations :+ (currentNegotiation :+ ClosingTxProposed(closingTx.tx, closingSigned))
            }
            stay using store(d.copy(closingTxProposed = closingTxProposed1, bestUnpublishedClosingTx_opt = Some(signedClosingTx))) sending closingSigned
          }
        case Failure(cause) => handleLocalError(cause, d, Some(c))
      }

    case Event(WatchEventSpent(BITCOIN_FUNDING_SPENT, tx), d: DATA_NEGOTIATING) if d.closingTxProposed.flatten.map(_.unsignedTx.txid).contains(tx.txid) =>
      // they can publish a closing tx with any sig we sent them, even if we are not done negotiating
      handleMutualClose(tx, Left(d))

    case Event(WatchEventSpent(BITCOIN_FUNDING_SPENT, tx), d: DATA_NEGOTIATING) if tx.txid == d.commitments.remoteCommit.txid => handleRemoteSpentCurrent(tx, d)

    case Event(WatchEventSpent(BITCOIN_FUNDING_SPENT, tx), d: DATA_NEGOTIATING) if Some(tx.txid) == d.commitments.remoteNextCommitInfo.left.toOption.map(_.nextRemoteCommit.txid) => handleRemoteSpentNext(tx, d)

    case Event(WatchEventSpent(BITCOIN_FUNDING_SPENT, tx), d: DATA_NEGOTIATING) => handleRemoteSpentOther(tx, d)

    case Event(c: CMD_CLOSE, d: DATA_NEGOTIATING) => handleCommandError(ClosingAlreadyInProgress(d.channelId), c)

    case Event(e: Error, d: DATA_NEGOTIATING) => handleRemoteError(e, d)

  })

  when(CLOSING)(handleExceptions {
    case Event(c: CMD_FULFILL_HTLC, d: DATA_CLOSING) =>
      Try(Commitments.sendFulfill(d.commitments, c)) match {
        case Success((commitments1, _)) =>
          log.info(s"got valid payment preimage, recalculating transactions to redeem the corresponding htlc on-chain")
          val localCommitPublished1 = d.localCommitPublished.map {
            case localCommitPublished =>
              val localCommitPublished1 = Helpers.Closing.claimCurrentLocalCommitTxOutputs(keyManager, commitments1, localCommitPublished.commitTx)
              doPublish(localCommitPublished1)
              localCommitPublished1
          }
          val remoteCommitPublished1 = d.remoteCommitPublished.map {
            case remoteCommitPublished =>
              val remoteCommitPublished1 = Helpers.Closing.claimRemoteCommitTxOutputs(keyManager, commitments1, commitments1.remoteCommit, remoteCommitPublished.commitTx)
              doPublish(remoteCommitPublished1)
              remoteCommitPublished1
          }
          val nextRemoteCommitPublished1 = d.nextRemoteCommitPublished.map {
            case remoteCommitPublished =>
              val remoteCommitPublished1 = Helpers.Closing.claimRemoteCommitTxOutputs(keyManager, commitments1, commitments1.remoteCommit, remoteCommitPublished.commitTx)
              doPublish(remoteCommitPublished1)
              remoteCommitPublished1
          }
          stay using store(d.copy(commitments = commitments1, localCommitPublished = localCommitPublished1, remoteCommitPublished = remoteCommitPublished1, nextRemoteCommitPublished = nextRemoteCommitPublished1))
        case Failure(cause) => handleCommandError(cause, c)
      }

    case Event(WatchEventSpent(BITCOIN_FUNDING_SPENT, tx), d: DATA_CLOSING) =>
      if (d.mutualClosePublished.map(_.txid).contains(tx.txid)) {
        // we already know about this tx, probably because we have published it ourselves after successful negotiation
        stay
      } else if (d.mutualCloseProposed.map(_.txid).contains(tx.txid)) {
        // at any time they can publish a closing tx with any sig we sent them
        handleMutualClose(tx, Right(d))
      } else if (Some(tx.txid) == d.localCommitPublished.map(_.commitTx.txid)) {
        // this is because WatchSpent watches never expire and we are notified multiple times
        stay
      } else if (Some(tx.txid) == d.remoteCommitPublished.map(_.commitTx.txid)) {
        // this is because WatchSpent watches never expire and we are notified multiple times
        stay
      } else if (Some(tx.txid) == d.nextRemoteCommitPublished.map(_.commitTx.txid)) {
        // this is because WatchSpent watches never expire and we are notified multiple times
        stay
      } else if (Some(tx.txid) == d.futureRemoteCommitPublished.map(_.commitTx.txid)) {
        // this is because WatchSpent watches never expire and we are notified multiple times
        stay
      } else if (tx.txid == d.commitments.remoteCommit.txid) {
        // counterparty may attempt to spend its last commit tx at any time
        handleRemoteSpentCurrent(tx, d)
      } else if (Some(tx.txid) == d.commitments.remoteNextCommitInfo.left.toOption.map(_.nextRemoteCommit.txid)) {
        // counterparty may attempt to spend its last commit tx at any time
        handleRemoteSpentNext(tx, d)
      } else {
        // counterparty may attempt to spend a revoked commit tx at any time
        handleRemoteSpentOther(tx, d)
      }

    case Event(WatchEventSpent(BITCOIN_OUTPUT_SPENT, tx), d: DATA_CLOSING) =>
      // one of the outputs of the local/remote/revoked commit was spent
      // we just put a watch to be notified when it is confirmed
      blockchain ! WatchConfirmed(self, tx, nodeParams.minDepthBlocks, BITCOIN_TX_CONFIRMED(tx))
      // when a remote or local commitment tx containing outgoing htlcs is published on the network,
      // we watch it in order to extract payment preimage if funds are pulled by the counterparty
      // we can then use these preimages to fulfill origin htlcs
      log.info(s"processing BITCOIN_OUTPUT_SPENT with txid=${tx.txid} tx=$tx")
      val extracted = Closing.extractPreimages(d.commitments.localCommit, tx)
      extracted map { case (htlc, fulfill) =>
        d.commitments.originChannels.get(fulfill.id) match {
          case Some(origin) =>
            log.info(s"fulfilling htlc #${fulfill.id} paymentHash=${sha256(fulfill.paymentPreimage)} origin=$origin")
            relayer ! ForwardFulfill(fulfill, origin, htlc)
          case None =>
            // if we don't have the origin, it means that we already have forwarded the fulfill so that's not a big deal.
            // this can happen if they send a signature containing the fulfill, then fail the channel before we have time to sign it
            log.info(s"cannot fulfill htlc #${fulfill.id} paymentHash=${sha256(fulfill.paymentPreimage)} (origin not found)")
        }
      }
      val revokedCommitPublished1 = d.revokedCommitPublished.map { rev =>
        val (rev1, tx_opt) = Closing.claimRevokedHtlcTxOutputs(keyManager, d.commitments, rev, tx)
        tx_opt.foreach(claimTx => blockchain ! PublishAsap(claimTx))
        tx_opt.foreach(claimTx => blockchain ! WatchSpent(self, tx, claimTx.txIn.head.outPoint.index.toInt, BITCOIN_OUTPUT_SPENT))
        rev1
      }
      stay using store(d.copy(revokedCommitPublished = revokedCommitPublished1))

    case Event(WatchEventConfirmed(BITCOIN_TX_CONFIRMED(tx), blockHeight, _), d: DATA_CLOSING) =>
      log.info(s"txid=${tx.txid} has reached mindepth, updating closing state")
      // first we check if this tx belongs to one of the current local/remote commits and update it
      val localCommitPublished1 = d.localCommitPublished.map(Closing.updateLocalCommitPublished(_, tx))
      val remoteCommitPublished1 = d.remoteCommitPublished.map(Closing.updateRemoteCommitPublished(_, tx))
      val nextRemoteCommitPublished1 = d.nextRemoteCommitPublished.map(Closing.updateRemoteCommitPublished(_, tx))
      val futureRemoteCommitPublished1 = d.futureRemoteCommitPublished.map(Closing.updateRemoteCommitPublished(_, tx))
      val revokedCommitPublished1 = d.revokedCommitPublished.map(Closing.updateRevokedCommitPublished(_, tx))
      // if the local commitment tx just got confirmed, let's send an event telling when we will get the main output refund
      if (localCommitPublished1.map(_.commitTx.txid) == Some(tx.txid)) {
        context.system.eventStream.publish(LocalCommitConfirmed(self, remoteNodeId, d.channelId, blockHeight + d.commitments.remoteParams.toSelfDelay))
      }
      // we may need to fail some htlcs in case a commitment tx was published and they have reached the timeout threshold
      val timedoutHtlcs =
        Closing.timedoutHtlcs(d.commitments.localCommit, Satoshi(d.commitments.localParams.dustLimitSatoshis), tx) ++
          Closing.timedoutHtlcs(d.commitments.remoteCommit, Satoshi(d.commitments.remoteParams.dustLimitSatoshis), tx) ++
          d.commitments.remoteNextCommitInfo.left.toSeq.flatMap(r => Closing.timedoutHtlcs(r.nextRemoteCommit, Satoshi(d.commitments.remoteParams.dustLimitSatoshis), tx))
      timedoutHtlcs.foreach { add =>
        d.commitments.originChannels.get(add.id) match {
          case Some(origin) =>
            log.info(s"failing htlc #${add.id} paymentHash=${add.paymentHash} origin=$origin: htlc timed out")
            relayer ! Status.Failure(AddHtlcFailed(d.channelId, add.paymentHash, HtlcTimedout(d.channelId, Set(add)), origin, None, None))
          case None =>
            // same as for fulfilling the htlc (no big deal)
            log.info(s"cannot fail timedout htlc #${add.id} paymentHash=${add.paymentHash} (origin not found)")
        }
      }
      // we also need to fail outgoing htlcs that we know will never reach the blockchain
      val overridenHtlcs = Closing.overriddenOutgoingHtlcs(d.commitments.localCommit, d.commitments.remoteCommit, d.commitments.remoteNextCommitInfo.left.toOption.map(_.nextRemoteCommit), tx)
      overridenHtlcs.foreach { add =>
        d.commitments.originChannels.get(add.id) match {
          case Some(origin) =>
            log.info(s"failing htlc #${add.id} paymentHash=${add.paymentHash} origin=$origin: overriden by local commit")
            relayer ! Status.Failure(AddHtlcFailed(d.channelId, add.paymentHash, HtlcOverridenByLocalCommit(d.channelId), origin, None, None))
          case None =>
            // same as for fulfilling the htlc (no big deal)
            log.info(s"cannot fail overriden htlc #${add.id} paymentHash=${add.paymentHash} (origin not found)")
        }
      }
      // for our outgoing payments, let's send events if we know that they will settle on chain
      Closing
        .onchainOutgoingHtlcs(d.commitments.localCommit, d.commitments.remoteCommit, d.commitments.remoteNextCommitInfo.left.toOption.map(_.nextRemoteCommit), tx)
<<<<<<< HEAD
        .filter(add => Closing.isSentByLocal(add.id, d.commitments.originChannels)) // we only care about htlcs for which we were the original sender here
        .foreach(add => context.system.eventStream.publish(PaymentSettlingOnChain(amount = MilliSatoshi(add.amountMsat), add.paymentHash)))

=======
        .map(add => (add, d.commitments.originChannels.get(add.id).collect { case Local(id, _) => id })) // we resolve the payment id if this was a local payment
        .collect { case (add, Some(id)) => context.system.eventStream.publish(PaymentSettlingOnChain(id, amount = MilliSatoshi(add.amountMsat), add.paymentHash)) }
      // then let's see if any of the possible close scenarii can be considered done
      val mutualCloseDone = d.mutualClosePublished.exists(_.txid == tx.txid) // this case is trivial, in a mutual close scenario we only need to make sure that one of the closing txes is confirmed
      val localCommitDone = localCommitPublished1.map(Closing.isLocalCommitDone(_)).getOrElse(false)
      val remoteCommitDone = remoteCommitPublished1.map(Closing.isRemoteCommitDone(_)).getOrElse(false)
      val nextRemoteCommitDone = nextRemoteCommitPublished1.map(Closing.isRemoteCommitDone(_)).getOrElse(false)
      val futureRemoteCommitDone = futureRemoteCommitPublished1.map(Closing.isRemoteCommitDone(_)).getOrElse(false)
      val revokedCommitDone = revokedCommitPublished1.map(Closing.isRevokedCommitDone(_)).exists(_ == true) // we only need one revoked commit done
>>>>>>> 6afe28d1
      // finally, if one of the unilateral closes is done, we move to CLOSED state, otherwise we stay (note that we don't store the state)
      val d1 = d.copy(localCommitPublished = localCommitPublished1, remoteCommitPublished = remoteCommitPublished1, nextRemoteCommitPublished = nextRemoteCommitPublished1, futureRemoteCommitPublished = futureRemoteCommitPublished1, revokedCommitPublished = revokedCommitPublished1)
      // we also send events related to fee
      Closing.networkFeePaid(tx, d1) map { case (fee, desc) => feePaid(fee, tx, desc, d.channelId) }

      // can we close this channel ?
      val closeType_opt =  Closing.isClosed(d1, Some(tx))

      closeType_opt match {
        case Some(closeType) =>
          log.info(s"channel closed (type=$closeType)")
          context.system.eventStream.publish(ChannelClosed(self, d.channelId, closeType.toString, d.commitments))
          goto(CLOSED) using store(d1)
        case None =>
          stay using store(d1)
      }

    case Event(_: ChannelReestablish, d: DATA_CLOSING) =>
      // they haven't detected that we were closing and are trying to reestablish a connection
      // we give them one of the published txes as a hint
      // note spendingTx != Nil (that's a requirement of DATA_CLOSING)
      val exc = FundingTxSpent(d.channelId, d.spendingTxes.head)
      val error = Error(d.channelId, exc.getMessage)
      stay sending error

    case Event(c: CMD_CLOSE, d: DATA_CLOSING) => handleCommandError(ClosingAlreadyInProgress(d.channelId), c)

    case Event(e: Error, d: DATA_CLOSING) => handleRemoteError(e, d)

    case Event(INPUT_DISCONNECTED | INPUT_RECONNECTED(_, _, _), _) => stay // we don't really care at this point
  })

  when(CLOSED)(handleExceptions {
    case Event('shutdown, _) =>
      stateData match {
        case d: HasCommitments =>
          log.info(s"deleting database record for channelId=${d.channelId}")
          nodeParams.db.channels.removeChannel(d.channelId)
        case _ => {}
      }
      log.info("shutting down")
      stop(FSM.Normal)

    case Event(MakeFundingTxResponse(fundingTx, _, _), _) =>
      // this may happen if connection is lost, or remote sends an error while we were waiting for the funding tx to be created by our wallet
      // in that case we rollback the tx
      wallet.rollback(fundingTx)
      stay

    case Event(INPUT_DISCONNECTED, _) => stay // we are disconnected, but it doesn't matter anymore
  })

  when(OFFLINE)(handleExceptions {
    case Event(INPUT_RECONNECTED(r, localInit, remoteInit), d: DATA_WAIT_FOR_REMOTE_PUBLISH_FUTURE_COMMITMENT) =>
      forwarder ! r
      // they already proved that we have an outdated commitment
      // there isn't much to do except asking them again to publish their current commitment by sending an error
      val exc = PleasePublishYourCommitment(d.channelId)
      val error = Error(d.channelId, exc.getMessage)
      val d1 = Helpers.updateFeatures(d, localInit, remoteInit)
      goto(WAIT_FOR_REMOTE_PUBLISH_FUTURE_COMMITMENT) using d1 sending error

    case Event(INPUT_RECONNECTED(r, localInit, remoteInit), d: HasCommitments) =>
      forwarder ! r

      val yourLastPerCommitmentSecret = d.commitments.remotePerCommitmentSecrets.lastIndex.flatMap(d.commitments.remotePerCommitmentSecrets.getHash).getOrElse(ByteVector32.Zeroes)
      val myCurrentPerCommitmentPoint = keyManager.commitmentPoint(d.commitments.localParams.channelKeyPath, d.commitments.localCommit.index)

      val channelReestablish = ChannelReestablish(
        channelId = d.channelId,
        nextLocalCommitmentNumber = d.commitments.localCommit.index + 1,
        nextRemoteRevocationNumber = d.commitments.remoteCommit.index,
        yourLastPerCommitmentSecret = Some(Scalar(yourLastPerCommitmentSecret)),
        myCurrentPerCommitmentPoint = Some(myCurrentPerCommitmentPoint)
      )

      // we update local/remote connection-local global/local features, we don't persist it right now
      val d1 = Helpers.updateFeatures(d, localInit, remoteInit)

      goto(SYNCING) using d1 sending channelReestablish

    case Event(c@CurrentBlockCount(count), d: HasCommitments) if d.commitments.timedoutOutgoingHtlcs(count).nonEmpty =>
      // note: this can only happen if state is NORMAL or SHUTDOWN
      // -> in NEGOTIATING there are no more htlcs
      // -> in CLOSING we either have mutual closed (so no more htlcs), or already have unilaterally closed (so no action required), and we can't be in OFFLINE state anyway
      handleLocalError(HtlcTimedout(d.channelId, d.commitments.timedoutOutgoingHtlcs(count)), d, Some(c))

    case Event(CMD_UPDATE_RELAY_FEE(feeBaseMsat, feeProportionalMillionths), d: DATA_NORMAL) =>
      log.info(s"updating relay fees: prevFeeBaseMsat={} nextFeeBaseMsat={} prevFeeProportionalMillionths={} nextFeeProportionalMillionths={}", d.channelUpdate.feeBaseMsat, feeBaseMsat, d.channelUpdate.feeProportionalMillionths, feeProportionalMillionths)
      val channelUpdate = Announcements.makeChannelUpdate(nodeParams.chainHash, nodeParams.privateKey, remoteNodeId, d.shortChannelId, d.channelUpdate.cltvExpiryDelta, d.channelUpdate.htlcMinimumMsat, feeBaseMsat, feeProportionalMillionths, d.commitments.localCommit.spec.totalFunds, enable = false)
      // we're in OFFLINE state, we don't broadcast the new update right away, we will do that when next time we go to NORMAL state
      stay using store(d.copy(channelUpdate = channelUpdate)) replying "ok"

    case Event(BITCOIN_FUNDING_PUBLISH_FAILED, d: DATA_WAIT_FOR_FUNDING_CONFIRMED) => handleFundingPublishFailed(d)

    case Event(BITCOIN_FUNDING_TIMEOUT, d: DATA_WAIT_FOR_FUNDING_CONFIRMED) => handleFundingTimeout(d)

    // just ignore this, we will put a new watch when we reconnect, and we'll be notified again
    case Event(WatchEventConfirmed(BITCOIN_FUNDING_DEPTHOK | BITCOIN_FUNDING_DEEPLYBURIED, _, _), _) => stay

    case Event(WatchEventSpent(BITCOIN_FUNDING_SPENT, tx), d: DATA_NEGOTIATING) if d.closingTxProposed.flatten.map(_.unsignedTx.txid).contains(tx.txid) => handleMutualClose(tx, Left(d))

    case Event(WatchEventSpent(BITCOIN_FUNDING_SPENT, tx), d: HasCommitments) if tx.txid == d.commitments.remoteCommit.txid => handleRemoteSpentCurrent(tx, d)

    case Event(WatchEventSpent(BITCOIN_FUNDING_SPENT, tx), d: HasCommitments) if d.commitments.remoteNextCommitInfo.left.toOption.map(_.nextRemoteCommit.txid).contains(tx.txid) => handleRemoteSpentNext(tx, d)

    case Event(WatchEventSpent(BITCOIN_FUNDING_SPENT, tx), d: DATA_WAIT_FOR_REMOTE_PUBLISH_FUTURE_COMMITMENT) => handleRemoteSpentFuture(tx, d)

    case Event(WatchEventSpent(BITCOIN_FUNDING_SPENT, tx), d: HasCommitments) => handleRemoteSpentOther(tx, d)

  })

  when(SYNCING)(handleExceptions {
    case Event(_: ChannelReestablish, d: DATA_WAIT_FOR_FUNDING_CONFIRMED) =>
      // we put back the watch (operation is idempotent) because the event may have been fired while we were in OFFLINE
      blockchain ! WatchConfirmed(self, d.commitments.commitInput.outPoint.txid, d.commitments.commitInput.txOut.publicKeyScript, nodeParams.minDepthBlocks, BITCOIN_FUNDING_DEPTHOK)
      goto(WAIT_FOR_FUNDING_CONFIRMED)

    case Event(_: ChannelReestablish, d: DATA_WAIT_FOR_FUNDING_LOCKED) =>
      log.debug(s"re-sending fundingLocked")
      val nextPerCommitmentPoint = keyManager.commitmentPoint(d.commitments.localParams.channelKeyPath, 1)
      val fundingLocked = FundingLocked(d.commitments.channelId, nextPerCommitmentPoint)
      goto(WAIT_FOR_FUNDING_LOCKED) sending fundingLocked

    case Event(channelReestablish: ChannelReestablish, d: DATA_NORMAL) =>
      channelReestablish match {
        case ChannelReestablish(_, _, nextRemoteRevocationNumber, Some(yourLastPerCommitmentSecret), _) if !Helpers.checkLocalCommit(d, nextRemoteRevocationNumber) =>
          // if next_remote_revocation_number is greater than our local commitment index, it means that either we are using an outdated commitment, or they are lying
          // but first we need to make sure that the last per_commitment_secret that they claim to have received from us is correct for that next_remote_revocation_number minus 1
          if (keyManager.commitmentSecret(d.commitments.localParams.channelKeyPath, nextRemoteRevocationNumber - 1) == yourLastPerCommitmentSecret) {
            log.warning(s"counterparty proved that we have an outdated (revoked) local commitment!!! ourCommitmentNumber=${d.commitments.localCommit.index} theirCommitmentNumber=${nextRemoteRevocationNumber}")
            // their data checks out, we indeed seem to be using an old revoked commitment, and must absolutely *NOT* publish it, because that would be a cheating attempt and they
            // would punish us by taking all the funds in the channel
            val exc = PleasePublishYourCommitment(d.channelId)
            val error = Error(d.channelId, exc.getMessage)
            goto(WAIT_FOR_REMOTE_PUBLISH_FUTURE_COMMITMENT) using store(DATA_WAIT_FOR_REMOTE_PUBLISH_FUTURE_COMMITMENT(d.commitments, channelReestablish)) sending error
          } else {
            // they lied! the last per_commitment_secret they claimed to have received from us is invalid
            throw InvalidRevokedCommitProof(d.channelId, d.commitments.localCommit.index, nextRemoteRevocationNumber, yourLastPerCommitmentSecret)
          }
        case ChannelReestablish(_, nextLocalCommitmentNumber, _, _, _) if !Helpers.checkRemoteCommit(d, nextLocalCommitmentNumber) =>
          // if next_local_commit_number is more than one more our remote commitment index, it means that either we are using an outdated commitment, or they are lying
          log.warning(s"counterparty says that they have a more recent commitment than the one we know of!!! ourCommitmentNumber=${d.commitments.remoteNextCommitInfo.left.toOption.map(_.nextRemoteCommit.index).getOrElse(d.commitments.remoteCommit.index)} theirCommitmentNumber=${nextLocalCommitmentNumber}")
          // there is no way to make sure that they are saying the truth, the best thing to do is ask them to publish their commitment right now
          // maybe they will publish their commitment, in that case we need to remember their commitment point in order to be able to claim our outputs
          // not that if they don't comply, we could publish our own commitment (it is not stale, otherwise we would be in the case above)
          val exc = PleasePublishYourCommitment(d.channelId)
          val error = Error(d.channelId, exc.getMessage)
          goto(WAIT_FOR_REMOTE_PUBLISH_FUTURE_COMMITMENT) using store(DATA_WAIT_FOR_REMOTE_PUBLISH_FUTURE_COMMITMENT(d.commitments, channelReestablish)) sending error
        case _ =>
          // normal case, our data is up-to-date
          if (channelReestablish.nextLocalCommitmentNumber == 1 && d.commitments.localCommit.index == 0) {
            // If next_local_commitment_number is 1 in both the channel_reestablish it sent and received, then the node MUST retransmit funding_locked, otherwise it MUST NOT
            log.debug(s"re-sending fundingLocked")
            val nextPerCommitmentPoint = keyManager.commitmentPoint(d.commitments.localParams.channelKeyPath, 1)
            val fundingLocked = FundingLocked(d.commitments.channelId, nextPerCommitmentPoint)
            forwarder ! fundingLocked
          }

          val commitments1 = handleSync(channelReestablish, d)

          // BOLT 2: A node if it has sent a previous shutdown MUST retransmit shutdown.
          d.localShutdown.foreach {
            localShutdown =>
              log.debug(s"re-sending localShutdown")
              forwarder ! localShutdown
          }

          if (!d.buried) {
            // even if we were just disconnected/reconnected, we need to put back the watch because the event may have been
            // fired while we were in OFFLINE (if not, the operation is idempotent anyway)
            blockchain ! WatchConfirmed(self, d.commitments.commitInput.outPoint.txid, d.commitments.commitInput.txOut.publicKeyScript, ANNOUNCEMENTS_MINCONF, BITCOIN_FUNDING_DEEPLYBURIED)
          } else {
            // channel has been buried enough, should we (re)send our announcement sigs?
            d.channelAnnouncement match {
              case None if !d.commitments.announceChannel =>
                // that's a private channel, nothing to do
                ()
              case None =>
                // BOLT 7: a node SHOULD retransmit the announcement_signatures message if it has not received an announcement_signatures message
                val localAnnSigs = Helpers.makeAnnouncementSignatures(nodeParams, d.commitments, d.shortChannelId)
                forwarder ! localAnnSigs
              case Some(_) =>
                // channel was already announced, nothing to do
                ()
            }
          }
          // re-enable the channel
          val timestamp = Platform.currentTime / 1000 match {
            case ts if ts == d.channelUpdate.timestamp => ts + 1 // corner case: in case of quick reconnection, we bump the timestamp of the new channel_update, otherwise it will get ignored by the network
            case ts => ts
          }
          val channelUpdate = Announcements.makeChannelUpdate(nodeParams.chainHash, nodeParams.privateKey, remoteNodeId, d.shortChannelId, nodeParams.expiryDeltaBlocks, d.commitments.remoteParams.htlcMinimumMsat, d.channelUpdate.feeBaseMsat, d.channelUpdate.feeProportionalMillionths, d.commitments.localCommit.spec.totalFunds, enable = Helpers.aboveReserve(d.commitments), timestamp = timestamp)
          // we will refresh need to periodically re-send channel updates, otherwise channel will be considered stale and get pruned by network
          setTimer(TickRefreshChannelUpdate.toString, TickRefreshChannelUpdate, timeout = REFRESH_CHANNEL_UPDATE_INTERVAL, repeat = true)

          goto(NORMAL) using d.copy(commitments = commitments1, channelUpdate = channelUpdate)
      }

    case Event(channelReestablish: ChannelReestablish, d: DATA_SHUTDOWN) =>
      val commitments1 = handleSync(channelReestablish, d)
      // BOLT 2: A node if it has sent a previous shutdown MUST retransmit shutdown.
      goto(SHUTDOWN) using d.copy(commitments = commitments1) sending d.localShutdown

    case Event(_: ChannelReestablish, d: DATA_NEGOTIATING) =>
      // BOLT 2: A node if it has sent a previous shutdown MUST retransmit shutdown.
      // negotiation restarts from the beginning, and is initialized by the funder
      // note: in any case we still need to keep all previously sent closing_signed, because they may publish one of them
      if (d.commitments.localParams.isFunder) {
        // we could use the last closing_signed we sent, but network fees may have changed while we were offline so it is better to restart from scratch
        val (closingTx, closingSigned) = Closing.makeFirstClosingTx(keyManager, d.commitments, d.localShutdown.scriptPubKey, d.remoteShutdown.scriptPubKey)
        val closingTxProposed1 = d.closingTxProposed :+ List(ClosingTxProposed(closingTx.tx, closingSigned))
        goto(NEGOTIATING) using store(d.copy(closingTxProposed = closingTxProposed1)) sending d.localShutdown :: closingSigned :: Nil
      } else {
        // we start a new round of negotiation
        val closingTxProposed1 = if (d.closingTxProposed.last.isEmpty) d.closingTxProposed else d.closingTxProposed :+ List()
        goto(NEGOTIATING) using d.copy(closingTxProposed = closingTxProposed1) sending d.localShutdown
      }

    case Event(c@CurrentBlockCount(count), d: HasCommitments) if d.commitments.timedoutOutgoingHtlcs(count).nonEmpty =>
      handleLocalError(HtlcTimedout(d.channelId, d.commitments.timedoutOutgoingHtlcs(count)), d, Some(c))

    case Event(BITCOIN_FUNDING_PUBLISH_FAILED, d: DATA_WAIT_FOR_FUNDING_CONFIRMED) => handleFundingPublishFailed(d)

    case Event(BITCOIN_FUNDING_TIMEOUT, d: DATA_WAIT_FOR_FUNDING_CONFIRMED) => handleFundingTimeout(d)

    // just ignore this, we will put a new watch when we reconnect, and we'll be notified again
    case Event(WatchEventConfirmed(BITCOIN_FUNDING_DEPTHOK | BITCOIN_FUNDING_DEEPLYBURIED, _, _), _) => stay

    case Event(WatchEventSpent(BITCOIN_FUNDING_SPENT, tx), d: DATA_NEGOTIATING) if d.closingTxProposed.flatten.map(_.unsignedTx.txid).contains(tx.txid) => handleMutualClose(tx, Left(d))

    case Event(WatchEventSpent(BITCOIN_FUNDING_SPENT, tx), d: HasCommitments) if tx.txid == d.commitments.remoteCommit.txid => handleRemoteSpentCurrent(tx, d)

    case Event(WatchEventSpent(BITCOIN_FUNDING_SPENT, tx), d: HasCommitments) if d.commitments.remoteNextCommitInfo.left.toOption.map(_.nextRemoteCommit.txid).contains(tx.txid) => handleRemoteSpentNext(tx, d)

    case Event(WatchEventSpent(BITCOIN_FUNDING_SPENT, tx), d: HasCommitments) => handleRemoteSpentOther(tx, d)

    case Event(e: Error, d: HasCommitments) => handleRemoteError(e, d)
  })

  when(WAIT_FOR_REMOTE_PUBLISH_FUTURE_COMMITMENT)(handleExceptions {
    case Event(WatchEventSpent(BITCOIN_FUNDING_SPENT, tx), d: DATA_WAIT_FOR_REMOTE_PUBLISH_FUTURE_COMMITMENT) => handleRemoteSpentFuture(tx, d)
  })

  def errorStateHandler: StateFunction = {
    case Event('nevermatches, _) => stay // we can't define a state with no event handler, so we put a dummy one here
  }

  when(ERR_INFORMATION_LEAK)(errorStateHandler)

  when(ERR_FUNDING_TIMEOUT)(errorStateHandler)

  when(ERR_FUNDING_LOST)(errorStateHandler)

  whenUnhandled {

    case Event(INPUT_DISCONNECTED, _) => goto(OFFLINE)

    case Event(WatchEventLost(BITCOIN_FUNDING_LOST), _) => goto(ERR_FUNDING_LOST)

    case Event(CMD_GETSTATE, _) =>
      sender ! stateName
      stay

    case Event(CMD_GETSTATEDATA, _) =>
      sender ! stateData
      stay

    case Event(CMD_GETINFO, _) =>
      val channelId = Helpers.getChannelId(stateData)
      sender ! RES_GETINFO(remoteNodeId, channelId, stateName, stateData)
      stay

    case Event(c: CMD_ADD_HTLC, d: HasCommitments) =>
      log.info(s"rejecting htlc request in state=$stateName")
      val error = ChannelUnavailable(d.channelId)
      d match {
        case normal: DATA_NORMAL => handleCommandError(AddHtlcFailed(d.channelId, c.paymentHash, error, origin(c), Some(normal.channelUpdate), Some(c)), c) // can happen if we are in OFFLINE or SYNCING state (channelUpdate will have enable=false)
        case _ => handleCommandError(AddHtlcFailed(d.channelId, c.paymentHash, error, origin(c), None, Some(c)), c) // we don't provide a channel_update: this will be a permanent channel failure
      }

    case Event(c: CMD_CLOSE, d) => handleCommandError(CommandUnavailableInThisState(Helpers.getChannelId(d), "close", stateName), c)

    case Event(c@CMD_FORCECLOSE, d) =>
      d match {
        case data: HasCommitments => handleLocalError(ForcedLocalCommit(data.channelId), data, Some(c)) replying "ok"
        case _ => handleCommandError(CommandUnavailableInThisState(Helpers.getChannelId(d), "forceclose", stateName), c)
      }

    case Event(c: CMD_UPDATE_RELAY_FEE, d) => handleCommandError(CommandUnavailableInThisState(Helpers.getChannelId(d), "updaterelayfee", stateName), c)

    // we only care about this event in NORMAL and SHUTDOWN state, and there may be cases where the task is not cancelled
    case Event(_: RevocationTimeout, _) => stay

    // we only care about this event in NORMAL and SHUTDOWN state, and we never unregister to the event stream
    case Event(CurrentBlockCount(_), _) => stay

    // we only care about this event in NORMAL and SHUTDOWN state, and we never unregister to the event stream
    case Event(CurrentFeerates(_), _) => stay

    // we only care about this event in NORMAL state, and the scheduler is not cancelled in some cases (e.g. NORMAL->CLOSING)
    case Event(TickRefreshChannelUpdate, _) => stay

    // we receive this when we send command to ourselves
    case Event("ok", _) => stay

    // when we realize we need to update our network fees, we send a CMD_UPDATE_FEE to ourselves which may result in this error being sent back to ourselves, this can be ignored
    case Event(Status.Failure(_: CannotAffordFees), _) => stay

    // funding tx was confirmed in time, let's just ignore this
    case Event(BITCOIN_FUNDING_TIMEOUT, d: HasCommitments) => stay

    case Event(WatchEventSpent(BITCOIN_FUNDING_SPENT, tx), d: HasCommitments) if tx.txid == d.commitments.localCommit.publishableTxs.commitTx.tx.txid =>
      log.warning(s"processing local commit spent in catch-all handler")
      spendLocalCurrent(d)
  }

  onTransition {
    case WAIT_FOR_INIT_INTERNAL -> WAIT_FOR_INIT_INTERNAL => () // called at channel initialization
    case state -> nextState =>
      if (state != nextState) {
        context.system.eventStream.publish(ChannelStateChanged(self, context.parent, remoteNodeId, state, nextState, nextStateData))
      }
      if (nextState == CLOSED) {
        // channel is closed, scheduling this actor for self destruction
        context.system.scheduler.scheduleOnce(10 seconds, self, 'shutdown)
      }

      if (nextState == OFFLINE) {
        // we can cancel the timer, we are not expecting anything when disconnected
        cancelTimer(RevocationTimeout.toString)
      }

      // if channel is private, we send the channel_update directly to remote
      // they need it "to learn the other end's forwarding parameters" (BOLT 7)
      (stateData, nextStateData) match {
        case (d1: DATA_NORMAL, d2: DATA_NORMAL) if !d1.commitments.announceChannel && !d1.buried && d2.buried =>
          // for a private channel, when the tx was just buried we need to send the channel_update to our peer (even if it didn't change)
          forwarder ! d2.channelUpdate
        case (d1: DATA_NORMAL, d2: DATA_NORMAL) if !d1.commitments.announceChannel && d1.channelUpdate != d2.channelUpdate && d2.buried =>
          // otherwise, we only send it when it is different, and tx is already buried
          forwarder ! d2.channelUpdate
        case _ => ()
      }

      (state, nextState, stateData, nextStateData) match {
        // ORDER MATTERS!
        case (_, _, d1: DATA_NORMAL, d2: DATA_NORMAL) if d1.channelUpdate == d2.channelUpdate && d1.channelAnnouncement == d2.channelAnnouncement =>
          // don't do anything if neither the channel_update nor the channel_announcement didn't change
          ()
        case (WAIT_FOR_FUNDING_LOCKED | NORMAL | SYNCING, NORMAL | OFFLINE, _, normal: DATA_NORMAL) =>
          // when we do WAIT_FOR_FUNDING_LOCKED->NORMAL or NORMAL->NORMAL or SYNCING->NORMAL or NORMAL->OFFLINE, we send out the new channel_update (most of the time it will just be to enable/disable the channel)
          context.system.eventStream.publish(LocalChannelUpdate(self, normal.commitments.channelId, normal.shortChannelId, normal.commitments.remoteParams.nodeId, normal.channelAnnouncement, normal.channelUpdate, normal.commitments))
        case (_, _, _: DATA_NORMAL, _: DATA_NORMAL) =>
          // in any other case (e.g. WAIT_FOR_INIT_INTERNAL->OFFLINE) we do nothing
          ()
        case (_, _, normal: DATA_NORMAL, _) =>
          // when we finally leave the NORMAL state (or OFFLINE with NORMAL data) to go to SHUTDOWN/NEGOTIATING/CLOSING/ERR*, we advertise the fact that channel can't be used for payments anymore
          // if the channel is private we don't really need to tell the counterparty because it is already aware that the channel is being closed
          context.system.eventStream.publish(LocalChannelDown(self, normal.commitments.channelId, normal.shortChannelId, normal.commitments.remoteParams.nodeId))
        case _ => ()
      }
  }

  /*
          888    888        d8888 888b    888 8888888b.  888      8888888888 8888888b.   .d8888b.
          888    888       d88888 8888b   888 888  "Y88b 888      888        888   Y88b d88P  Y88b
          888    888      d88P888 88888b  888 888    888 888      888        888    888 Y88b.
          8888888888     d88P 888 888Y88b 888 888    888 888      8888888    888   d88P  "Y888b.
          888    888    d88P  888 888 Y88b888 888    888 888      888        8888888P"      "Y88b.
          888    888   d88P   888 888  Y88888 888    888 888      888        888 T88b         "888
          888    888  d8888888888 888   Y8888 888  .d88P 888      888        888  T88b  Y88b  d88P
          888    888 d88P     888 888    Y888 8888888P"  88888888 8888888888 888   T88b  "Y8888P"
   */

  /**
    * This function is used to return feedback to user at channel opening
    */
  def replyToUser(message: Either[Channel.ChannelError, String]) = {
    val m = message match {
      case Left(LocalError(t)) => Status.Failure(t)
      case Left(RemoteError(e)) => Status.Failure(new RuntimeException(s"peer sent error: '${if (isAsciiPrintable(e.data)) new String(e.data.toArray, StandardCharsets.US_ASCII) else e.data.toString()}'"))
      case Right(s) => s
    }
    origin_opt.map(_ ! m)
  }

  def handleCommandSuccess(sender: ActorRef, newData: Data) = {
    stay using newData replying "ok"
  }

  def handleCommandError(cause: Throwable, cmd: Command) = {
    log.error(s"${cause.getMessage} while processing cmd=${cmd.getClass.getSimpleName} in state=$stateName")
    cause match {
      case _: ChannelException => ()
      case _ => log.error(cause, s"msg=$cmd stateData=$stateData ")
    }
    stay replying Status.Failure(cause)
  }

  def handleFundingPublishFailed(d: DATA_WAIT_FOR_FUNDING_CONFIRMED) = {
    log.error(s"failed to publish funding tx")
    val exc = ChannelFundingError(d.channelId)
    val error = Error(d.channelId, exc.getMessage)
    // NB: we don't use the handleLocalError handler because it would result in the commit tx being published, which we don't want:
    // implementation *guarantees* that in case of BITCOIN_FUNDING_PUBLISH_FAILED, the funding tx hasn't and will never be published, so we can close the channel right away
    context.system.eventStream.publish(ChannelFailed(self, Helpers.getChannelId(stateData), remoteNodeId, stateData, LocalError(exc)))
    goto(CLOSED) sending error
  }

  def handleFundingTimeout(d: DATA_WAIT_FOR_FUNDING_CONFIRMED) = {
    log.warning(s"funding tx hasn't been confirmed in time, cancelling channel delay=$FUNDING_TIMEOUT_FUNDEE")
    val exc = FundingTxTimedout(d.channelId)
    val error = Error(d.channelId, exc.getMessage)
    context.system.eventStream.publish(ChannelFailed(self, Helpers.getChannelId(stateData), remoteNodeId, stateData, LocalError(exc)))
    goto(ERR_FUNDING_TIMEOUT) sending error
  }

  def handleRevocationTimeout(revocationTimeout: RevocationTimeout, d: HasCommitments) = {
    d.commitments.remoteNextCommitInfo match {
      case Left(waitingForRevocation) if revocationTimeout.remoteCommitNumber + 1 == waitingForRevocation.nextRemoteCommit.index =>
        log.warning(s"waited for too long for a revocation to remoteCommitNumber=${revocationTimeout.remoteCommitNumber}, disconnecting")
        revocationTimeout.peer ! Peer.Disconnect
      case _ => ()
    }
    stay
  }

  def handleLocalError(cause: Throwable, d: Data, msg: Option[Any]) = {
    cause match {
      case _: ForcedLocalCommit => log.warning(s"force-closing channel at user request")
      case _ => log.error(s"${cause.getMessage} while processing msg=${msg.getOrElse("n/a").getClass.getSimpleName} in state=$stateName")
    }
    cause match {
      case _: ChannelException => ()
      case _ => log.error(cause, s"msg=${msg.getOrElse("n/a")} stateData=$stateData ")
    }
    val error = Error(Helpers.getChannelId(d), cause.getMessage)
    context.system.eventStream.publish(ChannelFailed(self, Helpers.getChannelId(stateData), remoteNodeId, stateData, LocalError(cause)))

    d match {
      case dd: HasCommitments if Closing.nothingAtStake(dd) => goto(CLOSED)
      case negotiating@DATA_NEGOTIATING(_, _, _, _, Some(bestUnpublishedClosingTx)) =>
        log.info(s"we have a valid closing tx, publishing it instead of our commitment: closingTxId=${bestUnpublishedClosingTx.txid}")
        // if we were in the process of closing and already received a closing sig from the counterparty, it's always better to use that
        handleMutualClose(bestUnpublishedClosingTx, Left(negotiating))
      case dd: HasCommitments => spendLocalCurrent(dd) sending error // otherwise we use our current commitment
      case _ => goto(CLOSED) sending error // when there is no commitment yet, we just send an error to our peer and go to CLOSED state
    }
  }

  def handleRemoteError(e: Error, d: Data) = {
    // see BOLT 1: only print out data verbatim if is composed of printable ASCII characters
    log.error(s"peer sent error: ascii='${if (isAsciiPrintable(e.data)) new String(e.data.toArray, StandardCharsets.US_ASCII) else "n/a"}' bin=${e.data}")
    context.system.eventStream.publish(ChannelFailed(self, Helpers.getChannelId(stateData), remoteNodeId, stateData, RemoteError(e)))

    d match {
      case _: DATA_CLOSING => stay // nothing to do, there is already a spending tx published
      case negotiating@DATA_NEGOTIATING(_, _, _, _, Some(bestUnpublishedClosingTx)) =>
        // if we were in the process of closing and already received a closing sig from the counterparty, it's always better to use that
        handleMutualClose(bestUnpublishedClosingTx, Left(negotiating))
      case hasCommitments: HasCommitments => spendLocalCurrent(hasCommitments) // NB: we publish the commitment even if we have nothing at stake (in a dataloss situation our peer will send us an error just for that)
      case _ => goto(CLOSED) // when there is no commitment yet, we just go to CLOSED state in case an error occurs
    }
  }

  def handleMutualClose(closingTx: Transaction, d: Either[DATA_NEGOTIATING, DATA_CLOSING]) = {
    log.info(s"closing tx published: closingTxId=${closingTx.txid}")

    doPublish(closingTx)

    val nextData = d match {
      case Left(negotiating) => DATA_CLOSING(negotiating.commitments, negotiating.closingTxProposed.flatten.map(_.unsignedTx), mutualClosePublished = closingTx :: Nil)
      case Right(closing) => closing.copy(mutualClosePublished = closing.mutualClosePublished :+ closingTx)
    }
    goto(CLOSING) using store(nextData)
  }

  def doPublish(closingTx: Transaction) = {
    blockchain ! PublishAsap(closingTx)
    blockchain ! WatchConfirmed(self, closingTx, nodeParams.minDepthBlocks, BITCOIN_TX_CONFIRMED(closingTx))
  }

  def spendLocalCurrent(d: HasCommitments) = {

    val outdatedCommitment = d match {
      case _: DATA_WAIT_FOR_REMOTE_PUBLISH_FUTURE_COMMITMENT => true
      case closing: DATA_CLOSING if closing.futureRemoteCommitPublished.isDefined => true
      case _ => false
    }

    if (outdatedCommitment) {
      log.warning("we have an outdated commitment: will not publish our local tx")
      stay
    } else {
      val commitTx = d.commitments.localCommit.publishableTxs.commitTx.tx

      val localCommitPublished = Helpers.Closing.claimCurrentLocalCommitTxOutputs(keyManager, d.commitments, commitTx)
      doPublish(localCommitPublished)

      val nextData = d match {
        case closing: DATA_CLOSING => closing.copy(localCommitPublished = Some(localCommitPublished))
        case negotiating: DATA_NEGOTIATING => DATA_CLOSING(d.commitments, negotiating.closingTxProposed.flatten.map(_.unsignedTx), localCommitPublished = Some(localCommitPublished))
        case _ => DATA_CLOSING(d.commitments, mutualCloseProposed = Nil, localCommitPublished = Some(localCommitPublished))
      }

      goto(CLOSING) using store(nextData)
    }
  }

  /**
    * This helper method will publish txes only if they haven't yet reached minDepth
    *
    * @param txes
    * @param irrevocablySpent
    */
  def publishIfNeeded(txes: Iterable[Transaction], irrevocablySpent: Map[OutPoint, ByteVector32]) = {
    val (skip, process) = txes.partition(Closing.inputsAlreadySpent(_, irrevocablySpent))
    process.foreach { tx =>
      log.info(s"publishing txid=${tx.txid}")
      blockchain ! PublishAsap(tx)
    }
    skip.foreach(tx => log.info(s"no need to republish txid=${tx.txid}, it has already been confirmed"))
  }

  /**
    * This helper method will watch txes only if they haven't yet reached minDepth
    *
    * @param txes
    * @param irrevocablySpent
    */
  def watchConfirmedIfNeeded(txes: Iterable[Transaction], irrevocablySpent: Map[OutPoint, ByteVector32]) = {
    val (skip, process) = txes.partition(Closing.inputsAlreadySpent(_, irrevocablySpent))
    process.foreach(tx => blockchain ! WatchConfirmed(self, tx, nodeParams.minDepthBlocks, BITCOIN_TX_CONFIRMED(tx)))
    skip.foreach(tx => log.info(s"no need to watch txid=${tx.txid}, it has already been confirmed"))
  }

  /**
    * This helper method will watch txes only if the utxo they spend hasn't already been irrevocably spent
    *
    * @param parentTx
    * @param txes
    * @param irrevocablySpent
    */
  def watchSpentIfNeeded(parentTx: Transaction, txes: Iterable[Transaction], irrevocablySpent: Map[OutPoint, ByteVector32]) = {
    val (skip, process) = txes.partition(Closing.inputsAlreadySpent(_, irrevocablySpent))
    process.foreach(tx => blockchain ! WatchSpent(self, parentTx, tx.txIn.head.outPoint.index.toInt, BITCOIN_OUTPUT_SPENT))
    skip.foreach(tx => log.info(s"no need to watch txid=${tx.txid}, it has already been confirmed"))
  }

  def doPublish(localCommitPublished: LocalCommitPublished) = {
    import localCommitPublished._

    val publishQueue = List(commitTx) ++ claimMainDelayedOutputTx ++ htlcSuccessTxs ++ htlcTimeoutTxs ++ claimHtlcDelayedTxs
    publishIfNeeded(publishQueue, irrevocablySpent)

    // we watch:
    // - the commitment tx itself, so that we can handle the case where we don't have any outputs
    // - 'final txes' that send funds to our wallet and that spend outputs that only us control
    val watchConfirmedQueue = List(commitTx) ++ claimMainDelayedOutputTx ++ claimHtlcDelayedTxs
    watchConfirmedIfNeeded(watchConfirmedQueue, irrevocablySpent)

    // we watch outputs of the commitment tx that both parties may spend
    val watchSpentQueue = htlcSuccessTxs ++ htlcTimeoutTxs
    watchSpentIfNeeded(commitTx, watchSpentQueue, irrevocablySpent)
  }

  def handleRemoteSpentCurrent(commitTx: Transaction, d: HasCommitments) = {
    log.warning(s"they published their current commit in txid=${commitTx.txid}")
    require(commitTx.txid == d.commitments.remoteCommit.txid, "txid mismatch")

    val remoteCommitPublished = Helpers.Closing.claimRemoteCommitTxOutputs(keyManager, d.commitments, d.commitments.remoteCommit, commitTx)
    doPublish(remoteCommitPublished)

    val nextData = d match {
      case closing: DATA_CLOSING => closing.copy(remoteCommitPublished = Some(remoteCommitPublished))
      case negotiating: DATA_NEGOTIATING => DATA_CLOSING(d.commitments, negotiating.closingTxProposed.flatten.map(_.unsignedTx), remoteCommitPublished = Some(remoteCommitPublished))
      case _ => DATA_CLOSING(d.commitments, mutualCloseProposed = Nil, remoteCommitPublished = Some(remoteCommitPublished))
    }

    goto(CLOSING) using store(nextData)
  }

  def handleRemoteSpentFuture(commitTx: Transaction, d: DATA_WAIT_FOR_REMOTE_PUBLISH_FUTURE_COMMITMENT) = {
    log.warning(s"they published their future commit (because we asked them to) in txid=${commitTx.txid}")
    // if we are in this state, then this field is defined
    val remotePerCommitmentPoint = d.remoteChannelReestablish.myCurrentPerCommitmentPoint.get
    val remoteCommitPublished = Helpers.Closing.claimRemoteCommitMainOutput(keyManager, d.commitments, remotePerCommitmentPoint, commitTx)
    val nextData = DATA_CLOSING(d.commitments, Nil, futureRemoteCommitPublished = Some(remoteCommitPublished))

    doPublish(remoteCommitPublished)
    goto(CLOSING) using store(nextData)
  }

  def handleRemoteSpentNext(commitTx: Transaction, d: HasCommitments) = {
    log.warning(s"they published their next commit in txid=${commitTx.txid}")
    require(d.commitments.remoteNextCommitInfo.isLeft, "next remote commit must be defined")
    val remoteCommit = d.commitments.remoteNextCommitInfo.left.get.nextRemoteCommit
    require(commitTx.txid == remoteCommit.txid, "txid mismatch")

    val remoteCommitPublished = Helpers.Closing.claimRemoteCommitTxOutputs(keyManager, d.commitments, remoteCommit, commitTx)
    doPublish(remoteCommitPublished)

    val nextData = d match {
      case closing: DATA_CLOSING => closing.copy(nextRemoteCommitPublished = Some(remoteCommitPublished))
      case negotiating: DATA_NEGOTIATING => DATA_CLOSING(d.commitments, negotiating.closingTxProposed.flatten.map(_.unsignedTx), nextRemoteCommitPublished = Some(remoteCommitPublished))
      case _ => DATA_CLOSING(d.commitments, mutualCloseProposed = Nil, nextRemoteCommitPublished = Some(remoteCommitPublished))
    }

    goto(CLOSING) using store(nextData)
  }

  def doPublish(remoteCommitPublished: RemoteCommitPublished) = {
    import remoteCommitPublished._

    val publishQueue = claimMainOutputTx ++ claimHtlcSuccessTxs ++ claimHtlcTimeoutTxs
    publishIfNeeded(publishQueue, irrevocablySpent)

    // we watch:
    // - the commitment tx itself, so that we can handle the case where we don't have any outputs
    // - 'final txes' that send funds to our wallet and that spend outputs that only us control
    val watchConfirmedQueue = List(commitTx) ++ claimMainOutputTx
    watchConfirmedIfNeeded(watchConfirmedQueue, irrevocablySpent)

    // we watch outputs of the commitment tx that both parties may spend
    val watchSpentQueue = claimHtlcTimeoutTxs ++ claimHtlcSuccessTxs
    watchSpentIfNeeded(commitTx, watchSpentQueue, irrevocablySpent)
  }

  def handleRemoteSpentOther(tx: Transaction, d: HasCommitments) = {
    log.warning(s"funding tx spent in txid=${tx.txid}")

    Helpers.Closing.claimRevokedRemoteCommitTxOutputs(keyManager, d.commitments, tx, nodeParams.db.channels) match {
      case Some(revokedCommitPublished) =>
        log.warning(s"txid=${tx.txid} was a revoked commitment, publishing the penalty tx")
        val exc = FundingTxSpent(d.channelId, tx)
        val error = Error(d.channelId, exc.getMessage)

        doPublish(revokedCommitPublished)

        val nextData = d match {
          case closing: DATA_CLOSING => closing.copy(revokedCommitPublished = closing.revokedCommitPublished :+ revokedCommitPublished)
          case negotiating: DATA_NEGOTIATING => DATA_CLOSING(d.commitments, negotiating.closingTxProposed.flatten.map(_.unsignedTx), revokedCommitPublished = revokedCommitPublished :: Nil)
          case _ => DATA_CLOSING(d.commitments, mutualCloseProposed = Nil, revokedCommitPublished = revokedCommitPublished :: Nil)
        }
        goto(CLOSING) using store(nextData) sending error
      case None =>
        // the published tx was neither their current commitment nor a revoked one
        log.error(s"couldn't identify txid=${tx.txid}, something very bad is going on!!!")
        goto(ERR_INFORMATION_LEAK)
    }
  }

  def doPublish(revokedCommitPublished: RevokedCommitPublished) = {
    import revokedCommitPublished._

    val publishQueue = claimMainOutputTx ++ mainPenaltyTx ++ htlcPenaltyTxs ++ claimHtlcDelayedPenaltyTxs
    publishIfNeeded(publishQueue, irrevocablySpent)

    // we watch:
    // - the commitment tx itself, so that we can handle the case where we don't have any outputs
    // - 'final txes' that send funds to our wallet and that spend outputs that only us control
    val watchConfirmedQueue = List(commitTx) ++ claimMainOutputTx
    watchConfirmedIfNeeded(watchConfirmedQueue, irrevocablySpent)

    // we watch outputs of the commitment tx that both parties may spend
    val watchSpentQueue = mainPenaltyTx ++ htlcPenaltyTxs
    watchSpentIfNeeded(commitTx, watchSpentQueue, irrevocablySpent)
  }

  def handleInformationLeak(tx: Transaction, d: HasCommitments) = {
    // this is never supposed to happen !!
    log.error(s"our funding tx ${d.commitments.commitInput.outPoint.txid} was spent by txid=${tx.txid} !!")
    val exc = FundingTxSpent(d.channelId, tx)
    val error = Error(d.channelId, exc.getMessage)

    // let's try to spend our current local tx
    val commitTx = d.commitments.localCommit.publishableTxs.commitTx.tx
    val localCommitPublished = Helpers.Closing.claimCurrentLocalCommitTxOutputs(keyManager, d.commitments, commitTx)
    doPublish(localCommitPublished)

    goto(ERR_INFORMATION_LEAK) sending error
  }

  def handleSync(channelReestablish: ChannelReestablish, d: HasCommitments): Commitments = {
    // first we clean up unacknowledged updates
    log.debug(s"discarding proposed OUT: ${d.commitments.localChanges.proposed.map(Commitments.msg2String(_)).mkString(",")}")
    log.debug(s"discarding proposed IN: ${d.commitments.remoteChanges.proposed.map(Commitments.msg2String(_)).mkString(",")}")
    val commitments1 = d.commitments.copy(
      localChanges = d.commitments.localChanges.copy(proposed = Nil),
      remoteChanges = d.commitments.remoteChanges.copy(proposed = Nil),
      localNextHtlcId = d.commitments.localNextHtlcId - d.commitments.localChanges.proposed.collect { case u: UpdateAddHtlc => u }.size,
      remoteNextHtlcId = d.commitments.remoteNextHtlcId - d.commitments.remoteChanges.proposed.collect { case u: UpdateAddHtlc => u }.size)
    log.debug(s"localNextHtlcId=${d.commitments.localNextHtlcId}->${commitments1.localNextHtlcId}")
    log.debug(s"remoteNextHtlcId=${d.commitments.remoteNextHtlcId}->${commitments1.remoteNextHtlcId}")

    def resendRevocation = {
      // let's see the state of remote sigs
      if (commitments1.localCommit.index == channelReestablish.nextRemoteRevocationNumber) {
        // nothing to do
      } else if (commitments1.localCommit.index == channelReestablish.nextRemoteRevocationNumber + 1) {
        // our last revocation got lost, let's resend it
        log.debug(s"re-sending last revocation")
        val localPerCommitmentSecret = keyManager.commitmentSecret(commitments1.localParams.channelKeyPath, d.commitments.localCommit.index - 1)
        val localNextPerCommitmentPoint = keyManager.commitmentPoint(commitments1.localParams.channelKeyPath, d.commitments.localCommit.index + 1)
        val revocation = RevokeAndAck(
          channelId = commitments1.channelId,
          perCommitmentSecret = localPerCommitmentSecret,
          nextPerCommitmentPoint = localNextPerCommitmentPoint
        )
        forwarder ! revocation
      } else throw RevocationSyncError(d.channelId)
    }

    // re-sending sig/rev (in the right order)
    commitments1.remoteNextCommitInfo match {
      case Left(waitingForRevocation) if waitingForRevocation.nextRemoteCommit.index + 1 == channelReestablish.nextLocalCommitmentNumber =>
        // we had sent a new sig and were waiting for their revocation
        // they had received the new sig but their revocation was lost during the disconnection
        // they will send us the revocation, nothing to do here
        log.debug(s"waiting for them to re-send their last revocation")
        resendRevocation
      case Left(waitingForRevocation) if waitingForRevocation.nextRemoteCommit.index == channelReestablish.nextLocalCommitmentNumber =>
        // we had sent a new sig and were waiting for their revocation
        // they didn't receive the new sig because of the disconnection
        // we just resend the same updates and the same sig

        val revWasSentLast = commitments1.localCommit.index > waitingForRevocation.sentAfterLocalCommitIndex
        if (!revWasSentLast) resendRevocation

        log.debug(s"re-sending previously local signed changes: ${commitments1.localChanges.signed.map(Commitments.msg2String(_)).mkString(",")}")
        commitments1.localChanges.signed.foreach(forwarder ! _)
        log.debug(s"re-sending the exact same previous sig")
        forwarder ! waitingForRevocation.sent

        if (revWasSentLast) resendRevocation
      case Right(_) if commitments1.remoteCommit.index + 1 == channelReestablish.nextLocalCommitmentNumber =>
        // there wasn't any sig in-flight when the disconnection occurred
        resendRevocation
      case _ => throw CommitmentSyncError(d.channelId)
    }

    commitments1.remoteNextCommitInfo match {
      case Left(_) =>
        // we expect them to (re-)send the revocation immediately
        setTimer(RevocationTimeout.toString, RevocationTimeout(commitments1.remoteCommit.index, peer = context.parent), timeout = nodeParams.revocationTimeout, repeat = false)
      case _ => ()
    }

    // let's now fail all pending htlc for which we are the final payee
    val htlcsToFail = commitments1.remoteCommit.spec.htlcs.collect {
      case DirectedHtlc(OUT, add) if Sphinx.parsePacket(nodeParams.privateKey, add.paymentHash, add.onionRoutingPacket)
        .map(_.nextPacket.isLastPacket).getOrElse(true) => add // we also fail htlcs which onion we can't decode (message won't be precise)
    }

    log.debug(s"failing htlcs=${htlcsToFail.map(Commitments.msg2String(_)).mkString(",")}")
    htlcsToFail.foreach(add => self ! CMD_FAIL_HTLC(add.id, Right(TemporaryNodeFailure), commit = true))

    // have I something to sign?
    if (Commitments.localHasChanges(commitments1)) {
      self ! CMD_SIGN
    }

    commitments1
  }

  /**
    * This helper function runs the state's default event handlers, and react to exceptions by unilaterally closing the channel
    */
  def handleExceptions(s: StateFunction): StateFunction = {
    case event if s.isDefinedAt(event) =>
      try {
        s(event)
      } catch {
        case t: Throwable => handleLocalError(t, event.stateData, None)
      }
  }

  def origin(c: CMD_ADD_HTLC): Origin = c.upstream match {
    case Left(id) => Local(id, Some(sender)) // we were the origin of the payment
    case Right(u) => Relayed(u.channelId, u.id, u.amountMsat, c.amountMsat) // this is a relayed payment
  }

  def feePaid(fee: Satoshi, tx: Transaction, desc: String, channelId: ByteVector32) = {
    log.info(s"paid feeSatoshi=${fee.amount} for txid=${tx.txid} desc=$desc")
    context.system.eventStream.publish(NetworkFeePaid(self, remoteNodeId, channelId, tx, fee, desc))
  }

  def store[T](d: T)(implicit tp: T <:< HasCommitments): T = {
    log.debug(s"updating database record for channelId={}", d.channelId)
    nodeParams.db.channels.addOrUpdateChannel(d)
    context.system.eventStream.publish(ChannelPersisted(self, remoteNodeId, d.channelId, d))
    d
  }

  implicit def state2mystate(state: FSM.State[fr.acinq.eclair.channel.State, Data]): MyState = MyState(state)

  case class MyState(state: FSM.State[fr.acinq.eclair.channel.State, Data]) {

    def sending(msgs: Seq[LightningMessage]): FSM.State[fr.acinq.eclair.channel.State, Data] = {
      msgs.foreach(forwarder ! _)
      state
    }

    def sending(msg: LightningMessage): FSM.State[fr.acinq.eclair.channel.State, Data] = {
      forwarder ! msg
      state
    }

  }

  override def mdc(currentMessage: Any): MDC = {
    val id = currentMessage match {
      case INPUT_RESTORED(data) => data.channelId
      case _ => Helpers.getChannelId(stateData)
    }
    Logs.mdc(remoteNodeId_opt = Some(remoteNodeId), channelId_opt = Some(id))
  }

  // we let the peer decide what to do
  override val supervisorStrategy = OneForOneStrategy(loggingEnabled = true) { case _ => SupervisorStrategy.Escalate }

  initialize()

}



<|MERGE_RESOLUTION|>--- conflicted
+++ resolved
@@ -1256,11 +1256,6 @@
       // for our outgoing payments, let's send events if we know that they will settle on chain
       Closing
         .onchainOutgoingHtlcs(d.commitments.localCommit, d.commitments.remoteCommit, d.commitments.remoteNextCommitInfo.left.toOption.map(_.nextRemoteCommit), tx)
-<<<<<<< HEAD
-        .filter(add => Closing.isSentByLocal(add.id, d.commitments.originChannels)) // we only care about htlcs for which we were the original sender here
-        .foreach(add => context.system.eventStream.publish(PaymentSettlingOnChain(amount = MilliSatoshi(add.amountMsat), add.paymentHash)))
-
-=======
         .map(add => (add, d.commitments.originChannels.get(add.id).collect { case Local(id, _) => id })) // we resolve the payment id if this was a local payment
         .collect { case (add, Some(id)) => context.system.eventStream.publish(PaymentSettlingOnChain(id, amount = MilliSatoshi(add.amountMsat), add.paymentHash)) }
       // then let's see if any of the possible close scenarii can be considered done
@@ -1270,7 +1265,6 @@
       val nextRemoteCommitDone = nextRemoteCommitPublished1.map(Closing.isRemoteCommitDone(_)).getOrElse(false)
       val futureRemoteCommitDone = futureRemoteCommitPublished1.map(Closing.isRemoteCommitDone(_)).getOrElse(false)
       val revokedCommitDone = revokedCommitPublished1.map(Closing.isRevokedCommitDone(_)).exists(_ == true) // we only need one revoked commit done
->>>>>>> 6afe28d1
       // finally, if one of the unilateral closes is done, we move to CLOSED state, otherwise we stay (note that we don't store the state)
       val d1 = d.copy(localCommitPublished = localCommitPublished1, remoteCommitPublished = remoteCommitPublished1, nextRemoteCommitPublished = nextRemoteCommitPublished1, futureRemoteCommitPublished = futureRemoteCommitPublished1, revokedCommitPublished = revokedCommitPublished1)
       // we also send events related to fee
