--- conflicted
+++ resolved
@@ -86,21 +86,12 @@
         toSelfDelay = localParams.toSelfDelay,
         maxAcceptedHtlcs = localParams.maxAcceptedHtlcs,
         fundingPubkey = localParams.fundingPrivKey.publicKey,
-<<<<<<< HEAD
         revocationBasepoint = localParams.revocationBasepoint,
         paymentBasepoint = localParams.paymentBasepoint,
         delayedPaymentBasepoint = localParams.delayedPaymentBasepoint,
-        firstPerCommitmentPoint = firstPerCommitmentPoint)
-      goto(WAIT_FOR_ACCEPT_CHANNEL) using DATA_WAIT_FOR_ACCEPT_CHANNEL(initFunder, open) sending open
-=======
-        revocationBasepoint = localParams.revocationSecret.toPoint,
-        paymentBasepoint = localParams.paymentKey.toPoint,
-        delayedPaymentBasepoint = localParams.delayedPaymentKey.toPoint,
         firstPerCommitmentPoint = firstPerCommitmentPoint,
         channelFlags = channelFlags)
-      forwarder ! open
-      goto(WAIT_FOR_ACCEPT_CHANNEL) using DATA_WAIT_FOR_ACCEPT_CHANNEL(initFunder, open)
->>>>>>> 21d1d7c6
+      goto(WAIT_FOR_ACCEPT_CHANNEL) using DATA_WAIT_FOR_ACCEPT_CHANNEL(initFunder, open) sending open
 
     case Event(inputFundee@INPUT_INIT_FUNDEE(_, localParams, remote, _), Nothing) if !localParams.isFunder =>
       forwarder ! remote
@@ -175,11 +166,7 @@
             globalFeatures = remoteInit.globalFeatures,
             localFeatures = remoteInit.localFeatures)
           log.debug(s"remote params: $remoteParams")
-<<<<<<< HEAD
-          goto(WAIT_FOR_FUNDING_CREATED) using DATA_WAIT_FOR_FUNDING_CREATED(open.temporaryChannelId, localParams, remoteParams, open.fundingSatoshis, open.pushMsat, open.feeratePerKw, open.firstPerCommitmentPoint, accept) sending accept
-=======
-          goto(WAIT_FOR_FUNDING_CREATED) using DATA_WAIT_FOR_FUNDING_CREATED(open.temporaryChannelId, localParams, remoteParams, open.fundingSatoshis, open.pushMsat, open.feeratePerKw, open.firstPerCommitmentPoint, open.channelFlags, accept)
->>>>>>> 21d1d7c6
+          goto(WAIT_FOR_FUNDING_CREATED) using DATA_WAIT_FOR_FUNDING_CREATED(open.temporaryChannelId, localParams, remoteParams, open.fundingSatoshis, open.pushMsat, open.feeratePerKw, open.firstPerCommitmentPoint, open.channelFlags, accept) sending accept
       }
 
     case Event(CMD_CLOSE(_), _) => goto(CLOSED)
@@ -274,11 +261,7 @@
           val channelId = toLongId(fundingTx.hash, fundingTxOutputIndex)
           context.parent ! ChannelIdAssigned(self, temporaryChannelId, channelId) // we notify the peer asap so it knows how to route messages
           context.system.eventStream.publish(ChannelIdAssigned(self, temporaryChannelId, channelId))
-<<<<<<< HEAD
-          goto(WAIT_FOR_FUNDING_SIGNED) using DATA_WAIT_FOR_FUNDING_SIGNED(channelId, localParams, remoteParams, fundingTx, localSpec, localCommitTx, RemoteCommit(0, remoteSpec, remoteCommitTx.tx.txid, remoteFirstPerCommitmentPoint), fundingCreated) sending fundingCreated
-=======
-          goto(WAIT_FOR_FUNDING_SIGNED) using DATA_WAIT_FOR_FUNDING_SIGNED(channelId, localParams, remoteParams, fundingTx, localSpec, localCommitTx, RemoteCommit(0, remoteSpec, remoteCommitTx.tx.txid, remoteFirstPerCommitmentPoint), data.lastSent.channelFlags, fundingCreated)
->>>>>>> 21d1d7c6
+          goto(WAIT_FOR_FUNDING_SIGNED) using DATA_WAIT_FOR_FUNDING_SIGNED(channelId, localParams, remoteParams, fundingTx, localSpec, localCommitTx, RemoteCommit(0, remoteSpec, remoteCommitTx.tx.txid, remoteFirstPerCommitmentPoint), data.lastSent.channelFlags, fundingCreated) sending fundingCreated
         case Failure(cause) =>
           log.warning(s"confirmed tx ${tx.txid} is not an input to our funding tx")
           stay()
@@ -312,17 +295,11 @@
           val commitInput = localCommitTx.input
           blockchain ! WatchSpent(self, commitInput.outPoint.txid, commitInput.outPoint.index.toInt, BITCOIN_FUNDING_SPENT) // TODO: should we wait for an acknowledgment from the watcher?
           blockchain ! WatchConfirmed(self, commitInput.outPoint.txid, nodeParams.minDepthBlocks, BITCOIN_FUNDING_DEPTHOK)
-<<<<<<< HEAD
           val fundingSigned = FundingSigned(
             channelId = channelId,
             signature = localSigOfRemoteTx
           )
-          val commitments = Commitments(localParams, remoteParams,
-=======
-
-
           val commitments = Commitments(localParams, remoteParams, channelFlags,
->>>>>>> 21d1d7c6
             LocalCommit(0, localSpec, PublishableTxs(signedLocalCommitTx, Nil)), RemoteCommit(0, remoteSpec, remoteCommitTx.tx.txid, remoteFirstPerCommitmentPoint),
             LocalChanges(Nil, Nil, Nil), RemoteChanges(Nil, Nil, Nil),
             localNextHtlcId = 0L, remoteNextHtlcId = 0L,
@@ -354,15 +331,7 @@
           goto(CLOSED) sending error
         case Success(_) =>
           val commitInput = localCommitTx.input
-<<<<<<< HEAD
-          val commitments = Commitments(localParams, remoteParams,
-=======
-          blockchain ! WatchSpent(self, commitInput.outPoint.txid, commitInput.outPoint.index.toInt, BITCOIN_FUNDING_SPENT) // TODO: should we wait for an acknowledgment from the watcher?
-          blockchain ! WatchConfirmed(self, commitInput.outPoint.txid, nodeParams.minDepthBlocks, BITCOIN_FUNDING_DEPTHOK)
-          blockchain ! PublishAsap(fundingTx)
-
           val commitments = Commitments(localParams, remoteParams, channelFlags,
->>>>>>> 21d1d7c6
             LocalCommit(0, localSpec, PublishableTxs(signedLocalCommitTx, Nil)), remoteCommit,
             LocalChanges(Nil, Nil, Nil), RemoteChanges(Nil, Nil, Nil),
             localNextHtlcId = 0L, remoteNextHtlcId = 0L,
@@ -414,15 +383,9 @@
       // this clock will be used to detect htlc timeouts
       context.system.eventStream.subscribe(self, classOf[CurrentBlockCount])
       context.system.eventStream.subscribe(self, classOf[CurrentFeerate])
-<<<<<<< HEAD
-      if (Funding.announceChannel(d.commitments.localParams.localFeatures, d.commitments.remoteParams.localFeatures)) {
+      if (d.commitments.announceChannel) {
         // used for announcement of channel (if minDepth >= ANNOUNCEMENTS_MINCONF this event will fire instantly)
         blockchain ! WatchConfirmed(self, commitments.commitInput.outPoint.txid, ANNOUNCEMENTS_MINCONF, BITCOIN_FUNDING_DEEPLYBURIED)
-=======
-      if (d.commitments.announceChannel) {
-        // used for announcement of channel (if minDepth >= 6 this event will fire instantly)
-        blockchain ! WatchConfirmed(self, commitments.commitInput.outPoint.txid, 6, BITCOIN_FUNDING_DEEPLYBURIED)
->>>>>>> 21d1d7c6
       }
       goto(NORMAL) using store(DATA_NORMAL(commitments.copy(remoteNextCommitInfo = Right(nextPerCommitmentPoint)), None, None, None, None))
 
@@ -648,7 +611,7 @@
         case _ => stay
       }
 
-    case Event(WatchEventConfirmed(BITCOIN_FUNDING_DEEPLYBURIED, blockHeight, txIndex), d: DATA_NORMAL) if Funding.announceChannel(d.commitments.localParams.localFeatures, d.commitments.remoteParams.localFeatures) && d.shortChannelId.isEmpty =>
+    case Event(WatchEventConfirmed(BITCOIN_FUNDING_DEEPLYBURIED, blockHeight, txIndex), d: DATA_NORMAL) if d.commitments.announceChannel && d.shortChannelId.isEmpty =>
       val shortChannelId = toShortId(blockHeight, txIndex, d.commitments.commitInput.outPoint.index.toInt)
       log.info(s"funding tx is deeply buried at blockHeight=$blockHeight txIndex=$txIndex, sending announcements")
       // TODO: empty features
@@ -657,16 +620,11 @@
       val annSignatures = AnnouncementSignatures(d.channelId, shortChannelId, localNodeSig, localBitcoinSig)
       stay using d.copy(localAnnouncementSignatures = Some(annSignatures)) sending annSignatures
 
-<<<<<<< HEAD
-    case Event(remoteAnnSigs: AnnouncementSignatures, d@DATA_NORMAL(commitments, None, _, _, _)) if Funding.announceChannel(d.commitments.localParams.localFeatures, d.commitments.remoteParams.localFeatures) =>
-      d.localAnnouncementSignatures match {
-=======
-    case Event(remoteAnnSigs: AnnouncementSignatures, d@DATA_NORMAL(commitments, None)) if d.commitments.announceChannel =>
+    case Event(remoteAnnSigs: AnnouncementSignatures, d@DATA_NORMAL(commitments, None, _, _, _)) if d.commitments.announceChannel =>
       // announce channels only if we want to and our peer too
       // we would already have closed the connection if we require channels to be announced (even feature bit) but our
       // peer does not want channels to be announced
-      d.commitments.unackedMessages.collectFirst({ case ann: AnnouncementSignatures => ann }) match {
->>>>>>> 21d1d7c6
+      d.localAnnouncementSignatures match {
         case Some(localAnnSigs) =>
           require(localAnnSigs.shortChannelId == remoteAnnSigs.shortChannelId, s"shortChannelId mismatch: local=${localAnnSigs.shortChannelId} remote=${remoteAnnSigs.shortChannelId}")
           log.info(s"announcing channelId=${d.channelId} on the network with shortId=${localAnnSigs.shortChannelId}")
@@ -989,41 +947,12 @@
   when(OFFLINE) {
     case Event(INPUT_RECONNECTED(r), d: HasCommitments) =>
       forwarder ! r
-<<<<<<< HEAD
       val channelReestablish = ChannelReestablish(
         channelId = d.channelId,
         nextLocalCommitmentNumber = d.commitments.localCommit.index + 1,
         nextRemoteRevocationNumber = d.commitments.remoteCommit.index
       )
       goto(SYNCING) sending channelReestablish
-=======
-      d match {
-        case _: DATA_WAIT_FOR_FUNDING_CONFIRMED =>
-          // we put back the watch (operation is idempotent) because the event may have been fired while we were in OFFLINE
-          blockchain ! WatchConfirmed(self, d.commitments.commitInput.outPoint.txid, nodeParams.minDepthBlocks, BITCOIN_FUNDING_DEPTHOK)
-          goto(WAIT_FOR_FUNDING_CONFIRMED)
-        case _: DATA_WAIT_FOR_FUNDING_LOCKED => goto(WAIT_FOR_FUNDING_LOCKED)
-        case d1: DATA_NORMAL =>
-          // we put back the watch (operation is idempotent) because the event may have been fired while we were in OFFLINE
-          if (d.commitments.announceChannel && d1.shortChannelId.isEmpty) {
-            // used for announcement of channel (if minDepth >= 6 this event will fire instantly)
-            blockchain ! WatchConfirmed(self, d.commitments.commitInput.outPoint.txid, 6, BITCOIN_FUNDING_DEEPLYBURIED)
-          }
-          self ! CMD_SIGN
-          d1.shortChannelId.map {
-            case shortChannelId =>
-              // we re-enable the channel
-              log.info(s"enabling the channel (reconnected)")
-              val channelUpdate = Announcements.makeChannelUpdate(nodeParams.privateKey, remoteNodeId, shortChannelId, nodeParams.expiryDeltaBlocks, nodeParams.htlcMinimumMsat, nodeParams.feeBaseMsat, nodeParams.feeProportionalMillionth, enable = true)
-              router ! channelUpdate
-          }
-          goto(NORMAL)
-        case _: DATA_SHUTDOWN =>
-          self ! CMD_SIGN
-          goto(SHUTDOWN)
-        case _: DATA_NEGOTIATING => goto(NEGOTIATING)
-      }
->>>>>>> 21d1d7c6
 
     case Event(c: CMD_ADD_HTLC, d: DATA_NORMAL) =>
       log.info(s"rejecting htlc (disconnected)")
@@ -1074,7 +1003,7 @@
       }
 
       // we put back the watch (operation is idempotent) because the event may have been fired while we were in OFFLINE
-      if (Funding.announceChannel(d.commitments.localParams.localFeatures, d.commitments.remoteParams.localFeatures) && d.shortChannelId.isEmpty) {
+      if (d.commitments.announceChannel && d.shortChannelId.isEmpty) {
         blockchain ! WatchConfirmed(self, d.commitments.commitInput.outPoint.txid, ANNOUNCEMENTS_MINCONF, BITCOIN_FUNDING_DEEPLYBURIED)
       }
 
