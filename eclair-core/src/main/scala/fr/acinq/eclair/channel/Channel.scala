/*
 * Copyright 2019 ACINQ SAS
 *
 * Licensed under the Apache License, Version 2.0 (the "License");
 * you may not use this file except in compliance with the License.
 * You may obtain a copy of the License at
 *
 *     http://www.apache.org/licenses/LICENSE-2.0
 *
 * Unless required by applicable law or agreed to in writing, software
 * distributed under the License is distributed on an "AS IS" BASIS,
 * WITHOUT WARRANTIES OR CONDITIONS OF ANY KIND, either express or implied.
 * See the License for the specific language governing permissions and
 * limitations under the License.
 */

package fr.acinq.eclair.channel

import akka.actor.{ActorRef, FSM, OneForOneStrategy, Props, Status, SupervisorStrategy}
import akka.event.Logging.MDC
import akka.pattern.pipe
import fr.acinq.bitcoin.Crypto.{PrivateKey, PublicKey}
import fr.acinq.bitcoin.{ByteVector32, OutPoint, Satoshi, SatoshiLong, Script, ScriptFlags, Transaction}
import fr.acinq.eclair.Logs.LogCategory
import fr.acinq.eclair._
import fr.acinq.eclair.blockchain._
import fr.acinq.eclair.channel.Helpers.{Closing, Funding}
import fr.acinq.eclair.channel.Monitoring.{Metrics, Tags}
import fr.acinq.eclair.crypto.ShaChain
import fr.acinq.eclair.crypto.keymanager.ChannelKeyManager
import fr.acinq.eclair.db.PendingRelayDb
import fr.acinq.eclair.io.Peer
import fr.acinq.eclair.payment.PaymentSettlingOnChain
import fr.acinq.eclair.router.Announcements
import fr.acinq.eclair.transactions.Transactions.TxOwner
import fr.acinq.eclair.transactions._
import fr.acinq.eclair.wire._
import scodec.bits.ByteVector

import scala.collection.immutable.Queue
import scala.concurrent.ExecutionContext
import scala.concurrent.duration._
import scala.util.{Failure, Success, Try}

/**
 * Created by PM on 20/08/2015.
 */

object Channel {
  def props(nodeParams: NodeParams, wallet: EclairWallet, remoteNodeId: PublicKey, blockchain: ActorRef, relayer: ActorRef, origin_opt: Option[ActorRef]) = Props(new Channel(nodeParams, wallet, remoteNodeId, blockchain, relayer, origin_opt))

  // see https://github.com/lightningnetwork/lightning-rfc/blob/master/07-routing-gossip.md#requirements
  val ANNOUNCEMENTS_MINCONF = 6

  // https://github.com/lightningnetwork/lightning-rfc/blob/master/02-peer-protocol.md#requirements
  val MAX_FUNDING = 16777216 sat // = 2^24
  val MAX_ACCEPTED_HTLCS = 483

  // we don't want the counterparty to use a dust limit lower than that, because they wouldn't only hurt themselves we may need them to publish their commit tx in certain cases (backup/restore)
  val MIN_DUSTLIMIT = 546 sat

  // we won't exchange more than this many signatures when negotiating the closing fee
  val MAX_NEGOTIATION_ITERATIONS = 20

  // this is defined in BOLT 11
  val MIN_CLTV_EXPIRY_DELTA = CltvExpiryDelta(18)
  val MAX_CLTV_EXPIRY_DELTA = CltvExpiryDelta(7 * 144) // one week

  // since BOLT 1.1, there is a max value for the refund delay of the main commitment tx
  val MAX_TO_SELF_DELAY = CltvExpiryDelta(2016)

  // as a fundee, we will wait that much time for the funding tx to confirm (funder will rely on the funding tx being double-spent)
  val FUNDING_TIMEOUT_FUNDEE = 5 days

  // pruning occurs if no new update has been received in two weeks (BOLT 7)
  val REFRESH_CHANNEL_UPDATE_INTERVAL = 10 days

  case class BroadcastChannelUpdate(reason: BroadcastReason)

  // @formatter:off
  sealed trait BroadcastReason
  case object PeriodicRefresh extends BroadcastReason
  case object Reconnected extends BroadcastReason
  case object AboveReserve extends BroadcastReason
  // @formatter:on

  case object TickChannelOpenTimeout

  // we will receive this message when we waited too long for a revocation for that commit number (NB: we explicitly specify the peer to allow for testing)
  case class RevocationTimeout(remoteCommitNumber: Long, peer: ActorRef)

  /**
   * Outgoing messages go through the [[Peer]] for logging purposes.
   *
   * [[Channel]] is notified asynchronously of disconnections and reconnections. To preserve sequentiality of messages,
   * we need to also provide the connection that the message is valid for. If the actual connection was reset in the
   * meantime, the [[Peer]] will simply drop the message.
   */
  case class OutgoingMessage(msg: LightningMessage, peerConnection: ActorRef)

  def replyToCommand(sender: ActorRef, reply: CommandResponse[Command], cmd: Command): Unit = cmd match {
    case cmd1: HasReplyToCommand => if (cmd1.replyTo == ActorRef.noSender) sender ! reply else cmd1.replyTo ! reply
    case cmd1: HasOptionalReplyToCommand => cmd1.replyTo_opt.foreach(_ ! reply)
  }
}

class Channel(val nodeParams: NodeParams, val wallet: EclairWallet, remoteNodeId: PublicKey, blockchain: ActorRef, relayer: ActorRef, origin_opt: Option[ActorRef] = None)(implicit ec: ExecutionContext = ExecutionContext.Implicits.global) extends FSM[State, Data] with FSMDiagnosticActorLogging[State, Data] {

  import Channel._

  private val keyManager: ChannelKeyManager = nodeParams.channelKeyManager

  // we pass these to helpers classes so that they have the logging context
  implicit def implicitLog: akka.event.DiagnosticLoggingAdapter = diagLog
  // we assume that the peer is the channel's parent
  private val peer = context.parent
  // the last active connection we are aware of; note that the peer manages connections and asynchronously notifies
  // the channel, which means that if we get disconnected, the previous active connection will die and some messages will
  // be sent to dead letters, before the channel gets notified of the disconnection; knowing that this will happen, we
  // choose to not make this an Option (that would be None before the first connection), and instead embrace the fact
  // that the active connection may point to dead letters at all time
  private var activeConnection = context.system.deadLetters

  // this will be used to detect htlc timeouts
  context.system.eventStream.subscribe(self, classOf[CurrentBlockCount])
  // this will be used to make sure the current commitment fee is up-to-date
  context.system.eventStream.subscribe(self, classOf[CurrentFeerates])

  /*
          8888888 888b    888 8888888 88888888888
            888   8888b   888   888       888
            888   88888b  888   888       888
            888   888Y88b 888   888       888
            888   888 Y88b888   888       888
            888   888  Y88888   888       888
            888   888   Y8888   888       888
          8888888 888    Y888 8888888     888
   */

  /*
                                                NEW
                              FUNDER                            FUNDEE
                                 |                                |
                                 |          open_channel          |WAIT_FOR_OPEN_CHANNEL
                                 |------------------------------->|
          WAIT_FOR_ACCEPT_CHANNEL|                                |
                                 |         accept_channel         |
                                 |<-------------------------------|
                                 |                                |WAIT_FOR_FUNDING_CREATED
                                 |        funding_created         |
                                 |------------------------------->|
          WAIT_FOR_FUNDING_SIGNED|                                |
                                 |         funding_signed         |
                                 |<-------------------------------|
          WAIT_FOR_FUNDING_LOCKED|                                |WAIT_FOR_FUNDING_LOCKED
                                 | funding_locked  funding_locked |
                                 |---------------  ---------------|
                                 |               \/               |
                                 |               /\               |
                                 |<--------------  -------------->|
                           NORMAL|                                |NORMAL
   */

  startWith(WAIT_FOR_INIT_INTERNAL, Nothing)

  when(WAIT_FOR_INIT_INTERNAL)(handleExceptions {
    case Event(initFunder@INPUT_INIT_FUNDER(temporaryChannelId, fundingSatoshis, pushMsat, initialFeeratePerKw, fundingTxFeeratePerKw, initialRelayFees_opt, localParams, remote, _, channelFlags, channelVersion), Nothing) =>
      context.system.eventStream.publish(ChannelCreated(self, peer, remoteNodeId, isFunder = true, temporaryChannelId, initialFeeratePerKw, Some(fundingTxFeeratePerKw)))
      activeConnection = remote
      val fundingPubKey = keyManager.fundingPublicKey(localParams.fundingKeyPath).publicKey
      val channelKeyPath = keyManager.keyPath(localParams, channelVersion)
      val open = OpenChannel(nodeParams.chainHash,
        temporaryChannelId = temporaryChannelId,
        fundingSatoshis = fundingSatoshis,
        pushMsat = pushMsat,
        dustLimitSatoshis = localParams.dustLimit,
        maxHtlcValueInFlightMsat = localParams.maxHtlcValueInFlightMsat,
        channelReserveSatoshis = localParams.channelReserve,
        htlcMinimumMsat = localParams.htlcMinimum,
        feeratePerKw = initialFeeratePerKw,
        toSelfDelay = localParams.toSelfDelay,
        maxAcceptedHtlcs = localParams.maxAcceptedHtlcs,
        fundingPubkey = fundingPubKey,
        revocationBasepoint = keyManager.revocationPoint(channelKeyPath).publicKey,
        paymentBasepoint = localParams.walletStaticPaymentBasepoint.getOrElse(keyManager.paymentPoint(channelKeyPath).publicKey),
        delayedPaymentBasepoint = keyManager.delayedPaymentPoint(channelKeyPath).publicKey,
        htlcBasepoint = keyManager.htlcPoint(channelKeyPath).publicKey,
        firstPerCommitmentPoint = keyManager.commitmentPoint(channelKeyPath, 0),
        channelFlags = channelFlags,
        // In order to allow TLV extensions and keep backwards-compatibility, we include an empty upfront_shutdown_script.
        // See https://github.com/lightningnetwork/lightning-rfc/pull/714.
        tlvStream = TlvStream(ChannelTlv.UpfrontShutdownScript(ByteVector.empty)))
      goto(WAIT_FOR_ACCEPT_CHANNEL) using DATA_WAIT_FOR_ACCEPT_CHANNEL(initFunder, open) sending open

    case Event(inputFundee@INPUT_INIT_FUNDEE(_, localParams, remote, _, _), Nothing) if !localParams.isFunder =>
      activeConnection = remote
      goto(WAIT_FOR_OPEN_CHANNEL) using DATA_WAIT_FOR_OPEN_CHANNEL(inputFundee)

    case Event(INPUT_RESTORED(data), _) =>
      log.info("restoring channel")
      context.system.eventStream.publish(ChannelRestored(self, data.channelId, peer, remoteNodeId, data.commitments.localParams.isFunder, data.commitments))
      data match {
        //NB: order matters!
        case closing: DATA_CLOSING if Closing.nothingAtStake(closing) =>
          log.info("we have nothing at stake, going straight to CLOSED")
          goto(CLOSED) using closing
        case closing: DATA_CLOSING =>
          // we don't put back the WatchSpent if the commitment tx has already been published and the spending tx already reached mindepth
          val closingType_opt = Closing.isClosingTypeAlreadyKnown(closing)
          log.info(s"channel is closing (closingType=${closingType_opt.getOrElse("UnknownYet")})")
          // if the closing type is known:
          // - there is no need to watch the funding tx because it has already been spent and the spending tx has
          //   already reached mindepth
          // - there is no need to attempt to publish transactions for other type of closes
          closingType_opt match {
            case Some(c: Closing.MutualClose) =>
              doPublish(c.tx)
            case Some(c: Closing.LocalClose) =>
              doPublish(c.localCommitPublished)
            case Some(c: Closing.RemoteClose) =>
              doPublish(c.remoteCommitPublished)
            case Some(c: Closing.RecoveryClose) =>
              doPublish(c.remoteCommitPublished)
            case Some(c: Closing.RevokedClose) =>
              doPublish(c.revokedCommitPublished)
            case None =>
              // in all other cases we need to be ready for any type of closing
              // TODO: should we wait for an acknowledgment from the watcher?
              blockchain ! WatchSpent(self, data.commitments.commitInput.outPoint.txid, data.commitments.commitInput.outPoint.index.toInt, data.commitments.commitInput.txOut.publicKeyScript, BITCOIN_FUNDING_SPENT)
              blockchain ! WatchLost(self, data.commitments.commitInput.outPoint.txid, nodeParams.minDepthBlocks, BITCOIN_FUNDING_LOST)
              closing.mutualClosePublished.foreach(doPublish)
              closing.localCommitPublished.foreach(doPublish)
              closing.remoteCommitPublished.foreach(doPublish)
              closing.nextRemoteCommitPublished.foreach(doPublish)
              closing.revokedCommitPublished.foreach(doPublish)
              closing.futureRemoteCommitPublished.foreach(doPublish)

              // if commitment number is zero, we also need to make sure that the funding tx has been published
              if (closing.commitments.localCommit.index == 0 && closing.commitments.remoteCommit.index == 0) {
                blockchain ! GetTxWithMeta(closing.commitments.commitInput.outPoint.txid)
              }
          }
          // no need to go OFFLINE, we can directly switch to CLOSING
          goto(CLOSING) using closing

        case normal: DATA_NORMAL =>
          // TODO: should we wait for an acknowledgment from the watcher?
          blockchain ! WatchSpent(self, data.commitments.commitInput.outPoint.txid, data.commitments.commitInput.outPoint.index.toInt, data.commitments.commitInput.txOut.publicKeyScript, BITCOIN_FUNDING_SPENT)
          blockchain ! WatchLost(self, data.commitments.commitInput.outPoint.txid, nodeParams.minDepthBlocks, BITCOIN_FUNDING_LOST)
          context.system.eventStream.publish(ShortChannelIdAssigned(self, normal.channelId, normal.channelUpdate.shortChannelId, None))

          // we rebuild a new channel_update with values from the configuration because they may have changed while eclair was down
          val candidateChannelUpdate = Announcements.makeChannelUpdate(nodeParams.chainHash, nodeParams.privateKey, remoteNodeId, normal.channelUpdate.shortChannelId, nodeParams.expiryDelta,
            normal.commitments.remoteParams.htlcMinimum, normal.channelUpdate.feeBaseMsat, normal.channelUpdate.feeProportionalMillionths, normal.commitments.capacity.toMilliSatoshi, enable = Announcements.isEnabled(normal.channelUpdate.channelFlags))
          val channelUpdate1 = if (Announcements.areSame(candidateChannelUpdate, normal.channelUpdate)) {
            // if there was no configuration change we keep the existing channel update
            normal.channelUpdate
          } else {
            log.info("refreshing channel_update due to configuration changes old={} new={}", normal.channelUpdate, candidateChannelUpdate)
            candidateChannelUpdate
          }
          // we need to periodically re-send channel updates, otherwise channel will be considered stale and get pruned by network
          // we take into account the date of the last update so that we don't send superfluous updates when we restart the app
          val periodicRefreshInitialDelay = Helpers.nextChannelUpdateRefresh(channelUpdate1.timestamp)
          context.system.scheduler.schedule(initialDelay = periodicRefreshInitialDelay, interval = REFRESH_CHANNEL_UPDATE_INTERVAL, receiver = self, message = BroadcastChannelUpdate(PeriodicRefresh))

          goto(OFFLINE) using normal.copy(channelUpdate = channelUpdate1)

        case funding: DATA_WAIT_FOR_FUNDING_CONFIRMED =>
          // TODO: should we wait for an acknowledgment from the watcher?
          blockchain ! WatchSpent(self, data.commitments.commitInput.outPoint.txid, data.commitments.commitInput.outPoint.index.toInt, data.commitments.commitInput.txOut.publicKeyScript, BITCOIN_FUNDING_SPENT)
          blockchain ! WatchLost(self, data.commitments.commitInput.outPoint.txid, nodeParams.minDepthBlocks, BITCOIN_FUNDING_LOST)
          // we make sure that the funding tx has been published
          blockchain ! GetTxWithMeta(funding.commitments.commitInput.outPoint.txid)
          goto(OFFLINE) using data

        case _ =>
          // TODO: should we wait for an acknowledgment from the watcher?
          blockchain ! WatchSpent(self, data.commitments.commitInput.outPoint.txid, data.commitments.commitInput.outPoint.index.toInt, data.commitments.commitInput.txOut.publicKeyScript, BITCOIN_FUNDING_SPENT)
          blockchain ! WatchLost(self, data.commitments.commitInput.outPoint.txid, nodeParams.minDepthBlocks, BITCOIN_FUNDING_LOST)
          goto(OFFLINE) using data
      }

    case Event(c: CloseCommand, d) =>
      channelOpenReplyToUser(Right(ChannelOpenResponse.ChannelClosed(d.channelId)))
      handleFastClose(c, d.channelId)

    case Event(TickChannelOpenTimeout, _) =>
      channelOpenReplyToUser(Left(LocalError(new RuntimeException("open channel cancelled, took too long"))))
      goto(CLOSED)
  })

  when(WAIT_FOR_OPEN_CHANNEL)(handleExceptions {
    case Event(open: OpenChannel, d@DATA_WAIT_FOR_OPEN_CHANNEL(INPUT_INIT_FUNDEE(_, localParams, _, remoteInit, channelVersion))) =>
      log.info("received OpenChannel={}", open)
      Helpers.validateParamsFundee(nodeParams, localParams.features, open, remoteNodeId) match {
        case Left(t) => handleLocalError(t, d, Some(open))
        case _ =>
          context.system.eventStream.publish(ChannelCreated(self, peer, remoteNodeId, isFunder = false, open.temporaryChannelId, open.feeratePerKw, None))
          val fundingPubkey = keyManager.fundingPublicKey(localParams.fundingKeyPath).publicKey
          val channelKeyPath = keyManager.keyPath(localParams, channelVersion)
          // TODO: maybe also check uniqueness of temporary channel id
          val minimumDepth = Helpers.minDepthForFunding(nodeParams, open.fundingSatoshis)
          val accept = AcceptChannel(temporaryChannelId = open.temporaryChannelId,
            dustLimitSatoshis = localParams.dustLimit,
            maxHtlcValueInFlightMsat = localParams.maxHtlcValueInFlightMsat,
            channelReserveSatoshis = localParams.channelReserve,
            minimumDepth = minimumDepth,
            htlcMinimumMsat = localParams.htlcMinimum,
            toSelfDelay = localParams.toSelfDelay,
            maxAcceptedHtlcs = localParams.maxAcceptedHtlcs,
            fundingPubkey = fundingPubkey,
            revocationBasepoint = keyManager.revocationPoint(channelKeyPath).publicKey,
            paymentBasepoint = localParams.walletStaticPaymentBasepoint.getOrElse(keyManager.paymentPoint(channelKeyPath).publicKey),
            delayedPaymentBasepoint = keyManager.delayedPaymentPoint(channelKeyPath).publicKey,
            htlcBasepoint = keyManager.htlcPoint(channelKeyPath).publicKey,
            firstPerCommitmentPoint = keyManager.commitmentPoint(channelKeyPath, 0),
            // In order to allow TLV extensions and keep backwards-compatibility, we include an empty upfront_shutdown_script.
            // See https://github.com/lightningnetwork/lightning-rfc/pull/714.
            tlvStream = TlvStream(ChannelTlv.UpfrontShutdownScript(ByteVector.empty)))
          val remoteParams = RemoteParams(
            nodeId = remoteNodeId,
            dustLimit = open.dustLimitSatoshis,
            maxHtlcValueInFlightMsat = open.maxHtlcValueInFlightMsat,
            channelReserve = open.channelReserveSatoshis, // remote requires local to keep this much satoshis as direct payment
            htlcMinimum = open.htlcMinimumMsat,
            toSelfDelay = open.toSelfDelay,
            maxAcceptedHtlcs = open.maxAcceptedHtlcs,
            fundingPubKey = open.fundingPubkey,
            revocationBasepoint = open.revocationBasepoint,
            paymentBasepoint = open.paymentBasepoint,
            delayedPaymentBasepoint = open.delayedPaymentBasepoint,
            htlcBasepoint = open.htlcBasepoint,
            features = remoteInit.features)
          log.debug("remote params: {}", remoteParams)
          goto(WAIT_FOR_FUNDING_CREATED) using DATA_WAIT_FOR_FUNDING_CREATED(open.temporaryChannelId, localParams, remoteParams, open.fundingSatoshis, open.pushMsat, open.feeratePerKw, None, open.firstPerCommitmentPoint, open.channelFlags, channelVersion, accept) sending accept
      }

    case Event(c: CloseCommand, d) => handleFastClose(c, d.channelId)

    case Event(e: Error, d: DATA_WAIT_FOR_OPEN_CHANNEL) => handleRemoteError(e, d)

    case Event(INPUT_DISCONNECTED, _) => goto(CLOSED)
  })

  when(WAIT_FOR_ACCEPT_CHANNEL)(handleExceptions {
    case Event(accept: AcceptChannel, d@DATA_WAIT_FOR_ACCEPT_CHANNEL(INPUT_INIT_FUNDER(temporaryChannelId, fundingSatoshis, pushMsat, initialFeeratePerKw, fundingTxFeeratePerKw, initialRelayFees_opt, localParams, _, remoteInit, _, channelVersion), open)) =>
      log.info(s"received AcceptChannel=$accept")
      Helpers.validateParamsFunder(nodeParams, open, accept) match {
        case Left(t) => handleLocalError(t, d, Some(accept))
        case _ =>
          // TODO: check equality of temporaryChannelId? or should be done upstream
          val remoteParams = RemoteParams(
            nodeId = remoteNodeId,
            dustLimit = accept.dustLimitSatoshis,
            maxHtlcValueInFlightMsat = accept.maxHtlcValueInFlightMsat,
            channelReserve = accept.channelReserveSatoshis, // remote requires local to keep this much satoshis as direct payment
            htlcMinimum = accept.htlcMinimumMsat,
            toSelfDelay = accept.toSelfDelay,
            maxAcceptedHtlcs = accept.maxAcceptedHtlcs,
            fundingPubKey = accept.fundingPubkey,
            revocationBasepoint = accept.revocationBasepoint,
            paymentBasepoint = accept.paymentBasepoint,
            delayedPaymentBasepoint = accept.delayedPaymentBasepoint,
            htlcBasepoint = accept.htlcBasepoint,
            features = remoteInit.features)
          log.debug("remote params: {}", remoteParams)
          val localFundingPubkey = keyManager.fundingPublicKey(localParams.fundingKeyPath)
          val fundingPubkeyScript = Script.write(Script.pay2wsh(Scripts.multiSig2of2(localFundingPubkey.publicKey, remoteParams.fundingPubKey)))
          wallet.makeFundingTx(fundingPubkeyScript, fundingSatoshis, fundingTxFeeratePerKw).pipeTo(self)
          goto(WAIT_FOR_FUNDING_INTERNAL) using DATA_WAIT_FOR_FUNDING_INTERNAL(temporaryChannelId, localParams, remoteParams, fundingSatoshis, pushMsat, initialFeeratePerKw, initialRelayFees_opt, accept.firstPerCommitmentPoint, channelVersion, open)
      }

    case Event(c: CloseCommand, d: DATA_WAIT_FOR_ACCEPT_CHANNEL) =>
      channelOpenReplyToUser(Right(ChannelOpenResponse.ChannelClosed(d.lastSent.temporaryChannelId)))
      handleFastClose(c, d.lastSent.temporaryChannelId)

    case Event(e: Error, d: DATA_WAIT_FOR_ACCEPT_CHANNEL) =>
      channelOpenReplyToUser(Left(RemoteError(e)))
      handleRemoteError(e, d)

    case Event(INPUT_DISCONNECTED, _) =>
      channelOpenReplyToUser(Left(LocalError(new RuntimeException("disconnected"))))
      goto(CLOSED)

    case Event(TickChannelOpenTimeout, _) =>
      channelOpenReplyToUser(Left(LocalError(new RuntimeException("open channel cancelled, took too long"))))
      goto(CLOSED)
  })

  when(WAIT_FOR_FUNDING_INTERNAL)(handleExceptions {
    case Event(MakeFundingTxResponse(fundingTx, fundingTxOutputIndex, fundingTxFee), d@DATA_WAIT_FOR_FUNDING_INTERNAL(temporaryChannelId, localParams, remoteParams, fundingAmount, pushMsat, initialFeeratePerKw, initialRelayFees_opt, remoteFirstPerCommitmentPoint, channelVersion, open)) =>
      // let's create the first commitment tx that spends the yet uncommitted funding tx
      Funding.makeFirstCommitTxs(keyManager, channelVersion, temporaryChannelId, localParams, remoteParams, fundingAmount, pushMsat, initialFeeratePerKw, fundingTx.hash, fundingTxOutputIndex, remoteFirstPerCommitmentPoint) match {
        case Left(ex) => handleLocalError(ex, d, None)
        case Right((localSpec, localCommitTx, remoteSpec, remoteCommitTx)) =>
          require(fundingTx.txOut(fundingTxOutputIndex).publicKeyScript == localCommitTx.input.txOut.publicKeyScript, s"pubkey script mismatch!")
          val localSigOfRemoteTx = keyManager.sign(remoteCommitTx, keyManager.fundingPublicKey(localParams.fundingKeyPath), TxOwner.Remote, channelVersion.commitmentFormat)
          // signature of their initial commitment tx that pays remote pushMsat
          val fundingCreated = FundingCreated(
            temporaryChannelId = temporaryChannelId,
            fundingTxid = fundingTx.hash,
            fundingOutputIndex = fundingTxOutputIndex,
            signature = localSigOfRemoteTx
          )
          val channelId = toLongId(fundingTx.hash, fundingTxOutputIndex)
          peer ! ChannelIdAssigned(self, remoteNodeId, temporaryChannelId, channelId) // we notify the peer asap so it knows how to route messages
          context.system.eventStream.publish(ChannelIdAssigned(self, remoteNodeId, temporaryChannelId, channelId))
          // NB: we don't send a ChannelSignatureSent for the first commit
          goto(WAIT_FOR_FUNDING_SIGNED) using DATA_WAIT_FOR_FUNDING_SIGNED(channelId, localParams, remoteParams, fundingTx, fundingTxFee, initialRelayFees_opt, localSpec, localCommitTx, RemoteCommit(0, remoteSpec, remoteCommitTx.tx.txid, remoteFirstPerCommitmentPoint), open.channelFlags, channelVersion, fundingCreated) sending fundingCreated
      }

    case Event(Status.Failure(t), d: DATA_WAIT_FOR_FUNDING_INTERNAL) =>
      log.error(t, s"wallet returned error: ")
      channelOpenReplyToUser(Left(LocalError(t)))
      handleLocalError(ChannelFundingError(d.temporaryChannelId), d, None) // we use a generic exception and don't send the internal error to the peer

    case Event(c: CloseCommand, d: DATA_WAIT_FOR_FUNDING_INTERNAL) =>
      channelOpenReplyToUser(Right(ChannelOpenResponse.ChannelClosed(d.temporaryChannelId)))
      handleFastClose(c, d.temporaryChannelId)

    case Event(e: Error, d: DATA_WAIT_FOR_FUNDING_INTERNAL) =>
      channelOpenReplyToUser(Left(RemoteError(e)))
      handleRemoteError(e, d)

    case Event(INPUT_DISCONNECTED, _) =>
      channelOpenReplyToUser(Left(LocalError(new RuntimeException("disconnected"))))
      goto(CLOSED)

    case Event(TickChannelOpenTimeout, _) =>
      channelOpenReplyToUser(Left(LocalError(new RuntimeException("open channel cancelled, took too long"))))
      goto(CLOSED)
  })

  when(WAIT_FOR_FUNDING_CREATED)(handleExceptions {
    case Event(FundingCreated(_, fundingTxHash, fundingTxOutputIndex, remoteSig), d@DATA_WAIT_FOR_FUNDING_CREATED(temporaryChannelId, localParams, remoteParams, fundingAmount, pushMsat, initialFeeratePerKw, initialRelayFees_opt, remoteFirstPerCommitmentPoint, channelFlags, channelVersion, _)) =>
      // they fund the channel with their funding tx, so the money is theirs (but we are paid pushMsat)
      Funding.makeFirstCommitTxs(keyManager, channelVersion, temporaryChannelId, localParams, remoteParams, fundingAmount, pushMsat, initialFeeratePerKw, fundingTxHash, fundingTxOutputIndex, remoteFirstPerCommitmentPoint) match {
        case Left(ex) => handleLocalError(ex, d, None)
        case Right((localSpec, localCommitTx, remoteSpec, remoteCommitTx)) =>
          // check remote signature validity
          val fundingPubKey = keyManager.fundingPublicKey(localParams.fundingKeyPath)
          val localSigOfLocalTx = keyManager.sign(localCommitTx, fundingPubKey, TxOwner.Local, channelVersion.commitmentFormat)
          val signedLocalCommitTx = Transactions.addSigs(localCommitTx, fundingPubKey.publicKey, remoteParams.fundingPubKey, localSigOfLocalTx, remoteSig)
          Transactions.checkSpendable(signedLocalCommitTx) match {
            case Failure(_) => handleLocalError(InvalidCommitmentSignature(temporaryChannelId, signedLocalCommitTx.tx), d, None)
            case Success(_) =>
              val localSigOfRemoteTx = keyManager.sign(remoteCommitTx, fundingPubKey, TxOwner.Remote, channelVersion.commitmentFormat)
              val channelId = toLongId(fundingTxHash, fundingTxOutputIndex)
              // watch the funding tx transaction
              val commitInput = localCommitTx.input
              val fundingSigned = FundingSigned(
                channelId = channelId,
                signature = localSigOfRemoteTx
              )
              val commitments = Commitments(channelVersion, localParams, remoteParams, channelFlags,
                LocalCommit(0, localSpec, PublishableTxs(signedLocalCommitTx, Nil)), RemoteCommit(0, remoteSpec, remoteCommitTx.tx.txid, remoteFirstPerCommitmentPoint),
                LocalChanges(Nil, Nil, Nil), RemoteChanges(Nil, Nil, Nil),
                localNextHtlcId = 0L, remoteNextHtlcId = 0L,
                originChannels = Map.empty,
                remoteNextCommitInfo = Right(randomKey.publicKey), // we will receive their next per-commitment point in the next message, so we temporarily put a random byte array,
                commitInput, ShaChain.init, channelId = channelId)
              peer ! ChannelIdAssigned(self, remoteNodeId, temporaryChannelId, channelId) // we notify the peer asap so it knows how to route messages
              context.system.eventStream.publish(ChannelIdAssigned(self, remoteNodeId, temporaryChannelId, channelId))
              context.system.eventStream.publish(ChannelSignatureReceived(self, commitments))
              // NB: we don't send a ChannelSignatureSent for the first commit
              log.info(s"waiting for them to publish the funding tx for channelId=$channelId fundingTxid=${commitInput.outPoint.txid}")
              val fundingMinDepth = Helpers.minDepthForFunding(nodeParams, fundingAmount)
              blockchain ! WatchSpent(self, commitInput.outPoint.txid, commitInput.outPoint.index.toInt, commitInput.txOut.publicKeyScript, BITCOIN_FUNDING_SPENT) // TODO: should we wait for an acknowledgment from the watcher?
              blockchain ! WatchConfirmed(self, commitInput.outPoint.txid, commitInput.txOut.publicKeyScript, fundingMinDepth, BITCOIN_FUNDING_DEPTHOK)
              context.system.scheduler.scheduleOnce(FUNDING_TIMEOUT_FUNDEE, self, BITCOIN_FUNDING_TIMEOUT)
              goto(WAIT_FOR_FUNDING_CONFIRMED) using DATA_WAIT_FOR_FUNDING_CONFIRMED(commitments, None, initialRelayFees_opt, now, None, Right(fundingSigned)) storing() sending fundingSigned
          }
      }

    case Event(c: CloseCommand, d: DATA_WAIT_FOR_FUNDING_CREATED) =>
      channelOpenReplyToUser(Right(ChannelOpenResponse.ChannelClosed(d.temporaryChannelId)))
      handleFastClose(c, d.temporaryChannelId)

    case Event(e: Error, d: DATA_WAIT_FOR_FUNDING_CREATED) => handleRemoteError(e, d)

    case Event(INPUT_DISCONNECTED, _) => goto(CLOSED)
  })

  when(WAIT_FOR_FUNDING_SIGNED)(handleExceptions {
    case Event(msg@FundingSigned(_, remoteSig), d@DATA_WAIT_FOR_FUNDING_SIGNED(channelId, localParams, remoteParams, fundingTx, fundingTxFee, initialRelayFees_opt, localSpec, localCommitTx, remoteCommit, channelFlags, channelVersion, fundingCreated)) =>
      // we make sure that their sig checks out and that our first commit tx is spendable
      val fundingPubKey = keyManager.fundingPublicKey(localParams.fundingKeyPath)
      val localSigOfLocalTx = keyManager.sign(localCommitTx, fundingPubKey, TxOwner.Local, channelVersion.commitmentFormat)
      val signedLocalCommitTx = Transactions.addSigs(localCommitTx, fundingPubKey.publicKey, remoteParams.fundingPubKey, localSigOfLocalTx, remoteSig)
      Transactions.checkSpendable(signedLocalCommitTx) match {
        case Failure(cause) =>
          // we rollback the funding tx, it will never be published
          wallet.rollback(fundingTx)
          channelOpenReplyToUser(Left(LocalError(cause)))
          handleLocalError(InvalidCommitmentSignature(channelId, signedLocalCommitTx.tx), d, Some(msg))
        case Success(_) =>
          val commitInput = localCommitTx.input
          val commitments = Commitments(channelVersion, localParams, remoteParams, channelFlags,
            LocalCommit(0, localSpec, PublishableTxs(signedLocalCommitTx, Nil)), remoteCommit,
            LocalChanges(Nil, Nil, Nil), RemoteChanges(Nil, Nil, Nil),
            localNextHtlcId = 0L, remoteNextHtlcId = 0L,
            originChannels = Map.empty,
            remoteNextCommitInfo = Right(randomKey.publicKey), // we will receive their next per-commitment point in the next message, so we temporarily put a random byte array
            commitInput, ShaChain.init, channelId = channelId)
          val now = System.currentTimeMillis.milliseconds.toSeconds
          context.system.eventStream.publish(ChannelSignatureReceived(self, commitments))
          log.info(s"publishing funding tx for channelId=$channelId fundingTxid=${commitInput.outPoint.txid}")
          blockchain ! WatchSpent(self, commitInput.outPoint.txid, commitInput.outPoint.index.toInt, commitInput.txOut.publicKeyScript, BITCOIN_FUNDING_SPENT) // TODO: should we wait for an acknowledgment from the watcher?
          blockchain ! WatchConfirmed(self, commitInput.outPoint.txid, commitInput.txOut.publicKeyScript, nodeParams.minDepthBlocks, BITCOIN_FUNDING_DEPTHOK)
          log.info(s"committing txid=${fundingTx.txid}")

          // we will publish the funding tx only after the channel state has been written to disk because we want to
          // make sure we first persist the commitment that returns back the funds to us in case of problem
          def publishFundingTx(): Unit = {
            wallet.commit(fundingTx).onComplete {
              case Success(true) =>
                // NB: funding tx isn't confirmed at this point, so technically we didn't really pay the network fee yet, so this is a (fair) approximation
                feePaid(fundingTxFee, fundingTx, "funding", commitments.channelId)
                channelOpenReplyToUser(Right(ChannelOpenResponse.ChannelOpened(channelId)))
              case Success(false) =>
                channelOpenReplyToUser(Left(LocalError(new RuntimeException("couldn't publish funding tx"))))
                self ! BITCOIN_FUNDING_PUBLISH_FAILED // fail-fast: this should be returned only when we are really sure the tx has *not* been published
              case Failure(t) =>
                channelOpenReplyToUser(Left(LocalError(t)))
                log.error(t, s"error while committing funding tx: ") // tx may still have been published, can't fail-fast
            }
          }

          goto(WAIT_FOR_FUNDING_CONFIRMED) using DATA_WAIT_FOR_FUNDING_CONFIRMED(commitments, Some(fundingTx), initialRelayFees_opt, now, None, Left(fundingCreated)) storing() calling publishFundingTx()
      }

    case Event(c: CloseCommand, d: DATA_WAIT_FOR_FUNDING_SIGNED) =>
      // we rollback the funding tx, it will never be published
      wallet.rollback(d.fundingTx)
      channelOpenReplyToUser(Right(ChannelOpenResponse.ChannelClosed(d.channelId)))
      handleFastClose(c, d.channelId)

    case Event(e: Error, d: DATA_WAIT_FOR_FUNDING_SIGNED) =>
      // we rollback the funding tx, it will never be published
      wallet.rollback(d.fundingTx)
      channelOpenReplyToUser(Left(RemoteError(e)))
      handleRemoteError(e, d)

    case Event(INPUT_DISCONNECTED, d: DATA_WAIT_FOR_FUNDING_SIGNED) =>
      // we rollback the funding tx, it will never be published
      wallet.rollback(d.fundingTx)
      channelOpenReplyToUser(Left(LocalError(new RuntimeException("disconnected"))))
      goto(CLOSED)

    case Event(TickChannelOpenTimeout, d: DATA_WAIT_FOR_FUNDING_SIGNED) =>
      // we rollback the funding tx, it will never be published
      wallet.rollback(d.fundingTx)
      channelOpenReplyToUser(Left(LocalError(new RuntimeException("open channel cancelled, took too long"))))
      goto(CLOSED)
  })

  when(WAIT_FOR_FUNDING_CONFIRMED)(handleExceptions {
    case Event(msg: FundingLocked, d: DATA_WAIT_FOR_FUNDING_CONFIRMED) =>
      log.info(s"received their FundingLocked, deferring message")
      stay using d.copy(deferred = Some(msg)) // no need to store, they will re-send if we get disconnected

    case Event(WatchEventConfirmed(BITCOIN_FUNDING_DEPTHOK, blockHeight, txIndex, fundingTx), d@DATA_WAIT_FOR_FUNDING_CONFIRMED(commitments, _, initialRelayFees_opt, _, deferred, _)) =>
      Try(Transaction.correctlySpends(commitments.localCommit.publishableTxs.commitTx.tx, Seq(fundingTx), ScriptFlags.STANDARD_SCRIPT_VERIFY_FLAGS)) match {
        case Success(_) =>
          log.info(s"channelId=${commitments.channelId} was confirmed at blockHeight=$blockHeight txIndex=$txIndex")
          blockchain ! WatchLost(self, commitments.commitInput.outPoint.txid, nodeParams.minDepthBlocks, BITCOIN_FUNDING_LOST)
          val channelKeyPath = keyManager.keyPath(d.commitments.localParams, commitments.channelVersion)
          val nextPerCommitmentPoint = keyManager.commitmentPoint(channelKeyPath, 1)
          val fundingLocked = FundingLocked(commitments.channelId, nextPerCommitmentPoint)
          deferred.foreach(self ! _)
          // this is the temporary channel id that we will use in our channel_update message, the goal is to be able to use our channel
          // as soon as it reaches NORMAL state, and before it is announced on the network
          // (this id might be updated when the funding tx gets deeply buried, if there was a reorg in the meantime)
          val shortChannelId = ShortChannelId(blockHeight, txIndex, commitments.commitInput.outPoint.index.toInt)
          goto(WAIT_FOR_FUNDING_LOCKED) using DATA_WAIT_FOR_FUNDING_LOCKED(commitments, shortChannelId, fundingLocked, initialRelayFees_opt) storing() sending fundingLocked
        case Failure(t) =>
          log.error(t, s"rejecting channel with invalid funding tx: ${fundingTx.bin}")
          goto(CLOSED)
      }

    case Event(remoteAnnSigs: AnnouncementSignatures, d: DATA_WAIT_FOR_FUNDING_CONFIRMED) if d.commitments.announceChannel =>
      log.debug("received remote announcement signatures, delaying")
      // we may receive their announcement sigs before our watcher notifies us that the channel has reached min_conf (especially during testing when blocks are generated in bulk)
      // note: no need to persist their message, in case of disconnection they will resend it
      context.system.scheduler.scheduleOnce(2 seconds, self, remoteAnnSigs)
      stay

    case Event(getTxResponse: GetTxWithMetaResponse, d: DATA_WAIT_FOR_FUNDING_CONFIRMED) if getTxResponse.txid == d.commitments.commitInput.outPoint.txid => handleGetFundingTx(getTxResponse, d.waitingSince, d.fundingTx)

    case Event(BITCOIN_FUNDING_PUBLISH_FAILED, d: DATA_WAIT_FOR_FUNDING_CONFIRMED) => handleFundingPublishFailed(d)

    case Event(BITCOIN_FUNDING_TIMEOUT, d: DATA_WAIT_FOR_FUNDING_CONFIRMED) => handleFundingTimeout(d)

    case Event(WatchEventSpent(BITCOIN_FUNDING_SPENT, tx), d: DATA_WAIT_FOR_FUNDING_CONFIRMED) if tx.txid == d.commitments.remoteCommit.txid => handleRemoteSpentCurrent(tx, d)

    case Event(WatchEventSpent(BITCOIN_FUNDING_SPENT, tx), d: DATA_WAIT_FOR_FUNDING_CONFIRMED) => handleInformationLeak(tx, d)

    case Event(e: Error, d: DATA_WAIT_FOR_FUNDING_CONFIRMED) => handleRemoteError(e, d)
  })

  when(WAIT_FOR_FUNDING_LOCKED)(handleExceptions {
    case Event(FundingLocked(_, nextPerCommitmentPoint), d@DATA_WAIT_FOR_FUNDING_LOCKED(commitments, shortChannelId, _, initialRelayFees_opt)) =>
      // used to get the final shortChannelId, used in announcements (if minDepth >= ANNOUNCEMENTS_MINCONF this event will fire instantly)
      blockchain ! WatchConfirmed(self, commitments.commitInput.outPoint.txid, commitments.commitInput.txOut.publicKeyScript, ANNOUNCEMENTS_MINCONF, BITCOIN_FUNDING_DEEPLYBURIED)
      context.system.eventStream.publish(ShortChannelIdAssigned(self, commitments.channelId, shortChannelId, None))
      // we create a channel_update early so that we can use it to send payments through this channel, but it won't be propagated to other nodes since the channel is not yet announced
      val (feeBase, feeProportionalMillionths) = initialRelayFees_opt.getOrElse((nodeParams.feeBase, nodeParams.feeProportionalMillionth))
      val initialChannelUpdate = Announcements.makeChannelUpdate(nodeParams.chainHash, nodeParams.privateKey, remoteNodeId, shortChannelId, nodeParams.expiryDelta, d.commitments.remoteParams.htlcMinimum, feeBase, feeProportionalMillionths, commitments.capacity.toMilliSatoshi, enable = Helpers.aboveReserve(d.commitments))
      // we need to periodically re-send channel updates, otherwise channel will be considered stale and get pruned by network
      context.system.scheduler.schedule(initialDelay = REFRESH_CHANNEL_UPDATE_INTERVAL, interval = REFRESH_CHANNEL_UPDATE_INTERVAL, receiver = self, message = BroadcastChannelUpdate(PeriodicRefresh))
      goto(NORMAL) using DATA_NORMAL(commitments.copy(remoteNextCommitInfo = Right(nextPerCommitmentPoint)), shortChannelId, buried = false, None, initialChannelUpdate, None, None) storing()

    case Event(remoteAnnSigs: AnnouncementSignatures, d: DATA_WAIT_FOR_FUNDING_LOCKED) if d.commitments.announceChannel =>
      log.debug("received remote announcement signatures, delaying")
      // we may receive their announcement sigs before our watcher notifies us that the channel has reached min_conf (especially during testing when blocks are generated in bulk)
      // note: no need to persist their message, in case of disconnection they will resend it
      context.system.scheduler.scheduleOnce(2 seconds, self, remoteAnnSigs)
      stay

    case Event(WatchEventSpent(BITCOIN_FUNDING_SPENT, tx), d: DATA_WAIT_FOR_FUNDING_LOCKED) if tx.txid == d.commitments.remoteCommit.txid => handleRemoteSpentCurrent(tx, d)

    case Event(WatchEventSpent(BITCOIN_FUNDING_SPENT, tx), d: DATA_WAIT_FOR_FUNDING_LOCKED) => handleInformationLeak(tx, d)

    case Event(e: Error, d: DATA_WAIT_FOR_FUNDING_LOCKED) => handleRemoteError(e, d)
  })

  /*
          888b     d888        d8888 8888888 888b    888      888      .d88888b.   .d88888b.  8888888b.
          8888b   d8888       d88888   888   8888b   888      888     d88P" "Y88b d88P" "Y88b 888   Y88b
          88888b.d88888      d88P888   888   88888b  888      888     888     888 888     888 888    888
          888Y88888P888     d88P 888   888   888Y88b 888      888     888     888 888     888 888   d88P
          888 Y888P 888    d88P  888   888   888 Y88b888      888     888     888 888     888 8888888P"
          888  Y8P  888   d88P   888   888   888  Y88888      888     888     888 888     888 888
          888   "   888  d8888888888   888   888   Y8888      888     Y88b. .d88P Y88b. .d88P 888
          888       888 d88P     888 8888888 888    Y888      88888888 "Y88888P"   "Y88888P"  888
   */

  when(NORMAL)(handleExceptions {
    case Event(c: CMD_ADD_HTLC, d: DATA_NORMAL) if d.localShutdown.isDefined || d.remoteShutdown.isDefined =>
      // note: spec would allow us to keep sending new htlcs after having received their shutdown (and not sent ours)
      // but we want to converge as fast as possible and they would probably not route them anyway
      val error = NoMoreHtlcsClosingInProgress(d.channelId)
      handleAddHtlcCommandError(c, error, Some(d.channelUpdate))

    case Event(c: CMD_ADD_HTLC, d: DATA_NORMAL) =>
      Commitments.sendAdd(d.commitments, c, nodeParams.currentBlockHeight, nodeParams.onChainFeeConf) match {
        case Right((commitments1, add)) =>
          if (c.commit) self ! CMD_SIGN()
          context.system.eventStream.publish(AvailableBalanceChanged(self, d.channelId, d.shortChannelId, commitments1))
          handleCommandSuccess(c, d.copy(commitments = commitments1)) sending add
        case Left(cause) => handleAddHtlcCommandError(c, cause, Some(d.channelUpdate))
      }

    case Event(add: UpdateAddHtlc, d: DATA_NORMAL) =>
      Commitments.receiveAdd(d.commitments, add, nodeParams.onChainFeeConf) match {
        case Right(commitments1) => stay using d.copy(commitments = commitments1)
        case Left(cause) => handleLocalError(cause, d, Some(add))
      }

    case Event(c: CMD_FULFILL_HTLC, d: DATA_NORMAL) =>
      Commitments.sendFulfill(d.commitments, c) match {
        case Right((commitments1, fulfill)) =>
          if (c.commit) self ! CMD_SIGN()
          context.system.eventStream.publish(AvailableBalanceChanged(self, d.channelId, d.shortChannelId, commitments1))
          handleCommandSuccess(c, d.copy(commitments = commitments1)) sending fulfill
        case Left(cause) =>
          // we acknowledge the command right away in case of failure
          handleCommandError(cause, c) acking(d.channelId, c)
      }

    case Event(fulfill: UpdateFulfillHtlc, d: DATA_NORMAL) =>
      Commitments.receiveFulfill(d.commitments, fulfill) match {
        case Right((commitments1, origin, htlc)) =>
          // we forward preimages as soon as possible to the upstream channel because it allows us to pull funds
          relayer ! RES_ADD_SETTLED(origin, htlc, HtlcResult.RemoteFulfill(fulfill))
          stay using d.copy(commitments = commitments1)
        case Left(cause) => handleLocalError(cause, d, Some(fulfill))
      }

    case Event(c: CMD_FAIL_HTLC, d: DATA_NORMAL) =>
      Commitments.sendFail(d.commitments, c, nodeParams.privateKey) match {
        case Right((commitments1, fail)) =>
          if (c.commit) self ! CMD_SIGN()
          context.system.eventStream.publish(AvailableBalanceChanged(self, d.channelId, d.shortChannelId, commitments1))
          handleCommandSuccess(c, d.copy(commitments = commitments1)) sending fail
        case Left(cause) =>
          // we acknowledge the command right away in case of failure
          handleCommandError(cause, c) acking(d.channelId, c)
      }

    case Event(c: CMD_FAIL_MALFORMED_HTLC, d: DATA_NORMAL) =>
      Commitments.sendFailMalformed(d.commitments, c) match {
        case Right((commitments1, fail)) =>
          if (c.commit) self ! CMD_SIGN()
          context.system.eventStream.publish(AvailableBalanceChanged(self, d.channelId, d.shortChannelId, commitments1))
          handleCommandSuccess(c, d.copy(commitments = commitments1)) sending fail
        case Left(cause) =>
          // we acknowledge the command right away in case of failure
          handleCommandError(cause, c) acking(d.channelId, c)
      }

    case Event(fail: UpdateFailHtlc, d: DATA_NORMAL) =>
      Commitments.receiveFail(d.commitments, fail) match {
        case Right((commitments1, _, _)) => stay using d.copy(commitments = commitments1)
        case Left(cause) => handleLocalError(cause, d, Some(fail))
      }

    case Event(fail: UpdateFailMalformedHtlc, d: DATA_NORMAL) =>
      Commitments.receiveFailMalformed(d.commitments, fail) match {
        case Right((commitments1, _, _)) => stay using d.copy(commitments = commitments1)
        case Left(cause) => handleLocalError(cause, d, Some(fail))
      }

    case Event(c: CMD_UPDATE_FEE, d: DATA_NORMAL) =>
      Commitments.sendFee(d.commitments, c) match {
        case Right((commitments1, fee)) =>
          if (c.commit) self ! CMD_SIGN()
          context.system.eventStream.publish(AvailableBalanceChanged(self, d.channelId, d.shortChannelId, commitments1))
          handleCommandSuccess(c, d.copy(commitments = commitments1)) sending fee
        case Left(cause) => handleCommandError(cause, c)
      }

    case Event(fee: UpdateFee, d: DATA_NORMAL) =>
      Commitments.receiveFee(d.commitments, fee, nodeParams.onChainFeeConf) match {
        case Right(commitments1) => stay using d.copy(commitments = commitments1)
        case Left(cause) => handleLocalError(cause, d, Some(fee))
      }

    case Event(c: CMD_SIGN, d: DATA_NORMAL) =>
      d.commitments.remoteNextCommitInfo match {
        case _ if !Commitments.localHasChanges(d.commitments) =>
          log.debug("ignoring CMD_SIGN (nothing to sign)")
          stay
        case Right(_) =>
          Commitments.sendCommit(d.commitments, keyManager) match {
            case Right((commitments1, commit)) =>
              log.debug("sending a new sig, spec:\n{}", Commitments.specs2String(commitments1))
              val nextRemoteCommit = commitments1.remoteNextCommitInfo.left.get.nextRemoteCommit
              val nextCommitNumber = nextRemoteCommit.index
              // we persist htlc data in order to be able to claim htlc outputs in case a revoked tx is published by our
              // counterparty, so only htlcs above remote's dust_limit matter
              val trimmedHtlcs = Transactions.trimOfferedHtlcs(d.commitments.remoteParams.dustLimit, nextRemoteCommit.spec, d.commitments.commitmentFormat) ++
                Transactions.trimReceivedHtlcs(d.commitments.remoteParams.dustLimit, nextRemoteCommit.spec, d.commitments.commitmentFormat)
              trimmedHtlcs.map(_.add).foreach { htlc =>
                log.info(s"adding paymentHash=${htlc.paymentHash} cltvExpiry=${htlc.cltvExpiry} to htlcs db for commitNumber=$nextCommitNumber")
                nodeParams.db.channels.addHtlcInfo(d.channelId, nextCommitNumber, htlc.paymentHash, htlc.cltvExpiry)
              }
              if (!Helpers.aboveReserve(d.commitments) && Helpers.aboveReserve(commitments1)) {
                // we just went above reserve (can't go below), let's refresh our channel_update to enable/disable it accordingly
                log.info("updating channel_update aboveReserve={}", Helpers.aboveReserve(commitments1))
                self ! BroadcastChannelUpdate(AboveReserve)
              }
              context.system.eventStream.publish(ChannelSignatureSent(self, commitments1))
              // we expect a quick response from our peer
              setTimer(RevocationTimeout.toString, RevocationTimeout(commitments1.remoteCommit.index, peer), timeout = nodeParams.revocationTimeout, repeat = false)
              handleCommandSuccess(c, d.copy(commitments = commitments1)) storing() sending commit acking (commitments1.localChanges.signed)
            case Left(cause) => handleCommandError(cause, c)
          }
        case Left(waitForRevocation) =>
          log.debug("already in the process of signing, will sign again as soon as possible")
          val commitments1 = d.commitments.copy(remoteNextCommitInfo = Left(waitForRevocation.copy(reSignAsap = true)))
          stay using d.copy(commitments = commitments1)
      }

    case Event(commit: CommitSig, d: DATA_NORMAL) =>
      Commitments.receiveCommit(d.commitments, commit, keyManager) match {
        case Right((commitments1, revocation)) =>
          log.debug("received a new sig, spec:\n{}", Commitments.specs2String(commitments1))
          if (Commitments.localHasChanges(commitments1)) {
            // if we have newly acknowledged changes let's sign them
            self ! CMD_SIGN()
          }
          if (d.commitments.availableBalanceForSend != commitments1.availableBalanceForSend) {
            // we send this event only when our balance changes
            context.system.eventStream.publish(AvailableBalanceChanged(self, d.channelId, d.shortChannelId, commitments1))
          }
          context.system.eventStream.publish(ChannelSignatureReceived(self, commitments1))
          stay using d.copy(commitments = commitments1) storing() sending revocation
        case Left(cause) => handleLocalError(cause, d, Some(commit))
      }

    case Event(revocation: RevokeAndAck, d: DATA_NORMAL) =>
      // we received a revocation because we sent a signature
      // => all our changes have been acked
      Commitments.receiveRevocation(d.commitments, revocation) match {
        case Right((commitments1, forwards)) =>
          cancelTimer(RevocationTimeout.toString)
          log.debug("received a new rev, spec:\n{}", Commitments.specs2String(commitments1))
          forwards.foreach {
            case Right(forwardAdd) =>
              log.debug("forwarding {} to relayer", forwardAdd)
              relayer ! forwardAdd
            case Left(result) =>
              log.debug("forwarding {} to relayer", result)
              relayer ! result
          }
          if (Commitments.localHasChanges(commitments1) && d.commitments.remoteNextCommitInfo.left.map(_.reSignAsap) == Left(true)) {
            self ! CMD_SIGN()
          }
          if (d.remoteShutdown.isDefined && !Commitments.localHasUnsignedOutgoingHtlcs(commitments1)) {
            // we were waiting for our pending htlcs to be signed before replying with our local shutdown
            val localShutdown = Shutdown(d.channelId, commitments1.localParams.defaultFinalScriptPubKey)
            // note: it means that we had pending htlcs to sign, therefore we go to SHUTDOWN, not to NEGOTIATING
            require(commitments1.remoteCommit.spec.htlcs.nonEmpty, "we must have just signed new htlcs, otherwise we would have sent our Shutdown earlier")
            goto(SHUTDOWN) using DATA_SHUTDOWN(commitments1, localShutdown, d.remoteShutdown.get) storing() sending localShutdown
          } else {
            stay using d.copy(commitments = commitments1) storing()
          }
        case Left(cause) => handleLocalError(cause, d, Some(revocation))
      }

    case Event(r: RevocationTimeout, d: DATA_NORMAL) => handleRevocationTimeout(r, d)

    case Event(c: CMD_CLOSE, d: DATA_NORMAL) =>
      val localScriptPubKey = c.scriptPubKey.getOrElse(d.commitments.localParams.defaultFinalScriptPubKey)
      if (d.localShutdown.isDefined) {
        handleCommandError(ClosingAlreadyInProgress(d.channelId), c)
      } else if (Commitments.localHasUnsignedOutgoingHtlcs(d.commitments)) {
        // TODO: simplistic behavior, we could also sign-then-close
        handleCommandError(CannotCloseWithUnsignedOutgoingHtlcs(d.channelId), c)
      } else if (!Closing.isValidFinalScriptPubkey(localScriptPubKey)) {
        handleCommandError(InvalidFinalScript(d.channelId), c)
      } else {
        val shutdown = Shutdown(d.channelId, localScriptPubKey)
        handleCommandSuccess(c, d.copy(localShutdown = Some(shutdown))) storing() sending shutdown
      }

    case Event(remoteShutdown@Shutdown(_, remoteScriptPubKey), d: DATA_NORMAL) =>
      // they have pending unsigned htlcs         => they violated the spec, close the channel
      // they don't have pending unsigned htlcs
      //    we have pending unsigned htlcs
      //      we already sent a shutdown message  => spec violation (we can't send htlcs after having sent shutdown)
      //      we did not send a shutdown message
      //        we are ready to sign              => we stop sending further htlcs, we initiate a signature
      //        we are waiting for a rev          => we stop sending further htlcs, we wait for their revocation, will resign immediately after, and then we will send our shutdown message
      //    we have no pending unsigned htlcs
      //      we already sent a shutdown message
      //        there are pending signed htlcs    => send our shutdown message, go to SHUTDOWN
      //        there are no htlcs                => send our shutdown message, go to NEGOTIATING
      //      we did not send a shutdown message
      //        there are pending signed htlcs    => go to SHUTDOWN
      //        there are no htlcs                => go to NEGOTIATING

      if (!Closing.isValidFinalScriptPubkey(remoteScriptPubKey)) {
        handleLocalError(InvalidFinalScript(d.channelId), d, Some(remoteShutdown))
      } else if (Commitments.remoteHasUnsignedOutgoingHtlcs(d.commitments)) {
        handleLocalError(CannotCloseWithUnsignedOutgoingHtlcs(d.channelId), d, Some(remoteShutdown))
      } else if (Commitments.localHasUnsignedOutgoingHtlcs(d.commitments)) { // do we have unsigned outgoing htlcs?
        require(d.localShutdown.isEmpty, "can't have pending unsigned outgoing htlcs after having sent Shutdown")
        // are we in the middle of a signature?
        d.commitments.remoteNextCommitInfo match {
          case Left(waitForRevocation) =>
            // yes, let's just schedule a new signature ASAP, which will include all pending unsigned htlcs
            val commitments1 = d.commitments.copy(remoteNextCommitInfo = Left(waitForRevocation.copy(reSignAsap = true)))
            // in the meantime we won't send new htlcs
            stay using d.copy(commitments = commitments1, remoteShutdown = Some(remoteShutdown))
          case Right(_) =>
            // no, let's sign right away
            self ! CMD_SIGN()
            // in the meantime we won't send new htlcs
            stay using d.copy(remoteShutdown = Some(remoteShutdown))
        }
      } else {
        // so we don't have any unsigned outgoing htlcs
        val (localShutdown, sendList) = d.localShutdown match {
          case Some(localShutdown) =>
            (localShutdown, Nil)
          case None =>
            val localShutdown = Shutdown(d.channelId, d.commitments.localParams.defaultFinalScriptPubKey)
            // we need to send our shutdown if we didn't previously
            (localShutdown, localShutdown :: Nil)
        }
        // are there pending signed htlcs on either side? we need to have received their last revocation!
        if (d.commitments.hasNoPendingHtlcs) {
          // there are no pending signed htlcs, let's go directly to NEGOTIATING
          if (d.commitments.localParams.isFunder) {
            // we are funder, need to initiate the negotiation by sending the first closing_signed
            val (closingTx, closingSigned) = Closing.makeFirstClosingTx(keyManager, d.commitments, localShutdown.scriptPubKey, remoteShutdown.scriptPubKey, nodeParams.onChainFeeConf.feeEstimator, nodeParams.onChainFeeConf.feeTargets)
            goto(NEGOTIATING) using DATA_NEGOTIATING(d.commitments, localShutdown, remoteShutdown, List(List(ClosingTxProposed(closingTx.tx, closingSigned))), bestUnpublishedClosingTx_opt = None) storing() sending sendList :+ closingSigned
          } else {
            // we are fundee, will wait for their closing_signed
            goto(NEGOTIATING) using DATA_NEGOTIATING(d.commitments, localShutdown, remoteShutdown, closingTxProposed = List(List()), bestUnpublishedClosingTx_opt = None) storing() sending sendList
          }

        } else {
          // there are some pending signed htlcs, we need to fail/fulfill them
          goto(SHUTDOWN) using DATA_SHUTDOWN(d.commitments, localShutdown, remoteShutdown) storing() sending sendList
        }
      }

    case Event(c: CurrentBlockCount, d: DATA_NORMAL) => handleNewBlock(c, d)

    case Event(c: CurrentFeerates, d: DATA_NORMAL) => handleCurrentFeerate(c, d)

    case Event(WatchEventConfirmed(BITCOIN_FUNDING_DEEPLYBURIED, blockHeight, txIndex, _), d: DATA_NORMAL) if d.channelAnnouncement.isEmpty =>
      val shortChannelId = ShortChannelId(blockHeight, txIndex, d.commitments.commitInput.outPoint.index.toInt)
      log.info(s"funding tx is deeply buried at blockHeight=$blockHeight txIndex=$txIndex shortChannelId=$shortChannelId")
      // if final shortChannelId is different from the one we had before, we need to re-announce it
      val channelUpdate = if (shortChannelId != d.shortChannelId) {
        log.info(s"short channel id changed, probably due to a chain reorg: old=${d.shortChannelId} new=$shortChannelId")
        // we need to re-announce this shortChannelId
        context.system.eventStream.publish(ShortChannelIdAssigned(self, d.channelId, shortChannelId, Some(d.shortChannelId)))
        // we re-announce the channelUpdate for the same reason
        Announcements.makeChannelUpdate(nodeParams.chainHash, nodeParams.privateKey, remoteNodeId, shortChannelId, d.channelUpdate.cltvExpiryDelta, d.channelUpdate.htlcMinimumMsat, d.channelUpdate.feeBaseMsat, d.channelUpdate.feeProportionalMillionths, d.commitments.capacity.toMilliSatoshi, enable = Helpers.aboveReserve(d.commitments))
      } else d.channelUpdate
      val localAnnSigs_opt = if (d.commitments.announceChannel) {
        // if channel is public we need to send our announcement_signatures in order to generate the channel_announcement
        Some(Helpers.makeAnnouncementSignatures(nodeParams, d.commitments, shortChannelId))
      } else None
      // we use GOTO instead of stay because we want to fire transitions
      goto(NORMAL) using d.copy(shortChannelId = shortChannelId, buried = true, channelUpdate = channelUpdate) storing() sending localAnnSigs_opt.toSeq

    case Event(remoteAnnSigs: AnnouncementSignatures, d: DATA_NORMAL) if d.commitments.announceChannel =>
      // channels are publicly announced if both parties want it (defined as feature bit)
      if (d.buried) {
        // we are aware that the channel has reached enough confirmations
        // we already had sent our announcement_signatures but we don't store them so we need to recompute it
        val localAnnSigs = Helpers.makeAnnouncementSignatures(nodeParams, d.commitments, d.shortChannelId)
        d.channelAnnouncement match {
          case None =>
            require(d.shortChannelId == remoteAnnSigs.shortChannelId, s"shortChannelId mismatch: local=${d.shortChannelId} remote=${remoteAnnSigs.shortChannelId}")
            log.info(s"announcing channelId=${d.channelId} on the network with shortId=${d.shortChannelId}")
            import d.commitments.{localParams, remoteParams}
            val fundingPubKey = keyManager.fundingPublicKey(localParams.fundingKeyPath)
            val channelAnn = Announcements.makeChannelAnnouncement(nodeParams.chainHash, localAnnSigs.shortChannelId, nodeParams.nodeId, remoteParams.nodeId, fundingPubKey.publicKey, remoteParams.fundingPubKey, localAnnSigs.nodeSignature, remoteAnnSigs.nodeSignature, localAnnSigs.bitcoinSignature, remoteAnnSigs.bitcoinSignature)
            if (!Announcements.checkSigs(channelAnn)) {
              handleLocalError(InvalidAnnouncementSignatures(d.channelId, remoteAnnSigs), d, Some(remoteAnnSigs))
            } else {
              // we use GOTO instead of stay because we want to fire transitions
              goto(NORMAL) using d.copy(channelAnnouncement = Some(channelAnn)) storing()
            }
          case Some(_) =>
            // they have sent their announcement sigs, but we already have a valid channel announcement
            // this can happen if our announcement_signatures was lost during a disconnection
            // specs says that we "MUST respond to the first announcement_signatures message after reconnection with its own announcement_signatures message"
            // current implementation always replies to announcement_signatures, not only the first time
            // TODO: we should only be nice once, current behaviour opens way to DOS, but this should be handled higher in the stack anyway
            log.info("re-sending our announcement sigs")
            stay sending localAnnSigs
        }
      } else {
        // our watcher didn't notify yet that the tx has reached ANNOUNCEMENTS_MINCONF confirmations, let's delay remote's message
        // note: no need to persist their message, in case of disconnection they will resend it
        log.debug("received remote announcement signatures, delaying")
        context.system.scheduler.scheduleOnce(5 seconds, self, remoteAnnSigs)
        stay
      }

    case Event(c: CMD_UPDATE_RELAY_FEE, d: DATA_NORMAL) =>
      log.info("updating relay fees: prevFeeBaseMsat={} nextFeeBaseMsat={} prevFeeProportionalMillionths={} nextFeeProportionalMillionths={}", d.channelUpdate.feeBaseMsat, c.feeBase, d.channelUpdate.feeProportionalMillionths, c.feeProportionalMillionths)
      val channelUpdate = Announcements.makeChannelUpdate(nodeParams.chainHash, nodeParams.privateKey, remoteNodeId, d.shortChannelId, d.channelUpdate.cltvExpiryDelta, d.channelUpdate.htlcMinimumMsat, c.feeBase, c.feeProportionalMillionths, d.commitments.capacity.toMilliSatoshi, enable = Helpers.aboveReserve(d.commitments))
      replyToCommand(sender, RES_SUCCESS(c, d.channelId), c)
      // we use GOTO instead of stay because we want to fire transitions
      goto(NORMAL) using d.copy(channelUpdate = channelUpdate) storing()

    case Event(BroadcastChannelUpdate(reason), d: DATA_NORMAL) =>
      val age = System.currentTimeMillis.milliseconds - d.channelUpdate.timestamp.seconds
      val channelUpdate1 = Announcements.makeChannelUpdate(nodeParams.chainHash, nodeParams.privateKey, remoteNodeId, d.shortChannelId, d.channelUpdate.cltvExpiryDelta, d.channelUpdate.htlcMinimumMsat, d.channelUpdate.feeBaseMsat, d.channelUpdate.feeProportionalMillionths, d.commitments.capacity.toMilliSatoshi, enable = Helpers.aboveReserve(d.commitments))
      reason match {
        case Reconnected if Announcements.areSame(channelUpdate1, d.channelUpdate) && age < REFRESH_CHANNEL_UPDATE_INTERVAL =>
          // we already sent an identical channel_update not long ago (flapping protection in case we keep being disconnected/reconnected)
          log.debug("not sending a new identical channel_update, current one was created {} days ago", age.toDays)
          stay
        case _ =>
          log.info("refreshing channel_update announcement (reason={})", reason)
          // we use GOTO instead of stay because we want to fire transitions
          goto(NORMAL) using d.copy(channelUpdate = channelUpdate1) storing()
      }

    case Event(WatchEventSpent(BITCOIN_FUNDING_SPENT, tx), d: DATA_NORMAL) if tx.txid == d.commitments.remoteCommit.txid => handleRemoteSpentCurrent(tx, d)

    case Event(WatchEventSpent(BITCOIN_FUNDING_SPENT, tx), d: DATA_NORMAL) if d.commitments.remoteNextCommitInfo.left.toOption.map(_.nextRemoteCommit.txid).contains(tx.txid) => handleRemoteSpentNext(tx, d)

    case Event(WatchEventSpent(BITCOIN_FUNDING_SPENT, tx), d: DATA_NORMAL) => handleRemoteSpentOther(tx, d)

    case Event(INPUT_DISCONNECTED, d: DATA_NORMAL) =>
      // we cancel the timer that would have made us send the enabled update after reconnection (flappy channel protection)
      cancelTimer(Reconnected.toString)
      // if we have pending unsigned htlcs, then we cancel them and advertise the fact that the channel is now disabled
      val d1 = if (d.commitments.localChanges.proposed.collectFirst { case add: UpdateAddHtlc => add }.isDefined) {
        log.info("updating channel_update announcement (reason=disabled)")
        val channelUpdate = Announcements.makeChannelUpdate(nodeParams.chainHash, nodeParams.privateKey, remoteNodeId, d.shortChannelId, d.channelUpdate.cltvExpiryDelta, d.channelUpdate.htlcMinimumMsat, d.channelUpdate.feeBaseMsat, d.channelUpdate.feeProportionalMillionths, d.commitments.capacity.toMilliSatoshi, enable = false)
        d.commitments.localChanges.proposed.collect {
          case add: UpdateAddHtlc => relayer ! RES_ADD_SETTLED(d.commitments.originChannels(add.id), add, HtlcResult.Disconnected(channelUpdate))
        }
        d.copy(channelUpdate = channelUpdate)
      } else {
        d
      }
      goto(OFFLINE) using d1

    case Event(e: Error, d: DATA_NORMAL) => handleRemoteError(e, d)

    case Event(_: FundingLocked, _: DATA_NORMAL) => stay // will happen after a reconnection if no updates were ever committed to the channel

  })

  /*
           .d8888b.  888      .d88888b.   .d8888b. 8888888 888b    888  .d8888b.
          d88P  Y88b 888     d88P" "Y88b d88P  Y88b  888   8888b   888 d88P  Y88b
          888    888 888     888     888 Y88b.       888   88888b  888 888    888
          888        888     888     888  "Y888b.    888   888Y88b 888 888
          888        888     888     888     "Y88b.  888   888 Y88b888 888  88888
          888    888 888     888     888       "888  888   888  Y88888 888    888
          Y88b  d88P 888     Y88b. .d88P Y88b  d88P  888   888   Y8888 Y88b  d88P
           "Y8888P"  88888888 "Y88888P"   "Y8888P" 8888888 888    Y888  "Y8888P88
   */

  when(SHUTDOWN)(handleExceptions {
    case Event(c: CMD_FULFILL_HTLC, d: DATA_SHUTDOWN) =>
      Commitments.sendFulfill(d.commitments, c) match {
        case Right((commitments1, fulfill)) =>
          if (c.commit) self ! CMD_SIGN()
          handleCommandSuccess(c, d.copy(commitments = commitments1)) sending fulfill
        case Left(cause) =>
          // we acknowledge the command right away in case of failure
          handleCommandError(cause, c) acking(d.channelId, c)
      }

    case Event(fulfill: UpdateFulfillHtlc, d: DATA_SHUTDOWN) =>
      Commitments.receiveFulfill(d.commitments, fulfill) match {
        case Right((commitments1, origin, htlc)) =>
          // we forward preimages as soon as possible to the upstream channel because it allows us to pull funds
          relayer ! RES_ADD_SETTLED(origin, htlc, HtlcResult.RemoteFulfill(fulfill))
          stay using d.copy(commitments = commitments1)
        case Left(cause) => handleLocalError(cause, d, Some(fulfill))
      }

    case Event(c: CMD_FAIL_HTLC, d: DATA_SHUTDOWN) =>
      Commitments.sendFail(d.commitments, c, nodeParams.privateKey) match {
        case Right((commitments1, fail)) =>
          if (c.commit) self ! CMD_SIGN()
          handleCommandSuccess(c, d.copy(commitments = commitments1)) sending fail
        case Left(cause) =>
          // we acknowledge the command right away in case of failure
          handleCommandError(cause, c) acking(d.channelId, c)
      }

    case Event(c: CMD_FAIL_MALFORMED_HTLC, d: DATA_SHUTDOWN) =>
      Commitments.sendFailMalformed(d.commitments, c) match {
        case Right((commitments1, fail)) =>
          if (c.commit) self ! CMD_SIGN()
          handleCommandSuccess(c, d.copy(commitments = commitments1)) sending fail
        case Left(cause) =>
          // we acknowledge the command right away in case of failure
          handleCommandError(cause, c) acking(d.channelId, c)
      }

    case Event(fail: UpdateFailHtlc, d: DATA_SHUTDOWN) =>
      Commitments.receiveFail(d.commitments, fail) match {
        case Right((commitments1, _, _)) =>
          stay using d.copy(commitments = commitments1)
        case Left(cause) => handleLocalError(cause, d, Some(fail))
      }

    case Event(fail: UpdateFailMalformedHtlc, d: DATA_SHUTDOWN) =>
      Commitments.receiveFailMalformed(d.commitments, fail) match {
        case Right((commitments1, _, _)) => stay using d.copy(commitments = commitments1)
        case Left(cause) => handleLocalError(cause, d, Some(fail))
      }

    case Event(c: CMD_UPDATE_FEE, d: DATA_SHUTDOWN) =>
      Commitments.sendFee(d.commitments, c) match {
        case Right((commitments1, fee)) =>
          if (c.commit) self ! CMD_SIGN()
          handleCommandSuccess(c, d.copy(commitments = commitments1)) sending fee
        case Left(cause) => handleCommandError(cause, c)
      }

    case Event(fee: UpdateFee, d: DATA_SHUTDOWN) =>
      Commitments.receiveFee(d.commitments, fee, nodeParams.onChainFeeConf) match {
        case Right(commitments1) => stay using d.copy(commitments = commitments1)
        case Left(cause) => handleLocalError(cause, d, Some(fee))
      }

    case Event(c: CMD_SIGN, d: DATA_SHUTDOWN) =>
      d.commitments.remoteNextCommitInfo match {
        case _ if !Commitments.localHasChanges(d.commitments) =>
          log.debug("ignoring CMD_SIGN (nothing to sign)")
          stay
        case Right(_) =>
          Commitments.sendCommit(d.commitments, keyManager) match {
            case Right((commitments1, commit)) =>
              log.debug("sending a new sig, spec:\n{}", Commitments.specs2String(commitments1))
              context.system.eventStream.publish(ChannelSignatureSent(self, commitments1))
              // we expect a quick response from our peer
              setTimer(RevocationTimeout.toString, RevocationTimeout(commitments1.remoteCommit.index, peer), timeout = nodeParams.revocationTimeout, repeat = false)
              handleCommandSuccess(c, d.copy(commitments = commitments1)) storing() sending commit acking (commitments1.localChanges.signed)
            case Left(cause) => handleCommandError(cause, c)
          }
        case Left(waitForRevocation) =>
          log.debug("already in the process of signing, will sign again as soon as possible")
          stay using d.copy(commitments = d.commitments.copy(remoteNextCommitInfo = Left(waitForRevocation.copy(reSignAsap = true))))
      }

    case Event(commit: CommitSig, d@DATA_SHUTDOWN(_, localShutdown, remoteShutdown)) =>
      Commitments.receiveCommit(d.commitments, commit, keyManager) match {
        case Right((commitments1, revocation)) =>
          // we always reply with a revocation
          log.debug("received a new sig:\n{}", Commitments.specs2String(commitments1))
          context.system.eventStream.publish(ChannelSignatureReceived(self, commitments1))
          if (commitments1.hasNoPendingHtlcs) {
            if (d.commitments.localParams.isFunder) {
              // we are funder, need to initiate the negotiation by sending the first closing_signed
              val (closingTx, closingSigned) = Closing.makeFirstClosingTx(keyManager, commitments1, localShutdown.scriptPubKey, remoteShutdown.scriptPubKey, nodeParams.onChainFeeConf.feeEstimator, nodeParams.onChainFeeConf.feeTargets)
              goto(NEGOTIATING) using DATA_NEGOTIATING(commitments1, localShutdown, remoteShutdown, List(List(ClosingTxProposed(closingTx.tx, closingSigned))), bestUnpublishedClosingTx_opt = None) storing() sending revocation :: closingSigned :: Nil
            } else {
              // we are fundee, will wait for their closing_signed
              goto(NEGOTIATING) using DATA_NEGOTIATING(commitments1, localShutdown, remoteShutdown, closingTxProposed = List(List()), bestUnpublishedClosingTx_opt = None) storing() sending revocation
            }
          } else {
            if (Commitments.localHasChanges(commitments1)) {
              // if we have newly acknowledged changes let's sign them
              self ! CMD_SIGN()
            }
            stay using d.copy(commitments = commitments1) storing() sending revocation
          }
        case Left(cause) => handleLocalError(cause, d, Some(commit))
      }

    case Event(revocation: RevokeAndAck, d@DATA_SHUTDOWN(commitments, localShutdown, remoteShutdown)) =>
      // we received a revocation because we sent a signature
      // => all our changes have been acked including the shutdown message
      Commitments.receiveRevocation(commitments, revocation) match {
        case Right((commitments1, forwards)) =>
          cancelTimer(RevocationTimeout.toString)
          log.debug("received a new rev, spec:\n{}", Commitments.specs2String(commitments1))
          forwards.foreach {
            case Right(forwardAdd) =>
              // BOLT 2: A sending node SHOULD fail to route any HTLC added after it sent shutdown.
              log.debug("closing in progress: failing {}", forwardAdd.add)
              self ! CMD_FAIL_HTLC(forwardAdd.add.id, Right(PermanentChannelFailure), commit = true)
            case Left(forward) =>
              log.debug("forwarding {} to relayer", forward)
              relayer ! forward
          }
          if (commitments1.hasNoPendingHtlcs) {
            log.debug("switching to NEGOTIATING spec:\n{}", Commitments.specs2String(commitments1))
            if (d.commitments.localParams.isFunder) {
              // we are funder, need to initiate the negotiation by sending the first closing_signed
              val (closingTx, closingSigned) = Closing.makeFirstClosingTx(keyManager, commitments1, localShutdown.scriptPubKey, remoteShutdown.scriptPubKey, nodeParams.onChainFeeConf.feeEstimator, nodeParams.onChainFeeConf.feeTargets)
              goto(NEGOTIATING) using DATA_NEGOTIATING(commitments1, localShutdown, remoteShutdown, List(List(ClosingTxProposed(closingTx.tx, closingSigned))), bestUnpublishedClosingTx_opt = None) storing() sending closingSigned
            } else {
              // we are fundee, will wait for their closing_signed
              goto(NEGOTIATING) using DATA_NEGOTIATING(commitments1, localShutdown, remoteShutdown, closingTxProposed = List(List()), bestUnpublishedClosingTx_opt = None) storing()
            }
          } else {
            if (Commitments.localHasChanges(commitments1) && d.commitments.remoteNextCommitInfo.left.map(_.reSignAsap) == Left(true)) {
              self ! CMD_SIGN()
            }
            stay using d.copy(commitments = commitments1) storing()
          }
        case Left(cause) => handleLocalError(cause, d, Some(revocation))
      }

    case Event(r: RevocationTimeout, d: DATA_SHUTDOWN) => handleRevocationTimeout(r, d)

    case Event(c: CurrentBlockCount, d: DATA_SHUTDOWN) => handleNewBlock(c, d)

    case Event(c: CurrentFeerates, d: DATA_SHUTDOWN) => handleCurrentFeerate(c, d)

    case Event(WatchEventSpent(BITCOIN_FUNDING_SPENT, tx), d: DATA_SHUTDOWN) if tx.txid == d.commitments.remoteCommit.txid => handleRemoteSpentCurrent(tx, d)

    case Event(WatchEventSpent(BITCOIN_FUNDING_SPENT, tx), d: DATA_SHUTDOWN) if d.commitments.remoteNextCommitInfo.left.toOption.map(_.nextRemoteCommit.txid).contains(tx.txid) => handleRemoteSpentNext(tx, d)

    case Event(WatchEventSpent(BITCOIN_FUNDING_SPENT, tx), d: DATA_SHUTDOWN) => handleRemoteSpentOther(tx, d)

    case Event(c: CMD_CLOSE, d: DATA_SHUTDOWN) => handleCommandError(ClosingAlreadyInProgress(d.channelId), c)

    case Event(e: Error, d: DATA_SHUTDOWN) => handleRemoteError(e, d)

  })

  when(NEGOTIATING)(handleExceptions {
    case Event(c@ClosingSigned(_, remoteClosingFee, remoteSig), d: DATA_NEGOTIATING) =>
      log.info("received closingFeeSatoshis={}", remoteClosingFee)
      Closing.checkClosingSignature(keyManager, d.commitments, d.localShutdown.scriptPubKey, d.remoteShutdown.scriptPubKey, remoteClosingFee, remoteSig) match {
        case Right(signedClosingTx) if d.closingTxProposed.last.lastOption.map(_.localClosingSigned.feeSatoshis).contains(remoteClosingFee) || d.closingTxProposed.flatten.size >= MAX_NEGOTIATION_ITERATIONS =>
          // we close when we converge or when there were too many iterations
          handleMutualClose(signedClosingTx, Left(d.copy(bestUnpublishedClosingTx_opt = Some(signedClosingTx))))
        case Right(signedClosingTx) =>
          // if we are fundee and we were waiting for them to send their first closing_signed, we don't have a lastLocalClosingFee, so we compute a firstClosingFee
          val lastLocalClosingFee = d.closingTxProposed.last.lastOption.map(_.localClosingSigned.feeSatoshis)
          val nextClosingFee = if (d.commitments.localCommit.spec.toLocal == 0.msat) {
            // if we have nothing at stake there is no need to negotiate and we accept their fee right away
            remoteClosingFee
          } else {
            Closing.nextClosingFee(
              localClosingFee = lastLocalClosingFee.getOrElse(Closing.firstClosingFee(d.commitments, d.localShutdown.scriptPubKey, d.remoteShutdown.scriptPubKey, nodeParams.onChainFeeConf.feeEstimator, nodeParams.onChainFeeConf.feeTargets)),
              remoteClosingFee = remoteClosingFee)
          }
          val (closingTx, closingSigned) = Closing.makeClosingTx(keyManager, d.commitments, d.localShutdown.scriptPubKey, d.remoteShutdown.scriptPubKey, nextClosingFee)
          if (lastLocalClosingFee.contains(nextClosingFee)) {
            // next computed fee is the same than the one we previously sent (probably because of rounding), let's close now
            handleMutualClose(signedClosingTx, Left(d.copy(bestUnpublishedClosingTx_opt = Some(signedClosingTx))))
          } else if (nextClosingFee == remoteClosingFee) {
            // we have converged!
            val closingTxProposed1 = d.closingTxProposed match {
              case previousNegotiations :+ currentNegotiation => previousNegotiations :+ (currentNegotiation :+ ClosingTxProposed(closingTx.tx, closingSigned))
            }
            handleMutualClose(signedClosingTx, Left(d.copy(closingTxProposed = closingTxProposed1, bestUnpublishedClosingTx_opt = Some(signedClosingTx)))) sending closingSigned
          } else {
            log.info("proposing closingFeeSatoshis={}", closingSigned.feeSatoshis)
            val closingTxProposed1 = d.closingTxProposed match {
              case previousNegotiations :+ currentNegotiation => previousNegotiations :+ (currentNegotiation :+ ClosingTxProposed(closingTx.tx, closingSigned))
            }
            stay using d.copy(closingTxProposed = closingTxProposed1, bestUnpublishedClosingTx_opt = Some(signedClosingTx)) storing() sending closingSigned
          }
        case Left(cause) => handleLocalError(cause, d, Some(c))
      }

    case Event(WatchEventSpent(BITCOIN_FUNDING_SPENT, tx), d: DATA_NEGOTIATING) if d.closingTxProposed.flatten.map(_.unsignedTx.txid).contains(tx.txid) =>
      // they can publish a closing tx with any sig we sent them, even if we are not done negotiating
      handleMutualClose(tx, Left(d))

    case Event(WatchEventSpent(BITCOIN_FUNDING_SPENT, tx), d: DATA_NEGOTIATING) if tx.txid == d.commitments.remoteCommit.txid => handleRemoteSpentCurrent(tx, d)

    case Event(WatchEventSpent(BITCOIN_FUNDING_SPENT, tx), d: DATA_NEGOTIATING) if d.commitments.remoteNextCommitInfo.left.toOption.map(_.nextRemoteCommit.txid).contains(tx.txid) => handleRemoteSpentNext(tx, d)

    case Event(WatchEventSpent(BITCOIN_FUNDING_SPENT, tx), d: DATA_NEGOTIATING) => handleRemoteSpentOther(tx, d)

    case Event(c: CMD_CLOSE, d: DATA_NEGOTIATING) => handleCommandError(ClosingAlreadyInProgress(d.channelId), c)

    case Event(e: Error, d: DATA_NEGOTIATING) => handleRemoteError(e, d)

  })

  when(CLOSING)(handleExceptions {
    case Event(c: CMD_FULFILL_HTLC, d: DATA_CLOSING) =>
      Commitments.sendFulfill(d.commitments, c) match {
        case Right((commitments1, _)) =>
          log.info("got valid payment preimage, recalculating transactions to redeem the corresponding htlc on-chain")
          val localCommitPublished1 = d.localCommitPublished.map(localCommitPublished => Helpers.Closing.claimCurrentLocalCommitTxOutputs(keyManager, commitments1, localCommitPublished.commitTx, nodeParams.onChainFeeConf.feeEstimator, nodeParams.onChainFeeConf.feeTargets))
          val remoteCommitPublished1 = d.remoteCommitPublished.map(remoteCommitPublished => Helpers.Closing.claimRemoteCommitTxOutputs(keyManager, commitments1, commitments1.remoteCommit, remoteCommitPublished.commitTx, nodeParams.onChainFeeConf.feeEstimator, nodeParams.onChainFeeConf.feeTargets))
          val nextRemoteCommitPublished1 = d.nextRemoteCommitPublished.map(remoteCommitPublished => {
            require(commitments1.remoteNextCommitInfo.isLeft, "next remote commit must be defined")
            val remoteCommit = commitments1.remoteNextCommitInfo.left.get.nextRemoteCommit
            Helpers.Closing.claimRemoteCommitTxOutputs(keyManager, commitments1, remoteCommit, remoteCommitPublished.commitTx, nodeParams.onChainFeeConf.feeEstimator, nodeParams.onChainFeeConf.feeTargets)
          })

          def republish(): Unit = {
            localCommitPublished1.foreach(doPublish)
            remoteCommitPublished1.foreach(doPublish)
            nextRemoteCommitPublished1.foreach(doPublish)
          }

          stay using d.copy(commitments = commitments1, localCommitPublished = localCommitPublished1, remoteCommitPublished = remoteCommitPublished1, nextRemoteCommitPublished = nextRemoteCommitPublished1) storing() calling (republish)
        case Left(cause) => handleCommandError(cause, c)
      }

    case Event(getTxResponse: GetTxWithMetaResponse, d: DATA_CLOSING) if getTxResponse.txid == d.commitments.commitInput.outPoint.txid => handleGetFundingTx(getTxResponse, d.waitingSince, d.fundingTx)

    case Event(BITCOIN_FUNDING_PUBLISH_FAILED, d: DATA_CLOSING) => handleFundingPublishFailed(d)

    case Event(BITCOIN_FUNDING_TIMEOUT, d: DATA_CLOSING) => handleFundingTimeout(d)

    case Event(WatchEventSpent(BITCOIN_FUNDING_SPENT, tx), d: DATA_CLOSING) =>
      if (d.mutualClosePublished.map(_.txid).contains(tx.txid)) {
        // we already know about this tx, probably because we have published it ourselves after successful negotiation
        stay
      } else if (d.mutualCloseProposed.map(_.txid).contains(tx.txid)) {
        // at any time they can publish a closing tx with any sig we sent them
        handleMutualClose(tx, Right(d))
      } else if (d.localCommitPublished.map(_.commitTx.txid).contains(tx.txid)) {
        // this is because WatchSpent watches never expire and we are notified multiple times
        stay
      } else if (d.remoteCommitPublished.map(_.commitTx.txid).contains(tx.txid)) {
        // this is because WatchSpent watches never expire and we are notified multiple times
        stay
      } else if (d.nextRemoteCommitPublished.map(_.commitTx.txid).contains(tx.txid)) {
        // this is because WatchSpent watches never expire and we are notified multiple times
        stay
      } else if (d.futureRemoteCommitPublished.map(_.commitTx.txid).contains(tx.txid)) {
        // this is because WatchSpent watches never expire and we are notified multiple times
        stay
      } else if (tx.txid == d.commitments.remoteCommit.txid) {
        // counterparty may attempt to spend its last commit tx at any time
        handleRemoteSpentCurrent(tx, d)
      } else if (d.commitments.remoteNextCommitInfo.left.toOption.map(_.nextRemoteCommit.txid).contains(tx.txid)) {
        // counterparty may attempt to spend its last commit tx at any time
        handleRemoteSpentNext(tx, d)
      } else {
        // counterparty may attempt to spend a revoked commit tx at any time
        handleRemoteSpentOther(tx, d)
      }

    case Event(WatchEventSpent(BITCOIN_OUTPUT_SPENT, tx), d: DATA_CLOSING) =>
      // one of the outputs of the local/remote/revoked commit was spent
      // we just put a watch to be notified when it is confirmed
      blockchain ! WatchConfirmed(self, tx, nodeParams.minDepthBlocks, BITCOIN_TX_CONFIRMED(tx))
      // when a remote or local commitment tx containing outgoing htlcs is published on the network,
      // we watch it in order to extract payment preimage if funds are pulled by the counterparty
      // we can then use these preimages to fulfill origin htlcs
      log.info(s"processing BITCOIN_OUTPUT_SPENT with txid=${tx.txid} tx=$tx")
      val extracted = Closing.extractPreimages(d.commitments.localCommit, tx)
      extracted foreach { case (htlc, preimage) =>
        d.commitments.originChannels.get(htlc.id) match {
          case Some(origin) =>
            log.info(s"fulfilling htlc #${htlc.id} paymentHash=${htlc.paymentHash} origin=$origin")
            relayer ! RES_ADD_SETTLED(origin, htlc, HtlcResult.OnChainFulfill(preimage))
          case None =>
            // if we don't have the origin, it means that we already have forwarded the fulfill so that's not a big deal.
            // this can happen if they send a signature containing the fulfill, then fail the channel before we have time to sign it
            log.info(s"cannot fulfill htlc #${htlc.id} paymentHash=${htlc.paymentHash} (origin not found)")
        }
      }
      val revokedCommitPublished1 = d.revokedCommitPublished.map { rev =>
        val (rev1, tx_opt) = Closing.claimRevokedHtlcTxOutputs(keyManager, d.commitments, rev, tx, nodeParams.onChainFeeConf.feeEstimator)
        tx_opt.foreach(claimTx => blockchain ! PublishAsap(claimTx))
        tx_opt.foreach(claimTx => blockchain ! WatchSpent(self, tx, claimTx.txIn.head.outPoint.index.toInt, BITCOIN_OUTPUT_SPENT))
        rev1
      }
      stay using d.copy(revokedCommitPublished = revokedCommitPublished1) storing()

    case Event(WatchEventConfirmed(BITCOIN_TX_CONFIRMED(tx), blockHeight, _, _), d: DATA_CLOSING) =>
      log.info(s"txid=${tx.txid} has reached mindepth, updating closing state")
      // first we check if this tx belongs to one of the current local/remote commits, update it and update the channel data
      val d1 = d.copy(
        localCommitPublished = d.localCommitPublished.map(Closing.updateLocalCommitPublished(_, tx)),
        remoteCommitPublished = d.remoteCommitPublished.map(Closing.updateRemoteCommitPublished(_, tx)),
        nextRemoteCommitPublished = d.nextRemoteCommitPublished.map(Closing.updateRemoteCommitPublished(_, tx)),
        futureRemoteCommitPublished = d.futureRemoteCommitPublished.map(Closing.updateRemoteCommitPublished(_, tx)),
        revokedCommitPublished = d.revokedCommitPublished.map(Closing.updateRevokedCommitPublished(_, tx))
      )
      // if the local commitment tx just got confirmed, let's send an event telling when we will get the main output refund
      if (d1.localCommitPublished.map(_.commitTx.txid).contains(tx.txid)) {
        context.system.eventStream.publish(LocalCommitConfirmed(self, remoteNodeId, d.channelId, blockHeight + d.commitments.remoteParams.toSelfDelay.toInt))
      }
      // we may need to fail some htlcs in case a commitment tx was published and they have reached the timeout threshold
      val timedoutHtlcs = Closing.isClosingTypeAlreadyKnown(d1) match {
        case Some(c: Closing.LocalClose) => Closing.timedoutHtlcs(d.commitments.commitmentFormat, c.localCommit, c.localCommitPublished, d.commitments.localParams.dustLimit, tx)
        case Some(c: Closing.RemoteClose) => Closing.timedoutHtlcs(d.commitments.commitmentFormat, c.remoteCommit, c.remoteCommitPublished, d.commitments.remoteParams.dustLimit, tx)
        case _ => Set.empty[UpdateAddHtlc] // we lose htlc outputs in dataloss protection scenarii (future remote commit)
      }
      timedoutHtlcs.foreach { add =>
        d.commitments.originChannels.get(add.id) match {
          case Some(origin) =>
            log.info(s"failing htlc #${add.id} paymentHash=${add.paymentHash} origin=$origin: htlc timed out")
            relayer ! RES_ADD_SETTLED(origin, add, HtlcResult.OnChainFail(HtlcsTimedoutDownstream(d.channelId, Set(add))))
          case None =>
            // same as for fulfilling the htlc (no big deal)
            log.info(s"cannot fail timedout htlc #${add.id} paymentHash=${add.paymentHash} (origin not found)")
        }
      }
      // we also need to fail outgoing htlcs that we know will never reach the blockchain
      Closing.overriddenOutgoingHtlcs(d, tx).foreach { add =>
        d.commitments.originChannels.get(add.id) match {
          case Some(origin) =>
            log.info(s"failing htlc #${add.id} paymentHash=${add.paymentHash} origin=$origin: overridden by local commit")
            relayer ! RES_ADD_SETTLED(origin, add, HtlcResult.OnChainFail(HtlcOverriddenByLocalCommit(d.channelId, add)))
          case None =>
            // same as for fulfilling the htlc (no big deal)
            log.info(s"cannot fail overridden htlc #${add.id} paymentHash=${add.paymentHash} (origin not found)")
        }
      }
      // for our outgoing payments, let's send events if we know that they will settle on chain
      Closing
        .onChainOutgoingHtlcs(d.commitments.localCommit, d.commitments.remoteCommit, d.commitments.remoteNextCommitInfo.left.toOption.map(_.nextRemoteCommit), tx)
        .map(add => (add, d.commitments.originChannels.get(add.id).collect { case o: Origin.Local => o.id })) // we resolve the payment id if this was a local payment
        .collect { case (add, Some(id)) => context.system.eventStream.publish(PaymentSettlingOnChain(id, amount = add.amountMsat, add.paymentHash)) }
      // and we also send events related to fee
      Closing.networkFeePaid(tx, d1) foreach { case (fee, desc) => feePaid(fee, tx, desc, d.channelId) }
      // then let's see if any of the possible close scenarii can be considered done
      val closingType_opt = Closing.isClosed(d1, Some(tx))
      // finally, if one of the unilateral closes is done, we move to CLOSED state, otherwise we stay (note that we don't store the state)
      closingType_opt match {
        case Some(closingType) =>
          log.info(s"channel closed (type=$closingType)")
          context.system.eventStream.publish(ChannelClosed(self, d.channelId, closingType, d.commitments))
          goto(CLOSED) using d1 storing()
        case None =>
          stay using d1 storing()
      }

    case Event(_: ChannelReestablish, d: DATA_CLOSING) =>
      // they haven't detected that we were closing and are trying to reestablish a connection
      // we give them one of the published txes as a hint
      // note spendingTx != Nil (that's a requirement of DATA_CLOSING)
      val exc = FundingTxSpent(d.channelId, d.spendingTxes.head)
      val error = Error(d.channelId, exc.getMessage)
      stay sending error

    case Event(c: CMD_CLOSE, d: DATA_CLOSING) => handleCommandError(ClosingAlreadyInProgress(d.channelId), c)

    case Event(e: Error, d: DATA_CLOSING) => handleRemoteError(e, d)

    case Event(INPUT_DISCONNECTED | INPUT_RECONNECTED(_, _, _), _) => stay // we don't really care at this point
  })

  when(CLOSED)(handleExceptions {
    case Event(Symbol("shutdown"), _) =>
      stateData match {
        case d: HasCommitments =>
          log.info(s"deleting database record for channelId=${d.channelId}")
          nodeParams.db.channels.removeChannel(d.channelId)
        case _ =>
      }
      log.info("shutting down")
      stop(FSM.Normal)

    case Event(MakeFundingTxResponse(fundingTx, _, _), _) =>
      // this may happen if connection is lost, or remote sends an error while we were waiting for the funding tx to be created by our wallet
      // in that case we rollback the tx
      wallet.rollback(fundingTx)
      stay

    case Event(INPUT_DISCONNECTED, _) => stay // we are disconnected, but it doesn't matter anymore
  })

  when(OFFLINE)(handleExceptions {
    case Event(INPUT_RECONNECTED(r, localInit, remoteInit), d: DATA_WAIT_FOR_REMOTE_PUBLISH_FUTURE_COMMITMENT) =>
      activeConnection = r
      // they already proved that we have an outdated commitment
      // there isn't much to do except asking them again to publish their current commitment by sending an error
      val exc = PleasePublishYourCommitment(d.channelId)
      val error = Error(d.channelId, exc.getMessage)
      val d1 = Helpers.updateFeatures(d, localInit, remoteInit)
      goto(WAIT_FOR_REMOTE_PUBLISH_FUTURE_COMMITMENT) using d1 sending error

    case Event(INPUT_RECONNECTED(r, localInit, remoteInit), d: HasCommitments) =>
      activeConnection = r

      val yourLastPerCommitmentSecret = d.commitments.remotePerCommitmentSecrets.lastIndex.flatMap(d.commitments.remotePerCommitmentSecrets.getHash).getOrElse(ByteVector32.Zeroes)
      val channelKeyPath = keyManager.keyPath(d.commitments.localParams, d.commitments.channelVersion)
      val myCurrentPerCommitmentPoint = keyManager.commitmentPoint(channelKeyPath, d.commitments.localCommit.index)

      val channelReestablish = ChannelReestablish(
        channelId = d.channelId,
        nextLocalCommitmentNumber = d.commitments.localCommit.index + 1,
        nextRemoteRevocationNumber = d.commitments.remoteCommit.index,
        yourLastPerCommitmentSecret = PrivateKey(yourLastPerCommitmentSecret),
        myCurrentPerCommitmentPoint = myCurrentPerCommitmentPoint
      )

      // we update local/remote connection-local global/local features, we don't persist it right now
      val d1 = Helpers.updateFeatures(d, localInit, remoteInit)

      goto(SYNCING) using d1 sending channelReestablish

    // note: this can only happen if state is NORMAL or SHUTDOWN
    // -> in NEGOTIATING there are no more htlcs
    // -> in CLOSING we either have mutual closed (so no more htlcs), or already have unilaterally closed (so no action required), and we can't be in OFFLINE state anyway
    case Event(c: CurrentBlockCount, d: HasCommitments) => handleNewBlock(c, d)

    case Event(c: CurrentFeerates, d: HasCommitments) =>
      handleOfflineFeerate(c, d)

    case Event(c: CMD_ADD_HTLC, d: DATA_NORMAL) => handleAddDisconnected(c, d)

    case Event(c: CMD_UPDATE_RELAY_FEE, d: DATA_NORMAL) =>
      log.info(s"updating relay fees: prevFeeBaseMsat={} nextFeeBaseMsat={} prevFeeProportionalMillionths={} nextFeeProportionalMillionths={}", d.channelUpdate.feeBaseMsat, c.feeBase, d.channelUpdate.feeProportionalMillionths, c.feeProportionalMillionths)
      val channelUpdate = Announcements.makeChannelUpdate(nodeParams.chainHash, nodeParams.privateKey, remoteNodeId, d.shortChannelId, d.channelUpdate.cltvExpiryDelta, d.channelUpdate.htlcMinimumMsat, c.feeBase, c.feeProportionalMillionths, d.commitments.capacity.toMilliSatoshi, enable = false)
      replyToCommand(sender, RES_SUCCESS(c, d.channelId), c)
      // we're in OFFLINE state, we don't broadcast the new update right away, we will do that when next time we go to NORMAL state
      stay using d.copy(channelUpdate = channelUpdate) storing()

    case Event(getTxResponse: GetTxWithMetaResponse, d: DATA_WAIT_FOR_FUNDING_CONFIRMED) if getTxResponse.txid == d.commitments.commitInput.outPoint.txid => handleGetFundingTx(getTxResponse, d.waitingSince, d.fundingTx)

    case Event(BITCOIN_FUNDING_PUBLISH_FAILED, d: DATA_WAIT_FOR_FUNDING_CONFIRMED) => handleFundingPublishFailed(d)

    case Event(BITCOIN_FUNDING_TIMEOUT, d: DATA_WAIT_FOR_FUNDING_CONFIRMED) => handleFundingTimeout(d)

    // just ignore this, we will put a new watch when we reconnect, and we'll be notified again
    case Event(WatchEventConfirmed(BITCOIN_FUNDING_DEPTHOK | BITCOIN_FUNDING_DEEPLYBURIED, _, _, _), _) => stay

    case Event(WatchEventSpent(BITCOIN_FUNDING_SPENT, tx), d: DATA_NEGOTIATING) if d.closingTxProposed.flatten.map(_.unsignedTx.txid).contains(tx.txid) => handleMutualClose(tx, Left(d))

    case Event(WatchEventSpent(BITCOIN_FUNDING_SPENT, tx), d: HasCommitments) if tx.txid == d.commitments.remoteCommit.txid => handleRemoteSpentCurrent(tx, d)

    case Event(WatchEventSpent(BITCOIN_FUNDING_SPENT, tx), d: HasCommitments) if d.commitments.remoteNextCommitInfo.left.toOption.map(_.nextRemoteCommit.txid).contains(tx.txid) => handleRemoteSpentNext(tx, d)

    case Event(WatchEventSpent(BITCOIN_FUNDING_SPENT, tx), d: DATA_WAIT_FOR_REMOTE_PUBLISH_FUTURE_COMMITMENT) => handleRemoteSpentFuture(tx, d)

    case Event(WatchEventSpent(BITCOIN_FUNDING_SPENT, tx), d: HasCommitments) => handleRemoteSpentOther(tx, d)

  })

  when(SYNCING)(handleExceptions {
    case Event(_: ChannelReestablish, d: DATA_WAIT_FOR_FUNDING_CONFIRMED) =>
      val minDepth = if (d.commitments.localParams.isFunder) {
        nodeParams.minDepthBlocks
      } else {
        // when we're fundee we scale the min_depth confirmations depending on the funding amount
        Helpers.minDepthForFunding(nodeParams, d.commitments.commitInput.txOut.amount)
      }
      // we put back the watch (operation is idempotent) because the event may have been fired while we were in OFFLINE
      blockchain ! WatchConfirmed(self, d.commitments.commitInput.outPoint.txid, d.commitments.commitInput.txOut.publicKeyScript, minDepth, BITCOIN_FUNDING_DEPTHOK)
      goto(WAIT_FOR_FUNDING_CONFIRMED)

    case Event(_: ChannelReestablish, d: DATA_WAIT_FOR_FUNDING_LOCKED) =>
      log.debug("re-sending fundingLocked")
      val channelKeyPath = keyManager.keyPath(d.commitments.localParams, d.commitments.channelVersion)
      val nextPerCommitmentPoint = keyManager.commitmentPoint(channelKeyPath, 1)
      val fundingLocked = FundingLocked(d.commitments.channelId, nextPerCommitmentPoint)
      goto(WAIT_FOR_FUNDING_LOCKED) sending fundingLocked

    case Event(channelReestablish: ChannelReestablish, d: DATA_NORMAL) =>
      var sendQueue = Queue.empty[LightningMessage]
      val channelKeyPath = keyManager.keyPath(d.commitments.localParams, d.commitments.channelVersion)
      channelReestablish match {
        case ChannelReestablish(_, _, nextRemoteRevocationNumber, yourLastPerCommitmentSecret, _) if !Helpers.checkLocalCommit(d, nextRemoteRevocationNumber) =>
          // if next_remote_revocation_number is greater than our local commitment index, it means that either we are using an outdated commitment, or they are lying
          // but first we need to make sure that the last per_commitment_secret that they claim to have received from us is correct for that next_remote_revocation_number minus 1
          if (keyManager.commitmentSecret(channelKeyPath, nextRemoteRevocationNumber - 1) == yourLastPerCommitmentSecret) {
            log.warning(s"counterparty proved that we have an outdated (revoked) local commitment!!! ourCommitmentNumber=${d.commitments.localCommit.index} theirCommitmentNumber=$nextRemoteRevocationNumber")
            // their data checks out, we indeed seem to be using an old revoked commitment, and must absolutely *NOT* publish it, because that would be a cheating attempt and they
            // would punish us by taking all the funds in the channel
            val exc = PleasePublishYourCommitment(d.channelId)
            val error = Error(d.channelId, exc.getMessage)
            goto(WAIT_FOR_REMOTE_PUBLISH_FUTURE_COMMITMENT) using DATA_WAIT_FOR_REMOTE_PUBLISH_FUTURE_COMMITMENT(d.commitments, channelReestablish) storing() sending error
          } else {
            // they lied! the last per_commitment_secret they claimed to have received from us is invalid
            throw InvalidRevokedCommitProof(d.channelId, d.commitments.localCommit.index, nextRemoteRevocationNumber, yourLastPerCommitmentSecret)
          }
        case ChannelReestablish(_, nextLocalCommitmentNumber, _, _, _) if !Helpers.checkRemoteCommit(d, nextLocalCommitmentNumber) =>
          // if next_local_commit_number is more than one more our remote commitment index, it means that either we are using an outdated commitment, or they are lying
          log.warning(s"counterparty says that they have a more recent commitment than the one we know of!!! ourCommitmentNumber=${d.commitments.remoteNextCommitInfo.left.toOption.map(_.nextRemoteCommit.index).getOrElse(d.commitments.remoteCommit.index)} theirCommitmentNumber=$nextLocalCommitmentNumber")
          // there is no way to make sure that they are saying the truth, the best thing to do is ask them to publish their commitment right now
          // maybe they will publish their commitment, in that case we need to remember their commitment point in order to be able to claim our outputs
          // not that if they don't comply, we could publish our own commitment (it is not stale, otherwise we would be in the case above)
          val exc = PleasePublishYourCommitment(d.channelId)
          val error = Error(d.channelId, exc.getMessage)
          goto(WAIT_FOR_REMOTE_PUBLISH_FUTURE_COMMITMENT) using DATA_WAIT_FOR_REMOTE_PUBLISH_FUTURE_COMMITMENT(d.commitments, channelReestablish) storing() sending error
        case _ =>
          // normal case, our data is up-to-date
          if (channelReestablish.nextLocalCommitmentNumber == 1 && d.commitments.localCommit.index == 0) {
            // If next_local_commitment_number is 1 in both the channel_reestablish it sent and received, then the node MUST retransmit funding_locked, otherwise it MUST NOT
            log.debug("re-sending fundingLocked")
            val nextPerCommitmentPoint = keyManager.commitmentPoint(channelKeyPath, 1)
            val fundingLocked = FundingLocked(d.commitments.channelId, nextPerCommitmentPoint)
            sendQueue = sendQueue :+ fundingLocked
          }

          val (commitments1, sendQueue1) = handleSync(channelReestablish, d)
          sendQueue = sendQueue ++ sendQueue1

          // BOLT 2: A node if it has sent a previous shutdown MUST retransmit shutdown.
          d.localShutdown.foreach {
            localShutdown =>
              log.debug("re-sending localShutdown")
              sendQueue = sendQueue :+ localShutdown
          }

          if (!d.buried) {
            // even if we were just disconnected/reconnected, we need to put back the watch because the event may have been
            // fired while we were in OFFLINE (if not, the operation is idempotent anyway)
            blockchain ! WatchConfirmed(self, d.commitments.commitInput.outPoint.txid, d.commitments.commitInput.txOut.publicKeyScript, ANNOUNCEMENTS_MINCONF, BITCOIN_FUNDING_DEEPLYBURIED)
          } else {
            // channel has been buried enough, should we (re)send our announcement sigs?
            d.channelAnnouncement match {
              case None if !d.commitments.announceChannel =>
                // that's a private channel, nothing to do
                ()
              case None =>
                // BOLT 7: a node SHOULD retransmit the announcement_signatures message if it has not received an announcement_signatures message
                val localAnnSigs = Helpers.makeAnnouncementSignatures(nodeParams, d.commitments, d.shortChannelId)
                sendQueue = sendQueue :+ localAnnSigs
              case Some(_) =>
                // channel was already announced, nothing to do
                ()
            }
          }

          // we will re-enable the channel after some delay to prevent flappy updates in case the connection is unstable
          setTimer(Reconnected.toString, BroadcastChannelUpdate(Reconnected), 10 seconds, repeat = false)

          // We usually handle feerate updates once per block (~10 minutes), but when our remote is a mobile wallet that
          // only briefly connects and then disconnects, we may never have the opportunity to send our `update_fee`, so
          // we send it (if needed) when reconnected.
          if (d.commitments.localParams.isFunder) {
            val currentFeeratePerKw = d.commitments.localCommit.spec.feeratePerKw
            val networkFeeratePerKw = nodeParams.onChainFeeConf.feeEstimator.getFeeratePerKw(nodeParams.onChainFeeConf.feeTargets.commitmentBlockTarget)
            if (Helpers.shouldUpdateFee(currentFeeratePerKw, networkFeeratePerKw, nodeParams.onChainFeeConf.updateFeeMinDiffRatio)) {
              self ! CMD_UPDATE_FEE(networkFeeratePerKw, commit = true)
            }
          }

          goto(NORMAL) using d.copy(commitments = commitments1) sending sendQueue
      }

    case Event(c: CMD_ADD_HTLC, d: DATA_NORMAL) => handleAddDisconnected(c, d)

    case Event(channelReestablish: ChannelReestablish, d: DATA_SHUTDOWN) =>
      var sendQueue = Queue.empty[LightningMessage]
      val (commitments1, sendQueue1) = handleSync(channelReestablish, d)
      sendQueue = sendQueue ++ sendQueue1 :+ d.localShutdown
      // BOLT 2: A node if it has sent a previous shutdown MUST retransmit shutdown.
      goto(SHUTDOWN) using d.copy(commitments = commitments1) sending sendQueue

    case Event(_: ChannelReestablish, d: DATA_NEGOTIATING) =>
      // BOLT 2: A node if it has sent a previous shutdown MUST retransmit shutdown.
      // negotiation restarts from the beginning, and is initialized by the funder
      // note: in any case we still need to keep all previously sent closing_signed, because they may publish one of them
      if (d.commitments.localParams.isFunder) {
        // we could use the last closing_signed we sent, but network fees may have changed while we were offline so it is better to restart from scratch
        val (closingTx, closingSigned) = Closing.makeFirstClosingTx(keyManager, d.commitments, d.localShutdown.scriptPubKey, d.remoteShutdown.scriptPubKey, nodeParams.onChainFeeConf.feeEstimator, nodeParams.onChainFeeConf.feeTargets)
        val closingTxProposed1 = d.closingTxProposed :+ List(ClosingTxProposed(closingTx.tx, closingSigned))
        goto(NEGOTIATING) using d.copy(closingTxProposed = closingTxProposed1) storing() sending d.localShutdown :: closingSigned :: Nil
      } else {
        // we start a new round of negotiation
        val closingTxProposed1 = if (d.closingTxProposed.last.isEmpty) d.closingTxProposed else d.closingTxProposed :+ List()
        goto(NEGOTIATING) using d.copy(closingTxProposed = closingTxProposed1) sending d.localShutdown
      }

    // This handler is a workaround for an issue in lnd: starting with versions 0.10 / 0.11, they sometimes fail to send
    // a channel_reestablish when reconnecting a channel that recently got confirmed, and instead send a funding_locked
    // first and then go silent. This is due to a race condition on their side, so we trigger a reconnection, hoping that
    // we will eventually receive their channel_reestablish.
    case Event(_: FundingLocked, _) =>
      log.warning("received funding_locked before channel_reestablish (known lnd bug): disconnecting...")
      peer ! Peer.Disconnect(remoteNodeId)
      stay

    case Event(c: CurrentBlockCount, d: HasCommitments) => handleNewBlock(c, d)

    case Event(c: CurrentFeerates, d: HasCommitments) =>
      handleOfflineFeerate(c, d)

    case Event(getTxResponse: GetTxWithMetaResponse, d: DATA_WAIT_FOR_FUNDING_CONFIRMED) if getTxResponse.txid == d.commitments.commitInput.outPoint.txid => handleGetFundingTx(getTxResponse, d.waitingSince, d.fundingTx)

    case Event(BITCOIN_FUNDING_PUBLISH_FAILED, d: DATA_WAIT_FOR_FUNDING_CONFIRMED) => handleFundingPublishFailed(d)

    case Event(BITCOIN_FUNDING_TIMEOUT, d: DATA_WAIT_FOR_FUNDING_CONFIRMED) => handleFundingTimeout(d)

    // just ignore this, we will put a new watch when we reconnect, and we'll be notified again
    case Event(WatchEventConfirmed(BITCOIN_FUNDING_DEPTHOK | BITCOIN_FUNDING_DEEPLYBURIED, _, _, _), _) => stay

    case Event(WatchEventSpent(BITCOIN_FUNDING_SPENT, tx), d: DATA_NEGOTIATING) if d.closingTxProposed.flatten.map(_.unsignedTx.txid).contains(tx.txid) => handleMutualClose(tx, Left(d))

    case Event(WatchEventSpent(BITCOIN_FUNDING_SPENT, tx), d: HasCommitments) if tx.txid == d.commitments.remoteCommit.txid => handleRemoteSpentCurrent(tx, d)

    case Event(WatchEventSpent(BITCOIN_FUNDING_SPENT, tx), d: HasCommitments) if d.commitments.remoteNextCommitInfo.left.toOption.map(_.nextRemoteCommit.txid).contains(tx.txid) => handleRemoteSpentNext(tx, d)

    case Event(WatchEventSpent(BITCOIN_FUNDING_SPENT, tx), d: HasCommitments) => handleRemoteSpentOther(tx, d)

    case Event(e: Error, d: HasCommitments) => handleRemoteError(e, d)
  })

  when(WAIT_FOR_REMOTE_PUBLISH_FUTURE_COMMITMENT)(handleExceptions {
    case Event(WatchEventSpent(BITCOIN_FUNDING_SPENT, tx), d: DATA_WAIT_FOR_REMOTE_PUBLISH_FUTURE_COMMITMENT) => handleRemoteSpentFuture(tx, d)
  })

  def errorStateHandler: StateFunction = {
    case Event(Symbol("nevermatches"), _) => stay // we can't define a state with no event handler, so we put a dummy one here
  }

  when(ERR_INFORMATION_LEAK)(errorStateHandler)

  when(ERR_FUNDING_LOST)(errorStateHandler)

  whenUnhandled {

    case Event(INPUT_DISCONNECTED, _) => goto(OFFLINE)

    case Event(WatchEventLost(BITCOIN_FUNDING_LOST), _) => goto(ERR_FUNDING_LOST)

    case Event(c: CMD_GETSTATE, _) =>
      replyToCommand(sender, RES_GETSTATE(stateName), c)
      stay

    case Event(c: CMD_GETSTATEDATA, _) =>
      replyToCommand(sender, RES_GETSTATEDATA(stateData), c)
      stay

    case Event(c: CMD_GETINFO, _) =>
      replyToCommand(sender, RES_GETINFO(remoteNodeId, stateData.channelId, stateName, stateData), c)
      stay

    case Event(c: CMD_ADD_HTLC, d: HasCommitments) =>
      log.info(s"rejecting htlc request in state=$stateName")
      val error = ChannelUnavailable(d.channelId)
      handleAddHtlcCommandError(c, error, None) // we don't provide a channel_update: this will be a permanent channel failure

    case Event(c: CMD_CLOSE, d) => handleCommandError(CommandUnavailableInThisState(d.channelId, "close", stateName), c)

    case Event(c: CMD_FORCECLOSE, d) =>
      d match {
        case data: HasCommitments =>
          replyToCommand(sender, RES_SUCCESS(c, data.channelId), c)
          handleLocalError(ForcedLocalCommit(data.channelId), data, Some(c))
        case _ => handleCommandError(CommandUnavailableInThisState(d.channelId, "forceclose", stateName), c)
      }

    case Event(c: CMD_UPDATE_RELAY_FEE, d) => handleCommandError(CommandUnavailableInThisState(d.channelId, "updaterelayfee", stateName), c)

    // we only care about this event in NORMAL and SHUTDOWN state, and there may be cases where the task is not cancelled
    case Event(_: RevocationTimeout, _) => stay

    // we only care about this event in NORMAL and SHUTDOWN state, and we never unregister to the event stream
    case Event(CurrentBlockCount(_), _) => stay

    // we only care about this event in NORMAL and SHUTDOWN state, and we never unregister to the event stream
    case Event(CurrentFeerates(_), _) => stay

    // we only care about this event in NORMAL state
    case Event(_: BroadcastChannelUpdate, _) => stay

    // we receive this when we tell the peer to disconnect
    case Event("disconnecting", _) => stay

    // funding tx was confirmed in time, let's just ignore this
    case Event(BITCOIN_FUNDING_TIMEOUT, _: HasCommitments) => stay

    // peer doesn't cancel the timer
    case Event(TickChannelOpenTimeout, _) => stay

    case Event(WatchEventSpent(BITCOIN_FUNDING_SPENT, tx), d: HasCommitments) if tx.txid == d.commitments.localCommit.publishableTxs.commitTx.tx.txid =>
      log.warning(s"processing local commit spent in catch-all handler")
      spendLocalCurrent(d)
  }

  onTransition {
    case WAIT_FOR_INIT_INTERNAL -> WAIT_FOR_INIT_INTERNAL => () // called at channel initialization
    case state -> nextState =>
      if (state != nextState) {
        val commitments_opt = nextStateData match {
          case hasCommitments: HasCommitments => Some(hasCommitments.commitments)
          case _ => None
        }
        context.system.eventStream.publish(ChannelStateChanged(self, nextStateData.channelId, peer, remoteNodeId, state, nextState, commitments_opt))
      }

      if (nextState == CLOSED) {
        // channel is closed, scheduling this actor for self destruction
        context.system.scheduler.scheduleOnce(10 seconds, self, Symbol("shutdown"))
      }
      if (nextState == OFFLINE) {
        // we can cancel the timer, we are not expecting anything when disconnected
        cancelTimer(RevocationTimeout.toString)
      }

      // if channel is private, we send the channel_update directly to remote
      // they need it "to learn the other end's forwarding parameters" (BOLT 7)
      (state, nextState, stateData, nextStateData) match {
        case (_, _, d1: DATA_NORMAL, d2: DATA_NORMAL) if !d1.commitments.announceChannel && !d1.buried && d2.buried =>
          // for a private channel, when the tx was just buried we need to send the channel_update to our peer (even if it didn't change)
          send(d2.channelUpdate)
        case (SYNCING, NORMAL, d1: DATA_NORMAL, d2: DATA_NORMAL) if !d1.commitments.announceChannel && d2.buried =>
          // otherwise if we're coming back online, we rebroadcast the latest channel_update
          // this makes sure that if the channel_update was missed, we have a chance to re-send it
          send(d2.channelUpdate)
        case (_, _, d1: DATA_NORMAL, d2: DATA_NORMAL) if !d1.commitments.announceChannel && d1.channelUpdate != d2.channelUpdate && d2.buried =>
          // otherwise, we only send it when it is different, and tx is already buried
          send(d2.channelUpdate)
        case _ => ()
      }

      (state, nextState, stateData, nextStateData) match {
        // ORDER MATTERS!
        case (WAIT_FOR_INIT_INTERNAL, OFFLINE, _, normal: DATA_NORMAL) =>
          Logs.withMdc(diagLog)(Logs.mdc(category_opt = Some(Logs.LogCategory.CONNECTION))) {
            log.debug("re-emitting channel_update={} enabled={} ", normal.channelUpdate, Announcements.isEnabled(normal.channelUpdate.channelFlags))
          }
          context.system.eventStream.publish(LocalChannelUpdate(self, normal.commitments.channelId, normal.shortChannelId, normal.commitments.remoteParams.nodeId, normal.channelAnnouncement, normal.channelUpdate, normal.commitments))
        case (_, _, d1: DATA_NORMAL, d2: DATA_NORMAL) if d1.channelUpdate == d2.channelUpdate && d1.channelAnnouncement == d2.channelAnnouncement =>
          // don't do anything if neither the channel_update nor the channel_announcement didn't change
          ()
        case (WAIT_FOR_FUNDING_LOCKED | NORMAL | OFFLINE | SYNCING, NORMAL | OFFLINE, _, normal: DATA_NORMAL) =>
          // when we do WAIT_FOR_FUNDING_LOCKED->NORMAL or NORMAL->NORMAL or SYNCING->NORMAL or NORMAL->OFFLINE, we send out the new channel_update (most of the time it will just be to enable/disable the channel)
          log.info("emitting channel_update={} enabled={} ", normal.channelUpdate, Announcements.isEnabled(normal.channelUpdate.channelFlags))
          context.system.eventStream.publish(LocalChannelUpdate(self, normal.commitments.channelId, normal.shortChannelId, normal.commitments.remoteParams.nodeId, normal.channelAnnouncement, normal.channelUpdate, normal.commitments))
        case (_, _, _: DATA_NORMAL, _: DATA_NORMAL) =>
          // in any other case (e.g. OFFLINE->SYNCING) we do nothing
          ()
        case (_, _, normal: DATA_NORMAL, _) =>
          // when we finally leave the NORMAL state (or OFFLINE with NORMAL data) to go to SHUTDOWN/NEGOTIATING/CLOSING/ERR*, we advertise the fact that channel can't be used for payments anymore
          // if the channel is private we don't really need to tell the counterparty because it is already aware that the channel is being closed
          context.system.eventStream.publish(LocalChannelDown(self, normal.commitments.channelId, normal.shortChannelId, normal.commitments.remoteParams.nodeId))
        case _ => ()
      }
  }

  onTransition {
    case state -> nextState if state != nextState =>
      if (state != WAIT_FOR_INIT_INTERNAL) Metrics.ChannelsCount.withTag(Tags.State, state.toString).decrement()
      if (nextState != WAIT_FOR_INIT_INTERNAL) Metrics.ChannelsCount.withTag(Tags.State, nextState.toString).increment()
  }

  onTransition {
    case _ -> CLOSING =>
      PendingRelayDb.getPendingFailsAndFulfills(nodeParams.db.pendingRelay, nextStateData.asInstanceOf[HasCommitments].channelId) match {
        case Nil =>
          log.debug("nothing to replay")
        case cmds =>
          log.info("replaying {} unacked fulfills/fails", cmds.size)
          cmds.foreach(self ! _) // they all have commit = false
      }
    case SYNCING -> (NORMAL | SHUTDOWN) =>
      PendingRelayDb.getPendingFailsAndFulfills(nodeParams.db.pendingRelay, nextStateData.asInstanceOf[HasCommitments].channelId) match {
        case Nil =>
          log.debug("nothing to replay")
        case cmds =>
          log.info("replaying {} unacked fulfills/fails", cmds.size)
          cmds.foreach(self ! _) // they all have commit = false
          self ! CMD_SIGN() // so we can sign all of them at once
      }
  }

  /*
          888    888        d8888 888b    888 8888888b.  888      8888888888 8888888b.   .d8888b.
          888    888       d88888 8888b   888 888  "Y88b 888      888        888   Y88b d88P  Y88b
          888    888      d88P888 88888b  888 888    888 888      888        888    888 Y88b.
          8888888888     d88P 888 888Y88b 888 888    888 888      8888888    888   d88P  "Y888b.
          888    888    d88P  888 888 Y88b888 888    888 888      888        8888888P"      "Y88b.
          888    888   d88P   888 888  Y88888 888    888 888      888        888 T88b         "888
          888    888  d8888888888 888   Y8888 888  .d88P 888      888        888  T88b  Y88b  d88P
          888    888 d88P     888 888    Y888 8888888P"  88888888 8888888888 888   T88b  "Y8888P"
   */

  /**
   * This function is used to return feedback to user at channel opening
   */
  def channelOpenReplyToUser(message: Either[ChannelOpenError, ChannelOpenResponse]): Unit = {
    val m = message match {
      case Left(LocalError(t)) => Status.Failure(t)
      case Left(RemoteError(e)) => Status.Failure(new RuntimeException(s"peer sent error: ascii='${e.toAscii}' bin=${e.data.toHex}"))
      case Right(s) => s
    }
    origin_opt.foreach(_ ! m)
  }

  def handleCurrentFeerate(c: CurrentFeerates, d: HasCommitments) = {
    val networkFeeratePerKw = c.feeratesPerKw.feePerBlock(target = nodeParams.onChainFeeConf.feeTargets.commitmentBlockTarget)
    val currentFeeratePerKw = d.commitments.localCommit.spec.feeratePerKw
    val shouldUpdateFee = d.commitments.localParams.isFunder &&
      Helpers.shouldUpdateFee(currentFeeratePerKw, networkFeeratePerKw, nodeParams.onChainFeeConf.updateFeeMinDiffRatio)
    val shouldClose = !d.commitments.localParams.isFunder &&
      Helpers.isFeeDiffTooHigh(networkFeeratePerKw, currentFeeratePerKw, nodeParams.onChainFeeConf.maxFeerateMismatchFor(d.commitments.remoteNodeId)) &&
      d.commitments.hasPendingOrProposedHtlcs // we close only if we have HTLCs potentially at risk
    if (shouldUpdateFee) {
      self ! CMD_UPDATE_FEE(networkFeeratePerKw, commit = true)
      stay
    } else if (shouldClose) {
      handleLocalError(FeerateTooDifferent(d.channelId, localFeeratePerKw = networkFeeratePerKw, remoteFeeratePerKw = d.commitments.localCommit.spec.feeratePerKw), d, Some(c))
    } else {
      stay
    }
  }

  /**
   * This is used to check for the commitment fees when the channel is not operational but we have something at stake
   *
   * @param c the new feerates
   * @param d the channel commtiments
   * @return
   */
  def handleOfflineFeerate(c: CurrentFeerates, d: HasCommitments) = {
    val networkFeeratePerKw = c.feeratesPerKw.feePerBlock(target = nodeParams.onChainFeeConf.feeTargets.commitmentBlockTarget)
    val currentFeeratePerKw = d.commitments.localCommit.spec.feeratePerKw
    // if the network fees are too high we risk to not be able to confirm our current commitment
    val shouldClose = networkFeeratePerKw > currentFeeratePerKw &&
      Helpers.isFeeDiffTooHigh(networkFeeratePerKw, currentFeeratePerKw, nodeParams.onChainFeeConf.maxFeerateMismatchFor(d.commitments.remoteNodeId)) &&
      d.commitments.hasPendingOrProposedHtlcs // we close only if we have HTLCs potentially at risk
    if (shouldClose) {
      if (nodeParams.onChainFeeConf.closeOnOfflineMismatch) {
        log.warning(s"closing OFFLINE channel due to fee mismatch: currentFeeratePerKw=$currentFeeratePerKw networkFeeratePerKw=$networkFeeratePerKw")
        handleLocalError(FeerateTooDifferent(d.channelId, localFeeratePerKw = currentFeeratePerKw, remoteFeeratePerKw = networkFeeratePerKw), d, Some(c))
      } else {
        log.warning(s"channel is OFFLINE but its fee mismatch is over the threshold: currentFeeratePerKw=$currentFeeratePerKw networkFeeratePerKw=$networkFeeratePerKw")
        stay
      }
    } else {
      stay
    }
  }

  def handleFastClose(c: CloseCommand, channelId: ByteVector32) = {
    replyToCommand(sender, RES_SUCCESS(c, channelId), c)
    goto(CLOSED)
  }

  def handleCommandSuccess(c: Command, newData: Data) = {
    replyToCommand(sender, RES_SUCCESS(c, newData.channelId), c)
    stay using newData
  }

  def handleAddHtlcCommandError(c: CMD_ADD_HTLC, cause: ChannelException, channelUpdate: Option[ChannelUpdate]) = {
    log.warning(s"${cause.getMessage} while processing cmd=${c.getClass.getSimpleName} in state=$stateName")
    replyToCommand(sender, RES_ADD_FAILED(c, cause, channelUpdate), c)
    context.system.eventStream.publish(ChannelErrorOccurred(self, stateData.channelId, remoteNodeId, stateData, LocalError(cause), isFatal = false))
    stay
  }

  def handleCommandError(cause: ChannelException, c: Command) = {
    log.warning(s"${cause.getMessage} while processing cmd=${c.getClass.getSimpleName} in state=$stateName")
<<<<<<< HEAD
    cause match {
      case _: ChannelException => ()
      case _ => log.error(cause, s"msg=$c stateData=$stateData ")
    }
    replyToCommand(sender, RES_FAILURE(c, cause), c)
=======
    val replyTo_opt = c match {
      case hasOptionalReplyTo: HasOptionalReplyToCommand => hasOptionalReplyTo.replyTo_opt
      case hasReplyTo: HasReplyToCommand => if (hasReplyTo.replyTo == ActorRef.noSender) Some(sender) else Some(hasReplyTo.replyTo)
    }
    replyTo_opt.foreach(replyTo => replyTo ! RES_FAILURE(c, cause))
>>>>>>> 9425fd4b
    context.system.eventStream.publish(ChannelErrorOccurred(self, stateData.channelId, remoteNodeId, stateData, LocalError(cause), isFatal = false))
    stay
  }

  /**
   * When we are funder, we use this function to detect when our funding tx has been double-spent (by another transaction
   * that we made for some reason). If the funding tx has been double spent we can forget about the channel.
   */
  def checkDoubleSpent(fundingTx: Transaction): Unit = {
    log.debug(s"checking status of funding tx txid=${fundingTx.txid}")
    wallet.doubleSpent(fundingTx).onComplete {
      case Success(true) =>
        log.warning(s"funding tx has been double spent! fundingTxid=${fundingTx.txid} fundingTx=$fundingTx")
        self ! BITCOIN_FUNDING_PUBLISH_FAILED
      case Success(false) => ()
      case Failure(t) => log.error(t, s"error while testing status of funding tx fundingTxid=${fundingTx.txid}: ")
    }
  }

  def handleGetFundingTx(getTxResponse: GetTxWithMetaResponse, waitingSince: Long, fundingTx_opt: Option[Transaction]) = {
    import getTxResponse._
    tx_opt match {
      case Some(_) => () // the funding tx exists, nothing to do
      case None =>
        fundingTx_opt match {
          // ORDER MATTERS!!
          case Some(fundingTx) =>
            // if we are funder, we never give up
            log.info(s"republishing the funding tx...")
            blockchain ! PublishAsap(fundingTx)
            // we also check if the funding tx has been double-spent
            checkDoubleSpent(fundingTx)
            context.system.scheduler.scheduleOnce(1 day, blockchain, GetTxWithMeta(txid))
          case None if (now.seconds - waitingSince.seconds) > FUNDING_TIMEOUT_FUNDEE && (now.seconds - lastBlockTimestamp.seconds) < 1.hour =>
            // if we are fundee, we give up after some time
            // NB: we want to be sure that the blockchain is in sync to prevent false negatives
            log.warning(s"funding tx hasn't been published in ${(now.seconds - waitingSince.seconds).toDays} days and blockchain is fresh from ${(now.seconds - lastBlockTimestamp.seconds).toMinutes} minutes ago")
            self ! BITCOIN_FUNDING_TIMEOUT
          case None =>
            // let's wait a little longer
            log.info(s"funding tx still hasn't been published in ${(now.seconds - waitingSince.seconds).toDays} days, will wait ${(FUNDING_TIMEOUT_FUNDEE - now.seconds + waitingSince.seconds).toDays} more days...")
            context.system.scheduler.scheduleOnce(1 day, blockchain, GetTxWithMeta(txid))
        }
    }
    stay
  }

  def handleFundingPublishFailed(d: HasCommitments) = {
    log.error(s"failed to publish funding tx")
    val exc = ChannelFundingError(d.channelId)
    val error = Error(d.channelId, exc.getMessage)
    // NB: we don't use the handleLocalError handler because it would result in the commit tx being published, which we don't want:
    // implementation *guarantees* that in case of BITCOIN_FUNDING_PUBLISH_FAILED, the funding tx hasn't and will never be published, so we can close the channel right away
    context.system.eventStream.publish(ChannelErrorOccurred(self, stateData.channelId, remoteNodeId, stateData, LocalError(exc), isFatal = true))
    goto(CLOSED) sending error
  }

  def handleFundingTimeout(d: HasCommitments) = {
    log.warning(s"funding tx hasn't been confirmed in time, cancelling channel delay=$FUNDING_TIMEOUT_FUNDEE")
    val exc = FundingTxTimedout(d.channelId)
    val error = Error(d.channelId, exc.getMessage)
    context.system.eventStream.publish(ChannelErrorOccurred(self, stateData.channelId, remoteNodeId, stateData, LocalError(exc), isFatal = true))
    goto(CLOSED) sending error
  }

  def handleRevocationTimeout(revocationTimeout: RevocationTimeout, d: HasCommitments) = {
    d.commitments.remoteNextCommitInfo match {
      case Left(waitingForRevocation) if revocationTimeout.remoteCommitNumber + 1 == waitingForRevocation.nextRemoteCommit.index =>
        log.warning(s"waited for too long for a revocation to remoteCommitNumber=${revocationTimeout.remoteCommitNumber}, disconnecting")
        revocationTimeout.peer ! Peer.Disconnect(remoteNodeId)
      case _ => ()
    }
    stay
  }

  def handleAddDisconnected(c: CMD_ADD_HTLC, d: DATA_NORMAL) = {
    log.info(s"rejecting htlc request in state=$stateName")
    // in order to reduce gossip spam, we don't disable the channel right away when disconnected
    // we will only emit a new channel_update with the disable flag set if someone tries to use that channel
    if (Announcements.isEnabled(d.channelUpdate.channelFlags)) {
      // if the channel isn't disabled we generate a new channel_update
      log.info("updating channel_update announcement (reason=disabled)")
      val channelUpdate = Announcements.makeChannelUpdate(nodeParams.chainHash, nodeParams.privateKey, remoteNodeId, d.shortChannelId, d.channelUpdate.cltvExpiryDelta, d.channelUpdate.htlcMinimumMsat, d.channelUpdate.feeBaseMsat, d.channelUpdate.feeProportionalMillionths, d.commitments.capacity.toMilliSatoshi, enable = false)
      // then we update the state and replay the request
      self forward c
      // we use goto to fire transitions
      goto(stateName) using d.copy(channelUpdate = channelUpdate)
    } else {
      // channel is already disabled, we reply to the request
      val error = ChannelUnavailable(d.channelId)
      handleAddHtlcCommandError(c, error, Some(d.channelUpdate)) // can happen if we are in OFFLINE or SYNCING state (channelUpdate will have enable=false)
    }
  }

  def handleNewBlock(c: CurrentBlockCount, d: HasCommitments) = {
    val timedOutOutgoing = d.commitments.timedOutOutgoingHtlcs(c.blockCount)
    val almostTimedOutIncoming = d.commitments.almostTimedOutIncomingHtlcs(c.blockCount, nodeParams.fulfillSafetyBeforeTimeout)
    if (timedOutOutgoing.nonEmpty) {
      // Downstream timed out.
      handleLocalError(HtlcsTimedoutDownstream(d.channelId, timedOutOutgoing), d, Some(c))
    } else if (almostTimedOutIncoming.nonEmpty) {
      // Upstream is close to timing out, we need to test if we have funds at risk: htlcs for which we know the preimage
      // that are still in our commitment (upstream will try to timeout on-chain).
      val relayedFulfills = d.commitments.localChanges.all.collect { case u: UpdateFulfillHtlc => u.id }.toSet
      val offendingRelayedHtlcs = almostTimedOutIncoming.filter(htlc => relayedFulfills.contains(htlc.id))
      if (offendingRelayedHtlcs.nonEmpty) {
        handleLocalError(HtlcsWillTimeoutUpstream(d.channelId, offendingRelayedHtlcs), d, Some(c))
      } else {
        // There might be pending fulfill commands that we haven't relayed yet.
        // Since this involves a DB call, we only want to check it if all the previous checks failed (this is the slow path).
        val pendingRelayFulfills = nodeParams.db.pendingRelay.listPendingRelay(d.channelId).collect { case c: CMD_FULFILL_HTLC => c.id }
        val offendingPendingRelayFulfills = almostTimedOutIncoming.filter(htlc => pendingRelayFulfills.contains(htlc.id))
        if (offendingPendingRelayFulfills.nonEmpty) {
          handleLocalError(HtlcsWillTimeoutUpstream(d.channelId, offendingPendingRelayFulfills), d, Some(c))
        } else {
          stay
        }
      }
    } else {
      stay
    }
  }

  def handleLocalError(cause: Throwable, d: Data, msg: Option[Any]) = {
    cause match {
      case _: ForcedLocalCommit => log.warning(s"force-closing channel at user request")
      case _ => log.error(s"${cause.getMessage} while processing msg=${msg.getOrElse("n/a").getClass.getSimpleName} in state=$stateName")
    }
    cause match {
      case _: ChannelException => ()
      case _ => log.error(cause, s"msg=${msg.getOrElse("n/a")} stateData=$stateData ")
    }
    val error = Error(d.channelId, cause.getMessage)
    context.system.eventStream.publish(ChannelErrorOccurred(self, stateData.channelId, remoteNodeId, stateData, LocalError(cause), isFatal = true))

    d match {
      case dd: HasCommitments if Closing.nothingAtStake(dd) => goto(CLOSED)
      case negotiating@DATA_NEGOTIATING(_, _, _, _, Some(bestUnpublishedClosingTx)) =>
        log.info(s"we have a valid closing tx, publishing it instead of our commitment: closingTxId=${bestUnpublishedClosingTx.txid}")
        // if we were in the process of closing and already received a closing sig from the counterparty, it's always better to use that
        handleMutualClose(bestUnpublishedClosingTx, Left(negotiating))
      case dd: HasCommitments => spendLocalCurrent(dd) sending error // otherwise we use our current commitment
      case _ => goto(CLOSED) sending error // when there is no commitment yet, we just send an error to our peer and go to CLOSED state
    }
  }

  def handleRemoteError(e: Error, d: Data) = {
    // see BOLT 1: only print out data verbatim if is composed of printable ASCII characters
    log.error(s"peer sent error: ascii='${e.toAscii}' bin=${e.data.toHex}")
    context.system.eventStream.publish(ChannelErrorOccurred(self, stateData.channelId, remoteNodeId, stateData, RemoteError(e), isFatal = true))

    d match {
      case _: DATA_CLOSING => stay // nothing to do, there is already a spending tx published
      case negotiating@DATA_NEGOTIATING(_, _, _, _, Some(bestUnpublishedClosingTx)) =>
        // if we were in the process of closing and already received a closing sig from the counterparty, it's always better to use that
        handleMutualClose(bestUnpublishedClosingTx, Left(negotiating))
      case hasCommitments: HasCommitments => spendLocalCurrent(hasCommitments) // NB: we publish the commitment even if we have nothing at stake (in a dataloss situation our peer will send us an error just for that)
      case _ => goto(CLOSED) // when there is no commitment yet, we just go to CLOSED state in case an error occurs
    }
  }

  def handleMutualClose(closingTx: Transaction, d: Either[DATA_NEGOTIATING, DATA_CLOSING]) = {
    log.info(s"closing tx published: closingTxId=${closingTx.txid}")
    val nextData = d match {
      case Left(negotiating) => DATA_CLOSING(negotiating.commitments, fundingTx = None, waitingSince = now, negotiating.closingTxProposed.flatten.map(_.unsignedTx), mutualClosePublished = closingTx :: Nil)
      case Right(closing) => closing.copy(mutualClosePublished = closing.mutualClosePublished :+ closingTx)
    }
    goto(CLOSING) using nextData storing() calling doPublish(closingTx)
  }

  def doPublish(closingTx: Transaction): Unit = {
    blockchain ! PublishAsap(closingTx)
    blockchain ! WatchConfirmed(self, closingTx, nodeParams.minDepthBlocks, BITCOIN_TX_CONFIRMED(closingTx))
  }

  def spendLocalCurrent(d: HasCommitments) = {
    val outdatedCommitment = d match {
      case _: DATA_WAIT_FOR_REMOTE_PUBLISH_FUTURE_COMMITMENT => true
      case closing: DATA_CLOSING if closing.futureRemoteCommitPublished.isDefined => true
      case _ => false
    }
    if (outdatedCommitment) {
      log.warning("we have an outdated commitment: will not publish our local tx")
      stay
    } else {
      val commitTx = d.commitments.localCommit.publishableTxs.commitTx.tx
      val localCommitPublished = Helpers.Closing.claimCurrentLocalCommitTxOutputs(keyManager, d.commitments, commitTx, nodeParams.onChainFeeConf.feeEstimator, nodeParams.onChainFeeConf.feeTargets)
      val nextData = d match {
        case closing: DATA_CLOSING => closing.copy(localCommitPublished = Some(localCommitPublished))
        case negotiating: DATA_NEGOTIATING => DATA_CLOSING(d.commitments, fundingTx = None, waitingSince = now, negotiating.closingTxProposed.flatten.map(_.unsignedTx), localCommitPublished = Some(localCommitPublished))
        case waitForFundingConfirmed: DATA_WAIT_FOR_FUNDING_CONFIRMED => DATA_CLOSING(d.commitments, fundingTx = waitForFundingConfirmed.fundingTx, waitingSince = now, mutualCloseProposed = Nil, localCommitPublished = Some(localCommitPublished))
        case _ => DATA_CLOSING(d.commitments, fundingTx = None, waitingSince = now, mutualCloseProposed = Nil, localCommitPublished = Some(localCommitPublished))
      }
      goto(CLOSING) using nextData storing() calling doPublish(localCommitPublished)
    }
  }

  /**
   * This helper method will publish txes only if they haven't yet reached minDepth
   */
  def publishIfNeeded(txes: Iterable[Transaction], irrevocablySpent: Map[OutPoint, ByteVector32]): Unit = {
    val (skip, process) = txes.partition(Closing.inputsAlreadySpent(_, irrevocablySpent))
    process.foreach { tx =>
      log.info(s"publishing txid=${tx.txid}")
      blockchain ! PublishAsap(tx)
    }
    skip.foreach(tx => log.info(s"no need to republish txid=${tx.txid}, it has already been confirmed"))
  }

  /**
   * This helper method will watch txes only if they haven't yet reached minDepth
   */
  def watchConfirmedIfNeeded(txes: Iterable[Transaction], irrevocablySpent: Map[OutPoint, ByteVector32]): Unit = {
    val (skip, process) = txes.partition(Closing.inputsAlreadySpent(_, irrevocablySpent))
    process.foreach(tx => blockchain ! WatchConfirmed(self, tx, nodeParams.minDepthBlocks, BITCOIN_TX_CONFIRMED(tx)))
    skip.foreach(tx => log.info(s"no need to watch txid=${tx.txid}, it has already been confirmed"))
  }

  /**
   * This helper method will watch txes only if the utxo they spend hasn't already been irrevocably spent
   */
  def watchSpentIfNeeded(parentTx: Transaction, txes: Iterable[Transaction], irrevocablySpent: Map[OutPoint, ByteVector32]): Unit = {
    val (skip, process) = txes.partition(Closing.inputsAlreadySpent(_, irrevocablySpent))
    process.foreach(tx => blockchain ! WatchSpent(self, parentTx, tx.txIn.head.outPoint.index.toInt, BITCOIN_OUTPUT_SPENT))
    skip.foreach(tx => log.info(s"no need to watch txid=${tx.txid}, it has already been confirmed"))
  }

  def doPublish(localCommitPublished: LocalCommitPublished): Unit = {
    import localCommitPublished._

    val publishQueue = List(commitTx) ++ claimMainDelayedOutputTx ++ htlcSuccessTxs ++ htlcTimeoutTxs ++ claimHtlcDelayedTxs
    publishIfNeeded(publishQueue, irrevocablySpent)

    // we watch:
    // - the commitment tx itself, so that we can handle the case where we don't have any outputs
    // - 'final txes' that send funds to our wallet and that spend outputs that only us control
    val watchConfirmedQueue = List(commitTx) ++ claimMainDelayedOutputTx ++ claimHtlcDelayedTxs
    watchConfirmedIfNeeded(watchConfirmedQueue, irrevocablySpent)

    // we watch outputs of the commitment tx that both parties may spend
    val watchSpentQueue = htlcSuccessTxs ++ htlcTimeoutTxs
    watchSpentIfNeeded(commitTx, watchSpentQueue, irrevocablySpent)
  }

  def handleRemoteSpentCurrent(commitTx: Transaction, d: HasCommitments) = {
    log.warning(s"they published their current commit in txid=${commitTx.txid}")
    require(commitTx.txid == d.commitments.remoteCommit.txid, "txid mismatch")

    val remoteCommitPublished = Helpers.Closing.claimRemoteCommitTxOutputs(keyManager, d.commitments, d.commitments.remoteCommit, commitTx, nodeParams.onChainFeeConf.feeEstimator, nodeParams.onChainFeeConf.feeTargets)
    val nextData = d match {
      case closing: DATA_CLOSING => closing.copy(remoteCommitPublished = Some(remoteCommitPublished))
      case negotiating: DATA_NEGOTIATING => DATA_CLOSING(d.commitments, fundingTx = None, waitingSince = now, negotiating.closingTxProposed.flatten.map(_.unsignedTx), remoteCommitPublished = Some(remoteCommitPublished))
      case waitForFundingConfirmed: DATA_WAIT_FOR_FUNDING_CONFIRMED => DATA_CLOSING(d.commitments, fundingTx = waitForFundingConfirmed.fundingTx, waitingSince = now, mutualCloseProposed = Nil, remoteCommitPublished = Some(remoteCommitPublished))
      case _ => DATA_CLOSING(d.commitments, fundingTx = None, waitingSince = now, mutualCloseProposed = Nil, remoteCommitPublished = Some(remoteCommitPublished))
    }
    goto(CLOSING) using nextData storing() calling doPublish(remoteCommitPublished)
  }

  def handleRemoteSpentFuture(commitTx: Transaction, d: DATA_WAIT_FOR_REMOTE_PUBLISH_FUTURE_COMMITMENT) = {
    log.warning(s"they published their future commit (because we asked them to) in txid=${commitTx.txid}")
    d.commitments.channelVersion match {
      case v if v.paysDirectlyToWallet =>
        val remoteCommitPublished = RemoteCommitPublished(commitTx, None, List.empty, List.empty, Map.empty)
        val nextData = DATA_CLOSING(d.commitments, fundingTx = None, waitingSince = now, Nil, futureRemoteCommitPublished = Some(remoteCommitPublished))
        goto(CLOSING) using nextData storing() // we don't need to claim our main output in the remote commit because it already spends to our wallet address
      case _ =>
        val remotePerCommitmentPoint = d.remoteChannelReestablish.myCurrentPerCommitmentPoint
        val remoteCommitPublished = Helpers.Closing.claimRemoteCommitMainOutput(keyManager, d.commitments, remotePerCommitmentPoint, commitTx, nodeParams.onChainFeeConf.feeEstimator, nodeParams.onChainFeeConf.feeTargets)
        val nextData = DATA_CLOSING(d.commitments, fundingTx = None, waitingSince = now, Nil, futureRemoteCommitPublished = Some(remoteCommitPublished))
        goto(CLOSING) using nextData storing() calling doPublish(remoteCommitPublished)
    }
  }

  def handleRemoteSpentNext(commitTx: Transaction, d: HasCommitments) = {
    log.warning(s"they published their next commit in txid=${commitTx.txid}")
    require(d.commitments.remoteNextCommitInfo.isLeft, "next remote commit must be defined")
    val remoteCommit = d.commitments.remoteNextCommitInfo.left.get.nextRemoteCommit
    require(commitTx.txid == remoteCommit.txid, "txid mismatch")

    val remoteCommitPublished = Helpers.Closing.claimRemoteCommitTxOutputs(keyManager, d.commitments, remoteCommit, commitTx, nodeParams.onChainFeeConf.feeEstimator, nodeParams.onChainFeeConf.feeTargets)
    val nextData = d match {
      case closing: DATA_CLOSING => closing.copy(nextRemoteCommitPublished = Some(remoteCommitPublished))
      case negotiating: DATA_NEGOTIATING => DATA_CLOSING(d.commitments, fundingTx = None, waitingSince = now, negotiating.closingTxProposed.flatten.map(_.unsignedTx), nextRemoteCommitPublished = Some(remoteCommitPublished))
      // NB: if there is a next commitment, we can't be in DATA_WAIT_FOR_FUNDING_CONFIRMED so we don't have the case where fundingTx is defined
      case _ => DATA_CLOSING(d.commitments, fundingTx = None, waitingSince = now, mutualCloseProposed = Nil, nextRemoteCommitPublished = Some(remoteCommitPublished))
    }
    goto(CLOSING) using nextData storing() calling doPublish(remoteCommitPublished)
  }

  def doPublish(remoteCommitPublished: RemoteCommitPublished): Unit = {
    import remoteCommitPublished._

    val publishQueue = claimMainOutputTx ++ claimHtlcSuccessTxs ++ claimHtlcTimeoutTxs
    publishIfNeeded(publishQueue, irrevocablySpent)

    // we watch:
    // - the commitment tx itself, so that we can handle the case where we don't have any outputs
    // - 'final txes' that send funds to our wallet and that spend outputs that only us control
    val watchConfirmedQueue = List(commitTx) ++ claimMainOutputTx
    watchConfirmedIfNeeded(watchConfirmedQueue, irrevocablySpent)

    // we watch outputs of the commitment tx that both parties may spend
    val watchSpentQueue = claimHtlcTimeoutTxs ++ claimHtlcSuccessTxs
    watchSpentIfNeeded(commitTx, watchSpentQueue, irrevocablySpent)
  }

  def handleRemoteSpentOther(tx: Transaction, d: HasCommitments) = {
    log.warning(s"funding tx spent in txid=${tx.txid}")

    Helpers.Closing.claimRevokedRemoteCommitTxOutputs(keyManager, d.commitments, tx, nodeParams.db.channels, nodeParams.onChainFeeConf.feeEstimator, nodeParams.onChainFeeConf.feeTargets) match {
      case Some(revokedCommitPublished) =>
        log.warning(s"txid=${tx.txid} was a revoked commitment, publishing the penalty tx")
        val exc = FundingTxSpent(d.channelId, tx)
        val error = Error(d.channelId, exc.getMessage)

        val nextData = d match {
          case closing: DATA_CLOSING => closing.copy(revokedCommitPublished = closing.revokedCommitPublished :+ revokedCommitPublished)
          case negotiating: DATA_NEGOTIATING => DATA_CLOSING(d.commitments, fundingTx = None, waitingSince = now, negotiating.closingTxProposed.flatten.map(_.unsignedTx), revokedCommitPublished = revokedCommitPublished :: Nil)
          // NB: if there is a revoked commitment, we can't be in DATA_WAIT_FOR_FUNDING_CONFIRMED so we don't have the case where fundingTx is defined
          case _ => DATA_CLOSING(d.commitments, fundingTx = None, waitingSince = now, mutualCloseProposed = Nil, revokedCommitPublished = revokedCommitPublished :: Nil)
        }
        goto(CLOSING) using nextData storing() calling doPublish(revokedCommitPublished) sending error
      case None =>
        // the published tx was neither their current commitment nor a revoked one
        log.error(s"couldn't identify txid=${tx.txid}, something very bad is going on!!!")
        goto(ERR_INFORMATION_LEAK)
    }
  }

  def doPublish(revokedCommitPublished: RevokedCommitPublished): Unit = {
    import revokedCommitPublished._

    val publishQueue = claimMainOutputTx ++ mainPenaltyTx ++ htlcPenaltyTxs ++ claimHtlcDelayedPenaltyTxs
    publishIfNeeded(publishQueue, irrevocablySpent)

    // we watch:
    // - the commitment tx itself, so that we can handle the case where we don't have any outputs
    // - 'final txes' that send funds to our wallet and that spend outputs that only us control
    val watchConfirmedQueue = List(commitTx) ++ claimMainOutputTx
    watchConfirmedIfNeeded(watchConfirmedQueue, irrevocablySpent)

    // we watch outputs of the commitment tx that both parties may spend
    val watchSpentQueue = mainPenaltyTx ++ htlcPenaltyTxs
    watchSpentIfNeeded(commitTx, watchSpentQueue, irrevocablySpent)
  }

  def handleInformationLeak(tx: Transaction, d: HasCommitments) = {
    // this is never supposed to happen !!
    log.error(s"our funding tx ${d.commitments.commitInput.outPoint.txid} was spent by txid=${tx.txid} !!")
    val exc = FundingTxSpent(d.channelId, tx)
    val error = Error(d.channelId, exc.getMessage)

    // let's try to spend our current local tx
    val commitTx = d.commitments.localCommit.publishableTxs.commitTx.tx
    val localCommitPublished = Helpers.Closing.claimCurrentLocalCommitTxOutputs(keyManager, d.commitments, commitTx, nodeParams.onChainFeeConf.feeEstimator, nodeParams.onChainFeeConf.feeTargets)

    goto(ERR_INFORMATION_LEAK) calling doPublish(localCommitPublished) sending error
  }

  def handleSync(channelReestablish: ChannelReestablish, d: HasCommitments): (Commitments, Queue[LightningMessage]) = {
    var sendQueue = Queue.empty[LightningMessage]
    // first we clean up unacknowledged updates
    log.debug("discarding proposed OUT: {}", d.commitments.localChanges.proposed.map(Commitments.msg2String(_)).mkString(","))
    log.debug("discarding proposed IN: {}", d.commitments.remoteChanges.proposed.map(Commitments.msg2String(_)).mkString(","))
    val commitments1 = d.commitments.copy(
      localChanges = d.commitments.localChanges.copy(proposed = Nil),
      remoteChanges = d.commitments.remoteChanges.copy(proposed = Nil),
      localNextHtlcId = d.commitments.localNextHtlcId - d.commitments.localChanges.proposed.collect { case u: UpdateAddHtlc => u }.size,
      remoteNextHtlcId = d.commitments.remoteNextHtlcId - d.commitments.remoteChanges.proposed.collect { case u: UpdateAddHtlc => u }.size)
    log.debug(s"localNextHtlcId=${d.commitments.localNextHtlcId}->${commitments1.localNextHtlcId}")
    log.debug(s"remoteNextHtlcId=${d.commitments.remoteNextHtlcId}->${commitments1.remoteNextHtlcId}")

    def resendRevocation(): Unit = {
      // let's see the state of remote sigs
      if (commitments1.localCommit.index == channelReestablish.nextRemoteRevocationNumber) {
        // nothing to do
      } else if (commitments1.localCommit.index == channelReestablish.nextRemoteRevocationNumber + 1) {
        // our last revocation got lost, let's resend it
        log.debug("re-sending last revocation")
        val channelKeyPath = keyManager.keyPath(d.commitments.localParams, d.commitments.channelVersion)
        val localPerCommitmentSecret = keyManager.commitmentSecret(channelKeyPath, d.commitments.localCommit.index - 1)
        val localNextPerCommitmentPoint = keyManager.commitmentPoint(channelKeyPath, d.commitments.localCommit.index + 1)
        val revocation = RevokeAndAck(
          channelId = commitments1.channelId,
          perCommitmentSecret = localPerCommitmentSecret,
          nextPerCommitmentPoint = localNextPerCommitmentPoint
        )
        sendQueue = sendQueue :+ revocation
      } else throw RevocationSyncError(d.channelId)
    }

    // re-sending sig/rev (in the right order)
    commitments1.remoteNextCommitInfo match {
      case Left(waitingForRevocation) if waitingForRevocation.nextRemoteCommit.index + 1 == channelReestablish.nextLocalCommitmentNumber =>
        // we had sent a new sig and were waiting for their revocation
        // they had received the new sig but their revocation was lost during the disconnection
        // they will send us the revocation, nothing to do here
        log.debug("waiting for them to re-send their last revocation")
        resendRevocation()
      case Left(waitingForRevocation) if waitingForRevocation.nextRemoteCommit.index == channelReestablish.nextLocalCommitmentNumber =>
        // we had sent a new sig and were waiting for their revocation
        // they didn't receive the new sig because of the disconnection
        // we just resend the same updates and the same sig

        val revWasSentLast = commitments1.localCommit.index > waitingForRevocation.sentAfterLocalCommitIndex
        if (!revWasSentLast) resendRevocation()

        log.debug("re-sending previously local signed changes: {}", commitments1.localChanges.signed.map(Commitments.msg2String(_)).mkString(","))
        commitments1.localChanges.signed.foreach(revocation => sendQueue = sendQueue :+ revocation)
        log.debug("re-sending the exact same previous sig")
        sendQueue = sendQueue :+ waitingForRevocation.sent

        if (revWasSentLast) resendRevocation()
      case Right(_) if commitments1.remoteCommit.index + 1 == channelReestablish.nextLocalCommitmentNumber =>
        // there wasn't any sig in-flight when the disconnection occurred
        resendRevocation()
      case _ => throw CommitmentSyncError(d.channelId)
    }

    commitments1.remoteNextCommitInfo match {
      case Left(_) =>
        // we expect them to (re-)send the revocation immediately
        setTimer(RevocationTimeout.toString, RevocationTimeout(commitments1.remoteCommit.index, peer), timeout = nodeParams.revocationTimeout, repeat = false)
      case _ => ()
    }

    // have I something to sign?
    if (Commitments.localHasChanges(commitments1)) {
      self ! CMD_SIGN()
    }

    (commitments1, sendQueue)
  }

  /**
   * This helper function runs the state's default event handlers, and react to exceptions by unilaterally closing the channel
   */
  def handleExceptions(s: StateFunction): StateFunction = {
    case event if s.isDefinedAt(event) =>
      try {
        s(event)
      } catch {
        case t: Throwable => handleLocalError(t, event.stateData, None)
      }
  }

  def feePaid(fee: Satoshi, tx: Transaction, desc: String, channelId: ByteVector32): Unit = Try { // this may fail with an NPE in tests because context has been cleaned up, but it's not a big deal
    log.info(s"paid feeSatoshi=${fee.toLong} for txid=${tx.txid} desc=$desc")
    context.system.eventStream.publish(NetworkFeePaid(self, remoteNodeId, channelId, tx, fee, desc))
  }

  implicit def state2mystate(state: FSM.State[fr.acinq.eclair.channel.State, Data]): MyState = MyState(state)

  case class MyState(state: FSM.State[fr.acinq.eclair.channel.State, Data]) {

    def storing(unused: Unit = ()): FSM.State[fr.acinq.eclair.channel.State, Data] = {
      state.stateData match {
        case d: HasCommitments =>
          log.debug("updating database record for channelId={}", d.channelId)
          nodeParams.db.channels.addOrUpdateChannel(d)
          context.system.eventStream.publish(ChannelPersisted(self, remoteNodeId, d.channelId, d))
          state
        case _ =>
          log.error(s"can't store data=${state.stateData} in state=${state.stateName}")
          state
      }
    }

    def sending(msgs: Seq[LightningMessage]): FSM.State[fr.acinq.eclair.channel.State, Data] = {
      msgs.foreach(sending)
      state
    }

    def sending(msg: LightningMessage): FSM.State[fr.acinq.eclair.channel.State, Data] = {
      send(msg)
      state
    }

    /**
     * This method allows performing actions during the transition, e.g. after a call to [[MyState.storing]]. This is
     * particularly useful to publish transactions only after we are sure that the state has been persisted.
     */
    def calling(f: => Unit): FSM.State[fr.acinq.eclair.channel.State, Data] = {
      f
      state
    }

    /**
     * We don't acknowledge htlc commands immediately, because we send them to the channel as soon as possible, and they
     * may not yet have been written to the database.
     *
     * @param cmd fail/fulfill command that has been processed
     */
    def acking(channelId: ByteVector32, cmd: HtlcSettlementCommand): FSM.State[fr.acinq.eclair.channel.State, Data] = {
      log.debug("scheduling acknowledgement of cmd id={}", cmd.id)
      context.system.scheduler.scheduleOnce(10 seconds)(PendingRelayDb.ackCommand(nodeParams.db.pendingRelay, channelId, cmd))(context.system.dispatcher)
      state
    }

    def acking(updates: List[UpdateMessage]): FSM.State[fr.acinq.eclair.channel.State, Data] = {
      log.debug("scheduling acknowledgement of cmds ids={}", updates.collect { case s: HtlcSettlementMessage => s.id }.mkString(","))
      context.system.scheduler.scheduleOnce(10 seconds)(PendingRelayDb.ackPendingFailsAndFulfills(nodeParams.db.pendingRelay, updates))(context.system.dispatcher)
      state
    }

  }

  def send(msg: LightningMessage) = {
    peer ! OutgoingMessage(msg, activeConnection)
  }

  def now = System.currentTimeMillis.milliseconds.toSeconds

  override def mdc(currentMessage: Any): MDC = {
    val category_opt = LogCategory(currentMessage)
    val id = currentMessage match {
      case INPUT_RESTORED(data) => data.channelId
      case _ => stateData.channelId
    }
    Logs.mdc(category_opt, remoteNodeId_opt = Some(remoteNodeId), channelId_opt = Some(id))
  }

  // we let the peer decide what to do
  override val supervisorStrategy = OneForOneStrategy(loggingEnabled = true) { case _ => SupervisorStrategy.Escalate }

  initialize()

}

<|MERGE_RESOLUTION|>--- conflicted
+++ resolved
@@ -1884,19 +1884,7 @@
 
   def handleCommandError(cause: ChannelException, c: Command) = {
     log.warning(s"${cause.getMessage} while processing cmd=${c.getClass.getSimpleName} in state=$stateName")
-<<<<<<< HEAD
-    cause match {
-      case _: ChannelException => ()
-      case _ => log.error(cause, s"msg=$c stateData=$stateData ")
-    }
     replyToCommand(sender, RES_FAILURE(c, cause), c)
-=======
-    val replyTo_opt = c match {
-      case hasOptionalReplyTo: HasOptionalReplyToCommand => hasOptionalReplyTo.replyTo_opt
-      case hasReplyTo: HasReplyToCommand => if (hasReplyTo.replyTo == ActorRef.noSender) Some(sender) else Some(hasReplyTo.replyTo)
-    }
-    replyTo_opt.foreach(replyTo => replyTo ! RES_FAILURE(c, cause))
->>>>>>> 9425fd4b
     context.system.eventStream.publish(ChannelErrorOccurred(self, stateData.channelId, remoteNodeId, stateData, LocalError(cause), isFatal = false))
     stay
   }
