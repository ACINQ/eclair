--- conflicted
+++ resolved
@@ -437,12 +437,8 @@
             originChannels = Map.empty,
             remoteNextCommitInfo = Right(randomKey.publicKey), // we will receive their next per-commitment point in the next message, so we temporarily put a random byte array
             commitInput, ShaChain.init, channelId = channelId)
-<<<<<<< HEAD
-          implicitStream.publish(ChannelSignatureReceived(self, commitments))
-=======
           val now = Platform.currentTime / 1000
           context.system.eventStream.publish(ChannelSignatureReceived(self, commitments))
->>>>>>> 70397962
           log.info(s"publishing funding tx for channelId=$channelId fundingTxid=${commitInput.outPoint.txid}")
           // we do this to make sure that the channel state has been written to disk when we publish the funding tx
           val nextState = store(DATA_WAIT_FOR_FUNDING_CONFIRMED(commitments, Some(fundingTx), now, None, Left(fundingCreated)))
@@ -494,25 +490,6 @@
       val shortChannelId = ShortChannelId(blockHeight, txIndex, commitments.commitInput.outPoint.index.toInt)
       goto(WAIT_FOR_FUNDING_LOCKED) using store(DATA_WAIT_FOR_FUNDING_LOCKED(commitments, shortChannelId, fundingLocked)) sending fundingLocked
 
-<<<<<<< HEAD
-    case Event(BITCOIN_FUNDING_PUBLISH_FAILED, d: DATA_WAIT_FOR_FUNDING_CONFIRMED) =>
-      log.error(s"failed to publish funding tx")
-      val exc = ChannelFundingError(d.channelId)
-      val error = Error(d.channelId, exc.getMessage.getBytes)
-      // NB: we don't use the handleLocalError handler because it would result in the commit tx being published, which we don't want:
-      // implementation *guarantees* that in case of BITCOIN_FUNDING_PUBLISH_FAILED, the funding tx hasn't and will never be published, so we can close the channel right away
-      implicitStream.publish(ChannelFailed(self, Helpers.getChannelId(stateData), remoteNodeId, stateData, LocalError(exc)))
-      goto(CLOSED) sending error
-
-    // TODO: not implemented, users will have to manually close
-    case Event(BITCOIN_FUNDING_TIMEOUT, d: DATA_WAIT_FOR_FUNDING_CONFIRMED) =>
-      val exc = FundingTxTimedout(d.channelId)
-      val error = Error(d.channelId, exc.getMessage.getBytes)
-      implicitStream.publish(ChannelFailed(self, Helpers.getChannelId(stateData), remoteNodeId, stateData, LocalError(exc)))
-      goto(ERR_FUNDING_TIMEOUT) sending error
-
-=======
->>>>>>> 70397962
     case Event(remoteAnnSigs: AnnouncementSignatures, d: DATA_WAIT_FOR_FUNDING_CONFIRMED) if d.commitments.announceChannel =>
       log.debug(s"received remote announcement signatures, delaying")
       // we may receive their announcement sigs before our watcher notifies us that the channel has reached min_conf (especially during testing when blocks are generated in bulk)
