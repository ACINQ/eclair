package fr.acinq.eclair.channel

import akka.actor.{ActorRef, FSM, LoggingFSM, OneForOneStrategy, Props, Status, SupervisorStrategy}
import akka.event.Logging.MDC
import akka.pattern.pipe
import fr.acinq.bitcoin.Crypto.{PublicKey, ripemd160, sha256}
import fr.acinq.bitcoin._
import fr.acinq.eclair.NodeParams.BITCOINJ
import fr.acinq.eclair._
import fr.acinq.eclair.blockchain._
import fr.acinq.eclair.channel.Helpers.{Closing, Funding}
import fr.acinq.eclair.crypto.{Generators, ShaChain, Sphinx}
import fr.acinq.eclair.payment._
import fr.acinq.eclair.router.Announcements
import fr.acinq.eclair.transactions._
import fr.acinq.eclair.wire.{ChannelReestablish, _}
import org.bitcoinj.script.{Script => BitcoinjScript}

import scala.concurrent.ExecutionContext
import scala.concurrent.duration._
import scala.util.{Failure, Left, Random, Success, Try}


/**
  * Created by PM on 20/08/2015.
  */

object Channel {
  def props(nodeParams: NodeParams, wallet: EclairWallet, remoteNodeId: PublicKey, blockchain: ActorRef, router: ActorRef, relayer: ActorRef) = Props(new Channel(nodeParams, wallet, remoteNodeId, blockchain, router, relayer))
}

class Channel(val nodeParams: NodeParams, wallet: EclairWallet, remoteNodeId: PublicKey, blockchain: ActorRef, router: ActorRef, relayer: ActorRef)(implicit ec: ExecutionContext = ExecutionContext.Implicits.global) extends LoggingFSM[State, Data] with FSMDiagnosticActorLogging[State, Data] {

  val forwarder = context.actorOf(Props(new Forwarder(nodeParams)), "forwarder")

  // see https://github.com/lightningnetwork/lightning-rfc/blob/master/07-routing-gossip.md#requirements
  val ANNOUNCEMENTS_MINCONF = 6

  // this will be used to detect htlc timeouts
  context.system.eventStream.subscribe(self, classOf[CurrentBlockCount])
  // this will be used to make sure the current commitment fee is up-to-date
  context.system.eventStream.subscribe(self, classOf[CurrentFeerate])

  /*
          8888888 888b    888 8888888 88888888888
            888   8888b   888   888       888
            888   88888b  888   888       888
            888   888Y88b 888   888       888
            888   888 Y88b888   888       888
            888   888  Y88888   888       888
            888   888   Y8888   888       888
          8888888 888    Y888 8888888     888
   */

  /*
                                                NEW
                              FUNDER                            FUNDEE
                                 |                                |
                                 |          open_channel          |WAIT_FOR_OPEN_CHANNEL
                                 |------------------------------->|
          WAIT_FOR_ACCEPT_CHANNEL|                                |
                                 |         accept_channel         |
                                 |<-------------------------------|
                                 |                                |WAIT_FOR_FUNDING_CREATED
                                 |        funding_created         |
                                 |------------------------------->|
          WAIT_FOR_FUNDING_SIGNED|                                |
                                 |         funding_signed         |
                                 |<-------------------------------|
          WAIT_FOR_FUNDING_LOCKED|                                |WAIT_FOR_FUNDING_LOCKED
                                 | funding_locked  funding_locked |
                                 |---------------  ---------------|
                                 |               \/               |
                                 |               /\               |
                                 |<--------------  -------------->|
                           NORMAL|                                |NORMAL
   */

  startWith(WAIT_FOR_INIT_INTERNAL, Nothing)

  when(WAIT_FOR_INIT_INTERNAL)(handleExceptions {
    case Event(initFunder@INPUT_INIT_FUNDER(temporaryChannelId, fundingSatoshis, pushMsat, initialFeeratePerKw, localParams, remote, remoteInit, channelFlags), Nothing) =>
      context.system.eventStream.publish(ChannelCreated(self, context.parent, remoteNodeId, true, temporaryChannelId))
      forwarder ! remote
      val firstPerCommitmentPoint = Generators.perCommitPoint(localParams.shaSeed, 0)
      val open = OpenChannel(nodeParams.chainHash,
        temporaryChannelId = temporaryChannelId,
        fundingSatoshis = fundingSatoshis,
        pushMsat = pushMsat,
        dustLimitSatoshis = localParams.dustLimitSatoshis,
        maxHtlcValueInFlightMsat = localParams.maxHtlcValueInFlightMsat,
        channelReserveSatoshis = localParams.channelReserveSatoshis,
        htlcMinimumMsat = localParams.htlcMinimumMsat,
        feeratePerKw = initialFeeratePerKw,
        toSelfDelay = localParams.toSelfDelay,
        maxAcceptedHtlcs = localParams.maxAcceptedHtlcs,
        fundingPubkey = localParams.fundingPrivKey.publicKey,
        revocationBasepoint = localParams.revocationBasepoint,
        paymentBasepoint = localParams.paymentBasepoint,
        delayedPaymentBasepoint = localParams.delayedPaymentBasepoint,
        firstPerCommitmentPoint = firstPerCommitmentPoint,
        channelFlags = channelFlags)
      goto(WAIT_FOR_ACCEPT_CHANNEL) using DATA_WAIT_FOR_ACCEPT_CHANNEL(initFunder, open) sending open

    case Event(inputFundee@INPUT_INIT_FUNDEE(_, localParams, remote, _), Nothing) if !localParams.isFunder =>
      forwarder ! remote
      goto(WAIT_FOR_OPEN_CHANNEL) using DATA_WAIT_FOR_OPEN_CHANNEL(inputFundee)

    case Event(INPUT_RESTORED(data), _) =>
      log.info(s"restoring channel $data")
      context.system.eventStream.publish(ChannelRestored(self, context.parent, remoteNodeId, data.commitments.localParams.isFunder, data.channelId, data))
      // TODO: should we wait for an acknowledgment from the watcher?
      blockchain ! WatchSpent(self, data.commitments.commitInput.outPoint.txid, data.commitments.commitInput.outPoint.index.toInt, data.commitments.commitInput.txOut.publicKeyScript, BITCOIN_FUNDING_SPENT)
      blockchain ! WatchLost(self, data.commitments.commitInput.outPoint.txid, nodeParams.minDepthBlocks, BITCOIN_FUNDING_LOST)
      data match {
        //NB: order matters!
        case closing: DATA_CLOSING =>
          closing.mutualClosePublished.map(doPublish(_))
          closing.localCommitPublished.foreach(doPublish(_))
          closing.remoteCommitPublished.foreach(doPublish(_))
          closing.nextRemoteCommitPublished.foreach(doPublish(_))
          closing.revokedCommitPublished.foreach(doPublish(_))
          // no need to go OFFLINE, we can directly switch to CLOSING
          goto(CLOSING) using closing

        case d: HasCommitments =>
          d match {
            case DATA_WAIT_FOR_FUNDING_PUBLISHED(_, _, fundingTx) =>
              wallet.commit(fundingTx).map(_ match {
                case true => BITCOIN_FUNDING_PUBLISHED
                case false => BITCOIN_FUNDING_LOST
              }).pipeTo(self)

            case DATA_NORMAL(_, Some(shortChannelId), _, _, _) =>
              context.system.eventStream.publish(ShortChannelIdAssigned(self, d.channelId, shortChannelId))
              val channelUpdate = Announcements.makeChannelUpdate(nodeParams.chainHash, nodeParams.privateKey, remoteNodeId, shortChannelId, nodeParams.expiryDeltaBlocks, nodeParams.htlcMinimumMsat, nodeParams.feeBaseMsat, nodeParams.feeProportionalMillionth)
              relayer ! channelUpdate
            case _ => ()
          }
          goto(OFFLINE) using d
      }
  })

  when(WAIT_FOR_OPEN_CHANNEL)(handleExceptions {
    case Event(open: OpenChannel, DATA_WAIT_FOR_OPEN_CHANNEL(INPUT_INIT_FUNDEE(_, localParams, _, remoteInit))) =>
      Try(Helpers.validateParamsFundee(nodeParams, open.channelReserveSatoshis, open.fundingSatoshis, open.chainHash)) match {
        case Failure(t) =>
          log.warning(t.getMessage)
          val error = Error(open.temporaryChannelId, t.getMessage.getBytes)
          goto(CLOSED) sending error
        case Success(_) =>
          context.system.eventStream.publish(ChannelCreated(self, context.parent, remoteNodeId, false, open.temporaryChannelId))
          // TODO: maybe also check uniqueness of temporary channel id
          val minimumDepth = nodeParams.minDepthBlocks
          val firstPerCommitmentPoint = Generators.perCommitPoint(localParams.shaSeed, 0)
          val accept = AcceptChannel(temporaryChannelId = open.temporaryChannelId,
            dustLimitSatoshis = localParams.dustLimitSatoshis,
            maxHtlcValueInFlightMsat = localParams.maxHtlcValueInFlightMsat,
            channelReserveSatoshis = localParams.channelReserveSatoshis,
            minimumDepth = minimumDepth,
            htlcMinimumMsat = localParams.htlcMinimumMsat,
            toSelfDelay = localParams.toSelfDelay,
            maxAcceptedHtlcs = localParams.maxAcceptedHtlcs,
            fundingPubkey = localParams.fundingPrivKey.publicKey,
            revocationBasepoint = localParams.revocationBasepoint,
            paymentBasepoint = localParams.paymentBasepoint,
            delayedPaymentBasepoint = localParams.delayedPaymentBasepoint,
            firstPerCommitmentPoint = firstPerCommitmentPoint)
          val remoteParams = RemoteParams(
            nodeId = remoteNodeId,
            dustLimitSatoshis = open.dustLimitSatoshis,
            maxHtlcValueInFlightMsat = open.maxHtlcValueInFlightMsat,
            channelReserveSatoshis = open.channelReserveSatoshis, // remote requires local to keep this much satoshis as direct payment
            htlcMinimumMsat = open.htlcMinimumMsat,
            toSelfDelay = open.toSelfDelay,
            maxAcceptedHtlcs = open.maxAcceptedHtlcs,
            fundingPubKey = open.fundingPubkey,
            revocationBasepoint = open.revocationBasepoint,
            paymentBasepoint = open.paymentBasepoint,
            delayedPaymentBasepoint = open.delayedPaymentBasepoint,
            globalFeatures = remoteInit.globalFeatures,
            localFeatures = remoteInit.localFeatures)
          log.debug(s"remote params: $remoteParams")
          goto(WAIT_FOR_FUNDING_CREATED) using DATA_WAIT_FOR_FUNDING_CREATED(open.temporaryChannelId, localParams, remoteParams, open.fundingSatoshis, open.pushMsat, open.feeratePerKw, open.firstPerCommitmentPoint, open.channelFlags, accept) sending accept
      }

    case Event(CMD_CLOSE(_), _) => goto(CLOSED)

    case Event(e: Error, _) => handleRemoteErrorNoCommitments(e)

    case Event(INPUT_DISCONNECTED, _) => goto(CLOSED)
  })

  when(WAIT_FOR_ACCEPT_CHANNEL)(handleExceptions {
    case Event(accept: AcceptChannel, DATA_WAIT_FOR_ACCEPT_CHANNEL(INPUT_INIT_FUNDER(temporaryChannelId, fundingSatoshis, pushMsat, initialFeeratePerKw, localParams, _, remoteInit, _), open)) =>
      Try(Helpers.validateParamsFunder(nodeParams, accept.channelReserveSatoshis, fundingSatoshis)) match {
        case Failure(t) =>
          log.warning(t.getMessage)
          val error = Error(temporaryChannelId, t.getMessage.getBytes)
          goto(CLOSED) sending error
        case _ =>
          // TODO: check equality of temporaryChannelId? or should be done upstream
          val remoteParams = RemoteParams(
            nodeId = remoteNodeId,
            dustLimitSatoshis = accept.dustLimitSatoshis,
            maxHtlcValueInFlightMsat = accept.maxHtlcValueInFlightMsat,
            channelReserveSatoshis = accept.channelReserveSatoshis, // remote requires local to keep this much satoshis as direct payment
            htlcMinimumMsat = accept.htlcMinimumMsat,
            toSelfDelay = accept.toSelfDelay,
            maxAcceptedHtlcs = accept.maxAcceptedHtlcs,
            fundingPubKey = accept.fundingPubkey,
            revocationBasepoint = accept.revocationBasepoint,
            paymentBasepoint = accept.paymentBasepoint,
            delayedPaymentBasepoint = accept.delayedPaymentBasepoint,
            globalFeatures = remoteInit.globalFeatures,
            localFeatures = remoteInit.localFeatures)
          log.debug(s"remote params: $remoteParams")
          val localFundingPubkey = localParams.fundingPrivKey.publicKey
          val fundingPubkeyScript = Script.write(Script.pay2wsh(Scripts.multiSig2of2(localFundingPubkey, remoteParams.fundingPubKey)))
          wallet.makeFundingTx(fundingPubkeyScript, Satoshi(fundingSatoshis), Globals.feeratePerKw.get()).pipeTo(self)
          goto(WAIT_FOR_FUNDING_INTERNAL) using DATA_WAIT_FOR_FUNDING_INTERNAL(temporaryChannelId, localParams, remoteParams, fundingSatoshis, pushMsat, initialFeeratePerKw, accept.firstPerCommitmentPoint, open)
      }

    case Event(CMD_CLOSE(_), _) => goto(CLOSED)

    case Event(e: Error, _) => handleRemoteErrorNoCommitments(e)

    case Event(INPUT_DISCONNECTED, _) => goto(CLOSED)
  })

  when(WAIT_FOR_FUNDING_INTERNAL)(handleExceptions {
    case Event(MakeFundingTxResponse(fundingTx, fundingTxOutputIndex), data@DATA_WAIT_FOR_FUNDING_INTERNAL(temporaryChannelId, localParams, remoteParams, fundingSatoshis, pushMsat, initialFeeratePerKw, remoteFirstPerCommitmentPoint, open)) =>
      // let's create the first commitment tx that spends the yet uncommitted funding tx
      val (localSpec, localCommitTx, remoteSpec, remoteCommitTx) = Funding.makeFirstCommitTxs(localParams, remoteParams, fundingSatoshis, pushMsat, initialFeeratePerKw, fundingTx.hash, fundingTxOutputIndex, remoteFirstPerCommitmentPoint, nodeParams.maxFeerateMismatch)
      require(fundingTx.txOut(fundingTxOutputIndex).publicKeyScript == localCommitTx.input.txOut.publicKeyScript, s"pubkey script mismatch!")
      val localSigOfRemoteTx = Transactions.sign(remoteCommitTx, localParams.fundingPrivKey)
      // signature of their initial commitment tx that pays remote pushMsat
      val fundingCreated = FundingCreated(
        temporaryChannelId = temporaryChannelId,
        fundingTxid = fundingTx.hash,
        fundingOutputIndex = fundingTxOutputIndex,
        signature = localSigOfRemoteTx
      )
      val channelId = toLongId(fundingTx.hash, fundingTxOutputIndex)
      context.parent ! ChannelIdAssigned(self, temporaryChannelId, channelId) // we notify the peer asap so it knows how to route messages
      context.system.eventStream.publish(ChannelIdAssigned(self, temporaryChannelId, channelId))
      goto(WAIT_FOR_FUNDING_SIGNED) using DATA_WAIT_FOR_FUNDING_SIGNED(channelId, localParams, remoteParams, fundingTx, localSpec, localCommitTx, RemoteCommit(0, remoteSpec, remoteCommitTx.tx.txid, remoteFirstPerCommitmentPoint), open.channelFlags, fundingCreated) sending fundingCreated

    case Event(Status.Failure(t), d: DATA_WAIT_FOR_FUNDING_INTERNAL) =>
      log.error(t, s"wallet returned error: ")
      val error = Error(d.temporaryChannelId, "aborting channel creation".getBytes)
      goto(CLOSED) sending error

    case Event(CMD_CLOSE(_), _) => goto(CLOSED)

    case Event(e: Error, _) => handleRemoteErrorNoCommitments(e)

    case Event(INPUT_DISCONNECTED, _) => goto(CLOSED)
  })

  when(WAIT_FOR_FUNDING_CREATED)(handleExceptions {
    case Event(FundingCreated(_, fundingTxHash, fundingTxOutputIndex, remoteSig), DATA_WAIT_FOR_FUNDING_CREATED(temporaryChannelId, localParams, remoteParams, fundingSatoshis, pushMsat, initialFeeratePerKw, remoteFirstPerCommitmentPoint, channelFlags, _)) =>
      // they fund the channel with their funding tx, so the money is theirs (but we are paid pushMsat)
      val (localSpec, localCommitTx, remoteSpec, remoteCommitTx) = Funding.makeFirstCommitTxs(localParams, remoteParams, fundingSatoshis: Long, pushMsat, initialFeeratePerKw, fundingTxHash, fundingTxOutputIndex, remoteFirstPerCommitmentPoint, nodeParams.maxFeerateMismatch)

      // check remote signature validity
      val localSigOfLocalTx = Transactions.sign(localCommitTx, localParams.fundingPrivKey)
      val signedLocalCommitTx = Transactions.addSigs(localCommitTx, localParams.fundingPrivKey.publicKey, remoteParams.fundingPubKey, localSigOfLocalTx, remoteSig)
      Transactions.checkSpendable(signedLocalCommitTx) match {
        case Failure(cause) =>
          log.error(cause, "their FundingCreated message contains an invalid signature")
          val error = Error(temporaryChannelId, cause.getMessage.getBytes)
          // we haven't anything at stake yet, we can just stop
          goto(CLOSED) sending error
        case Success(_) =>
          val localSigOfRemoteTx = Transactions.sign(remoteCommitTx, localParams.fundingPrivKey)
          val channelId = toLongId(fundingTxHash, fundingTxOutputIndex)
          // watch the funding tx transaction
          val commitInput = localCommitTx.input
          val fundingSigned = FundingSigned(
            channelId = channelId,
            signature = localSigOfRemoteTx
          )
          val commitments = Commitments(localParams, remoteParams, channelFlags,
            LocalCommit(0, localSpec, PublishableTxs(signedLocalCommitTx, Nil)), RemoteCommit(0, remoteSpec, remoteCommitTx.tx.txid, remoteFirstPerCommitmentPoint),
            LocalChanges(Nil, Nil, Nil), RemoteChanges(Nil, Nil, Nil),
            localNextHtlcId = 0L, remoteNextHtlcId = 0L,
            originChannels = Map.empty,
            remoteNextCommitInfo = Right(randomKey.publicKey), // we will receive their next per-commitment point in the next message, so we temporarily put a random byte array,
            commitInput, ShaChain.init, channelId = channelId)
          log.info(s"waiting for them to publish the funding tx for channelId=$channelId fundingTxid=${commitInput.outPoint.txid}")
          blockchain ! WatchSpent(self, commitInput.outPoint.txid, commitInput.outPoint.index.toInt, commitments.commitInput.txOut.publicKeyScript, BITCOIN_FUNDING_SPENT) // TODO: should we wait for an acknowledgment from the watcher?
          blockchain ! WatchConfirmed(self, commitInput.outPoint.txid, commitments.commitInput.txOut.publicKeyScript, nodeParams.minDepthBlocks, BITCOIN_FUNDING_DEPTHOK)
          context.parent ! ChannelIdAssigned(self, temporaryChannelId, channelId) // we notify the peer asap so it knows how to route messages
          context.system.eventStream.publish(ChannelIdAssigned(self, temporaryChannelId, channelId))
          context.system.eventStream.publish(ChannelSignatureReceived(self, commitments))
          goto(WAIT_FOR_FUNDING_CONFIRMED) using store(DATA_WAIT_FOR_FUNDING_CONFIRMED(commitments, None, Right(fundingSigned))) sending fundingSigned
      }

    case Event(CMD_CLOSE(_), _) => goto(CLOSED)

    case Event(e: Error, _) => handleRemoteErrorNoCommitments(e)

    case Event(INPUT_DISCONNECTED, _) => goto(CLOSED)
  })

  when(WAIT_FOR_FUNDING_SIGNED)(handleExceptions {
    case Event(FundingSigned(_, remoteSig), DATA_WAIT_FOR_FUNDING_SIGNED(channelId, localParams, remoteParams, fundingTx, localSpec, localCommitTx, remoteCommit, channelFlags, fundingCreated)) =>
      // we make sure that their sig checks out and that our first commit tx is spendable
      val localSigOfLocalTx = Transactions.sign(localCommitTx, localParams.fundingPrivKey)
      val signedLocalCommitTx = Transactions.addSigs(localCommitTx, localParams.fundingPrivKey.publicKey, remoteParams.fundingPubKey, localSigOfLocalTx, remoteSig)
      Transactions.checkSpendable(fundingTx, signedLocalCommitTx.tx)
        .flatMap(_ => Transactions.checkSpendable(signedLocalCommitTx)) match {
        case Failure(cause) =>
          log.error(cause, "their FundingSigned message contains an invalid signature")
          val error = Error(channelId, cause.getMessage.getBytes)
          // we haven't published anything yet, we can just stop
          goto(CLOSED) sending error
        case Success(_) =>
          val commitInput = localCommitTx.input
          val commitments = Commitments(localParams, remoteParams, channelFlags,
            LocalCommit(0, localSpec, PublishableTxs(signedLocalCommitTx, Nil)), remoteCommit,
            LocalChanges(Nil, Nil, Nil), RemoteChanges(Nil, Nil, Nil),
            localNextHtlcId = 0L, remoteNextHtlcId = 0L,
            originChannels = Map.empty,
            remoteNextCommitInfo = Right(randomKey.publicKey), // we will receive their next per-commitment point in the next message, so we temporarily put a random byte array
            commitInput, ShaChain.init, channelId = channelId)
          context.system.eventStream.publish(ChannelSignatureReceived(self, commitments))
          log.info(s"publishing funding tx for channelId=$channelId fundingTxid=${commitInput.outPoint.txid}")
          // we do this to make sure that the channel state has been written to disk when we publish the funding tx
          val nextState = store(DATA_WAIT_FOR_FUNDING_PUBLISHED(commitments, Left(fundingCreated), fundingTx))
          log.info(s"committing txid=${fundingTx.txid}")
          wallet.commit(fundingTx).map(_ match {
            case true => BITCOIN_FUNDING_PUBLISHED
            case false => BITCOIN_FUNDING_LOST
          }).pipeTo(self)
          goto(WAIT_FOR_FUNDING_PUBLISHED) using nextState
      }

    case Event(CMD_CLOSE(_), _) => goto(CLOSED)

    case Event(e: Error, _) => handleRemoteErrorNoCommitments(e)
  })

  when(WAIT_FOR_FUNDING_PUBLISHED)(handleExceptions {
    case Event(BITCOIN_FUNDING_PUBLISHED, DATA_WAIT_FOR_FUNDING_PUBLISHED(commitments, lastSent, fundingTx)) =>
      blockchain ! WatchSpent(self, commitments.commitInput.outPoint.txid, commitments.commitInput.outPoint.index.toInt, commitments.commitInput.txOut.publicKeyScript, BITCOIN_FUNDING_SPENT) // TODO: should we wait for an acknowledgment from the watcher?
      blockchain ! WatchConfirmed(self, commitments.commitInput.outPoint.txid, commitments.commitInput.txOut.publicKeyScript, nodeParams.minDepthBlocks, BITCOIN_FUNDING_DEPTHOK)
      goto(WAIT_FOR_FUNDING_CONFIRMED) using store(DATA_WAIT_FOR_FUNDING_CONFIRMED(commitments, None, lastSent))

    case Event(BITCOIN_FUNDING_LOST, DATA_WAIT_FOR_FUNDING_PUBLISHED(commitments, _, _)) =>
      log.error(s"cannot publish funding tx, aborting")
      val error = Error(commitments.channelId, BinaryData.empty)
      goto(CLOSED) sending error
  })

  when(WAIT_FOR_FUNDING_CONFIRMED)(handleExceptions {
    case Event(msg: FundingLocked, d: DATA_WAIT_FOR_FUNDING_CONFIRMED) =>
      log.info(s"received their FundingLocked, deferring message")
      stay using d.copy(deferred = Some(msg))

    case Event(WatchEventConfirmed(BITCOIN_FUNDING_DEPTHOK, blockHeight, txIndex), DATA_WAIT_FOR_FUNDING_CONFIRMED(commitments, deferred, lastSent)) =>
      log.info(s"channelId=${commitments.channelId} was confirmed at blockHeight=$blockHeight txIndex=$txIndex")
      blockchain ! WatchLost(self, commitments.commitInput.outPoint.txid, nodeParams.minDepthBlocks, BITCOIN_FUNDING_LOST)
      val nextPerCommitmentPoint = Generators.perCommitPoint(commitments.localParams.shaSeed, 1)
      val fundingLocked = FundingLocked(commitments.channelId, nextPerCommitmentPoint)
      deferred.map(self ! _)
      goto(WAIT_FOR_FUNDING_LOCKED) using store(DATA_WAIT_FOR_FUNDING_LOCKED(commitments, fundingLocked)) sending fundingLocked

    case Event(WatchEventDoubleSpent(_), d: DATA_WAIT_FOR_FUNDING_CONFIRMED) =>
      log.error(s"fundingTx=${d.commitments.commitInput.outPoint.txid} was doublespent and won't ever confirm!")
      val error = Error(d.channelId, "Funding tx doublespent".getBytes)
      goto(ERR_FUNDING_DOUBLESPENT) sending error

    // TODO: not implemented, maybe should be done with a state timer and not a blockchain watch?
    case Event(BITCOIN_FUNDING_TIMEOUT, d: DATA_WAIT_FOR_FUNDING_CONFIRMED) =>
      val error = Error(d.channelId, "Funding tx timed out".getBytes)
      goto(ERR_FUNDING_TIMEOUT) sending error

    case Event(WatchEventSpent(BITCOIN_FUNDING_SPENT, tx: Transaction), d: DATA_WAIT_FOR_FUNDING_CONFIRMED) if tx.txid == d.commitments.remoteCommit.txid => handleRemoteSpentCurrent(tx, d)

    case Event(WatchEventSpent(BITCOIN_FUNDING_SPENT, _), d: DATA_WAIT_FOR_FUNDING_CONFIRMED) => handleInformationLeak(d)

    case Event(CMD_CLOSE(_), d: DATA_WAIT_FOR_FUNDING_CONFIRMED) => spendLocalCurrent(d)

    case Event(e: Error, d: DATA_WAIT_FOR_FUNDING_CONFIRMED) => handleRemoteError(e, d)
  })

  when(WAIT_FOR_FUNDING_LOCKED)(handleExceptions {
    case Event(FundingLocked(_, nextPerCommitmentPoint), d@DATA_WAIT_FOR_FUNDING_LOCKED(commitments, _)) =>
      if (d.commitments.announceChannel) {
        // used for announcement of channel (if minDepth >= ANNOUNCEMENTS_MINCONF this event will fire instantly)
        blockchain ! WatchConfirmed(self, commitments.commitInput.outPoint.txid, commitments.commitInput.txOut.publicKeyScript, ANNOUNCEMENTS_MINCONF, BITCOIN_FUNDING_DEEPLYBURIED)
      } else if (d.commitments.announceChannel && nodeParams.watcherType == BITCOINJ && d.commitments.localParams.isFunder && System.getProperty("spvtest") != null) {
        // bitcoinj-based watcher currently can't get the tx index in block (which is used to calculate the short id)
        // instead, we rely on a hack by trusting the index the counterparty sends us
        // but in testing when connecting to bitcoinj impl together we make the funder choose some random data
        log.warning("using hardcoded short id for testing with bitcoinj!!!!!")
        context.system.scheduler.scheduleOnce(5 seconds, self, WatchEventConfirmed(BITCOIN_FUNDING_DEEPLYBURIED, Random.nextInt(100), Random.nextInt(100)))
      }
      goto(NORMAL) using store(DATA_NORMAL(commitments.copy(remoteNextCommitInfo = Right(nextPerCommitmentPoint)), None, None, None, None))

    case Event(WatchEventSpent(BITCOIN_FUNDING_SPENT, tx: Transaction), d: DATA_WAIT_FOR_FUNDING_LOCKED) if tx.txid == d.commitments.remoteCommit.txid => handleRemoteSpentCurrent(tx, d)

    case Event(WatchEventSpent(BITCOIN_FUNDING_SPENT, _), d: DATA_WAIT_FOR_FUNDING_LOCKED) => handleInformationLeak(d)

    case Event(CMD_CLOSE(_), d: DATA_WAIT_FOR_FUNDING_LOCKED) => spendLocalCurrent(d)

    case Event(e: Error, d: DATA_WAIT_FOR_FUNDING_LOCKED) => handleRemoteError(e, d)
  })

  /*
          888b     d888        d8888 8888888 888b    888      888      .d88888b.   .d88888b.  8888888b.
          8888b   d8888       d88888   888   8888b   888      888     d88P" "Y88b d88P" "Y88b 888   Y88b
          88888b.d88888      d88P888   888   88888b  888      888     888     888 888     888 888    888
          888Y88888P888     d88P 888   888   888Y88b 888      888     888     888 888     888 888   d88P
          888 Y888P 888    d88P  888   888   888 Y88b888      888     888     888 888     888 8888888P"
          888  Y8P  888   d88P   888   888   888  Y88888      888     888     888 888     888 888
          888   "   888  d8888888888   888   888   Y8888      888     Y88b. .d88P Y88b. .d88P 888
          888       888 d88P     888 8888888 888    Y888      88888888 "Y88888P"   "Y88888P"  888
   */

  when(NORMAL)(handleExceptions {
    case Event(c: CMD_ADD_HTLC, d: DATA_NORMAL) if d.localShutdown.isDefined || d.remoteShutdown.isDefined =>
      // note: spec would allow us to keep sending new htlcs after having received their shutdown (and not sent ours)
      // but we want to converge as fast as possible and they would probably not route them anyway
      val error = ClosingInProgress(d.channelId)
      handleCommandAddError(error, origin(c))

    case Event(c: CMD_ADD_HTLC, d: DATA_NORMAL) =>
      Try(Commitments.sendAdd(d.commitments, c, origin(c))) match {
        case Success(Right((commitments1, add))) =>
          if (c.commit) self ! CMD_SIGN
          handleCommandSuccess(sender, d.copy(commitments = commitments1)) sending add
        case Success(Left(error)) => handleCommandAddError(error, origin(c))
        case Failure(cause) => handleCommandError(cause)
      }

    case Event(add: UpdateAddHtlc, d: DATA_NORMAL) =>
      Try(Commitments.receiveAdd(d.commitments, add)) match {
        case Success(commitments1) => stay using d.copy(commitments = commitments1)
        case Failure(cause) => handleLocalError(cause, d)
      }

    case Event(c: CMD_FULFILL_HTLC, d: DATA_NORMAL) =>
      Try(Commitments.sendFulfill(d.commitments, c)) match {
        case Success((commitments1, fulfill)) =>
          if (c.commit) self ! CMD_SIGN
          handleCommandSuccess(sender, d.copy(commitments = commitments1)) sending fulfill
        case Failure(cause) => handleCommandError(cause)
      }

    case Event(fulfill: UpdateFulfillHtlc, d: DATA_NORMAL) =>
      Try(Commitments.receiveFulfill(d.commitments, fulfill)) match {
        case Success(Right((commitments1, origin))) =>
          relayer ! ForwardFulfill(fulfill, origin)
          stay using d.copy(commitments = commitments1)
        case Success(Left(_)) => stay
        case Failure(cause) => handleLocalError(cause, d)
      }

    case Event(c: CMD_FAIL_HTLC, d: DATA_NORMAL) =>
      Try(Commitments.sendFail(d.commitments, c, nodeParams.privateKey)) match {
        case Success((commitments1, fail)) =>
          if (c.commit) self ! CMD_SIGN
          handleCommandSuccess(sender, d.copy(commitments = commitments1)) sending fail
        case Failure(cause) => handleCommandError(cause)
      }

    case Event(c: CMD_FAIL_MALFORMED_HTLC, d: DATA_NORMAL) =>
      Try(Commitments.sendFailMalformed(d.commitments, c)) match {
        case Success((commitments1, fail)) =>
          if (c.commit) self ! CMD_SIGN
          handleCommandSuccess(sender, d.copy(commitments = commitments1)) sending fail
        case Failure(cause) => handleCommandError(cause)
      }

    case Event(fail: UpdateFailHtlc, d: DATA_NORMAL) =>
      Try(Commitments.receiveFail(d.commitments, fail)) match {
        case Success(Right((commitments1, origin))) =>
          relayer ! ForwardFail(fail, origin)
          stay using d.copy(commitments = commitments1)
        case Success(Left(_)) => stay
        case Failure(cause) => handleLocalError(cause, d)
      }

    case Event(fail: UpdateFailMalformedHtlc, d: DATA_NORMAL) =>
      Try(Commitments.receiveFailMalformed(d.commitments, fail)) match {
        case Success(Right((commitments1, origin))) =>
          relayer ! ForwardFailMalformed(fail, origin)
          stay using d.copy(commitments = commitments1)
        case Success(Left(_)) => stay
        case Failure(cause) => handleLocalError(cause, d)
      }

    case Event(c: CMD_UPDATE_FEE, d: DATA_NORMAL) =>
      Try(Commitments.sendFee(d.commitments, c)) match {
        case Success((commitments1, fee)) =>
          if (c.commit) self ! CMD_SIGN
          handleCommandSuccess(sender, d.copy(commitments = commitments1)) sending fee
        case Failure(cause) => handleCommandError(cause)
      }

    case Event(fee: UpdateFee, d: DATA_NORMAL) =>
      Try(Commitments.receiveFee(d.commitments, fee, nodeParams.maxFeerateMismatch)) match {
        case Success(commitments1) => stay using d.copy(commitments = commitments1)
        case Failure(cause) => handleLocalError(cause, d)
      }

    case Event(CMD_SIGN, d: DATA_NORMAL) =>
      d.commitments.remoteNextCommitInfo match {
        case _ if !Commitments.localHasChanges(d.commitments) =>
          log.info("ignoring CMD_SIGN (nothing to sign)")
          stay
        case Right(_) =>
          Try(Commitments.sendCommit(d.commitments)) match {
            case Success((commitments1, commit)) =>
              log.debug(s"sending a new sig, spec:\n${Commitments.specs2String(commitments1)}")
              commitments1.localChanges.signed.collect { case u: UpdateFulfillHtlc => relayer ! AckFulfillCmd(u.channelId, u.id) }
              handleCommandSuccess(sender, store(d.copy(commitments = commitments1))) sending commit
            case Failure(cause) => handleCommandError(cause)
          }
        case Left(waitForRevocation) =>
          log.debug(s"already in the process of signing, will sign again as soon as possible")
          val commitments1 = d.commitments.copy(remoteNextCommitInfo = Left(waitForRevocation.copy(reSignAsap = true)))
          stay using d.copy(commitments = commitments1)
      }

    case Event(commit: CommitSig, d: DATA_NORMAL) =>
      Try(Commitments.receiveCommit(d.commitments, commit)) match {
        case Success((commitments1, revocation)) =>
          log.debug(s"received a new sig, spec:\n${Commitments.specs2String(commitments1)}")
          if (Commitments.localHasChanges(commitments1)) {
            // if we have newly acknowledged changes let's sign them
            self ! CMD_SIGN
          }
          context.system.eventStream.publish(ChannelSignatureReceived(self, commitments1))
          stay using store(d.copy(commitments = commitments1)) sending revocation
        case Failure(cause) => handleLocalError(cause, d)
      }

    case Event(revocation: RevokeAndAck, d: DATA_NORMAL) =>
      // we received a revocation because we sent a signature
      // => all our changes have been acked
      Try(Commitments.receiveRevocation(d.commitments, revocation)) match {
        case Success(commitments1) =>
          // we forward HTLCs only when they have been committed by both sides
          // it always happen when we receive a revocation, because, we always sign our changes before they sign them
          d.commitments.remoteChanges.signed.collect {
            case htlc: UpdateAddHtlc =>
              log.debug(s"relaying $htlc")
              relayer ! ForwardAdd(htlc)
          }
          log.debug(s"received a new rev, spec:\n${Commitments.specs2String(commitments1)}")
          if (Commitments.localHasChanges(commitments1) && d.commitments.remoteNextCommitInfo.left.map(_.reSignAsap) == Left(true)) {
            self ! CMD_SIGN
          }
          if (d.remoteShutdown.isDefined && !Commitments.localHasUnsignedOutgoingHtlcs(commitments1)) {
            // we were waiting for our pending htlcs to be signed before replying with our local shutdown
            val localShutdown = Shutdown(d.channelId, commitments1.localParams.defaultFinalScriptPubKey)
            // note: it means that we had pending htlcs to sign, therefore we go to SHUTDOWN, not to NEGOTIATING
            require(commitments1.remoteCommit.spec.htlcs.size > 0, "we must have just signed new htlcs, otherwise we would have sent our Shutdown earlier")
            goto(SHUTDOWN) using store(DATA_SHUTDOWN(commitments1, localShutdown, d.remoteShutdown.get)) sending localShutdown
          } else {
            stay using store(d.copy(commitments = commitments1))
          }
        case Failure(cause) => handleLocalError(cause, d)
      }

    case Event(CMD_CLOSE(localScriptPubKey_opt), d: DATA_NORMAL) =>
      val localScriptPubKey = localScriptPubKey_opt.getOrElse(d.commitments.localParams.defaultFinalScriptPubKey)
      if (d.localShutdown.isDefined)
        handleCommandError(ClosingAlreadyInProgress((d.channelId)))
      else if (Commitments.localHasUnsignedOutgoingHtlcs(d.commitments))
      // TODO: simplistic behavior, we could also sign-then-close
        handleCommandError(CannotCloseWithUnsignedOutgoingHtlcs((d.channelId)))
      else if (!Closing.isValidFinalScriptPubkey(localScriptPubKey))
        handleCommandError(InvalidFinalScript(d.channelId))
      else {
        val shutdown = Shutdown(d.channelId, localScriptPubKey)
        handleCommandSuccess(sender, store(d.copy(localShutdown = Some(shutdown)))) sending shutdown
      }

    case Event(remoteShutdown@Shutdown(_, remoteScriptPubKey), d: DATA_NORMAL) =>
      // they have pending unsigned htlcs         => they violated the spec, close the channel
      // they don't have pending unsigned htlcs
      //    we have pending unsigned htlcs
      //      we already sent a shutdown message  => spec violation (we can't send htlcs after having sent shutdown)
      //      we did not send a shutdown message
      //        we are ready to sign              => we stop sending further htlcs, we initiate a signature
      //        we are waiting for a rev          => we stop sending further htlcs, we wait for their revocation, will resign immediately after, and then we will send our shutdown message
      //    we have no pending unsigned htlcs
      //      we already sent a shutdown message
      //        there are pending signed htlcs    => send our shutdown message, go to SHUTDOWN
      //        there are no htlcs                => send our shutdown message, go to NEGOTIATING
      //      we did not send a shutdown message
      //        there are pending signed htlcs    => go to SHUTDOWN
      //        there are no htlcs                => go to NEGOTIATING

      if (!Closing.isValidFinalScriptPubkey(remoteScriptPubKey)) {
        handleLocalError(InvalidFinalScript(d.channelId), d)
      } else if (Commitments.remoteHasUnsignedOutgoingHtlcs(d.commitments)) {
        handleLocalError(CannotCloseWithUnsignedOutgoingHtlcs(d.channelId), d)
      } else if (Commitments.localHasUnsignedOutgoingHtlcs(d.commitments)) { // do we have unsigned outgoing htlcs?
        require(d.localShutdown.isEmpty, "can't have pending unsigned outgoing htlcs after having sent Shutdown")
        // are we in the middle of a signature?
        d.commitments.remoteNextCommitInfo match {
          case Left(waitForRevocation) =>
            // yes, let's just schedule a new signature ASAP, which will include all pending unsigned htlcs
            val commitments1 = d.commitments.copy(remoteNextCommitInfo = Left(waitForRevocation.copy(reSignAsap = true)))
            // in the meantime we won't send new htlcs
            stay using d.copy(commitments = commitments1, remoteShutdown = Some(remoteShutdown))
          case Right(_) =>
            // no, let's sign right away
            self ! CMD_SIGN
            // in the meantime we won't send new htlcs
            stay using d.copy(remoteShutdown = Some(remoteShutdown))
        }
      } else {
        // so we don't have any unsigned outgoing htlcs
        val (localShutdown, sendList) = d.localShutdown match {
          case Some(localShutdown) =>
            (localShutdown, Nil)
          case None =>
            val localShutdown = Shutdown(d.channelId, d.commitments.localParams.defaultFinalScriptPubKey)
            // we need to send our shutdown if we didn't previously
            (localShutdown, localShutdown :: Nil)
        }
        // are there pending signed htlcs on either side? we need to have received their last revocation!
        if (d.commitments.hasNoPendingHtlcs) {
          // there are no pending signed htlcs, let's go directly to NEGOTIATING
          val closingSigned = Closing.makeFirstClosingTx(d.commitments, localShutdown.scriptPubKey, remoteShutdown.scriptPubKey)
          goto(NEGOTIATING) using store(DATA_NEGOTIATING(d.commitments, localShutdown, remoteShutdown, closingSigned)) sending sendList :+ closingSigned
        } else {
          // there are some pending signed htlcs, we need to fail/fullfill them
          goto(SHUTDOWN) using store(DATA_SHUTDOWN(d.commitments, localShutdown, remoteShutdown)) sending sendList
        }
      }

    case Event(CurrentBlockCount(count), d: DATA_NORMAL) if d.commitments.hasTimedoutOutgoingHtlcs(count) =>
      handleLocalError(HtlcTimedout(d.channelId), d)

    case Event(CurrentFeerate(feeratePerKw), d: DATA_NORMAL) =>
      d.commitments.localParams.isFunder match {
        case true if Helpers.shouldUpdateFee(d.commitments.localCommit.spec.feeratePerKw, feeratePerKw, nodeParams.updateFeeMinDiffRatio) =>
          self ! CMD_UPDATE_FEE(feeratePerKw, commit = true)
          stay
        case false if Helpers.isFeeDiffTooHigh(d.commitments.localCommit.spec.feeratePerKw, feeratePerKw, nodeParams.maxFeerateMismatch) =>
          handleLocalError(FeerateTooDifferent(d.channelId, localFeeratePerKw = feeratePerKw, remoteFeeratePerKw = d.commitments.localCommit.spec.feeratePerKw), d)
        case _ => stay
      }

    case Event(WatchEventConfirmed(BITCOIN_FUNDING_DEEPLYBURIED, blockHeight, txIndex), d: DATA_NORMAL) if d.commitments.announceChannel && d.shortChannelId.isEmpty =>
      val shortChannelId = toShortId(blockHeight, txIndex, d.commitments.commitInput.outPoint.index.toInt)
      log.info(s"funding tx is deeply buried at blockHeight=$blockHeight txIndex=$txIndex, sending announcements")
      // TODO: empty features
      val features = BinaryData("")
      val (localNodeSig, localBitcoinSig) = Announcements.signChannelAnnouncement(nodeParams.chainHash, shortChannelId, nodeParams.privateKey, remoteNodeId, d.commitments.localParams.fundingPrivKey, d.commitments.remoteParams.fundingPubKey, features)
      val annSignatures = AnnouncementSignatures(d.channelId, shortChannelId, localNodeSig, localBitcoinSig)
      stay using d.copy(localAnnouncementSignatures = Some(annSignatures)) sending annSignatures

    case Event(remoteAnnSigs: AnnouncementSignatures, d@DATA_NORMAL(commitments, None, _, _, _)) if d.commitments.announceChannel =>
      // announce channels only if we want to and our peer too
      // we would already have closed the connection if we require channels to be announced (even feature bit) but our
      // peer does not want channels to be announced
      d.localAnnouncementSignatures match {
        case Some(localAnnSigs) =>
          require(localAnnSigs.shortChannelId == remoteAnnSigs.shortChannelId, s"shortChannelId mismatch: local=${localAnnSigs.shortChannelId} remote=${remoteAnnSigs.shortChannelId}")
          log.info(s"announcing channelId=${d.channelId} on the network with shortId=${localAnnSigs.shortChannelId}")
          import commitments.{localParams, remoteParams}
          val channelAnn = Announcements.makeChannelAnnouncement(nodeParams.chainHash, localAnnSigs.shortChannelId, localParams.nodeId, remoteParams.nodeId, localParams.fundingPrivKey.publicKey, remoteParams.fundingPubKey, localAnnSigs.nodeSignature, remoteAnnSigs.nodeSignature, localAnnSigs.bitcoinSignature, remoteAnnSigs.bitcoinSignature)
          val nodeAnn = Announcements.makeNodeAnnouncement(nodeParams.privateKey, nodeParams.alias, nodeParams.color, nodeParams.publicAddresses)
          val channelUpdate = Announcements.makeChannelUpdate(nodeParams.chainHash, nodeParams.privateKey, remoteNodeId, localAnnSigs.shortChannelId, nodeParams.expiryDeltaBlocks, nodeParams.htlcMinimumMsat, nodeParams.feeBaseMsat, nodeParams.feeProportionalMillionth)
          router ! channelAnn
          router ! nodeAnn
          router ! channelUpdate
          relayer ! channelUpdate
          // TODO: remove this later when we use testnet/mainnet
          // let's trigger the broadcast immediately so that we don't wait for 60 seconds to announce our newly created channel
          // we give 3 seconds for the router-watcher roundtrip
          context.system.scheduler.scheduleOnce(3 seconds, router, 'tick_broadcast)
          context.system.eventStream.publish(ShortChannelIdAssigned(self, d.channelId, localAnnSigs.shortChannelId))
          // we acknowledge our AnnouncementSignatures message
          stay using store(d.copy(shortChannelId = Some(localAnnSigs.shortChannelId), localAnnouncementSignatures = None))
        case None =>
          log.info(s"received remote announcement signatures, delaying")
          // our watcher didn't notify yet that the tx has reached ANNOUNCEMENTS_MINCONF confirmations, let's delay remote's message
          context.system.scheduler.scheduleOnce(5 seconds, self, remoteAnnSigs)
          if (nodeParams.watcherType == BITCOINJ) {
            log.warning(s"HACK: since we cannot get the tx index with bitcoinj, we copy the value sent by remote")
            val (blockHeight, txIndex, _) = fromShortId(remoteAnnSigs.shortChannelId)
            self ! WatchEventConfirmed(BITCOIN_FUNDING_DEEPLYBURIED, blockHeight, txIndex)
          }
          stay
      }

    case Event(WatchEventSpent(BITCOIN_FUNDING_SPENT, tx: Transaction), d: DATA_NORMAL) if tx.txid == d.commitments.remoteCommit.txid => handleRemoteSpentCurrent(tx, d)

    case Event(WatchEventSpent(BITCOIN_FUNDING_SPENT, tx: Transaction), d: DATA_NORMAL) if Some(tx.txid) == d.commitments.remoteNextCommitInfo.left.toOption.map(_.nextRemoteCommit.txid) => handleRemoteSpentNext(tx, d)

    case Event(WatchEventSpent(BITCOIN_FUNDING_SPENT, tx: Transaction), d: DATA_NORMAL) => handleRemoteSpentOther(tx, d)

    case Event(INPUT_DISCONNECTED, d: DATA_NORMAL) =>
      d.commitments.localChanges.proposed.collect {
        case add: UpdateAddHtlc => relayer ! ForwardLocalFail(ChannelUnavailable(d.channelId), d.commitments.originChannels(add.id))
      }
      d.shortChannelId match {
        case Some(shortChannelId) =>
          // if channel has be announced, we disable it
          log.info(s"disabling the channel (disconnected)")
          val channelUpdate = Announcements.makeChannelUpdate(nodeParams.chainHash, nodeParams.privateKey, remoteNodeId, shortChannelId, nodeParams.expiryDeltaBlocks, nodeParams.htlcMinimumMsat, nodeParams.feeBaseMsat, nodeParams.feeProportionalMillionth, enable = false)
          router ! channelUpdate
        case None => {}
      }
      goto(OFFLINE)

    case Event(e: Error, d: DATA_NORMAL) => handleRemoteError(e, d)

    case Event(_: FundingLocked, _: DATA_NORMAL) => stay // will happen after a reconnection if no updates were ever committed to the channel

  })

  /*
           .d8888b.  888      .d88888b.   .d8888b. 8888888 888b    888  .d8888b.
          d88P  Y88b 888     d88P" "Y88b d88P  Y88b  888   8888b   888 d88P  Y88b
          888    888 888     888     888 Y88b.       888   88888b  888 888    888
          888        888     888     888  "Y888b.    888   888Y88b 888 888
          888        888     888     888     "Y88b.  888   888 Y88b888 888  88888
          888    888 888     888     888       "888  888   888  Y88888 888    888
          Y88b  d88P 888     Y88b. .d88P Y88b  d88P  888   888   Y8888 Y88b  d88P
           "Y8888P"  88888888 "Y88888P"   "Y8888P" 8888888 888    Y888  "Y8888P88
   */

  when(SHUTDOWN)(handleExceptions {
    case Event(c: CMD_FULFILL_HTLC, d: DATA_SHUTDOWN) =>
      Try(Commitments.sendFulfill(d.commitments, c)) match {
        case Success((commitments1, fulfill)) =>
          if (c.commit) self ! CMD_SIGN
          handleCommandSuccess(sender, d.copy(commitments = commitments1)) sending fulfill
        case Failure(cause) => handleCommandError(cause)
      }

    case Event(fulfill: UpdateFulfillHtlc, d: DATA_SHUTDOWN) =>
      Try(Commitments.receiveFulfill(d.commitments, fulfill)) match {
        case Success(Right((commitments1, origin))) =>
          relayer ! ForwardFulfill(fulfill, origin)
          stay using d.copy(commitments = commitments1)
        case Success(Left(_)) => stay
        case Failure(cause) => handleLocalError(cause, d)
      }

    case Event(c: CMD_FAIL_HTLC, d: DATA_SHUTDOWN) =>
      Try(Commitments.sendFail(d.commitments, c, nodeParams.privateKey)) match {
        case Success((commitments1, fail)) =>
          if (c.commit) self ! CMD_SIGN
          handleCommandSuccess(sender, d.copy(commitments = commitments1)) sending fail
        case Failure(cause) => handleCommandError(cause)
      }

    case Event(c: CMD_FAIL_MALFORMED_HTLC, d: DATA_SHUTDOWN) =>
      Try(Commitments.sendFailMalformed(d.commitments, c)) match {
        case Success((commitments1, fail)) =>
          if (c.commit) self ! CMD_SIGN
          handleCommandSuccess(sender, d.copy(commitments = commitments1)) sending fail
        case Failure(cause) => handleCommandError(cause)
      }

    case Event(fail: UpdateFailHtlc, d: DATA_SHUTDOWN) =>
      Try(Commitments.receiveFail(d.commitments, fail)) match {
        case Success(Right((commitments1, origin))) =>
          relayer ! ForwardFail(fail, origin)
          stay using d.copy(commitments = commitments1)
        case Success(Left(_)) => stay
        case Failure(cause) => handleLocalError(cause, d)
      }

    case Event(fail: UpdateFailMalformedHtlc, d: DATA_SHUTDOWN) =>
      Try(Commitments.receiveFailMalformed(d.commitments, fail)) match {
        case Success(Right((commitments1, origin))) =>
          relayer ! ForwardFailMalformed(fail, origin)
          stay using d.copy(commitments = commitments1)
        case Success(Left(_)) => stay
        case Failure(cause) => handleLocalError(cause, d)
      }

    case Event(c: CMD_UPDATE_FEE, d: DATA_SHUTDOWN) =>
      Try(Commitments.sendFee(d.commitments, c)) match {
        case Success((commitments1, fee)) =>
          if (c.commit) self ! CMD_SIGN
          handleCommandSuccess(sender, d.copy(commitments = commitments1)) sending fee
        case Failure(cause) => handleCommandError(cause)
      }

    case Event(fee: UpdateFee, d: DATA_SHUTDOWN) =>
      Try(Commitments.receiveFee(d.commitments, fee, nodeParams.maxFeerateMismatch)) match {
        case Success(commitments1) => stay using d.copy(commitments = commitments1)
        case Failure(cause) => handleLocalError(cause, d)
      }

    case Event(CMD_SIGN, d: DATA_SHUTDOWN) =>
      d.commitments.remoteNextCommitInfo match {
        case _ if !Commitments.localHasChanges(d.commitments) =>
          log.info("ignoring CMD_SIGN (nothing to sign)")
          stay
        case Right(_) =>
          Try(Commitments.sendCommit(d.commitments)) match {
            case Success((commitments1, commit)) =>
              log.debug(s"sending a new sig, spec:\n${Commitments.specs2String(commitments1)}")
              commitments1.localChanges.signed.collect { case u: UpdateFulfillHtlc => relayer ! AckFulfillCmd(u.channelId, u.id) }
              handleCommandSuccess(sender, store(d.copy(commitments = commitments1))) sending commit
            case Failure(cause) => handleCommandError(cause)
          }
        case Left(waitForRevocation) =>
          log.debug(s"already in the process of signing, will sign again as soon as possible")
          stay using d.copy(commitments = d.commitments.copy(remoteNextCommitInfo = Left(waitForRevocation.copy(reSignAsap = true))))
      }

    case Event(msg: CommitSig, d@DATA_SHUTDOWN(_, localShutdown, remoteShutdown)) =>
      Try(Commitments.receiveCommit(d.commitments, msg)) map {
        case (commitments1, revocation) =>
          // we always reply with a revocation
          log.debug(s"received a new sig:\n${Commitments.specs2String(commitments1)}")
          context.system.eventStream.publish(ChannelSignatureReceived(self, commitments1))
          (commitments1, revocation)
      } match {
        case Success((commitments1, revocation)) if commitments1.hasNoPendingHtlcs =>
          val closingSigned = Closing.makeFirstClosingTx(commitments1, localShutdown.scriptPubKey, remoteShutdown.scriptPubKey)
          goto(NEGOTIATING) using store(DATA_NEGOTIATING(commitments1, localShutdown, remoteShutdown, closingSigned)) sending revocation :: closingSigned :: Nil
        case Success((commitments1, revocation)) =>
          if (Commitments.localHasChanges(commitments1)) {
            // if we have newly acknowledged changes let's sign them
            self ! CMD_SIGN
          }
          stay using store(d.copy(commitments = commitments1)) sending revocation
        case Failure(cause) => handleLocalError(cause, d)
      }

    case Event(msg: RevokeAndAck, d@DATA_SHUTDOWN(commitments, localShutdown, remoteShutdown)) =>
      // we received a revocation because we sent a signature
      // => all our changes have been acked including the shutdown message
      Try(Commitments.receiveRevocation(commitments, msg)) match {
        case Success(commitments1) if commitments1.hasNoPendingHtlcs =>
          log.debug(s"received a new rev, switching to NEGOTIATING spec:\n${Commitments.specs2String(commitments1)}")
          val closingSigned = Closing.makeFirstClosingTx(commitments1, localShutdown.scriptPubKey, remoteShutdown.scriptPubKey)
          goto(NEGOTIATING) using store(DATA_NEGOTIATING(commitments1, localShutdown, remoteShutdown, closingSigned)) sending closingSigned
        case Success(commitments1) =>
          // BOLT 2: A sending node SHOULD fail to route any HTLC added after it sent shutdown.
          d.commitments.remoteChanges.signed.collect {
            case htlc: UpdateAddHtlc =>
              log.debug(s"closing in progress: failing $htlc")
              self ! CMD_FAIL_HTLC(htlc.id, Right(PermanentChannelFailure), commit = true)
          }
          if (Commitments.localHasChanges(commitments1) && d.commitments.remoteNextCommitInfo.left.map(_.reSignAsap) == Left(true)) {
            self ! CMD_SIGN
          }
          log.debug(s"received a new rev, spec:\n${Commitments.specs2String(commitments1)}")
          stay using store(d.copy(commitments = commitments1))
        case Failure(cause) => handleLocalError(cause, d)
      }

    case Event(CurrentBlockCount(count), d: DATA_SHUTDOWN) if d.commitments.hasTimedoutOutgoingHtlcs(count) =>
      handleLocalError(HtlcTimedout(d.channelId), d)

    case Event(CurrentFeerate(feeratePerKw), d: DATA_SHUTDOWN) =>
      d.commitments.localParams.isFunder match {
        case true if Helpers.shouldUpdateFee(d.commitments.localCommit.spec.feeratePerKw, feeratePerKw, nodeParams.updateFeeMinDiffRatio) =>
          self ! CMD_UPDATE_FEE(feeratePerKw, commit = true)
          stay
        case false if Helpers.isFeeDiffTooHigh(d.commitments.localCommit.spec.feeratePerKw, feeratePerKw, nodeParams.maxFeerateMismatch) =>
          handleLocalError(FeerateTooDifferent(d.channelId, localFeeratePerKw = feeratePerKw, remoteFeeratePerKw = d.commitments.localCommit.spec.feeratePerKw), d)
        case _ => stay
      }

    case Event(WatchEventSpent(BITCOIN_FUNDING_SPENT, tx: Transaction), d: DATA_SHUTDOWN) if tx.txid == d.commitments.remoteCommit.txid => handleRemoteSpentCurrent(tx, d)

    case Event(WatchEventSpent(BITCOIN_FUNDING_SPENT, tx: Transaction), d: DATA_SHUTDOWN) if Some(tx.txid) == d.commitments.remoteNextCommitInfo.left.toOption.map(_.nextRemoteCommit.txid) => handleRemoteSpentNext(tx, d)

    case Event(WatchEventSpent(BITCOIN_FUNDING_SPENT, tx: Transaction), d: DATA_SHUTDOWN) => handleRemoteSpentOther(tx, d)

    case Event(CMD_CLOSE(_), d: DATA_SHUTDOWN) => handleCommandError(ClosingAlreadyInProgress(d.channelId))

    case Event(e: Error, d: DATA_SHUTDOWN) => handleRemoteError(e, d)

  })

  when(NEGOTIATING)(handleExceptions {
    case Event(ClosingSigned(_, remoteClosingFee, remoteSig), d: DATA_NEGOTIATING) =>
      Closing.checkClosingSignature(d.commitments, d.localShutdown.scriptPubKey, d.remoteShutdown.scriptPubKey, Satoshi(remoteClosingFee), remoteSig) match {
        case Success(signedClosingTx) if remoteClosingFee == d.localClosingSigned.feeSatoshis =>
          handleMutualClose(signedClosingTx, d)
        case Success(signedClosingTx) =>
          val nextClosingFee = Closing.nextClosingFee(Satoshi(d.localClosingSigned.feeSatoshis), Satoshi(remoteClosingFee))
          val (_, closingSigned) = Closing.makeClosingTx(d.commitments, d.localShutdown.scriptPubKey, d.remoteShutdown.scriptPubKey, nextClosingFee)
          if (nextClosingFee == Satoshi(remoteClosingFee)) {
            handleMutualClose(signedClosingTx, store(d)) sending closingSigned
          } else {
            stay using store(d.copy(localClosingSigned = closingSigned)) sending closingSigned
          }
        case Failure(cause) =>
          log.error(cause, "cannot verify their close signature")
          throw InvalidCloseSignature(d.channelId)
      }

    case Event(WatchEventSpent(BITCOIN_FUNDING_SPENT, tx: Transaction), d: DATA_NEGOTIATING) if tx.txid == Closing.makeClosingTx(d.commitments, d.localShutdown.scriptPubKey, d.remoteShutdown.scriptPubKey, Satoshi(d.localClosingSigned.feeSatoshis))._1.tx.txid =>
      // happens when we agreed on a closeSig, but we don't know it yet: we receive the watcher notification before their ClosingSigned (which will match ours)
      stay

    case Event(WatchEventSpent(BITCOIN_FUNDING_SPENT, tx: Transaction), d: DATA_NEGOTIATING) if tx.txid == d.commitments.remoteCommit.txid => handleRemoteSpentCurrent(tx, d)

    case Event(WatchEventSpent(BITCOIN_FUNDING_SPENT, tx: Transaction), d: DATA_NEGOTIATING) if Some(tx.txid) == d.commitments.remoteNextCommitInfo.left.toOption.map(_.nextRemoteCommit.txid) => handleRemoteSpentNext(tx, d)

    case Event(WatchEventSpent(BITCOIN_FUNDING_SPENT, tx: Transaction), d: DATA_NEGOTIATING) => handleRemoteSpentOther(tx, d)

    case Event(CMD_CLOSE(_), d: DATA_NEGOTIATING) => handleCommandError(ClosingAlreadyInProgress(d.channelId))

    case Event(e: Error, d: DATA_NEGOTIATING) => handleRemoteError(e, d)

  })

  when(CLOSING)(handleExceptions {
    case Event(c: CMD_FULFILL_HTLC, d: DATA_CLOSING) =>
      Try(Commitments.sendFulfill(d.commitments, c)) match {
        case Success((commitments1, _)) =>
          log.info(s"got valid payment preimage, recalculating transactions to redeem the corresponding htlc on-chain")
          val localCommitPublished1 = d.localCommitPublished.map {
            case localCommitPublished =>
              val localCommitPublished1 = Helpers.Closing.claimCurrentLocalCommitTxOutputs(commitments1, localCommitPublished.commitTx)
              doPublish(localCommitPublished1)
              localCommitPublished1
          }
          val remoteCommitPublished1 = d.remoteCommitPublished.map {
            case remoteCommitPublished =>
              val remoteCommitPublished1 = Helpers.Closing.claimRemoteCommitTxOutputs(commitments1, commitments1.remoteCommit, remoteCommitPublished.commitTx)
              doPublish(remoteCommitPublished1)
              remoteCommitPublished1
          }
          val nextRemoteCommitPublished1 = d.nextRemoteCommitPublished.map {
            case remoteCommitPublished =>
              val remoteCommitPublished1 = Helpers.Closing.claimRemoteCommitTxOutputs(commitments1, commitments1.remoteCommit, remoteCommitPublished.commitTx)
              doPublish(remoteCommitPublished1)
              remoteCommitPublished1
          }
          stay using store(d.copy(commitments = commitments1, localCommitPublished = localCommitPublished1, remoteCommitPublished = remoteCommitPublished1, nextRemoteCommitPublished = nextRemoteCommitPublished1))
        case Failure(cause) => handleCommandError(cause)
      }

    case Event(WatchEventSpent(BITCOIN_FUNDING_SPENT, tx: Transaction), d: DATA_CLOSING) =>
      if (Some(tx.txid) == d.mutualClosePublished.map(_.txid)) {
        // we just published a mutual close tx, we are notified but it's alright
        stay
      } else if (Some(tx.txid) == d.localCommitPublished.map(_.commitTx.txid)) {
        // this is because WatchSpent watches never expire and we are notified multiple times
        stay
      } else if (Some(tx.txid) == d.remoteCommitPublished.map(_.commitTx.txid)) {
        // this is because WatchSpent watches never expire and we are notified multiple times
        stay
      } else if (Some(tx.txid) == d.nextRemoteCommitPublished.map(_.commitTx.txid)) {
        // this is because WatchSpent watches never expire and we are notified multiple times
        stay
      } else if (tx.txid == d.commitments.remoteCommit.txid) {
        // counterparty may attempt to spend its last commit tx at any time
        handleRemoteSpentCurrent(tx, d)
      } else if (Some(tx.txid) == d.commitments.remoteNextCommitInfo.left.toOption.map(_.nextRemoteCommit.txid)) {
        // counterparty may attempt to spend its last commit tx at any time
        handleRemoteSpentNext(tx, d)
      } else {
        // counterparty may attempt to spend a revoked commit tx at any time
        handleRemoteSpentOther(tx, d)
      }

    case Event(WatchEventSpent(BITCOIN_OUTPUT_SPENT, tx: Transaction), d: DATA_CLOSING) =>
      // one of the outputs of the local/remote/revoked commit was spent
      // we just put a watch to be notified when it is confirmed
      blockchain ! WatchConfirmed(self, tx, nodeParams.minDepthBlocks, BITCOIN_TX_CONFIRMED(tx))

      // when a remote or local commitment tx containing outgoing htlcs is published on the network,
      // we watch it in order to extract payment preimage if funds are pulled by the counterparty
      // we can then use these preimages to fulfill origin htlcs
      log.warning(s"processing BITCOIN_OUTPUT_SPENT with txid=${tx.txid} tx=${Transaction.write(tx)}")
      require(tx.txIn.size == 1, s"htlc tx should only have 1 input")
      val witness = tx.txIn(0).witness
      val extracted = witness match {
        case ScriptWitness(Seq(localSig, paymentPreimage, htlcOfferedScript)) if paymentPreimage.size == 32 =>
          log.warning(s"extracted preimage=$paymentPreimage from tx=${Transaction.write(tx)} (claim-htlc-success)")
          paymentPreimage
        case ScriptWitness(Seq(BinaryData.empty, remoteSig, localSig, paymentPreimage, htlcReceivedScript)) if paymentPreimage.size == 32 =>
          log.warning(s"extracted preimage=$paymentPreimage from tx=${Transaction.write(tx)} (htlc-success)")
          paymentPreimage
        case ScriptWitness(Seq(BinaryData.empty, remoteSig, localSig, BinaryData.empty, htlcOfferedScript)) =>
          val paymentHash160 = BinaryData(htlcOfferedScript.slice(109, 109 + 20))
          log.warning(s"extracted paymentHash160=$paymentHash160 from tx=${Transaction.write(tx)} (htlc-timeout)")
          paymentHash160
        case ScriptWitness(Seq(remoteSig, BinaryData.empty, htlcReceivedScript)) =>
          val paymentHash160 = BinaryData(htlcReceivedScript.slice(69, 69 + 20))
          log.warning(s"extracted paymentHash160=$paymentHash160 from tx=${Transaction.write(tx)} (claim-htlc-timeout)")
          paymentHash160
      }
      // we only consider htlcs in our local commitment, because we only care about outgoing htlcs, which disappear first in the remote commitment
      // if an outgoing htlc is in the remote commitment, then:
      // - either it is in the local commitment (it was never fulfilled)
      // - or we have already received the fulfill and forwarded it upstream
      val outgoingHtlcs = d.commitments.localCommit.spec.htlcs.filter(_.direction == OUT).map(_.add)
      outgoingHtlcs.collect {
        case add if add.paymentHash == sha256(extracted) =>
          val origin = d.commitments.originChannels(add.id)
          log.warning(s"found a match between preimage=$extracted and origin=$origin: htlc was fulfilled")
          // let's just pretend we received the preimage from the counterparty
          relayer ! ForwardFulfill(UpdateFulfillHtlc(add.channelId, add.id, extracted), origin)
        case add if ripemd160(add.paymentHash) == extracted =>
          val origin = d.commitments.originChannels(add.id)
          log.warning(s"found a match between paymentHash160=$extracted and origin=$origin: htlc timed out")
          relayer ! ForwardLocalFail(HtlcTimedout(d.channelId), origin)
      }
      // TODO: should we handle local htlcs here as well? currently timed out htlcs that we sent will never have an answer
      // TODO: we do not handle the case where htlcs transactions end up being unconfirmed this can happen if an htlc-success tx is published right before a htlc timed out

      stay

    case Event(WatchEventConfirmed(BITCOIN_TX_CONFIRMED(tx), _, _), d: DATA_CLOSING) =>
      // first we check if this tx belongs to a one of the current local/remote commits and update it
      val localCommitPublished1 = d.localCommitPublished.map(Closing.updateLocalCommitPublished(_, tx))
      val remoteCommitPublished1 = d.remoteCommitPublished.map(Closing.updateRemoteCommitPublished(_, tx))
      val nextRemoteCommitPublished1 = d.nextRemoteCommitPublished.map(Closing.updateRemoteCommitPublished(_, tx))
      val revokedCommitPublished1 = d.revokedCommitPublished.map(Closing.updateRevokedCommitPublished(_, tx))
      // then let's see if any of the possible close scenarii can be considered done
      val mutualCloseDone = d.mutualClosePublished.map(_.txid == tx.txid).getOrElse(false) // this case is trivial, in a mutual close scenario we only need to make sure that the closing tx is confirmed
      val localCommitDone = localCommitPublished1.map(Closing.isLocalCommitDone(_)).getOrElse(false)
      val remoteCommitDone = remoteCommitPublished1.map(Closing.isRemoteCommitDone(_)).getOrElse(false)
      val nextRemoteCommitDone = nextRemoteCommitPublished1.map(Closing.isRemoteCommitDone(_)).getOrElse(false)
      val revokedCommitDone = revokedCommitPublished1.map(Closing.isRevokedCommitDone(_)).exists(_ == true) // we only need one revoked commit done
      // finally, if one of the unilateral closes is done, we move to CLOSED state, otherwise we stay (note that we don't store the state)
      val d1 = d.copy( localCommitPublished = localCommitPublished1, remoteCommitPublished = remoteCommitPublished1, nextRemoteCommitPublished = nextRemoteCommitPublished1, revokedCommitPublished = revokedCommitPublished1)
      if (mutualCloseDone || localCommitDone || remoteCommitDone || nextRemoteCommitDone || revokedCommitDone) {
        log.info(s"channel closed (mutualClose=$mutualCloseDone localCommit=$localCommitDone remoteCommit=$remoteCommitDone nextRemoteCommit=$nextRemoteCommitDone revokedCommit=$revokedCommitDone)")
        goto(CLOSED) using d1
      } else {
        stay using d1
      }

    case Event(CMD_CLOSE(_), d: DATA_CLOSING) => handleCommandError(ClosingAlreadyInProgress(d.channelId))

    case Event(e: Error, d: DATA_CLOSING) => stay // nothing to do, there is already a spending tx published

    case Event(INPUT_DISCONNECTED | INPUT_RECONNECTED, _) => stay // we don't really care at this point
  })

  when(CLOSED)(handleExceptions {
    case Event('shutdown, _) =>
      stateData match {
        case d: HasCommitments =>
          log.info(s"deleting database record for channelId=${d.channelId}")
          nodeParams.channelsDb.removeChannel(d.channelId)
        case _ => {}
      }
      log.info("shutting down")
      stop(FSM.Normal)

    case Event(INPUT_DISCONNECTED, _) => stay // we are disconnected, but it doesn't matter anymoer
  })

  when(OFFLINE)(handleExceptions {
    case Event(INPUT_RECONNECTED(r), d: HasCommitments) =>
      forwarder ! r
      val channelReestablish = ChannelReestablish(
        channelId = d.channelId,
        nextLocalCommitmentNumber = d.commitments.localCommit.index + 1,
        nextRemoteRevocationNumber = d.commitments.remoteCommit.index
      )
      goto(SYNCING) sending channelReestablish

    case Event(CMD_CLOSE(_), d: HasCommitments) => handleLocalError(ForcedLocalCommit(d.channelId, "can't do a mutual close while disconnected"), d) replying "ok"

    case Event(CurrentBlockCount(count), d: HasCommitments) if d.commitments.hasTimedoutOutgoingHtlcs(count) =>
      // note: this can only happen if state is NORMAL or SHUTDOWN
      // -> in NEGOTIATING there are no more htlcs
      // -> in CLOSING we either have mutual closed (so no more htlcs), or already have unilaterally closed (so no action required), and we can't be in OFFLINE state anyway
      handleLocalError(HtlcTimedout(d.channelId), d)

    case Event(WatchEventSpent(BITCOIN_FUNDING_SPENT, tx: Transaction), d: HasCommitments) if tx.txid == d.commitments.remoteCommit.txid => handleRemoteSpentCurrent(tx, d)

    case Event(WatchEventSpent(BITCOIN_FUNDING_SPENT, tx: Transaction), d: HasCommitments) if Some(tx.txid) == d.commitments.remoteNextCommitInfo.left.toOption.map(_.nextRemoteCommit.txid) => handleRemoteSpentNext(tx, d)

    case Event(WatchEventSpent(BITCOIN_FUNDING_SPENT, tx: Transaction), d: HasCommitments) => handleRemoteSpentOther(tx, d)

    case Event(BITCOIN_FUNDING_PUBLISHED, DATA_WAIT_FOR_FUNDING_PUBLISHED(commitments, lastSent, fundingTx)) =>
      blockchain ! WatchSpent(self, commitments.commitInput.outPoint.txid, commitments.commitInput.outPoint.index.toInt, commitments.commitInput.txOut.publicKeyScript, BITCOIN_FUNDING_SPENT) // TODO: should we wait for an acknowledgment from the watcher?
      blockchain ! WatchConfirmed(self, commitments.commitInput.outPoint.txid, commitments.commitInput.txOut.publicKeyScript, nodeParams.minDepthBlocks, BITCOIN_FUNDING_DEPTHOK)
      stay using store(DATA_WAIT_FOR_FUNDING_CONFIRMED(commitments, None, lastSent))

    case Event(BITCOIN_FUNDING_LOST, DATA_WAIT_FOR_FUNDING_PUBLISHED(commitments, _, _)) =>
      log.error(s"cannot publish funding tx, aborting")
      goto(CLOSED)
  })

  when(SYNCING)(handleExceptions {
    case Event(_: ChannelReestablish, d: DATA_WAIT_FOR_FUNDING_CONFIRMED) =>
      // we put back the watch (operation is idempotent) because the event may have been fired while we were in OFFLINE
      blockchain ! WatchConfirmed(self, d.commitments.commitInput.outPoint.txid, d.commitments.commitInput.txOut.publicKeyScript, nodeParams.minDepthBlocks, BITCOIN_FUNDING_DEPTHOK)
      goto(WAIT_FOR_FUNDING_CONFIRMED)

    case Event(_: ChannelReestablish, d: DATA_WAIT_FOR_FUNDING_LOCKED) =>
      log.info(s"re-sending fundingLocked")
      val nextPerCommitmentPoint = Generators.perCommitPoint(d.commitments.localParams.shaSeed, 1)
      val fundingLocked = FundingLocked(d.commitments.channelId, nextPerCommitmentPoint)
      goto(WAIT_FOR_FUNDING_LOCKED) sending fundingLocked

    case Event(channelReestablish: ChannelReestablish, d: DATA_NORMAL) =>

      if (channelReestablish.nextLocalCommitmentNumber == 1 && d.commitments.localCommit.index == 0) {
        // If next_local_commitment_number is 1 in both the channel_reestablish it sent and received, then the node MUST retransmit funding_locked, otherwise it MUST NOT
        log.info(s"re-sending fundingLocked")
        val nextPerCommitmentPoint = Generators.perCommitPoint(d.commitments.localParams.shaSeed, 1)
        val fundingLocked = FundingLocked(d.commitments.channelId, nextPerCommitmentPoint)
        forwarder ! fundingLocked
      }

      val commitments1 = handleSync(channelReestablish, d)

      d.localShutdown.map {
        case localShutdown =>
          log.info(s"re-sending localShutdown")
          forwarder ! localShutdown
      }

      // we put back the watch (operation is idempotent) because the event may have been fired while we were in OFFLINE
      // NB: in spv mode we currently can't get the tx index in block (which is used to calculate the short id)
      // instead, we rely on a hack by trusting the index the counterparty sends us
      if (d.commitments.announceChannel && d.shortChannelId.isEmpty && nodeParams.watcherType != BITCOINJ) {
        blockchain ! WatchConfirmed(self, d.commitments.commitInput.outPoint.txid, d.commitments.commitInput.txOut.publicKeyScript, ANNOUNCEMENTS_MINCONF, BITCOIN_FUNDING_DEEPLYBURIED)
      }

      d.shortChannelId.map {
        case shortChannelId =>
          // we re-enable the channel
          log.info(s"enabling the channel (reconnected)")
          val channelUpdate = Announcements.makeChannelUpdate(nodeParams.chainHash, nodeParams.privateKey, remoteNodeId, shortChannelId, nodeParams.expiryDeltaBlocks, nodeParams.htlcMinimumMsat, nodeParams.feeBaseMsat, nodeParams.feeProportionalMillionth, enable = true)
          router ! channelUpdate
      }
      goto(NORMAL) using d.copy(commitments = commitments1)

    case Event(channelReestablish: ChannelReestablish, d: DATA_SHUTDOWN) =>
      val commitments1 = handleSync(channelReestablish, d)
      forwarder ! d.localShutdown
      goto(SHUTDOWN) using d.copy(commitments = commitments1)

    case Event(_: ChannelReestablish, d: DATA_NEGOTIATING) =>
      forwarder ! d.localClosingSigned
      goto(NEGOTIATING)

    case Event(CMD_CLOSE(_), d: HasCommitments) => handleLocalError(ForcedLocalCommit(d.channelId, "can't do a mutual close while syncing"), d)

    case Event(CurrentBlockCount(count), d: HasCommitments) if d.commitments.hasTimedoutOutgoingHtlcs(count) =>
      handleLocalError(HtlcTimedout(d.channelId), d)

    case Event(WatchEventSpent(BITCOIN_FUNDING_SPENT, tx: Transaction), d: HasCommitments) if tx.txid == d.commitments.remoteCommit.txid => handleRemoteSpentCurrent(tx, d)

    case Event(WatchEventSpent(BITCOIN_FUNDING_SPENT, tx: Transaction), d: HasCommitments) if Some(tx.txid) == d.commitments.remoteNextCommitInfo.left.toOption.map(_.nextRemoteCommit.txid) => handleRemoteSpentNext(tx, d)

    case Event(WatchEventSpent(BITCOIN_FUNDING_SPENT, tx: Transaction), d: HasCommitments) => handleRemoteSpentOther(tx, d)

    case Event(e: Error, d: HasCommitments) => handleRemoteError(e, d)
  })

  def errorStateHandler: StateFunction = {
    case Event('nevermatches, _) => stay // we can't define a state with no event handler, so we put a dummy one here
  }

<<<<<<< HEAD
  when(ERR_INFORMATION_LEAK, stateTimeout = 10 seconds)(errorStateHandler)

  when(ERR_FUNDING_DOUBLESPENT, stateTimeout = 10 seconds)(errorStateHandler)

  when(ERR_FUNDING_TIMEOUT, stateTimeout = 10 seconds)(errorStateHandler)

  when(ERR_FUNDING_LOST, stateTimeout = 10 seconds)(errorStateHandler)
=======
  when(ERR_INFORMATION_LEAK)(errorStateHandler)

  when(ERR_FUNDING_DOUBLESPENT)(errorStateHandler)

  when(ERR_FUNDING_TIMEOUT)(errorStateHandler)

  when(ERR_FUNDING_LOST)(errorStateHandler)
>>>>>>> de1cda0a

  whenUnhandled {

    case Event(INPUT_PUBLISH_LOCALCOMMIT, d: HasCommitments) => handleLocalError(ForcedLocalCommit(d.channelId, "manual unilateral close"), d)

    case Event(INPUT_DISCONNECTED, _) => goto(OFFLINE)

    case Event(WatchEventLost(BITCOIN_FUNDING_LOST), _) => goto(ERR_FUNDING_LOST)

    case Event(CMD_GETSTATE, _) =>
      sender ! stateName
      stay

    case Event(CMD_GETSTATEDATA, _) =>
      sender ! stateData
      stay

    case Event(CMD_GETINFO, _) =>
      val channelId = Helpers.getChannelId(stateData)
      sender ! RES_GETINFO(remoteNodeId, channelId, stateName, stateData)
      stay

    case Event(c: CMD_ADD_HTLC, d: HasCommitments) =>
      log.info(s"rejecting htlc request in state=$stateName")
      val error = ChannelUnavailable(d.channelId)
      handleCommandAddError(error, origin(c))

    // we only care about this event in NORMAL and SHUTDOWN state, and we never unregister to the event stream
    case Event(CurrentBlockCount(_), _) => stay

    // we only care about this event in NORMAL and SHUTDOWN state, and we never unregister to the event stream
    case Event(CurrentFeerate(_), _) => stay

    // we receive this when we send command to ourselves
    case Event("ok", _) => stay
  }

  onTransition {
    case WAIT_FOR_INIT_INTERNAL -> WAIT_FOR_INIT_INTERNAL => {} // called at channel initialization
    case WAIT_FOR_INIT_INTERNAL -> OFFLINE =>
      context.system.eventStream.publish(ChannelStateChanged(self, context.parent, remoteNodeId, WAIT_FOR_INIT_INTERNAL, OFFLINE, nextStateData))
    case state -> nextState if nextState != state =>
      if (nextState == CLOSED) {
        // channel is closed, scheduling this actor for self destruction
        context.system.scheduler.scheduleOnce(10 seconds, self, 'shutdown)
      }
      context.system.eventStream.publish(ChannelStateChanged(self, context.parent, remoteNodeId, state, nextState, nextStateData))
  }

  /*
          888    888        d8888 888b    888 8888888b.  888      8888888888 8888888b.   .d8888b.
          888    888       d88888 8888b   888 888  "Y88b 888      888        888   Y88b d88P  Y88b
          888    888      d88P888 88888b  888 888    888 888      888        888    888 Y88b.
          8888888888     d88P 888 888Y88b 888 888    888 888      8888888    888   d88P  "Y888b.
          888    888    d88P  888 888 Y88b888 888    888 888      888        8888888P"      "Y88b.
          888    888   d88P   888 888  Y88888 888    888 888      888        888 T88b         "888
          888    888  d8888888888 888   Y8888 888  .d88P 888      888        888  T88b  Y88b  d88P
          888    888 d88P     888 888    Y888 8888888P"  88888888 8888888888 888   T88b  "Y8888P"
   */

  def handleCommandSuccess(sender: ActorRef, newData: Data) = {
    stay using newData replying "ok"
  }

  def handleCommandAddError(cause: Throwable, origin: Origin) = {
    relayer ! ForwardLocalFail(cause, origin)
    cause match {
      case _: ChannelException => log.error(s"$cause")
      case _ => log.error(cause, "")
    }
    stay
  }

  def handleCommandError(cause: Throwable) = {
    cause match {
      case _: ChannelException => log.error(s"$cause")
      case _ => log.error(cause, "")
    }
    stay replying Status.Failure(cause)
  }

  def handleLocalError(cause: Throwable, d: HasCommitments) = {
    log.error(cause, "")
    val error = Error(d.channelId, cause.getMessage.getBytes)
    spendLocalCurrent(d) sending error
  }

  def handleRemoteErrorNoCommitments(e: Error) = {
    // when there is no commitment yet, we just go to CLOSED state in case an error occurs
    log.error(s"peer sent $e, closing connection") // see bolt #2: A node MUST fail the connection if it receives an err message
    goto(CLOSED)
  }

  def handleRemoteError(e: Error, d: HasCommitments) = {
    log.error(s"peer sent $e, closing connection") // see bolt #2: A node MUST fail the connection if it receives an err message
    spendLocalCurrent(d)
  }

  def handleMutualClose(closingTx: Transaction, d: DATA_NEGOTIATING) = {
    log.info(s"closingTxId=${closingTx.txid}")
    val mutualClosePublished = Some(closingTx)
    doPublish(closingTx)
    val nextData = DATA_CLOSING(d.commitments, mutualClosePublished)
    goto(CLOSING) using store(nextData)
  }

  def doPublish(closingTx: Transaction) = {
    blockchain ! PublishAsap(closingTx)
    blockchain ! WatchConfirmed(self, closingTx, nodeParams.minDepthBlocks, BITCOIN_TX_CONFIRMED(closingTx))
  }

  def spendLocalCurrent(d: HasCommitments) = {
    val commitTx = d.commitments.localCommit.publishableTxs.commitTx.tx

    val localCommitPublished = Helpers.Closing.claimCurrentLocalCommitTxOutputs(d.commitments, commitTx)
    doPublish(localCommitPublished)

    val nextData = d match {
      case closing: DATA_CLOSING => closing.copy(localCommitPublished = Some(localCommitPublished))
      case _ => DATA_CLOSING(d.commitments, localCommitPublished = Some(localCommitPublished))
    }

    goto(CLOSING) using store(nextData)
  }

  def doPublish(localCommitPublished: LocalCommitPublished) = {
    blockchain ! PublishAsap(localCommitPublished.commitTx)
    localCommitPublished.claimMainDelayedOutputTx.foreach(tx => blockchain ! PublishAsap(tx))
    localCommitPublished.htlcSuccessTxs.foreach(tx => blockchain ! PublishAsap(tx))
    localCommitPublished.htlcTimeoutTxs.foreach(tx => blockchain ! PublishAsap(tx))
    localCommitPublished.claimHtlcDelayedTx.foreach(tx => blockchain ! PublishAsap(tx))

    // we watch the commitment tx itself, so that we can handle the case where we don't have any outputs
    blockchain ! WatchConfirmed(self, localCommitPublished.commitTx, nodeParams.minDepthBlocks, BITCOIN_TX_CONFIRMED(localCommitPublished.commitTx))
    // we watch 'final txes' that send funds to our wallet and that spend outputs that only us control
    localCommitPublished.claimMainDelayedOutputTx.foreach(tx => blockchain ! WatchConfirmed(self, tx, nodeParams.minDepthBlocks, BITCOIN_TX_CONFIRMED(tx)))
    localCommitPublished.claimHtlcDelayedTx.foreach(tx => blockchain ! WatchConfirmed(self, tx, nodeParams.minDepthBlocks, BITCOIN_TX_CONFIRMED(tx)))
    // we watch outputs of the commitment tx that both parties may spend
    localCommitPublished.htlcSuccessTxs.foreach(tx => blockchain ! WatchSpent(self, localCommitPublished.commitTx, tx.txIn.head.outPoint.index.toInt, BITCOIN_OUTPUT_SPENT))
    localCommitPublished.htlcTimeoutTxs.foreach(tx => blockchain ! WatchSpent(self, localCommitPublished.commitTx, tx.txIn.head.outPoint.index.toInt, BITCOIN_OUTPUT_SPENT))
  }

  def handleRemoteSpentCurrent(commitTx: Transaction, d: HasCommitments) = {
    log.warning(s"they published their current commit in txid=${commitTx.txid}")
    require(commitTx.txid == d.commitments.remoteCommit.txid, "txid mismatch")

    val remoteCommitPublished = Helpers.Closing.claimRemoteCommitTxOutputs(d.commitments, d.commitments.remoteCommit, commitTx)
    doPublish(remoteCommitPublished)

    val nextData = d match {
      case closing: DATA_CLOSING => closing.copy(remoteCommitPublished = Some(remoteCommitPublished))
      case _ => DATA_CLOSING(d.commitments, remoteCommitPublished = Some(remoteCommitPublished))
    }

    goto(CLOSING) using store(nextData)
  }

  def handleRemoteSpentNext(commitTx: Transaction, d: HasCommitments) = {
    log.warning(s"they published their next commit in txid=${commitTx.txid}")
    require(d.commitments.remoteNextCommitInfo.isLeft, "next remote commit must be defined")
    val remoteCommit = d.commitments.remoteNextCommitInfo.left.get.nextRemoteCommit
    require(commitTx.txid == remoteCommit.txid, "txid mismatch")

    val remoteCommitPublished = Helpers.Closing.claimRemoteCommitTxOutputs(d.commitments, remoteCommit, commitTx)
    doPublish(remoteCommitPublished)

    val nextData = d match {
      case closing: DATA_CLOSING => closing.copy(nextRemoteCommitPublished = Some(remoteCommitPublished))
      case _ => DATA_CLOSING(d.commitments, nextRemoteCommitPublished = Some(remoteCommitPublished))
    }

    goto(CLOSING) using store(nextData)
  }

  def doPublish(remoteCommitPublished: RemoteCommitPublished) = {
    remoteCommitPublished.claimMainOutputTx.foreach(tx => blockchain ! PublishAsap(tx))
    remoteCommitPublished.claimHtlcSuccessTxs.foreach(tx => blockchain ! PublishAsap(tx))
    remoteCommitPublished.claimHtlcTimeoutTxs.foreach(tx => blockchain ! PublishAsap(tx))

    // we watch the commitment tx itself, so that we can handle the case where we don't have any outputs
    blockchain ! WatchConfirmed(self, remoteCommitPublished.commitTx, nodeParams.minDepthBlocks, BITCOIN_TX_CONFIRMED(remoteCommitPublished.commitTx))
    // we watch 'final txes' that send funds to our wallet and that spend outputs that only us control
    remoteCommitPublished.claimMainOutputTx.foreach(tx => blockchain ! WatchConfirmed(self, tx, nodeParams.minDepthBlocks, BITCOIN_TX_CONFIRMED(tx)))
    // we watch outputs of the commitment tx that both parties may spend
    remoteCommitPublished.claimHtlcTimeoutTxs.foreach(tx => blockchain ! WatchSpent(self, remoteCommitPublished.commitTx, tx.txIn.head.outPoint.index.toInt, BITCOIN_OUTPUT_SPENT))
    remoteCommitPublished.claimHtlcSuccessTxs.foreach(tx => blockchain ! WatchSpent(self, remoteCommitPublished.commitTx, tx.txIn.head.outPoint.index.toInt, BITCOIN_OUTPUT_SPENT))
  }

  def handleRemoteSpentOther(tx: Transaction, d: HasCommitments) = {
    log.warning(s"funding tx spent in txid=${tx.txid}")

    Helpers.Closing.claimRevokedRemoteCommitTxOutputs(d.commitments, tx) match {
      case Some(revokedCommitPublished) =>
        log.warning(s"txid=${tx.txid} was a revoked commitment, publishing the penalty tx")
        val error = Error(d.channelId, "Funding tx has been spent".getBytes)

        doPublish(revokedCommitPublished)

        val nextData = d match {
          case closing: DATA_CLOSING => closing.copy(revokedCommitPublished = closing.revokedCommitPublished :+ revokedCommitPublished)
          case _ => DATA_CLOSING(d.commitments, revokedCommitPublished = revokedCommitPublished :: Nil)
        }
        goto(CLOSING) using store(nextData) sending error
      case None =>
        // the published tx was neither their current commitment nor a revoked one
        log.error(s"couldn't identify txid=${tx.txid}, something very bad is going on!!!")
        goto(ERR_INFORMATION_LEAK)
    }
  }

  def doPublish(revokedCommitPublished: RevokedCommitPublished) = {
    revokedCommitPublished.claimMainOutputTx.foreach(tx => blockchain ! PublishAsap(tx))
    revokedCommitPublished.mainPenaltyTx.foreach(tx => blockchain ! PublishAsap(tx))
    revokedCommitPublished.claimHtlcTimeoutTxs.foreach(tx => blockchain ! PublishAsap(tx))
    revokedCommitPublished.htlcTimeoutTxs.foreach(tx => blockchain ! PublishAsap(tx))
    revokedCommitPublished.htlcPenaltyTxs.foreach(tx => blockchain ! PublishAsap(tx))

    // we watch the commitment tx itself, so that we can handle the case where we don't have any outputs
    blockchain ! WatchConfirmed(self, revokedCommitPublished.commitTx, nodeParams.minDepthBlocks, BITCOIN_TX_CONFIRMED(revokedCommitPublished.commitTx))
    // we watch 'final txes' that send funds to our wallet and that spend outputs that only us control
    revokedCommitPublished.claimMainOutputTx.foreach(tx => blockchain ! WatchConfirmed(self, tx, nodeParams.minDepthBlocks, BITCOIN_TX_CONFIRMED(tx)))
    revokedCommitPublished.htlcPenaltyTxs.foreach(tx => blockchain ! WatchConfirmed(self, tx, nodeParams.minDepthBlocks, BITCOIN_TX_CONFIRMED(tx)))
    // we watch outputs of the commitment tx that both parties may spend (remember that we need to publish their htlc-timeout txes, because penalty transactions spend their outputs)
    revokedCommitPublished.mainPenaltyTx.foreach(tx => blockchain ! WatchSpent(self, revokedCommitPublished.commitTx, tx.txIn.head.outPoint.index.toInt, BITCOIN_OUTPUT_SPENT))
    revokedCommitPublished.claimHtlcTimeoutTxs.foreach(tx => blockchain ! WatchSpent(self, revokedCommitPublished.commitTx, tx.txIn.head.outPoint.index.toInt, BITCOIN_OUTPUT_SPENT))
    revokedCommitPublished.htlcTimeoutTxs.foreach(tx => blockchain ! WatchSpent(self, revokedCommitPublished.commitTx, tx.txIn.head.outPoint.index.toInt, BITCOIN_OUTPUT_SPENT))
  }

  def handleInformationLeak(d: HasCommitments) = {
    // this is never supposed to happen !!
    log.error(s"our funding tx ${d.commitments.commitInput.outPoint.txid} was spent !!")
    val error = Error(d.channelId, "Funding tx has been spent".getBytes)

    // let's try to spend our current local tx
    val commitTx = d.commitments.localCommit.publishableTxs.commitTx.tx
    val localCommitPublished = Helpers.Closing.claimCurrentLocalCommitTxOutputs(d.commitments, commitTx)
    doPublish(localCommitPublished)

    goto(ERR_INFORMATION_LEAK) sending error
  }

  def handleSync(channelReestablish: ChannelReestablish, d: HasCommitments): Commitments = {
    // first we clean up unacknowledged updates
    log.debug(s"discarding proposed OUT: ${d.commitments.localChanges.proposed.map(Commitments.msg2String(_)).mkString(",")}")
    log.debug(s"discarding proposed IN: ${d.commitments.remoteChanges.proposed.map(Commitments.msg2String(_)).mkString(",")}")
    val commitments1 = d.commitments.copy(
      localChanges = d.commitments.localChanges.copy(proposed = Nil),
      remoteChanges = d.commitments.remoteChanges.copy(proposed = Nil),
      localNextHtlcId = d.commitments.localNextHtlcId - d.commitments.localChanges.proposed.collect { case u: UpdateAddHtlc => u }.size,
      remoteNextHtlcId = d.commitments.remoteNextHtlcId - d.commitments.remoteChanges.proposed.collect { case u: UpdateAddHtlc => u }.size)
    log.debug(s"localNextHtlcId=${d.commitments.localNextHtlcId}->${commitments1.localNextHtlcId}")
    log.debug(s"remoteNextHtlcId=${d.commitments.remoteNextHtlcId}->${commitments1.remoteNextHtlcId}")

    def resendRevocation = {
      // let's see the state of remote sigs
      if (commitments1.localCommit.index == channelReestablish.nextRemoteRevocationNumber) {
        // nothing to do
      } else if (commitments1.localCommit.index == channelReestablish.nextRemoteRevocationNumber + 1) {
        // our last revocation got lost, let's resend it
        log.debug(s"re-sending last revocation")
        val localPerCommitmentSecret = Generators.perCommitSecret(commitments1.localParams.shaSeed, d.commitments.localCommit.index - 1)
        val localNextPerCommitmentPoint = Generators.perCommitPoint(commitments1.localParams.shaSeed, d.commitments.localCommit.index + 1)
        val revocation = RevokeAndAck(
          channelId = commitments1.channelId,
          perCommitmentSecret = localPerCommitmentSecret,
          nextPerCommitmentPoint = localNextPerCommitmentPoint
        )
        forwarder ! revocation
      } else throw RevocationSyncError(d.channelId)
    }

    // re-sending sig/rev (in the right order)
    val htlcsIn = commitments1.remoteNextCommitInfo match {
      case Left(waitingForRevocation) if waitingForRevocation.nextRemoteCommit.index + 1 == channelReestablish.nextLocalCommitmentNumber =>
        // we had sent a new sig and were waiting for their revocation
        // they had received the new sig but their revocation was lost during the disconnection
        // they will send us the revocation, nothing to do here
        log.debug(s"waiting for them to re-send their last revocation")
        resendRevocation
      case Left(waitingForRevocation) if waitingForRevocation.nextRemoteCommit.index == channelReestablish.nextLocalCommitmentNumber =>
        // we had sent a new sig and were waiting for their revocation
        // they didn't receive the new sig because of the disconnection
        // we just resend the same updates and the same sig

        val revWasSentLast = commitments1.localCommit.index > waitingForRevocation.sentAfterLocalCommitIndex
        if (!revWasSentLast) resendRevocation

        log.debug(s"re-sending previously local signed changes: ${commitments1.localChanges.signed.map(Commitments.msg2String(_)).mkString(",")}")
        commitments1.localChanges.signed.foreach(forwarder ! _)
        log.debug(s"re-sending the exact same previous sig")
        forwarder ! waitingForRevocation.sent

        if (revWasSentLast) resendRevocation
      case Right(_) if commitments1.remoteCommit.index + 1 == channelReestablish.nextLocalCommitmentNumber =>
        // there wasn't any sig in-flight when the disconnection occured
        resendRevocation
      case _ => throw CommitmentSyncError(d.channelId)
    }

    // let's now fail all pending htlc for which we are the final payee
    val htlcsToFail = commitments1.remoteCommit.spec.htlcs.collect {
      case DirectedHtlc(OUT, add) => add
    }.filter {
      case add =>
        Try(Sphinx.parsePacket(nodeParams.privateKey, add.paymentHash, add.onionRoutingPacket))
          .map(_.nextPacket.isLastPacket)
          .getOrElse(true) // we also fail htlcs which onion we can't decode (message won't be precise)
    }
    log.debug(s"failing htlcs=${htlcsToFail.map(Commitments.msg2String(_)).mkString(",")}")
    htlcsToFail.foreach(add => self ! CMD_FAIL_HTLC(add.id, Right(TemporaryNodeFailure), commit = true))

    // have I something to sign?
    if (Commitments.localHasChanges(commitments1)) {
      self ! CMD_SIGN
    }

    commitments1
  }

  /**
    * This helper function runs the state's default event handlers, and react to exceptions by unilaterally closing the channel
    */
  def handleExceptions(s: StateFunction): StateFunction = {
    case event if s.isDefinedAt(event) =>
      try {
        s(event)
      } catch {
        case t: Throwable => event.stateData match {
          case d: HasCommitments => handleLocalError(t, d)
          case d: Data =>
            log.error(t, "")
            val error = Error(Helpers.getChannelId(d), t.getMessage.getBytes)
            goto(CLOSED) sending error
        }
      }
  }

  def origin(c: CMD_ADD_HTLC): Origin = c.upstream_opt match {
    case None => Local(Some(sender))
    case Some(u) => Relayed(u.channelId, u.id, u.amountMsat, c.amountMsat)
  }

  def store[T](d: T)(implicit tp: T <:< HasCommitments): T = {
    log.debug(s"updating database record for channelId=${d.channelId}")
    nodeParams.channelsDb.addOrUpdateChannel(d)
    d
  }

  implicit def state2mystate(state: FSM.State[fr.acinq.eclair.channel.State, Data]): MyState = MyState(state)

  case class MyState(state: FSM.State[fr.acinq.eclair.channel.State, Data]) {

    def sending(msgs: Seq[LightningMessage]): FSM.State[fr.acinq.eclair.channel.State, Data] = {
      msgs.foreach(forwarder ! _)
      state
    }

    def sending(msg: LightningMessage): FSM.State[fr.acinq.eclair.channel.State, Data] = {
      forwarder ! msg
      state
    }

  }

  override def mdc(currentMessage: Any): MDC = {
    val id = Helpers.getChannelId(stateData)
    Map("channelId" -> id)
  }

  // we let the peer decide what to do
  override val supervisorStrategy = OneForOneStrategy(loggingEnabled = true) { case _ => SupervisorStrategy.Escalate }

  initialize()

}



<|MERGE_RESOLUTION|>--- conflicted
+++ resolved
@@ -1165,15 +1165,6 @@
     case Event('nevermatches, _) => stay // we can't define a state with no event handler, so we put a dummy one here
   }
 
-<<<<<<< HEAD
-  when(ERR_INFORMATION_LEAK, stateTimeout = 10 seconds)(errorStateHandler)
-
-  when(ERR_FUNDING_DOUBLESPENT, stateTimeout = 10 seconds)(errorStateHandler)
-
-  when(ERR_FUNDING_TIMEOUT, stateTimeout = 10 seconds)(errorStateHandler)
-
-  when(ERR_FUNDING_LOST, stateTimeout = 10 seconds)(errorStateHandler)
-=======
   when(ERR_INFORMATION_LEAK)(errorStateHandler)
 
   when(ERR_FUNDING_DOUBLESPENT)(errorStateHandler)
@@ -1181,7 +1172,6 @@
   when(ERR_FUNDING_TIMEOUT)(errorStateHandler)
 
   when(ERR_FUNDING_LOST)(errorStateHandler)
->>>>>>> de1cda0a
 
   whenUnhandled {
 
