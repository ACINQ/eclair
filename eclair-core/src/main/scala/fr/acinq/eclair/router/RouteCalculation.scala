/*
 * Copyright 2020 ACINQ SAS
 *
 * Licensed under the Apache License, Version 2.0 (the "License");
 * you may not use this file except in compliance with the License.
 * You may obtain a copy of the License at
 *
 *     http://www.apache.org/licenses/LICENSE-2.0
 *
 * Unless required by applicable law or agreed to in writing, software
 * distributed under the License is distributed on an "AS IS" BASIS,
 * WITHOUT WARRANTIES OR CONDITIONS OF ANY KIND, either express or implied.
 * See the License for the specific language governing permissions and
 * limitations under the License.
 */

package fr.acinq.eclair.router

import akka.actor.{ActorContext, ActorRef}
import akka.event.DiagnosticLoggingAdapter
import fr.acinq.bitcoin.scalacompat.Crypto.PublicKey
import fr.acinq.eclair.Logs.LogCategory
import fr.acinq.eclair._
import fr.acinq.eclair.payment.send._
import fr.acinq.eclair.router.Graph.GraphStructure.DirectedGraph.graphEdgeToHop
import fr.acinq.eclair.router.Graph.GraphStructure.{DirectedGraph, GraphEdge}
import fr.acinq.eclair.router.Graph._
import fr.acinq.eclair.router.Monitoring.{Metrics, Tags}
import fr.acinq.eclair.router.Router._
import kamon.tag.TagSet

import scala.annotation.tailrec
import scala.collection.mutable
import scala.util.{Failure, Random, Success, Try}

object RouteCalculation {

  private def getEdgeRelayScid(d: Data, localNodeId: PublicKey, e: GraphEdge): ShortChannelId = {
    if (e.desc.b == localNodeId) {
      // We are the destination of that edge: local graph edges always use either the local alias or the real scid.
      // We want to use the remote alias when available, because our peer won't understand our local alias.
      d.resolve(e.desc.shortChannelId) match {
        case Some(c: PrivateChannel) => c.aliases.remoteAlias_opt.getOrElse(e.desc.shortChannelId)
        case _ => e.desc.shortChannelId
      }
    } else {
      e.desc.shortChannelId
    }
  }

  def finalizeRoute(d: Data, localNodeId: PublicKey, fr: FinalizeRoute)(implicit ctx: ActorContext, log: DiagnosticLoggingAdapter): Data = {
    def validateMaxRouteFee(route: Route, maxFee_opt: Option[MilliSatoshi]): Try[Route] = {
      val routeFee = route.channelFee(includeLocalChannelCost = false)
      maxFee_opt match {
        case Some(maxFee) if maxFee < routeFee => Failure(new IllegalArgumentException(s"Route fee ($routeFee) was above the maximum allowed fee ($maxFee) for route ${route.printChannels()}"))
        case _ => Success(route)
      }
    }

    def validatePositiveInboundFees(route: Route, excludePositiveInboundFees: Boolean): Try[Route] = {
      if (!excludePositiveInboundFees || route.hops.forall(hop => hop.params.inboundFees_opt.forall(i => i.feeBase <= 0.msat && i.feeProportionalMillionths <= 0))) {
        Success(route)
      } else {
        Failure(new IllegalArgumentException("Route contains hops with positive inbound fees"))
      }
    }

    Logs.withMdc(log)(Logs.mdc(
      category_opt = Some(LogCategory.PAYMENT),
      parentPaymentId_opt = fr.paymentContext.map(_.parentId),
      paymentId_opt = fr.paymentContext.map(_.id),
      paymentHash_opt = fr.paymentContext.map(_.paymentHash))) {
      implicit val sender: ActorRef = ctx.self // necessary to preserve origin when sending messages to other actors

      val extraEdges = fr.extraEdges.map(GraphEdge(_))
      val g = extraEdges.foldLeft(d.graphWithBalances.graph) { case (g: DirectedGraph, e: GraphEdge) => g.addEdge(e) }

      fr.route match {
        case PredefinedNodeRoute(amount, hops, maxFee_opt) =>
          // split into sublists [(a,b),(b,c), ...] then get the edges between each of those pairs
          hops.sliding(2).map { case List(v1, v2) => g.getEdgesBetween(v1, v2) }.toList match {
            case edges if edges.nonEmpty && edges.forall(_.nonEmpty) =>
              // select the largest edge (using balance when available, otherwise capacity).
              val selectedEdges = edges.map(es => es.maxBy(e => e.balance_opt.getOrElse(e.capacity.toMilliSatoshi)))
              val hops = selectedEdges.map(e => ChannelHop(getEdgeRelayScid(d, localNodeId, e), e.desc.a, e.desc.b, e.params))
              val route = if (fr.blip18InboundFees) {
                validatePositiveInboundFees(routeWithInboundFees(amount, hops, g), fr.excludePositiveInboundFees)
              } else {
                Success(Route(amount, hops, None))
              }
              route match {
                case Success(r) =>
                  validateMaxRouteFee(r, maxFee_opt) match {
                    case Success(validatedRoute) => fr.replyTo ! RouteResponse(validatedRoute :: Nil)
                    case Failure(f) => fr.replyTo ! PaymentRouteNotFound(f)
                  }
                case Failure(f) => fr.replyTo ! PaymentRouteNotFound(f)
              }
            case _ =>
              // some nodes in the supplied route aren't connected in our graph
              fr.replyTo ! PaymentRouteNotFound(new IllegalArgumentException("Not all the nodes in the supplied route are connected with public channels"))
          }
        case PredefinedChannelRoute(amount, targetNodeId, shortChannelIds, maxFee_opt) =>
          val (end, hops) = shortChannelIds.foldLeft((localNodeId, Seq.empty[ChannelHop])) {
            case ((currentNode, previousHops), shortChannelId) =>
              val channelDesc_opt = d.resolve(shortChannelId) match {
                case Some(c: PublicChannel) => currentNode match {
                  case c.nodeId1 => Some(ChannelDesc(shortChannelId, c.nodeId1, c.nodeId2))
                  case c.nodeId2 => Some(ChannelDesc(shortChannelId, c.nodeId2, c.nodeId1))
                  case _ => None
                }
                case Some(c: PrivateChannel) => currentNode match {
                  case c.nodeId1 => Some(ChannelDesc(c.aliases.localAlias, c.nodeId1, c.nodeId2))
                  case c.nodeId2 => Some(ChannelDesc(c.aliases.localAlias, c.nodeId2, c.nodeId1))
                  case _ => None
                }
                case None => extraEdges.find(e => e.desc.shortChannelId == shortChannelId && e.desc.a == currentNode).map(_.desc)
              }
              channelDesc_opt.flatMap(c => g.getEdge(c)) match {
                case Some(edge) => (edge.desc.b, previousHops :+ ChannelHop(getEdgeRelayScid(d, localNodeId, edge), edge.desc.a, edge.desc.b, edge.params))
                case None => (currentNode, previousHops)
              }
          }
          if (end != targetNodeId || hops.length != shortChannelIds.length) {
            fr.replyTo ! PaymentRouteNotFound(new IllegalArgumentException("The sequence of channels provided cannot be used to build a route to the target node"))
          } else {
            val route = if (fr.blip18InboundFees) {
              validatePositiveInboundFees(routeWithInboundFees(amount, hops, g), fr.excludePositiveInboundFees)
            } else {
              Success(Route(amount, hops, None))
            }
            route match {
              case Success(r) =>
                validateMaxRouteFee(r, maxFee_opt) match {
                  case Success(validatedRoute) => fr.replyTo ! RouteResponse(validatedRoute :: Nil)
                  case Failure(f) => fr.replyTo ! PaymentRouteNotFound(f)
                }
              case Failure(f) => fr.replyTo ! PaymentRouteNotFound(f)
            }
          }
      }

      d
    }
  }

  /**
   * Based on the type of recipient for the payment, this function returns:
   *  - the node to which routes should be found
   *  - the amount that should be sent to that node
   *  - the maximum allowed fee for routes to that node
   *  - an optional set of additional graph edges
   *
   * The routes found must then be post-processed by calling [[addFinalHop]].
   */
  private def computeTarget(r: RouteRequest, ignoredEdges: Set[ChannelDesc]): (PublicKey, MilliSatoshi, MilliSatoshi, Set[GraphEdge]) = {
    val pendingAmount = r.pendingPayments.map(_.amount).sum
    val totalMaxFee = r.routeParams.getMaxFee(r.target.totalAmount)
    val pendingChannelFee = r.pendingPayments.map(_.channelFee(r.routeParams.includeLocalChannelCost)).sum
    r.target match {
      case recipient: ClearRecipient =>
        val targetNodeId = recipient.nodeId
        val amountToSend = recipient.totalAmount - pendingAmount
        val maxFee = totalMaxFee - pendingChannelFee
        val extraEdges = recipient.extraEdges
          .filter(_.sourceNodeId != r.source) // we ignore routing hints for our own channels, we have more accurate information
          .map(GraphEdge(_))
          .filterNot(e => ignoredEdges.contains(e.desc))
          .toSet
        (targetNodeId, amountToSend, maxFee, extraEdges)
      case recipient: SpontaneousRecipient =>
        val targetNodeId = recipient.nodeId
        val amountToSend = recipient.totalAmount - pendingAmount
        val maxFee = totalMaxFee - pendingChannelFee
        (targetNodeId, amountToSend, maxFee, Set.empty)
      case recipient: BlindedRecipient =>
        // Blinded routes all end at a different (blinded) node, so we create graph edges in which they lead to the same node.
        val targetNodeId = randomKey().publicKey
        val extraEdges = recipient.extraEdges
          .map(_.copy(targetNodeId = targetNodeId))
          .filterNot(e => ignoredEdges.exists(_.shortChannelId == e.shortChannelId))
          // For blinded routes, the maximum htlc field is used to indicate the maximum amount that can be sent through the route.
          .map(e => GraphEdge(e).copy(balance_opt = e.htlcMaximum_opt))
          .toSet
        val amountToSend = recipient.totalAmount - pendingAmount
        // When we are the introduction node and includeLocalChannelCost is false, we cannot easily remove the fee for
        // the first hop in the blinded route (we would need to decrypt the route and fetch the corresponding channel).
        // In that case, we will slightly over-estimate the fee we're paying, but at least we won't exceed our fee budget.
        val maxFee = totalMaxFee - pendingChannelFee - r.pendingPayments.map(_.blindedFee).sum
        (targetNodeId, amountToSend, maxFee, extraEdges)
    }
  }

  private def addFinalHop(recipient: Recipient, routes: Seq[Route]): Seq[Route] = {
    routes.flatMap(route => {
      recipient match {
        case _: ClearRecipient => Some(route)
        case _: SpontaneousRecipient => Some(route)
        case recipient: BlindedRecipient =>
          route.hops.lastOption.flatMap {
            hop => recipient.blindedHops.find(_.dummyId == hop.shortChannelId)
          }.map {
            blindedHop => Route(route.amount, route.hops.dropRight(1), Some(blindedHop))
          }
      }
    })
  }

  def handleRouteRequest(d: Data, currentBlockHeight: BlockHeight, r: RouteRequest)(implicit ctx: ActorContext, log: DiagnosticLoggingAdapter): Data = {
    Logs.withMdc(log)(Logs.mdc(
      category_opt = Some(LogCategory.PAYMENT),
      parentPaymentId_opt = r.paymentContext.map(_.parentId),
      paymentId_opt = r.paymentContext.map(_.id),
      paymentHash_opt = r.paymentContext.map(_.paymentHash))) {
      implicit val sender: ActorRef = ctx.self // necessary to preserve origin when sending messages to other actors

      val ignoredEdges = r.ignore.channels ++ d.excludedChannels.keySet
      val (targetNodeId, amountToSend, maxFee, extraEdges) = computeTarget(r, ignoredEdges)
      val routesToFind = if (r.routeParams.randomize) DEFAULT_ROUTES_COUNT else 1

      log.info(s"finding routes ${r.source}->$targetNodeId with assistedChannels={} ignoreNodes={} ignoreChannels={} excludedChannels={}", extraEdges.map(_.desc.shortChannelId).mkString(","), r.ignore.nodes.map(_.value).mkString(","), r.ignore.channels.mkString(","), d.excludedChannels.mkString(","))
      log.debug("finding routes with params={}, multiPart={}", r.routeParams, r.allowMultiPart)
      log.debug("local channels to target node: {}", d.graphWithBalances.graph.getEdgesBetween(r.source, targetNodeId).map(e => s"${e.desc.shortChannelId} (${e.balance_opt}/${e.capacity})").mkString(", "))
      val tags = TagSet.Empty.withTag(Tags.MultiPart, r.allowMultiPart).withTag(Tags.Amount, Tags.amountBucket(amountToSend))
      KamonExt.time(Metrics.FindRouteDuration.withTags(tags.withTag(Tags.NumberOfRoutes, routesToFind.toLong))) {
        val result = if (r.allowMultiPart) {
<<<<<<< HEAD
          findMultiPartRoute(d.graphWithBalances.graph, r.source, targetNodeId, amountToSend, maxFee, extraEdges, ignoredEdges, r.ignore.nodes, r.pendingPayments, r.routeParams, currentBlockHeight, r.blip18InboundFees, r.excludePositiveInboundFees)
        } else {
          findRoute(d.graphWithBalances.graph, r.source, targetNodeId, amountToSend, maxFee, routesToFind, extraEdges, ignoredEdges, r.ignore.nodes, r.routeParams, currentBlockHeight, r.blip18InboundFees, r.excludePositiveInboundFees)
=======
          findMultiPartRoute(d.graphWithBalances, r.source, targetNodeId, amountToSend, maxFee, extraEdges, ignoredEdges, r.ignore.nodes, r.pendingPayments, r.routeParams, currentBlockHeight)
        } else {
          findRoute(d.graphWithBalances, r.source, targetNodeId, amountToSend, maxFee, routesToFind, extraEdges, ignoredEdges, r.ignore.nodes, r.routeParams, currentBlockHeight)
>>>>>>> 992ec8cc
        }
        result.map(routes => addFinalHop(r.target, routes)) match {
          case Success(routes) =>
            // Note that we don't record the length of the whole route: we ignore the trampoline hop because we only
            // care about the part that we found ourselves (and we don't even know the length that will be used between
            // trampoline nodes).
            Metrics.RouteResults.withTags(tags).record(routes.length)
            routes.foreach(route => Metrics.RouteLength.withTags(tags).record(route.hops.length))
            r.replyTo ! RouteResponse(routes)
          case Failure(failure: InfiniteLoop) =>
            log.error(s"found infinite loop ${failure.path.map(edge => edge.desc).mkString(" -> ")}")
            Metrics.FindRouteErrors.withTags(tags.withTag(Tags.Error, "InfiniteLoop")).increment()
            r.replyTo ! PaymentRouteNotFound(failure)
          case Failure(failure: NegativeProbability) =>
            log.error(s"computed negative probability: edge=${failure.edge}, weight=${failure.weight}, heuristicsConstants=${failure.heuristicsConstants}")
            Metrics.FindRouteErrors.withTags(tags.withTag(Tags.Error, "NegativeProbability")).increment()
            r.replyTo ! PaymentRouteNotFound(failure)
          case Failure(t) =>
            val failure = if (isNeighborBalanceTooLow(d.graphWithBalances.graph, r.source, targetNodeId, amountToSend)) BalanceTooLow else t
            Metrics.FindRouteErrors.withTags(tags.withTag(Tags.Error, failure.getClass.getSimpleName)).increment()
            r.replyTo ! PaymentRouteNotFound(failure)
        }
      }
      d
    }
  }

  def handleBlindedRouteRequest(d: Data, currentBlockHeight: BlockHeight, r: BlindedRouteRequest): Data = {
    val maxFee = r.routeParams.getMaxFee(r.amount)
    val boundaries: PaymentPathWeight => Boolean = { weight =>
      weight.amount - r.amount <= maxFee &&
        weight.length <= r.routeParams.boundaries.maxRouteLength &&
        weight.length <= ROUTE_MAX_LENGTH &&
        weight.cltv <= r.routeParams.boundaries.maxCltv
    }
<<<<<<< HEAD

    val routes = Graph.routeBlindingPaths(d.graphWithBalances.graph, r.source, r.target, r.amount, r.ignore.channels, r.ignore.nodes, r.pathsToFind, r.routeParams.heuristics, currentBlockHeight, boundaries, r.excludePositiveInboundFees)
=======
    val routes = Graph.routeBlindingPaths(d.graphWithBalances, r.source, r.target, r.amount, r.ignore.channels, r.ignore.nodes, r.pathsToFind, r.routeParams.heuristics, currentBlockHeight, boundaries)
>>>>>>> 992ec8cc
    if (routes.isEmpty) {
      r.replyTo ! PaymentRouteNotFound(RouteNotFound)
    } else {
      r.replyTo ! RouteResponse(routes.map(route => Route(r.amount, route.path.map(graphEdgeToHop), None)))
    }
    d
  }

  def handleMessageRouteRequest(d: Data, currentBlockHeight: BlockHeight, r: MessageRouteRequest, routeParams: MessageRouteParams)(implicit log: DiagnosticLoggingAdapter): Data = {
    val boundaries: MessagePathWeight => Boolean = { weight =>
      weight.length <= routeParams.maxRouteLength && weight.length <= ROUTE_MAX_LENGTH
    }
    log.info("finding route for onion messages {} -> {}", r.source, r.target)
    Graph.dijkstraMessagePath(d.graphWithBalances, r.source, r.target, r.ignoredNodes, boundaries, currentBlockHeight, routeParams.ratios) match {
      case Some(path) =>
        val intermediateNodes = path.map(_.desc.a).drop(1)
        log.info("found route for onion messages {}", (r.source +: intermediateNodes :+ r.target).mkString(" -> "))
        r.replyTo ! MessageRoute(intermediateNodes, r.target)
      case None =>
        log.info("no route found for onion messages {} -> {}", r.source, r.target)
        r.replyTo ! MessageRouteNotFound(r.target)
    }
    d
  }

  /** This method is used after a payment failed, and we want to exclude some nodes that we know are failing */
  def getIgnoredChannelDesc(channels: Map[ShortChannelId, PublicChannel], ignoreNodes: Set[PublicKey]): Iterable[ChannelDesc] = {
    val desc = if (ignoreNodes.isEmpty) {
      Iterable.empty[ChannelDesc]
    } else {
      // expensive, but node blacklisting shouldn't happen often
      channels.values
        .filter(channelData => ignoreNodes.contains(channelData.ann.nodeId1) || ignoreNodes.contains(channelData.ann.nodeId2))
        .flatMap(channelData => Vector(ChannelDesc(channelData.ann.shortChannelId, channelData.ann.nodeId1, channelData.ann.nodeId2), ChannelDesc(channelData.ann.shortChannelId, channelData.ann.nodeId2, channelData.ann.nodeId1)))
    }
    desc
  }

  /** https://github.com/lightningnetwork/lightning-rfc/blob/master/04-onion-routing.md#clarifications */
  val ROUTE_MAX_LENGTH = 20

  /** Max allowed CLTV for a route (two weeks) */
  val DEFAULT_ROUTE_MAX_CLTV = CltvExpiryDelta(2016)

  /** The default number of routes we'll search for when findRoute is called with randomize = true */
  val DEFAULT_ROUTES_COUNT = 3

  /**
   * Find a route in the graph between localNodeId and targetNodeId, returns the route.
   * Will perform a k-shortest path selection given the @param numRoutes and randomly select one of the result.
   *
   * @param g               graph of the whole network
   * @param localNodeId     sender node (payer)
   * @param targetNodeId    target node (final recipient)
   * @param amount          the amount that the target node should receive
   * @param maxFee          the maximum fee of a resulting route
   * @param numRoutes       the number of routes to find
   * @param extraEdges      a set of extra edges we want to CONSIDER during the search
   * @param ignoredEdges    a set of extra edges we want to IGNORE during the search
   * @param ignoredVertices a set of extra vertices we want to IGNORE during the search
   * @param routeParams     a set of parameters that can restrict the route search
   * @return the computed routes to the destination @param targetNodeId
   */
  def findRoute(g: GraphWithBalanceEstimates,
                localNodeId: PublicKey,
                targetNodeId: PublicKey,
                amount: MilliSatoshi,
                maxFee: MilliSatoshi,
                numRoutes: Int,
                extraEdges: Set[GraphEdge] = Set.empty,
                ignoredEdges: Set[ChannelDesc] = Set.empty,
                ignoredVertices: Set[PublicKey] = Set.empty,
                routeParams: RouteParams,
                currentBlockHeight: BlockHeight,
                blip18InboundFees: Boolean = false,
                excludePositiveInboundFees: Boolean = false,
               ): Try[Seq[Route]] = Try {
    findRouteInternal(g, localNodeId, targetNodeId, amount, maxFee, numRoutes, extraEdges, ignoredEdges, ignoredVertices, routeParams, currentBlockHeight, excludePositiveInboundFees) match {
      case Right(routes) => routes.map { route =>
        if (blip18InboundFees)
          routeWithInboundFees(amount, route.path.map(graphEdgeToHop), g)
        else
          Route(amount, route.path.map(graphEdgeToHop), None)
      }
      case Left(ex) => return Failure(ex)
    }
  }

  private def routeWithInboundFees(amount: MilliSatoshi, routeHops: Seq[ChannelHop], g: DirectedGraph): Route = {
    if (routeHops.tail.isEmpty) {
      Route(amount, routeHops, None)
    } else {
      val hops = routeHops.reverse
      val updatedHops = routeHops.head :: hops.zip(hops.tail).foldLeft(List.empty[ChannelHop]) { (hops, x) =>
        val (curr, prev) = x
        val backEdge_opt = g.getBackEdge(ChannelDesc(prev.shortChannelId, prev.nodeId, prev.nextNodeId))
        val hop = curr.copy(params = curr.params match {
          case hopParams: HopRelayParams.FromAnnouncement =>
            backEdge_opt
              .flatMap(_.getChannelUpdate)
              .map(u => hopParams.copy(inboundFees_opt = u.blip18InboundFees_opt))
              .getOrElse(hopParams)
          case hopParams => hopParams
        })

        hop :: hops
      }
      Route(amount, updatedHops, None)
    }
  }

  @tailrec
  private def findRouteInternal(g: GraphWithBalanceEstimates,
                                localNodeId: PublicKey,
                                targetNodeId: PublicKey,
                                amount: MilliSatoshi,
                                maxFee: MilliSatoshi,
                                numRoutes: Int,
                                extraEdges: Set[GraphEdge] = Set.empty,
                                ignoredEdges: Set[ChannelDesc] = Set.empty,
                                ignoredVertices: Set[PublicKey] = Set.empty,
                                routeParams: RouteParams,
                                currentBlockHeight: BlockHeight,
                                excludePositiveInboundFees: Boolean): Either[RouterException, Seq[WeightedPath[PaymentPathWeight]]] = {

    require(amount > 0.msat, "route amount must be strictly positive")

    if (localNodeId == targetNodeId) return Left(CannotRouteToSelf)

    def feeOk(fee: MilliSatoshi): Boolean = fee <= maxFee

    def lengthOk(length: Int): Boolean = length <= routeParams.boundaries.maxRouteLength && length <= ROUTE_MAX_LENGTH

    def cltvOk(cltv: CltvExpiryDelta): Boolean = cltv <= routeParams.boundaries.maxCltv

    val boundaries: PaymentPathWeight => Boolean = { weight => feeOk(weight.amount - amount) && lengthOk(weight.length) && cltvOk(weight.cltv) }

    val foundRoutes: Seq[WeightedPath[PaymentPathWeight]] = Graph.yenKshortestPaths(g, localNodeId, targetNodeId, amount, ignoredEdges, ignoredVertices, extraEdges, numRoutes, routeParams.heuristics, currentBlockHeight, boundaries, routeParams.includeLocalChannelCost, excludePositiveInboundFees)
    if (foundRoutes.nonEmpty) {
      val (directRoutes, indirectRoutes) = foundRoutes.partition(_.path.length == 1)
      val routes = if (routeParams.randomize) {
        Random.shuffle(directRoutes) ++ Random.shuffle(indirectRoutes)
      } else {
        directRoutes ++ indirectRoutes
      }
      Right(routes)
    } else if (routeParams.boundaries.maxRouteLength < ROUTE_MAX_LENGTH) {
      // if not found within the constraints we relax and repeat the search
<<<<<<< HEAD
      val relaxedRouteParams = routeParams
        .modify(_.boundaries.maxRouteLength).setTo(ROUTE_MAX_LENGTH)
        .modify(_.boundaries.maxCltv).setTo(DEFAULT_ROUTE_MAX_CLTV)
      findRouteInternal(g, localNodeId, targetNodeId, amount, maxFee, numRoutes, extraEdges, ignoredEdges, ignoredVertices, relaxedRouteParams, currentBlockHeight, excludePositiveInboundFees)
=======
      val relaxedRouteParams = routeParams.copy(
        boundaries = routeParams.boundaries.copy(
          maxRouteLength = ROUTE_MAX_LENGTH,
          maxCltv = DEFAULT_ROUTE_MAX_CLTV,
        )
      )
      findRouteInternal(g, localNodeId, targetNodeId, amount, maxFee, numRoutes, extraEdges, ignoredEdges, ignoredVertices, relaxedRouteParams, currentBlockHeight)
>>>>>>> 992ec8cc
    } else {
      Left(RouteNotFound)
    }
  }

  /**
   * Find a multi-part route in the graph between localNodeId and targetNodeId.
   *
   * @param g               graph of the whole network
   * @param localNodeId     sender node (payer)
   * @param targetNodeId    target node (final recipient)
   * @param amount          the amount that the target node should receive
   * @param maxFee          the maximum fee of a resulting route
   * @param extraEdges      a set of extra edges we want to CONSIDER during the search
   * @param ignoredEdges    a set of extra edges we want to IGNORE during the search
   * @param ignoredVertices a set of extra vertices we want to IGNORE during the search
   * @param pendingHtlcs    a list of htlcs that have already been sent for that multi-part payment (used to avoid finding conflicting HTLCs)
   * @param routeParams     a set of parameters that can restrict the route search
   * @return a set of disjoint routes to the destination @param targetNodeId with the payment amount split between them
   */
  def findMultiPartRoute(g: GraphWithBalanceEstimates,
                         localNodeId: PublicKey,
                         targetNodeId: PublicKey,
                         amount: MilliSatoshi,
                         maxFee: MilliSatoshi,
                         extraEdges: Set[GraphEdge] = Set.empty,
                         ignoredEdges: Set[ChannelDesc] = Set.empty,
                         ignoredVertices: Set[PublicKey] = Set.empty,
                         pendingHtlcs: Seq[Route] = Nil,
                         routeParams: RouteParams,
                         currentBlockHeight: BlockHeight,
                         blip18InboundFees: Boolean = false,
                         excludePositiveInboundFees: Boolean = false): Try[Seq[Route]] = Try {
    val result = findMultiPartRouteInternal(g, localNodeId, targetNodeId, amount, maxFee, extraEdges, ignoredEdges, ignoredVertices, pendingHtlcs, routeParams, currentBlockHeight, blip18InboundFees, excludePositiveInboundFees) match {
      case Right(routes) => Right(routes)
      case Left(RouteNotFound) if routeParams.randomize =>
        // If we couldn't find a randomized solution, fallback to a deterministic one.
        findMultiPartRouteInternal(g, localNodeId, targetNodeId, amount, maxFee, extraEdges, ignoredEdges, ignoredVertices, pendingHtlcs, routeParams.copy(randomize = false), currentBlockHeight, blip18InboundFees, excludePositiveInboundFees)
      case Left(ex) => Left(ex)
    }
    result match {
      case Right(routes) => routes
      case Left(ex) => return Failure(ex)
    }
  }

  private def findMultiPartRouteInternal(g: GraphWithBalanceEstimates,
                                         localNodeId: PublicKey,
                                         targetNodeId: PublicKey,
                                         amount: MilliSatoshi,
                                         maxFee: MilliSatoshi,
                                         extraEdges: Set[GraphEdge] = Set.empty,
                                         ignoredEdges: Set[ChannelDesc] = Set.empty,
                                         ignoredVertices: Set[PublicKey] = Set.empty,
                                         pendingHtlcs: Seq[Route] = Nil,
                                         routeParams: RouteParams,
                                         currentBlockHeight: BlockHeight,
                                         blip18InboundFees: Boolean,
                                         excludePositiveInboundFees: Boolean): Either[RouterException, Seq[Route]] = {
    // We use Yen's k-shortest paths to find many paths for chunks of the total amount.
    // When the recipient is a direct peer, we have complete visibility on our local channels so we can use more accurate MPP parameters.
    val routeParams1 = {
      case class DirectChannel(balance: MilliSatoshi, isEmpty: Boolean)
      val directChannels = g.graph.getEdgesBetween(localNodeId, targetNodeId).collect {
        // We should always have balance information available for local channels.
        // NB: htlcMinimumMsat is set by our peer and may be 0 msat (even though it's not recommended).
        case GraphEdge(_, params, _, Some(balance)) => DirectChannel(balance, balance <= 0.msat || balance < params.htlcMinimum)
      }.toSeq
      // If we have direct channels to the target, we can use them all.
      // We also count empty channels, which allows replacing them with a non-direct route (multiple hops).
      val numRoutes = routeParams.mpp.maxParts.max(directChannels.length)
      // We want to ensure that the set of routes we find have enough capacity to allow sending the total amount,
      // without excluding routes with small capacity when the total amount is small.
      val minPartAmount = routeParams.mpp.minPartAmount.max(amount / numRoutes).min(amount)
      routeParams.copy(mpp = MultiPartParams(minPartAmount, numRoutes))
    }
    findRouteInternal(g, localNodeId, targetNodeId, routeParams1.mpp.minPartAmount, maxFee, routeParams1.mpp.maxParts, extraEdges, ignoredEdges, ignoredVertices, routeParams1, currentBlockHeight, excludePositiveInboundFees) match {
      case Right(routes) =>
        // We use these shortest paths to find a set of non-conflicting HTLCs that send the total amount.
        split(amount, mutable.Queue(routes: _*), initializeUsedCapacity(pendingHtlcs), routeParams1) match {
          case Right(routes) if validateMultiPartRoute(amount, maxFee, routes, routeParams.includeLocalChannelCost) =>
            if (blip18InboundFees)
              Right(routes.map(r => routeWithInboundFees(r.amount,  r.hops, g)))
            else
              Right(routes)
          case _ => Left(RouteNotFound)
        }
      case Left(ex) => Left(ex)
    }
  }

  @tailrec
  private def split(amount: MilliSatoshi, paths: mutable.Queue[WeightedPath[PaymentPathWeight]], usedCapacity: mutable.Map[ShortChannelId, MilliSatoshi], routeParams: RouteParams, selectedRoutes: Seq[Route] = Nil): Either[RouterException, Seq[Route]] = {
    if (amount == 0.msat) {
      Right(selectedRoutes)
    } else if (paths.isEmpty) {
      Left(RouteNotFound)
    } else {
      val current = paths.dequeue()
      val candidate = computeRouteMaxAmount(current.path, usedCapacity)
      if (candidate.amount < routeParams.mpp.minPartAmount.min(amount)) {
        // this route doesn't have enough capacity left: we remove it and continue.
        split(amount, paths, usedCapacity, routeParams, selectedRoutes)
      } else {
        val route = if (routeParams.randomize) {
          // randomly choose the amount to be between 20% and 100% of the available capacity.
          val randomizedAmount = candidate.amount * ((20d + Random.nextInt(81)) / 100)
          if (randomizedAmount < routeParams.mpp.minPartAmount) {
            candidate.copy(amount = routeParams.mpp.minPartAmount.min(amount))
          } else {
            candidate.copy(amount = randomizedAmount.min(amount))
          }
        } else {
          candidate.copy(amount = candidate.amount.min(amount))
        }
        updateUsedCapacity(route, usedCapacity)
        // NB: we re-enqueue the current path, it may still have capacity for a second HTLC.
        split(amount - route.amount, paths.enqueue(current), usedCapacity, routeParams, route +: selectedRoutes)
      }
    }
  }

  /** Compute the maximum amount that we can send through the given route. */
  private def computeRouteMaxAmount(route: Seq[GraphEdge], usedCapacity: mutable.Map[ShortChannelId, MilliSatoshi]): Route = {
    val firstHopMaxAmount = route.head.maxHtlcAmount(usedCapacity.getOrElse(route.head.desc.shortChannelId, 0 msat))
    val amount = route.drop(1).foldLeft(firstHopMaxAmount) { case (amount, edge) =>
      // We compute fees going forward instead of backwards. That means we will slightly overestimate the fees of some
      // edges, but we will always stay inside the capacity bounds we computed.
      val amountMinusFees = amount - edge.fee(amount)
      val edgeMaxAmount = edge.maxHtlcAmount(usedCapacity.getOrElse(edge.desc.shortChannelId, 0 msat))
      amountMinusFees.min(edgeMaxAmount)
    }
    Route(amount.max(0 msat), route.map(graphEdgeToHop), None)
  }

  /** Initialize known used capacity based on pending HTLCs. */
  private def initializeUsedCapacity(pendingHtlcs: Seq[Route]): mutable.Map[ShortChannelId, MilliSatoshi] = {
    val usedCapacity = mutable.Map.empty[ShortChannelId, MilliSatoshi]
    // We always skip the first hop: since they are local channels, we already take into account those sent HTLCs in the
    // channel balance (which overrides the channel capacity in route calculation).
    pendingHtlcs.filter(_.hops.length > 1).foreach(route => updateUsedCapacity(route.copy(hops = route.hops.tail), usedCapacity))
    usedCapacity
  }

  /** Update used capacity by taking into account an HTLC sent to the given route. */
  private def updateUsedCapacity(route: Route, usedCapacity: mutable.Map[ShortChannelId, MilliSatoshi]): Unit = {
    route.hops.foldRight(route.amount) { case (hop, amount) =>
      usedCapacity.updateWith(hop.shortChannelId)(previous => Some(amount + previous.getOrElse(0 msat)))
      amount + hop.fee(amount)
    }
  }

  private def validateMultiPartRoute(amount: MilliSatoshi, maxFee: MilliSatoshi, routes: Seq[Route], includeLocalChannelCost: Boolean): Boolean = {
    val amountOk = routes.map(_.amount).sum == amount
    val feeOk = routes.map(_.channelFee(includeLocalChannelCost)).sum <= maxFee
    amountOk && feeOk
  }

  /**
   * Checks if we are directly connected to the target but don't have enough balance in our local channels to send the
   * requested amount. We could potentially relay the payment by using indirect routes, but since we're connected to
   * the target node it means we'd like to reach it via direct channels as much as possible.
   */
  private def isNeighborBalanceTooLow(g: DirectedGraph, source: PublicKey, target: PublicKey, amount: MilliSatoshi): Boolean = {
    val neighborEdges = g.getEdgesBetween(source, target)
    neighborEdges.nonEmpty && neighborEdges.map(e => e.balance_opt.getOrElse(e.capacity.toMilliSatoshi)).sum < amount
  }

}<|MERGE_RESOLUTION|>--- conflicted
+++ resolved
@@ -224,15 +224,9 @@
       val tags = TagSet.Empty.withTag(Tags.MultiPart, r.allowMultiPart).withTag(Tags.Amount, Tags.amountBucket(amountToSend))
       KamonExt.time(Metrics.FindRouteDuration.withTags(tags.withTag(Tags.NumberOfRoutes, routesToFind.toLong))) {
         val result = if (r.allowMultiPart) {
-<<<<<<< HEAD
-          findMultiPartRoute(d.graphWithBalances.graph, r.source, targetNodeId, amountToSend, maxFee, extraEdges, ignoredEdges, r.ignore.nodes, r.pendingPayments, r.routeParams, currentBlockHeight, r.blip18InboundFees, r.excludePositiveInboundFees)
+          findMultiPartRoute(d.graphWithBalances, r.source, targetNodeId, amountToSend, maxFee, extraEdges, ignoredEdges, r.ignore.nodes, r.pendingPayments, r.routeParams, currentBlockHeight, r.blip18InboundFees, r.excludePositiveInboundFees)
         } else {
-          findRoute(d.graphWithBalances.graph, r.source, targetNodeId, amountToSend, maxFee, routesToFind, extraEdges, ignoredEdges, r.ignore.nodes, r.routeParams, currentBlockHeight, r.blip18InboundFees, r.excludePositiveInboundFees)
-=======
-          findMultiPartRoute(d.graphWithBalances, r.source, targetNodeId, amountToSend, maxFee, extraEdges, ignoredEdges, r.ignore.nodes, r.pendingPayments, r.routeParams, currentBlockHeight)
-        } else {
-          findRoute(d.graphWithBalances, r.source, targetNodeId, amountToSend, maxFee, routesToFind, extraEdges, ignoredEdges, r.ignore.nodes, r.routeParams, currentBlockHeight)
->>>>>>> 992ec8cc
+          findRoute(d.graphWithBalances, r.source, targetNodeId, amountToSend, maxFee, routesToFind, extraEdges, ignoredEdges, r.ignore.nodes, r.routeParams, currentBlockHeight, r.blip18InboundFees, r.excludePositiveInboundFees)
         }
         result.map(routes => addFinalHop(r.target, routes)) match {
           case Success(routes) =>
@@ -268,12 +262,7 @@
         weight.length <= ROUTE_MAX_LENGTH &&
         weight.cltv <= r.routeParams.boundaries.maxCltv
     }
-<<<<<<< HEAD
-
-    val routes = Graph.routeBlindingPaths(d.graphWithBalances.graph, r.source, r.target, r.amount, r.ignore.channels, r.ignore.nodes, r.pathsToFind, r.routeParams.heuristics, currentBlockHeight, boundaries, r.excludePositiveInboundFees)
-=======
-    val routes = Graph.routeBlindingPaths(d.graphWithBalances, r.source, r.target, r.amount, r.ignore.channels, r.ignore.nodes, r.pathsToFind, r.routeParams.heuristics, currentBlockHeight, boundaries)
->>>>>>> 992ec8cc
+    val routes = Graph.routeBlindingPaths(d.graphWithBalances, r.source, r.target, r.amount, r.ignore.channels, r.ignore.nodes, r.pathsToFind, r.routeParams.heuristics, currentBlockHeight, boundaries, r.excludePositiveInboundFees)
     if (routes.isEmpty) {
       r.replyTo ! PaymentRouteNotFound(RouteNotFound)
     } else {
@@ -354,7 +343,7 @@
     findRouteInternal(g, localNodeId, targetNodeId, amount, maxFee, numRoutes, extraEdges, ignoredEdges, ignoredVertices, routeParams, currentBlockHeight, excludePositiveInboundFees) match {
       case Right(routes) => routes.map { route =>
         if (blip18InboundFees)
-          routeWithInboundFees(amount, route.path.map(graphEdgeToHop), g)
+          routeWithInboundFees(amount, route.path.map(graphEdgeToHop), g.graph)
         else
           Route(amount, route.path.map(graphEdgeToHop), None)
       }
@@ -422,20 +411,13 @@
       Right(routes)
     } else if (routeParams.boundaries.maxRouteLength < ROUTE_MAX_LENGTH) {
       // if not found within the constraints we relax and repeat the search
-<<<<<<< HEAD
-      val relaxedRouteParams = routeParams
-        .modify(_.boundaries.maxRouteLength).setTo(ROUTE_MAX_LENGTH)
-        .modify(_.boundaries.maxCltv).setTo(DEFAULT_ROUTE_MAX_CLTV)
-      findRouteInternal(g, localNodeId, targetNodeId, amount, maxFee, numRoutes, extraEdges, ignoredEdges, ignoredVertices, relaxedRouteParams, currentBlockHeight, excludePositiveInboundFees)
-=======
       val relaxedRouteParams = routeParams.copy(
         boundaries = routeParams.boundaries.copy(
           maxRouteLength = ROUTE_MAX_LENGTH,
           maxCltv = DEFAULT_ROUTE_MAX_CLTV,
         )
       )
-      findRouteInternal(g, localNodeId, targetNodeId, amount, maxFee, numRoutes, extraEdges, ignoredEdges, ignoredVertices, relaxedRouteParams, currentBlockHeight)
->>>>>>> 992ec8cc
+      findRouteInternal(g, localNodeId, targetNodeId, amount, maxFee, numRoutes, extraEdges, ignoredEdges, ignoredVertices, relaxedRouteParams, currentBlockHeight, excludePositiveInboundFees)
     } else {
       Left(RouteNotFound)
     }
@@ -518,7 +500,7 @@
         split(amount, mutable.Queue(routes: _*), initializeUsedCapacity(pendingHtlcs), routeParams1) match {
           case Right(routes) if validateMultiPartRoute(amount, maxFee, routes, routeParams.includeLocalChannelCost) =>
             if (blip18InboundFees)
-              Right(routes.map(r => routeWithInboundFees(r.amount,  r.hops, g)))
+              Right(routes.map(r => routeWithInboundFees(r.amount,  r.hops, g.graph)))
             else
               Right(routes)
           case _ => Left(RouteNotFound)
