--- conflicted
+++ resolved
@@ -76,21 +76,12 @@
               val selectedEdges = edges.map(es => es.maxBy(e => e.balance_opt.getOrElse(e.capacity.toMilliSatoshi)))
               val hops = selectedEdges.map(e => ChannelHop(getEdgeRelayScid(d, localNodeId, e), e.desc.a, e.desc.b, e.params))
               validateMaxRouteFee(Route(amount, hops, None), maxFee_opt) match {
-<<<<<<< HEAD
-                case Success(route) => replyTo ! RouteResponse(route :: Nil)
-                case Failure(f) => replyTo ! Status.Failure(f)
-              }
-            case _ =>
-              // some nodes in the supplied route aren't connected in our graph
-              replyTo ! Status.Failure(new IllegalArgumentException("Not all the nodes in the supplied route are connected with public channels"))
-=======
                 case Success(route) => fr.replyTo ! RouteResponse(route :: Nil)
                 case Failure(f) => fr.replyTo ! PaymentRouteNotFound(f)
               }
             case _ =>
               // some nodes in the supplied route aren't connected in our graph
               fr.replyTo ! PaymentRouteNotFound(new IllegalArgumentException("Not all the nodes in the supplied route are connected with public channels"))
->>>>>>> 4df8cd07
           }
         case PredefinedChannelRoute(amount, targetNodeId, shortChannelIds, maxFee_opt) =>
           val (end, hops) = shortChannelIds.foldLeft((localNodeId, Seq.empty[ChannelHop])) {
@@ -114,19 +105,11 @@
               }
           }
           if (end != targetNodeId || hops.length != shortChannelIds.length) {
-<<<<<<< HEAD
-            replyTo ! Status.Failure(new IllegalArgumentException("The sequence of channels provided cannot be used to build a route to the target node"))
-          } else {
-            validateMaxRouteFee(Route(amount, hops, None), maxFee_opt) match {
-              case Success(route) => replyTo ! RouteResponse(route :: Nil)
-              case Failure(f) => replyTo ! Status.Failure(f)
-=======
             fr.replyTo ! PaymentRouteNotFound(new IllegalArgumentException("The sequence of channels provided cannot be used to build a route to the target node"))
           } else {
             validateMaxRouteFee(Route(amount, hops, None), maxFee_opt) match {
               case Success(route) => fr.replyTo ! RouteResponse(route :: Nil)
               case Failure(f) => fr.replyTo ! PaymentRouteNotFound(f)
->>>>>>> 4df8cd07
             }
           }
       }
@@ -225,21 +208,6 @@
             // trampoline nodes).
             Metrics.RouteResults.withTags(tags).record(routes.length)
             routes.foreach(route => Metrics.RouteLength.withTags(tags).record(route.hops.length))
-<<<<<<< HEAD
-            replyTo ! RouteResponse(routes)
-          case Failure(failure: InfiniteLoop) =>
-            log.error(s"found infinite loop ${failure.path.map(edge => edge.desc).mkString(" -> ")}")
-            Metrics.FindRouteErrors.withTags(tags.withTag(Tags.Error, "InfiniteLoop")).increment()
-            replyTo ! Status.Failure(failure)
-          case Failure(failure: NegativeProbability) =>
-            log.error(s"computed negative probability: edge=${failure.edge}, weight=${failure.weight}, heuristicsConstants=${failure.heuristicsConstants}")
-            Metrics.FindRouteErrors.withTags(tags.withTag(Tags.Error, "NegativeProbability")).increment()
-            replyTo ! Status.Failure(failure)
-          case Failure(t) =>
-            val failure = if (isNeighborBalanceTooLow(d.graphWithBalances.graph, r.source, targetNodeId, amountToSend)) BalanceTooLow else t
-            Metrics.FindRouteErrors.withTags(tags.withTag(Tags.Error, failure.getClass.getSimpleName)).increment()
-            replyTo ! Status.Failure(failure)
-=======
             r.replyTo ! RouteResponse(routes)
           case Failure(failure: InfiniteLoop) =>
             log.error(s"found infinite loop ${failure.path.map(edge => edge.desc).mkString(" -> ")}")
@@ -253,17 +221,12 @@
             val failure = if (isNeighborBalanceTooLow(d.graphWithBalances.graph, r.source, targetNodeId, amountToSend)) BalanceTooLow else t
             Metrics.FindRouteErrors.withTags(tags.withTag(Tags.Error, failure.getClass.getSimpleName)).increment()
             r.replyTo ! PaymentRouteNotFound(failure)
->>>>>>> 4df8cd07
         }
       }
       d
     }
   }
 
-<<<<<<< HEAD
-  def handleMessageRouteRequest(d: Data, currentBlockHeight: BlockHeight, r: MessageRouteRequest, routeParams: MessageRouteParams)(implicit log: DiagnosticLoggingAdapter): Data = {
-    val boundaries: MessagePath.RichWeight => Boolean = { weight =>
-=======
   def handleBlindedRouteRequest(d: Data, currentBlockHeight: BlockHeight, r: BlindedRouteRequest)(implicit log: DiagnosticLoggingAdapter): Data = {
     val maxFee = r.routeParams.getMaxFee(r.amount)
 
@@ -285,7 +248,6 @@
 
   def handleMessageRouteRequest(d: Data, currentBlockHeight: BlockHeight, r: MessageRouteRequest, routeParams: MessageRouteParams)(implicit log: DiagnosticLoggingAdapter): Data = {
     val boundaries: MessagePathWeight => Boolean = { weight =>
->>>>>>> 4df8cd07
       weight.length <= routeParams.maxRouteLength && weight.length <= ROUTE_MAX_LENGTH
     }
     log.info("finding route for onion messages {} -> {}", r.source, r.target)
