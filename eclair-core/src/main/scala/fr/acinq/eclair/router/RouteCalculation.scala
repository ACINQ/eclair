--- conflicted
+++ resolved
@@ -77,39 +77,35 @@
       val g = extraEdges.foldLeft(d.graphWithBalances.graph) { case (g: DirectedGraph, e: GraphEdge) => g.addEdge(e) }
 
       fr.route match {
-        case PredefinedNodeRoute(amount, hops, maxFee_opt, blip18InboundFees, excludePositiveInboundFees) =>
+        case PredefinedNodeRoute(amount, hops, maxFee_opt) =>
           // split into sublists [(a,b),(b,c), ...] then get the edges between each of those pairs
           hops.sliding(2).map { case List(v1, v2) => g.getEdgesBetween(v1, v2) }.toList match {
             case edges if edges.nonEmpty && edges.forall(_.nonEmpty) =>
               // select the largest edge (using balance when available, otherwise capacity).
               val selectedEdges = edges.map(es => es.maxBy(e => e.balance_opt.getOrElse(e.capacity.toMilliSatoshi)))
               val hops = selectedEdges.map(e => ChannelHop(getEdgeRelayScid(d, localNodeId, e), e.desc.a, e.desc.b, e.params))
-<<<<<<< HEAD
-              val route = if (blip18InboundFees) {
-                validatePositiveInboundFees(routeWithInboundFees(amount, hops, g), excludePositiveInboundFees)
+              val route = if (fr.blip18InboundFees) {
+                validatePositiveInboundFees(routeWithInboundFees(amount, hops, g), fr.excludePositiveInboundFees)
               } else {
                 Success(Route(amount, hops, None))
               }
               route match {
                 case Success(r) =>
                   validateMaxRouteFee(r, maxFee_opt) match {
-                    case Success(validatedRoute) => ctx.sender() ! RouteResponse(validatedRoute :: Nil)
-                    case Failure(f) => ctx.sender() ! Status.Failure(f)
+                    case Success(validatedRoute) => fr.replyTo ! RouteResponse(validatedRoute :: Nil)
+                    case Failure(f) => fr.replyTo ! PaymentRouteNotFound(f)
                   }
-                case Failure(f) => ctx.sender() ! Status.Failure(f)
-=======
-              validateMaxRouteFee(Route(amount, hops, None), maxFee_opt) match {
-                case Success(route) => fr.replyTo ! RouteResponse(route :: Nil)
                 case Failure(f) => fr.replyTo ! PaymentRouteNotFound(f)
->>>>>>> 4df8cd07
               }
             case _ =>
               // some nodes in the supplied route aren't connected in our graph
               fr.replyTo ! PaymentRouteNotFound(new IllegalArgumentException("Not all the nodes in the supplied route are connected with public channels"))
           }
-        case PredefinedChannelRoute(amount, targetNodeId, shortChannelIds, maxFee_opt, blip18InboundFees, excludePositiveInboundFees) =>
+        case pcr@PredefinedChannelRoute(amount, targetNodeId, shortChannelIds, maxFee_opt) =>
+          log.info(s"$pcr")
           val (end, hops) = shortChannelIds.foldLeft((localNodeId, Seq.empty[ChannelHop])) {
             case ((currentNode, previousHops), shortChannelId) =>
+              log.info(s"d.resolve($shortChannelId)=${d.resolve(shortChannelId)}")
               val channelDesc_opt = d.resolve(shortChannelId) match {
                 case Some(c: PublicChannel) => currentNode match {
                   case c.nodeId1 => Some(ChannelDesc(shortChannelId, c.nodeId1, c.nodeId2))
@@ -123,32 +119,28 @@
                 }
                 case None => extraEdges.find(e => e.desc.shortChannelId == shortChannelId && e.desc.a == currentNode).map(_.desc)
               }
+              log.info(s"$channelDesc_opt")
               channelDesc_opt.flatMap(c => g.getEdge(c)) match {
                 case Some(edge) => (edge.desc.b, previousHops :+ ChannelHop(getEdgeRelayScid(d, localNodeId, edge), edge.desc.a, edge.desc.b, edge.params))
                 case None => (currentNode, previousHops)
               }
           }
+          log.info(s"$end $hops")
           if (end != targetNodeId || hops.length != shortChannelIds.length) {
             fr.replyTo ! PaymentRouteNotFound(new IllegalArgumentException("The sequence of channels provided cannot be used to build a route to the target node"))
           } else {
-<<<<<<< HEAD
-            val route = if (blip18InboundFees) {
-              validatePositiveInboundFees(routeWithInboundFees(amount, hops, g), excludePositiveInboundFees)
+            val route = if (fr.blip18InboundFees) {
+              validatePositiveInboundFees(routeWithInboundFees(amount, hops, g), fr.excludePositiveInboundFees)
             } else {
               Success(Route(amount, hops, None))
             }
             route match {
               case Success(r) =>
                 validateMaxRouteFee(r, maxFee_opt) match {
-                  case Success(validatedRoute) => ctx.sender() ! RouteResponse(validatedRoute :: Nil)
-                  case Failure(f) => ctx.sender() ! Status.Failure(f)
+                  case Success(validatedRoute) => fr.replyTo ! RouteResponse(validatedRoute :: Nil)
+                  case Failure(f) => fr.replyTo ! PaymentRouteNotFound(f)
                 }
-              case Failure(f) => ctx.sender() ! Status.Failure(f)
-=======
-            validateMaxRouteFee(Route(amount, hops, None), maxFee_opt) match {
-              case Success(route) => fr.replyTo ! RouteResponse(route :: Nil)
               case Failure(f) => fr.replyTo ! PaymentRouteNotFound(f)
->>>>>>> 4df8cd07
             }
           }
       }
@@ -237,9 +229,9 @@
       val tags = TagSet.Empty.withTag(Tags.MultiPart, r.allowMultiPart).withTag(Tags.Amount, Tags.amountBucket(amountToSend))
       KamonExt.time(Metrics.FindRouteDuration.withTags(tags.withTag(Tags.NumberOfRoutes, routesToFind.toLong))) {
         val result = if (r.allowMultiPart) {
-          findMultiPartRoute(d.graphWithBalances.graph, r.source, targetNodeId, amountToSend, maxFee, extraEdges, ignoredEdges, r.ignore.nodes, r.pendingPayments, r.routeParams, currentBlockHeight)
+          findMultiPartRoute(d.graphWithBalances.graph, r.source, targetNodeId, amountToSend, maxFee, extraEdges, ignoredEdges, r.ignore.nodes, r.pendingPayments, r.routeParams, currentBlockHeight, r.blip18InboundFees, r.excludePositiveInboundFees)
         } else {
-          findRoute(d.graphWithBalances.graph, r.source, targetNodeId, amountToSend, maxFee, routesToFind, extraEdges, ignoredEdges, r.ignore.nodes, r.routeParams, currentBlockHeight)
+          findRoute(d.graphWithBalances.graph, r.source, targetNodeId, amountToSend, maxFee, routesToFind, extraEdges, ignoredEdges, r.ignore.nodes, r.routeParams, currentBlockHeight, r.blip18InboundFees, r.excludePositiveInboundFees)
         }
         result.map(routes => addFinalHop(r.target, routes)) match {
           case Success(routes) =>
@@ -277,7 +269,7 @@
         weight.cltv <= r.routeParams.boundaries.maxCltv
     }
 
-    val routes = Graph.routeBlindingPaths(d.graphWithBalances.graph, r.source, r.target, r.amount, r.ignore.channels, r.ignore.nodes, r.pathsToFind, r.routeParams.heuristics, currentBlockHeight, boundaries)
+    val routes = Graph.routeBlindingPaths(d.graphWithBalances.graph, r.source, r.target, r.amount, r.ignore.channels, r.ignore.nodes, r.pathsToFind, r.routeParams.heuristics, currentBlockHeight, boundaries, r.excludePositiveInboundFees)
     if (routes.isEmpty) {
       r.replyTo ! PaymentRouteNotFound(RouteNotFound)
     } else {
@@ -351,10 +343,13 @@
                 ignoredEdges: Set[ChannelDesc] = Set.empty,
                 ignoredVertices: Set[PublicKey] = Set.empty,
                 routeParams: RouteParams,
-                currentBlockHeight: BlockHeight): Try[Seq[Route]] = Try {
-    findRouteInternal(g, localNodeId, targetNodeId, amount, maxFee, numRoutes, extraEdges, ignoredEdges, ignoredVertices, routeParams, currentBlockHeight) match {
+                currentBlockHeight: BlockHeight,
+                blip18InboundFees: Boolean = false,
+                excludePositiveInboundFees: Boolean = false,
+               ): Try[Seq[Route]] = Try {
+    findRouteInternal(g, localNodeId, targetNodeId, amount, maxFee, numRoutes, extraEdges, ignoredEdges, ignoredVertices, routeParams, currentBlockHeight, excludePositiveInboundFees) match {
       case Right(routes) => routes.map { route =>
-        if (routeParams.blip18InboundFees)
+        if (blip18InboundFees)
           routeWithInboundFees(amount, route.path.map(graphEdgeToHop), g)
         else
           Route(amount, route.path.map(graphEdgeToHop), None)
@@ -397,7 +392,9 @@
                                 ignoredEdges: Set[ChannelDesc] = Set.empty,
                                 ignoredVertices: Set[PublicKey] = Set.empty,
                                 routeParams: RouteParams,
-                                currentBlockHeight: BlockHeight): Either[RouterException, Seq[WeightedPath[PaymentPathWeight]]] = {
+                                currentBlockHeight: BlockHeight,
+                                excludePositiveInboundFees: Boolean): Either[RouterException, Seq[WeightedPath[PaymentPathWeight]]] = {
+
     require(amount > 0.msat, "route amount must be strictly positive")
 
     if (localNodeId == targetNodeId) return Left(CannotRouteToSelf)
@@ -410,11 +407,7 @@
 
     val boundaries: PaymentPathWeight => Boolean = { weight => feeOk(weight.amount - amount) && lengthOk(weight.length) && cltvOk(weight.cltv) }
 
-<<<<<<< HEAD
-    val foundRoutes: Seq[Graph.WeightedPath] = Graph.yenKshortestPaths(g, localNodeId, targetNodeId, amount, ignoredEdges, ignoredVertices, extraEdges, numRoutes, routeParams.heuristics, currentBlockHeight, boundaries, routeParams.includeLocalChannelCost, routeParams.excludePositiveInboundFees)
-=======
-    val foundRoutes: Seq[WeightedPath[PaymentPathWeight]] = Graph.yenKshortestPaths(g, localNodeId, targetNodeId, amount, ignoredEdges, ignoredVertices, extraEdges, numRoutes, routeParams.heuristics, currentBlockHeight, boundaries, routeParams.includeLocalChannelCost)
->>>>>>> 4df8cd07
+    val foundRoutes: Seq[WeightedPath[PaymentPathWeight]] = Graph.yenKshortestPaths(g, localNodeId, targetNodeId, amount, ignoredEdges, ignoredVertices, extraEdges, numRoutes, routeParams.heuristics, currentBlockHeight, boundaries, routeParams.includeLocalChannelCost, excludePositiveInboundFees)
     if (foundRoutes.nonEmpty) {
       val (directRoutes, indirectRoutes) = foundRoutes.partition(_.path.length == 1)
       val routes = if (routeParams.randomize) {
@@ -428,7 +421,7 @@
       val relaxedRouteParams = routeParams
         .modify(_.boundaries.maxRouteLength).setTo(ROUTE_MAX_LENGTH)
         .modify(_.boundaries.maxCltv).setTo(DEFAULT_ROUTE_MAX_CLTV)
-      findRouteInternal(g, localNodeId, targetNodeId, amount, maxFee, numRoutes, extraEdges, ignoredEdges, ignoredVertices, relaxedRouteParams, currentBlockHeight)
+      findRouteInternal(g, localNodeId, targetNodeId, amount, maxFee, numRoutes, extraEdges, ignoredEdges, ignoredVertices, relaxedRouteParams, currentBlockHeight, excludePositiveInboundFees)
     } else {
       Left(RouteNotFound)
     }
@@ -459,12 +452,14 @@
                          ignoredVertices: Set[PublicKey] = Set.empty,
                          pendingHtlcs: Seq[Route] = Nil,
                          routeParams: RouteParams,
-                         currentBlockHeight: BlockHeight): Try[Seq[Route]] = Try {
-    val result = findMultiPartRouteInternal(g, localNodeId, targetNodeId, amount, maxFee, extraEdges, ignoredEdges, ignoredVertices, pendingHtlcs, routeParams, currentBlockHeight) match {
+                         currentBlockHeight: BlockHeight,
+                         blip18InboundFees: Boolean = false,
+                         excludePositiveInboundFees: Boolean = false): Try[Seq[Route]] = Try {
+    val result = findMultiPartRouteInternal(g, localNodeId, targetNodeId, amount, maxFee, extraEdges, ignoredEdges, ignoredVertices, pendingHtlcs, routeParams, currentBlockHeight, blip18InboundFees, excludePositiveInboundFees) match {
       case Right(routes) => Right(routes)
       case Left(RouteNotFound) if routeParams.randomize =>
         // If we couldn't find a randomized solution, fallback to a deterministic one.
-        findMultiPartRouteInternal(g, localNodeId, targetNodeId, amount, maxFee, extraEdges, ignoredEdges, ignoredVertices, pendingHtlcs, routeParams.copy(randomize = false), currentBlockHeight)
+        findMultiPartRouteInternal(g, localNodeId, targetNodeId, amount, maxFee, extraEdges, ignoredEdges, ignoredVertices, pendingHtlcs, routeParams.copy(randomize = false), currentBlockHeight, blip18InboundFees, excludePositiveInboundFees)
       case Left(ex) => Left(ex)
     }
     result match {
@@ -483,7 +478,9 @@
                                          ignoredVertices: Set[PublicKey] = Set.empty,
                                          pendingHtlcs: Seq[Route] = Nil,
                                          routeParams: RouteParams,
-                                         currentBlockHeight: BlockHeight): Either[RouterException, Seq[Route]] = {
+                                         currentBlockHeight: BlockHeight,
+                                         blip18InboundFees: Boolean,
+                                         excludePositiveInboundFees: Boolean): Either[RouterException, Seq[Route]] = {
     // We use Yen's k-shortest paths to find many paths for chunks of the total amount.
     // When the recipient is a direct peer, we have complete visibility on our local channels so we can use more accurate MPP parameters.
     val routeParams1 = {
@@ -501,12 +498,12 @@
       val minPartAmount = routeParams.mpp.minPartAmount.max(amount / numRoutes).min(amount)
       routeParams.copy(mpp = MultiPartParams(minPartAmount, numRoutes))
     }
-    findRouteInternal(g, localNodeId, targetNodeId, routeParams1.mpp.minPartAmount, maxFee, routeParams1.mpp.maxParts, extraEdges, ignoredEdges, ignoredVertices, routeParams1, currentBlockHeight) match {
+    findRouteInternal(g, localNodeId, targetNodeId, routeParams1.mpp.minPartAmount, maxFee, routeParams1.mpp.maxParts, extraEdges, ignoredEdges, ignoredVertices, routeParams1, currentBlockHeight, excludePositiveInboundFees) match {
       case Right(routes) =>
         // We use these shortest paths to find a set of non-conflicting HTLCs that send the total amount.
         split(amount, mutable.Queue(routes: _*), initializeUsedCapacity(pendingHtlcs), routeParams1) match {
           case Right(routes) if validateMultiPartRoute(amount, maxFee, routes, routeParams.includeLocalChannelCost) =>
-            if (routeParams.blip18InboundFees)
+            if (blip18InboundFees)
               Right(routes.map(r => routeWithInboundFees(r.amount,  r.hops, g)))
             else
               Right(routes)
