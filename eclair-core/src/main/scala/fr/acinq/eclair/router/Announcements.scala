--- conflicted
+++ resolved
@@ -157,15 +157,8 @@
     verifySignature(witness, ann.signature, ann.nodeId)
   }*/
 
-<<<<<<< HEAD
-  def checkSig(ann: ChannelUpdate, nodeId: PublicKey): Boolean = true /*{
+  def checkSig(upd: ChannelUpdate, nodeId: PublicKey): Boolean = true /*{
     val witness = channelUpdateWitnessEncode(ann.chainHash, ann.shortChannelId, ann.timestamp, ann.flags, ann.cltvExpiryDelta, ann.htlcMinimumMsat, ann.feeBaseMsat, ann.feeProportionalMillionths)
     verifySignature(witness, ann.signature, nodeId)
   }*/
-=======
-  def checkSig(upd: ChannelUpdate, nodeId: PublicKey): Boolean = {
-    val witness = channelUpdateWitnessEncode(upd.chainHash, upd.shortChannelId, upd.timestamp, upd.messageFlags, upd.channelFlags, upd.cltvExpiryDelta, upd.htlcMinimumMsat, upd.feeBaseMsat, upd.feeProportionalMillionths, upd.htlcMaximumMsat)
-    verifySignature(witness, upd.signature, nodeId)
-  }
->>>>>>> 2bdf258c
 }