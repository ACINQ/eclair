/*
 * Copyright 2018 ACINQ SAS
 *
 * Licensed under the Apache License, Version 2.0 (the "License");
 * you may not use this file except in compliance with the License.
 * You may obtain a copy of the License at
 *
 *     http://www.apache.org/licenses/LICENSE-2.0
 *
 * Unless required by applicable law or agreed to in writing, software
 * distributed under the License is distributed on an "AS IS" BASIS,
 * WITHOUT WARRANTIES OR CONDITIONS OF ANY KIND, either express or implied.
 * See the License for the specific language governing permissions and
 * limitations under the License.
 */

package fr.acinq.eclair.router

import java.io.{ByteArrayInputStream, ByteArrayOutputStream, InputStream}
import java.nio.ByteOrder
import java.util.zip.{DeflaterOutputStream, GZIPInputStream, GZIPOutputStream, InflaterInputStream}

import fr.acinq.bitcoin.Protocol
import fr.acinq.eclair.ShortChannelId
import scodec.bits.ByteVector

import scala.annotation.tailrec
import scala.collection.SortedSet

object ChannelRangeQueries {

  val UNCOMPRESSED_FORMAT = 0.toByte
  val ZLIB_FORMAT = 1.toByte

  case class ShortChannelIdsBlock(val firstBlock: Long, val numBlocks: Long, shortChannelIds: ByteVector)

  /**
    * Compressed a sequence of *sorted* short channel id.
    *
    * @param shortChannelIds must be sorted beforehand
    * @return a sequence of short channel id blocks
    */
  def encodeShortChannelIds(firstBlockIn: Long, numBlocksIn: Long, shortChannelIds: SortedSet[ShortChannelId], format: Byte, useGzip: Boolean = false): List[ShortChannelIdsBlock] = {
    if (shortChannelIds.isEmpty) {
      // special case: reply with an "empty" block
      List(ShortChannelIdsBlock(firstBlockIn, numBlocksIn, ByteVector(0)))
    } else {
      // LN messages must fit in 65 Kb so we split ids into groups to make sure that the output message will be valid
      val count = format match {
        case UNCOMPRESSED_FORMAT => 7000
        case ZLIB_FORMAT => 12000 // TODO: do something less simplistic...
      }
      shortChannelIds.grouped(count).map(ids => {
        val (firstBlock, numBlocks) = if (ids.isEmpty) (firstBlockIn, numBlocksIn) else {
          val firstBlock: Long = ShortChannelId.coordinates(ids.head).blockHeight
          val numBlocks: Long = ShortChannelId.coordinates(ids.last).blockHeight - firstBlock + 1
          (firstBlock, numBlocks)
        }
        val encoded = encodeShortChannelIdsSingle(ids, format, useGzip)
        ShortChannelIdsBlock(firstBlock, numBlocks, encoded)
      }).toList
    }
  }

  def encodeShortChannelIdsSingle(shortChannelIds: Iterable[ShortChannelId], format: Byte, useGzip: Boolean): ByteVector = {
    val bos = new ByteArrayOutputStream()
    bos.write(format)
    val out = format match {
      case UNCOMPRESSED_FORMAT => bos
      case ZLIB_FORMAT => if (useGzip) new GZIPOutputStream(bos) else new DeflaterOutputStream(bos)
    }
<<<<<<< HEAD
    shortChannelIds.foreach(id => Protocol.writeUInt64(id.toLong, out, ByteOrder.BIG_ENDIAN))
    out.close()
    bos.toByteArray
=======
    ByteVector.view(bos.toByteArray)
>>>>>>> b681cfca
  }

  /**
    * Decompress a zipped sequence of sorted short channel ids.
    *
    * @param data
    * @return a sorted set of short channel ids
    */
  def decodeShortChannelIds(data: ByteVector): (Byte, SortedSet[ShortChannelId], Boolean) = {
    val format = data.head
    if (data.tail.isEmpty) (format, SortedSet.empty[ShortChannelId], false) else {
      val buffer = new Array[Byte](8)

      // read 8 bytes from input
      // zipped input stream often returns less bytes than what you want to read
      @tailrec
      def read8(input: InputStream, offset: Int = 0): Int = input.read(buffer, offset, 8 - offset) match {
        case len if len <= 0 => len
        case 8 => 8
        case len if offset + len == 8 => 8
        case len => read8(input, offset + len)
      }

      // read until there's nothing left
      @tailrec
      def loop(input: InputStream, acc: SortedSet[ShortChannelId]): SortedSet[ShortChannelId] = {
        val check = read8(input)
        if (check <= 0) acc else loop(input, acc + ShortChannelId(Protocol.uint64(buffer, ByteOrder.BIG_ENDIAN)))
      }

      def readAll(useGzip: Boolean) = {
        val bis = new ByteArrayInputStream(data.tail.toArray)
        val input = format match {
          case UNCOMPRESSED_FORMAT => bis
          case ZLIB_FORMAT if useGzip => new GZIPInputStream(bis)
          case ZLIB_FORMAT => new InflaterInputStream(bis)
        }
        try {
          (format, loop(input, SortedSet.empty[ShortChannelId]), useGzip)
        }
        finally {
          input.close()
        }
      }

      try {
        readAll(useGzip = false)
      }
      catch {
        case _: Throwable if format == ZLIB_FORMAT => readAll(useGzip = true)
      }
    }
  }
}<|MERGE_RESOLUTION|>--- conflicted
+++ resolved
@@ -65,17 +65,15 @@
   def encodeShortChannelIdsSingle(shortChannelIds: Iterable[ShortChannelId], format: Byte, useGzip: Boolean): ByteVector = {
     val bos = new ByteArrayOutputStream()
     bos.write(format)
-    val out = format match {
-      case UNCOMPRESSED_FORMAT => bos
-      case ZLIB_FORMAT => if (useGzip) new GZIPOutputStream(bos) else new DeflaterOutputStream(bos)
+    format match {
+      case UNCOMPRESSED_FORMAT =>
+        shortChannelIds.foreach(id => Protocol.writeUInt64(id.toLong, bos, ByteOrder.BIG_ENDIAN))
+      case ZLIB_FORMAT =>
+        val output = if (useGzip) new GZIPOutputStream(bos) else new DeflaterOutputStream(bos)
+        shortChannelIds.foreach(id => Protocol.writeUInt64(id.toLong, output, ByteOrder.BIG_ENDIAN))
+        output.finish()
     }
-<<<<<<< HEAD
-    shortChannelIds.foreach(id => Protocol.writeUInt64(id.toLong, out, ByteOrder.BIG_ENDIAN))
-    out.close()
-    bos.toByteArray
-=======
     ByteVector.view(bos.toByteArray)
->>>>>>> b681cfca
   }
 
   /**
