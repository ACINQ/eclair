--- conflicted
+++ resolved
@@ -20,7 +20,6 @@
 import akka.event.{DiagnosticLoggingAdapter, LoggingAdapter}
 import fr.acinq.bitcoin.Crypto.PublicKey
 import fr.acinq.bitcoin.Script.{pay2wsh, write}
-import fr.acinq.bitcoin.{ByteVector32, Satoshi}
 import fr.acinq.eclair.blockchain.{UtxoStatus, ValidateRequest, ValidateResult, WatchSpentBasic}
 import fr.acinq.eclair.channel.{AvailableBalanceChanged, BITCOIN_FUNDING_EXTERNAL_CHANNEL_SPENT, LocalChannelDown, LocalChannelUpdate}
 import fr.acinq.eclair.crypto.TransportHandler
@@ -112,7 +111,8 @@
                   remoteOrigins_opt.foreach(_.foreach(o => sendDecision(o.peerConnection, GossipDecision.InvalidAnnouncement(c))))
                   None
                 } else {
-                  watcher ! WatchSpentBasic(ctx.self, tx, outputIndex, BITCOIN_FUNDING_EXTERNAL_CHANNEL_SPENT(c.shortChannelId))
+                  // on Android we only watch our channels
+                  // watcher ! WatchSpentBasic(ctx.self, tx, outputIndex, BITCOIN_FUNDING_EXTERNAL_CHANNEL_SPENT(c.shortChannelId))
                   log.debug("added channel channelId={}", c.shortChannelId)
                   remoteOrigins_opt.foreach(_.foreach(o => sendDecision(o.peerConnection, GossipDecision.Accepted(c))))
                   val capacity = tx.txOut(outputIndex).amount
@@ -262,23 +262,9 @@
     }
   }
 
-<<<<<<< HEAD
-  def handleChannelUpdate(d: Data, db: NetworkDb, routerConf: RouterConf, origins: Set[GossipOrigin], uOriginal: ChannelUpdate, wasStashed: Boolean = false)(implicit ctx: ActorContext, log: LoggingAdapter): Data = {
-    implicit val sender: ActorRef = ctx.self // necessary to preserve origin when sending messages to other actors
-    val remoteOrigins = origins flatMap {
-      case r: RemoteGossip if wasStashed =>
-        Some(r.peerConnection)
-      case RemoteGossip(peerConnection, _) =>
-        peerConnection ! TransportHandler.ReadAck(uOriginal)
-        log.debug("received channel update for shortChannelId={}", uOriginal.shortChannelId)
-        Some(peerConnection)
-      case LocalGossip =>
-        log.debug("received channel update from {}", ctx.sender)
-        None
-=======
   def handleChannelUpdate(d: Data, db: NetworkDb, routerConf: RouterConf, update: Either[LocalChannelUpdate, RemoteChannelUpdate], wasStashed: Boolean = false)(implicit ctx: ActorContext, log: LoggingAdapter): Data = {
     implicit val sender: ActorRef = ctx.self // necessary to preserve origin when sending messages to other actors
-    val (u: ChannelUpdate, origins: Set[GossipOrigin]) = update match {
+    val (uOriginal: ChannelUpdate, origins: Set[GossipOrigin]) = update match {
       case Left(lcu) => (lcu.channelUpdate, Set(LocalGossip))
       case Right(rcu) =>
         rcu.origins.collect {
@@ -287,7 +273,6 @@
             peerConnection ! TransportHandler.ReadAck(rcu.channelUpdate)
         }
         (rcu.channelUpdate, rcu.origins)
->>>>>>> ff5362e4
     }
     val u = uOriginal.copy(signature = null)
     if (d.channels.contains(u.shortChannelId)) {
@@ -299,16 +284,11 @@
         log.debug("ignoring {} (pending rebroadcast)", u)
         sendDecision(origins, GossipDecision.Accepted(u))
         val origins1 = d.rebroadcast.updates(u) ++ origins
-<<<<<<< HEAD
-        // On Android we don't implement rebroadcasting
-        //d.copy(rebroadcast = d.rebroadcast.copy(updates = d.rebroadcast.updates + (u -> origins1)))
-        d
-=======
         // NB: we update the channels because the balances may have changed even if the channel_update is the same.
         val pc1 = pc.applyChannelUpdate(update)
         val graph1 = d.graph.addEdge(desc, u, pc1.capacity, pc1.getBalanceSameSideAs(u))
-        d.copy(rebroadcast = d.rebroadcast.copy(updates = d.rebroadcast.updates + (u -> origins1)), channels = d.channels + (u.shortChannelId -> pc1), graph = graph1)
->>>>>>> ff5362e4
+        // On Android we don't implement rebroadcasting
+        d.copy(channels = d.channels + (u.shortChannelId -> pc1), graph = graph1)
       } else if (StaleChannels.isStale(u)) {
         log.debug("ignoring {} (stale)", u)
         sendDecision(origins, GossipDecision.Stale(u))
@@ -341,28 +321,17 @@
         } else {
           d.graph.removeEdge(desc)
         }
-<<<<<<< HEAD
-        // d.copy(channels = d.channels + (u.shortChannelId -> pc.updateChannelUpdateSameSideAs(u)), rebroadcast = d.rebroadcast.copy(updates = d.rebroadcast.updates + (u -> origins)), graph = graph1)
-        d.copy(channels = d.channels + (u.shortChannelId -> pc.updateChannelUpdateSameSideAs(u)), graph = graph1)
-=======
-        d.copy(channels = d.channels + (u.shortChannelId -> pc1), rebroadcast = d.rebroadcast.copy(updates = d.rebroadcast.updates + (u -> origins)), graph = graph1)
->>>>>>> ff5362e4
+        d.copy(channels = d.channels + (u.shortChannelId -> pc1), graph = graph1)
       } else {
         log.debug("added channel_update for shortChannelId={} public={} flags={} {}", u.shortChannelId, publicChannel, u.channelFlags, u)
         sendDecision(origins, GossipDecision.Accepted(u))
         ctx.system.eventStream.publish(ChannelUpdatesReceived(u :: Nil))
         db.updateChannel(u)
         // we also need to update the graph
-<<<<<<< HEAD
-        val graph1 = d.graph.addEdge(desc, u)
-        // On Android we don't implement rebroadcasting
-        // d.copy(channels = d.channels + (u.shortChannelId -> pc.updateChannelUpdateSameSideAs(u)), privateChannels = d.privateChannels - u.shortChannelId, rebroadcast = d.rebroadcast.copy(updates = d.rebroadcast.updates + (u -> origins)), graph = graph1)
-        d.copy(channels = d.channels + (u.shortChannelId -> pc.updateChannelUpdateSameSideAs(u)), privateChannels = d.privateChannels - u.shortChannelId, graph = graph1)
-=======
         val pc1 = pc.applyChannelUpdate(update)
         val graph1 = d.graph.addEdge(desc, u, pc1.capacity, pc1.getBalanceSameSideAs(u))
-        d.copy(channels = d.channels + (u.shortChannelId -> pc1), privateChannels = d.privateChannels - u.shortChannelId, rebroadcast = d.rebroadcast.copy(updates = d.rebroadcast.updates + (u -> origins)), graph = graph1)
->>>>>>> ff5362e4
+        // On Android we don't implement rebroadcasting
+        d.copy(channels = d.channels + (u.shortChannelId -> pc1), privateChannels = d.privateChannels - u.shortChannelId, graph = graph1)
       }
     } else if (d.awaiting.keys.exists(c => c.shortChannelId == u.shortChannelId)) {
       // channel is currently being validated
