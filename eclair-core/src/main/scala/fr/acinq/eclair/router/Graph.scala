--- conflicted
+++ resolved
@@ -90,14 +90,9 @@
     val candidates = new mutable.PriorityQueue[WeightedPath]
 
     // find the shortest path, k = 0
-<<<<<<< HEAD
-    val shortestPath = dijkstraShortestPath(graph, sourceNode, targetNode, amountMsat, ignoredEdges, ignoredVertices, extraEdges, RichWeight(amountMsat, 0, 0, 0), boundaries, currentBlockHeight, wr)
-    shortestPaths += WeightedPath(shortestPath, pathWeight(shortestPath, amountMsat, isPartial = false, currentBlockHeight, wr))
-=======
     val initialWeight = RichWeight(cost = amount, 0, 0, 0)
-    val shortestPath = dijkstraShortestPath(graph, sourceNode, targetNode, ignoredEdges, extraEdges, initialWeight, boundaries, currentBlockHeight, wr)
+    val shortestPath = dijkstraShortestPath(graph, sourceNode, targetNode, ignoredEdges, ignoredVertices, extraEdges, initialWeight, boundaries, currentBlockHeight, wr)
     shortestPaths += WeightedPath(shortestPath, pathWeight(shortestPath, amount, isPartial = false, currentBlockHeight, wr))
->>>>>>> f53b7700
 
     // avoid returning a list with an empty path
     if (shortestPath.isEmpty) return Seq.empty
@@ -132,11 +127,7 @@
           val returningEdges = rootPathEdges.lastOption.map(last => graph.getEdgesBetween(last.desc.b, last.desc.a)).toSeq.flatten.map(_.desc)
 
           // find the "spur" path, a sub-path going from the spur edge to the target avoiding previously found sub-paths
-<<<<<<< HEAD
-          val spurPath = dijkstraShortestPath(graph, spurEdge.desc.a, targetNode, amountMsat, ignoredEdges ++ edgesToIgnore.toSet ++ returningEdges.toSet, ignoredVertices, extraEdges, rootPathWeight, boundaries, currentBlockHeight, wr)
-=======
-          val spurPath = dijkstraShortestPath(graph, spurEdge.desc.a, targetNode, ignoredEdges ++ edgesToIgnore.toSet ++ returningEdges.toSet, extraEdges, rootPathWeight, boundaries, currentBlockHeight, wr)
->>>>>>> f53b7700
+          val spurPath = dijkstraShortestPath(graph, spurEdge.desc.a, targetNode, ignoredEdges ++ edgesToIgnore.toSet ++ returningEdges.toSet, ignoredVertices, extraEdges, rootPathWeight, boundaries, currentBlockHeight, wr)
 
           // if there wasn't a path the spur will be empty
           if (spurPath.nonEmpty) {
