/*
 * Copyright 2018 ACINQ SAS
 *
 * Licensed under the Apache License, Version 2.0 (the "License");
 * you may not use this file except in compliance with the License.
 * You may obtain a copy of the License at
 *
 *     http://www.apache.org/licenses/LICENSE-2.0
 *
 * Unless required by applicable law or agreed to in writing, software
 * distributed under the License is distributed on an "AS IS" BASIS,
 * WITHOUT WARRANTIES OR CONDITIONS OF ANY KIND, either express or implied.
 * See the License for the specific language governing permissions and
 * limitations under the License.
 */

package fr.acinq.eclair.router
import fr.acinq.bitcoin.Crypto.PublicKey

import scala.collection.mutable
import fr.acinq.eclair._
import fr.acinq.eclair.wire.ChannelUpdate
import Router._
import fr.acinq.eclair.channel.Channel
import fr.acinq.eclair.router.Graph.GraphStructure.{DirectedGraph, GraphEdge}

object Graph {

  // A compound weight for an edge, score is obtained with (cost X factor),'cost' contains the actual amount+fees in millisatoshi, 'cltvCumulative' the total CLTV necessary to reach this edge
  // @formatter:off
  case class RichWeight(cost: Long, length: Int, cltv: Int, weight: Double)
  case class WeightRatios(cltvDeltaFactor: Double, ageFactor: Double, capacityFactor: Double) // The ratios that will be used to calculate the 'factor'
  case class WeightedNode(key: PublicKey, weight: RichWeight)
  case class WeightedPath(path: Seq[GraphEdge], weight: RichWeight)
  // @formatter:on

  /**
    * This comparator must be consistent with the "equals" behavior, thus for two weighted nodes with
    * the same weight we distinguish them by their public key. See https://docs.oracle.com/javase/8/docs/api/java/util/Comparator.html
    */
  object QueueComparator extends Ordering[WeightedNode] {
    override def compare(x: WeightedNode, y: WeightedNode): Int = {
      val weightCmp = x.weight.weight.compareTo(y.weight.weight)
      if (weightCmp == 0) x.key.toString().compareTo(y.key.toString())
      else weightCmp
    }
  }

  implicit object PathComparator extends Ordering[WeightedPath] {
    override def compare(x: WeightedPath, y: WeightedPath): Int = y.weight.weight.compare(x.weight.weight)
  }

  /**
    * Yen's algorithm to find the k-shortest (loopless) paths in a graph, uses dijkstra as search algo. Is guaranteed to terminate finding
    * at most @pathsToFind paths sorted by cost (the cheapest is in position 0).
    *
    * @param graph
    * @param sourceNode
    * @param targetNode
    * @param amountMsat
    * @param pathsToFind
    * @param wr an object containing the ratios used to 'weight' edges when searching for the shortest path
    * @param currentBlockHeight the height of the chain tip (latest block)
    * @param boundaries a predicate function that can be used to impose limits on the outcome of the search
    * @return
    */
  def yenKshortestPaths(graph: DirectedGraph,
                        sourceNode: PublicKey,
                        targetNode: PublicKey,
                        amountMsat: Long,
                        ignoredEdges: Set[ChannelDesc],
                        extraEdges: Set[GraphEdge],
                        pathsToFind: Int,
                        wr: WeightRatios,
                        currentBlockHeight: Long,
                        boundaries: RichWeight => Boolean): Seq[WeightedPath] = {

    var allSpurPathsFound = false

    // stores the shortest paths
    val shortestPaths = new mutable.MutableList[WeightedPath]
    // stores the candidates for k(K +1) shortest paths, sorted by path cost
    val candidates = new mutable.PriorityQueue[WeightedPath]

    // find the shortest path, k = 0
    val shortestPath = dijkstraShortestPath(graph, sourceNode, targetNode, amountMsat, ignoredEdges, extraEdges, RichWeight(amountMsat, 0, 0, 0), boundaries, currentBlockHeight, wr)
    shortestPaths += WeightedPath(shortestPath, pathWeight(shortestPath, amountMsat, isPartial = false, currentBlockHeight, wr))

    // avoid returning a list with an empty path
    if(shortestPath.isEmpty) return Seq.empty

    // main loop
    for (k <- 1 until pathsToFind) {

      if (!allSpurPathsFound) {

        // for every edge in the path
        for (i <- shortestPaths(k - 1).path.indices) {

          val prevShortestPath = shortestPaths(k - 1).path

          // select the spur node as the i-th element of the k-th previous shortest path (k -1)
          val spurEdge = prevShortestPath(i)

          // select the sub-path from the source to the spur node of the k-th previous shortest path
          val rootPathEdges = if (i == 0) prevShortestPath.head :: Nil else prevShortestPath.take(i)
          val rootPathWeight = pathWeight(rootPathEdges, amountMsat, isPartial = true, currentBlockHeight, wr)

          // links to be removed that are part of the previous shortest path and which share the same root path
          val edgesToIgnore = shortestPaths.flatMap { weightedPath =>
            if ((i == 0 && (weightedPath.path.head :: Nil) == rootPathEdges) || weightedPath.path.take(i) == rootPathEdges) {
              weightedPath.path(i).desc :: Nil
            } else {
              Nil
            }
          }

<<<<<<< HEAD
          // find the "spur" path, a subpath going from the spur edge to the target avoiding previously found subpaths
          val spurPath = dijkstraShortestPath(graph, spurEdge.desc.a, targetNode, amountMsat, ignoredEdges ++ edgesToIgnore.toSet, extraEdges, rootPathWeight, boundaries, currentBlockHeight, wr)
=======
          // remove any link that can lead back to the previous vertex to avoid going back from where we arrived (previous iteration)
          val returningEdges = rootPathEdges.lastOption.map(last => graph.getEdgesBetween(last.desc.b, last.desc.a)).toSeq.flatten.map(_.desc)

          // find the "spur" path, a sub-path going from the spur edge to the target avoiding previously found sub-paths
          val spurPath = dijkstraShortestPath(graph, spurEdge.desc.a, targetNode, amountMsat, ignoredEdges ++ edgesToIgnore.toSet ++ returningEdges, extraEdges, rootPathWeight, boundaries)
>>>>>>> 57a9e6ed

          // if there wasn't a path the spur will be empty
          if (spurPath.nonEmpty) {

            // candidate k-shortest path is made of the rootPath and the new spurPath
            val totalPath = rootPathEdges.head.desc.a == spurPath.head.desc.a match {
              case true => rootPathEdges.tail ++ spurPath // if the heads are the same node, drop it from the rootPath
              case false => rootPathEdges ++ spurPath
            }

            val candidatePath = WeightedPath(totalPath, pathWeight(totalPath, amountMsat, isPartial = false, currentBlockHeight, wr))

            if (boundaries(candidatePath.weight) && !shortestPaths.contains(candidatePath) && !candidates.exists(_ == candidatePath)) {
              candidates.enqueue(candidatePath)
            }

          }
        }
      }

      if (candidates.isEmpty) {
        // handles the case of having exhausted all possible spur paths and it's impossible to reach the target from the source
        allSpurPathsFound = true
      } else {
        // move the best candidate to the shortestPaths container
        shortestPaths += candidates.dequeue()
      }
    }

    shortestPaths
  }

  /**
    * Finds the shortest path in the graph, uses a modified version of Dijsktra's algorithm that computes
    * the shortest path from the target to the source (this is because we want to calculate the weight of the
    * edges correctly). The graph @param g is optimized for querying the incoming edges given a vertex.
    *
    * @param g            the graph on which will be performed the search
    * @param sourceNode   the starting node of the path we're looking for
    * @param targetNode   the destination node of the path
    * @param amountMsat   the amount (in millisatoshis) we want to transmit
    * @param ignoredEdges a list of edges we do not want to consider
    * @param extraEdges   a list of extra edges we want to consider but are not currently in the graph
    * @param wr           an object containing the ratios used to 'weight' edges when searching for the shortest path
    * @param currentBlockHeight the height of the chain tip (latest block)
    * @param boundaries   a predicate function that can be used to impose limits on the outcome of the search
    * @return
    */

  def dijkstraShortestPath(g: DirectedGraph,
                           sourceNode: PublicKey,
                           targetNode: PublicKey,
                           amountMsat: Long,
                           ignoredEdges: Set[ChannelDesc],
                           extraEdges: Set[GraphEdge],
                           initialWeight: RichWeight,
                           boundaries: RichWeight => Boolean,
                           currentBlockHeight: Long,
                           wr: WeightRatios): Seq[GraphEdge] = {

    //  the graph does not contain source/destination nodes
    if (!g.containsVertex(sourceNode)) return Seq.empty
    if (!g.containsVertex(targetNode) && (extraEdges.nonEmpty && !extraEdges.exists(_.desc.b == targetNode))) return Seq.empty

    val maxMapSize = 100 // conservative estimation to avoid over allocating memory

    // this is not the actual optimal size for the maps, because we only put in there all the vertices in the worst case scenario.
    val weight = new java.util.HashMap[PublicKey, RichWeight](maxMapSize)
    val prev = new java.util.HashMap[PublicKey, GraphEdge](maxMapSize)
    val vertexQueue = new org.jheaps.tree.SimpleFibonacciHeap[WeightedNode, Short](QueueComparator)

    // initialize the queue and cost array with the initial weight
    weight.put(targetNode, initialWeight)
    vertexQueue.insert(WeightedNode(targetNode, initialWeight))

    var targetFound = false

    while (!vertexQueue.isEmpty && !targetFound) {

      // node with the smallest distance from the source
      val current = vertexQueue.deleteMin().getKey // O(log(n))

      if (current.key != sourceNode) {

        // build the neighbors with optional extra edges
        val currentNeighbors = extraEdges.isEmpty match {
          case true => g.getIncomingEdgesOf(current.key)
          case false =>
            val extraNeighbors = extraEdges.filter(_.desc.b == current.key)
            // the resulting set must have only one element per shortChannelId
            g.getIncomingEdgesOf(current.key).filterNot(e => extraNeighbors.exists(_.desc.shortChannelId == e.desc.shortChannelId)) ++ extraNeighbors
        }

        // note: there is always an entry for the current in the 'weight' map
        val currentWeight = weight.get(current.key)

        // for each neighbor
        currentNeighbors.foreach { edge =>

          val neighbor = edge.desc.a

          // note: 'cost' contains the smallest known cumulative cost (amount + fees) necessary to reach 'current' so far
          val newMinimumKnownWeight = edgeWeightCompound(amountMsat, edge, currentWeight, initialWeight.length == 0 && neighbor == sourceNode, currentBlockHeight, wr)

          // test for ignored edges
          if (edge.update.htlcMaximumMsat.forall(newMinimumKnownWeight.cost + amountMsat <= _) &&
            newMinimumKnownWeight.cost + amountMsat >= edge.update.htlcMinimumMsat &&
            boundaries(newMinimumKnownWeight) && // check if this neighbor edge would break off the 'boundaries'
            !ignoredEdges.contains(edge.desc)
          ) {

            // we call containsKey first because "getOrDefault" is not available in JDK7
            val neighborCost = weight.containsKey(neighbor) match {
              case false => RichWeight(Long.MaxValue, Int.MaxValue, Int.MaxValue, Double.MaxValue)
              case true => weight.get(neighbor)
            }

            // if this neighbor has a shorter distance than previously known
            if (newMinimumKnownWeight.weight < neighborCost.weight) {

              // update the visiting tree
              prev.put(neighbor, edge)

              // update the queue
              vertexQueue.insert(WeightedNode(neighbor, newMinimumKnownWeight)) // O(1)

              // update the minimum known distance array
              weight.put(neighbor, newMinimumKnownWeight)
            }
          }
        }
      } else { // we popped the target node from the queue, no need to search any further
        targetFound = true
      }
    }

    targetFound match {
      case false => Seq.empty[GraphEdge]
      case true =>
        // we traverse the list of "previous" backward building the final list of edges that make the shortest path
        val edgePath = new mutable.ArrayBuffer[GraphEdge](ROUTE_MAX_LENGTH)
        var current = prev.get(sourceNode)

        while (current != null) {

          edgePath += current
          current = prev.get(current.desc.b)
        }

        edgePath
    }
  }

  // Computes the compound weight for the given @param edge, the weight is cumulative and must account for the previous edge's weight.
  private def edgeWeightCompound(amountMsat: Long, edge: GraphEdge, prev: RichWeight, isNeighborTarget: Boolean, currentBlockHeight: Long, wr: WeightRatios): RichWeight = {
    import RoutingHeuristics._

    // Every edge is weighted by funding block height where older blocks add less weight, the window considered is 2 months.
    val channelBlockHeight = ShortChannelId.coordinates(edge.desc.shortChannelId).blockHeight
    val ageFactor = normalize(channelBlockHeight, min = currentBlockHeight - BLOCK_TIME_TWO_MONTHS, max = currentBlockHeight)

    // Every edge is weighted by channel capacity, but larger channels add less weight
    val edgeMaxCapacity = edge.update.htlcMaximumMsat.getOrElse(CAPACITY_CHANNEL_LOW_MSAT)
    val capFactor = 1 - normalize(edgeMaxCapacity, CAPACITY_CHANNEL_LOW_MSAT, CAPACITY_CHANNEL_HIGH_MSAT)

    // Every edge is weighted by its clvt-delta value, normalized
    val channelCltvDelta = edge.update.cltvExpiryDelta
    val cltvFactor = normalize(channelCltvDelta, CLTV_LOW, CLTV_HIGH)

    // NB. 'edgeFees' here is only the fee that must be paid to traverse this @param edge
    val edgeCost = if(isNeighborTarget) prev.cost else edgeFeeCost(edge, prev.cost)

    val factor = (cltvFactor * wr.cltvDeltaFactor) + (ageFactor * wr.ageFactor) + (capFactor * wr.capacityFactor) match {
      case 0 => 0.00001 // if the factor turns out to be 0 we default to a very small number to avoid having a weight of 0 and still take into account the cost
      case other => other
    }

    val edgeWeight = if(isNeighborTarget) prev.weight else edgeCost * factor

    RichWeight(cost = edgeCost, length = prev.length + 1, cltv = prev.cltv + channelCltvDelta, weight = edgeWeight)
  }

  /**
    *
    * @param edge the edge for which we want to compute the weight
    * @param amountWithFees the value that this edge will have to carry along
    * @return the new amount updated with the necessary fees for this edge
    */
  private def edgeFeeCost(edge: GraphEdge, amountWithFees: Long): Long = {
    amountWithFees + nodeFee(edge.update.feeBaseMsat, edge.update.feeProportionalMillionths, amountWithFees)
  }

  // Calculates the total cost of a path (amount + fees), direct channels with the source will have a cost of 0 (pay no fees)
  def pathWeight(path: Seq[GraphEdge], amountMsat: Long, isPartial: Boolean, currentBlockHeight: Long, wr: WeightRatios): RichWeight = {
    path.drop(if (isPartial) 0 else 1).foldRight(RichWeight(amountMsat, 0, 0, 0)) { (edge, prev) =>
      edgeWeightCompound(amountMsat, edge, prev, false, currentBlockHeight, wr)
    }
  }


  object RoutingHeuristics {

    // Number of blocks in two months
    val BLOCK_TIME_TWO_MONTHS = 8640

    // Low/High bound for channel capacity
    val CAPACITY_CHANNEL_LOW_MSAT = 1000 * 1000L // 1000 sat
    val CAPACITY_CHANNEL_HIGH_MSAT = Channel.MAX_FUNDING_SATOSHIS * 1000L

    // Low/High bound for CLTV channel value
    val CLTV_LOW = 9
    val CLTV_HIGH = 2016

    def normalize(value: Double, min: Double, max: Double) = {
      if (value <= min) 0D
      else if (value > max) 1D
      else (value - min) / (max - min)
    }
  }
  /**
    * A graph data structure that uses the adjacency lists, stores the incoming edges of the neighbors
    */
  object GraphStructure {

    /**
      * Representation of an edge of the graph
      *
      * @param desc   channel description
      * @param update channel info
      */
    case class GraphEdge(desc: ChannelDesc, update: ChannelUpdate)

    case class DirectedGraph(private val vertices: Map[PublicKey, List[GraphEdge]]) {

      def addEdge(d: ChannelDesc, u: ChannelUpdate): DirectedGraph = addEdge(GraphEdge(d, u))

      def addEdges(edges: Seq[(ChannelDesc, ChannelUpdate)]): DirectedGraph = {
        edges.foldLeft(this)((acc, edge) => acc.addEdge(edge._1, edge._2))
      }

      /**
        * Adds and edge to the graph, if one of the two vertices is not found, it will be created.
        *
        * @param edge the edge that is going to be added to the graph
        * @return a new graph containing this edge
        */
      def addEdge(edge: GraphEdge): DirectedGraph = {

        val vertexIn = edge.desc.a
        val vertexOut = edge.desc.b

        // the graph is allowed to have multiple edges between the same vertices but only one per channel
        if (containsEdge(edge.desc)) {
          removeEdge(edge.desc).addEdge(edge) // the recursive call will have the original params
        } else {
          val withVertices = addVertex(vertexIn).addVertex(vertexOut)
          DirectedGraph(withVertices.vertices.updated(vertexOut, edge +: withVertices.vertices(vertexOut)))
        }
      }

      /**
        * Removes the edge corresponding to the given pair channel-desc/channel-update,
        * NB: this operation does NOT remove any vertex
        *
        * @param desc the channel description associated to the edge that will be removed
        * @return
        */
      def removeEdge(desc: ChannelDesc): DirectedGraph = {
        containsEdge(desc) match {
          case true => DirectedGraph(vertices.updated(desc.b, vertices(desc.b).filterNot(_.desc == desc)))
          case false => this
        }
      }

      def removeEdges(descList: Seq[ChannelDesc]): DirectedGraph = {
        descList.foldLeft(this)((acc, edge) => acc.removeEdge(edge))
      }

      /**
        * @param edge
        * @return For edges to be considered equal they must have the same in/out vertices AND same shortChannelId
        */
      def getEdge(edge: GraphEdge): Option[GraphEdge] = getEdge(edge.desc)

      def getEdge(desc: ChannelDesc): Option[GraphEdge] = {
        vertices.get(desc.b).flatMap { adj =>
          adj.find(e => e.desc.shortChannelId == desc.shortChannelId && e.desc.a == desc.a)
        }
      }

      /**
        * @param keyA the key associated with the starting vertex
        * @param keyB the key associated with the ending vertex
        * @return all the edges going from keyA --> keyB (there might be more than one if it refers to different shortChannelId)
        */
      def getEdgesBetween(keyA: PublicKey, keyB: PublicKey): Seq[GraphEdge] = {
        vertices.get(keyB) match {
          case None => Seq.empty
          case Some(adj) => adj.filter(e => e.desc.a == keyA)
        }
      }

      /**
        * The the incoming edges for vertex @param keyB
        *
        * @param keyB
        * @return
        */
      def getIncomingEdgesOf(keyB: PublicKey): Seq[GraphEdge] = {
        vertices.getOrElse(keyB, List.empty)
      }

      /**
        * Removes a vertex and all it's associated edges (both incoming and outgoing)
        *
        * @param key
        * @return
        */
      def removeVertex(key: PublicKey): DirectedGraph = {
        DirectedGraph(removeEdges(getIncomingEdgesOf(key).map(_.desc)).vertices - key)
      }

      /**
        * Adds a new vertex to the graph, starting with no edges
        *
        * @param key
        * @return
        */
      def addVertex(key: PublicKey): DirectedGraph = {
        vertices.get(key) match {
          case None => DirectedGraph(vertices + (key -> List.empty))
          case _ => this
        }
      }

      /**
        * Note this operation will traverse all edges in the graph (expensive)
        *
        * @param key
        * @return a list of the outgoing edges of vertex @param key, if the edge doesn't exists an empty list is returned
        */
      def edgesOf(key: PublicKey): Seq[GraphEdge] = {
        edgeSet().filter(_.desc.a == key).toSeq
      }

      /**
        * @return the set of all the vertices in this graph
        */
      def vertexSet(): Set[PublicKey] = vertices.keySet

      /**
        * @return an iterator of all the edges in this graph
        */
      def edgeSet(): Iterable[GraphEdge] = vertices.values.flatten

      /**
        * @param key
        * @return true if this graph contain a vertex with this key, false otherwise
        */
      def containsVertex(key: PublicKey): Boolean = vertices.contains(key)

      /**
        * @param desc
        * @return true if this edge desc is in the graph. For edges to be considered equal they must have the same in/out vertices AND same shortChannelId
        */
      def containsEdge(desc: ChannelDesc): Boolean = {
        vertices.get(desc.b) match {
          case None => false
          case Some(adj) => adj.exists(neighbor => neighbor.desc.shortChannelId == desc.shortChannelId && neighbor.desc.a == desc.a)
        }
      }

      def prettyPrint(): String = {
        vertices.foldLeft("") { case (acc, (vertex, adj)) =>
          acc + s"[${vertex.toString().take(5)}]: ${adj.map("-> " + _.desc.b.toString().take(5))} \n"
        }
      }
    }

    object DirectedGraph {

      // convenience constructors
      def apply(): DirectedGraph = new DirectedGraph(Map())

      def apply(key: PublicKey): DirectedGraph = new DirectedGraph(Map(key -> List.empty))

      def apply(edge: GraphEdge): DirectedGraph = new DirectedGraph(Map()).addEdge(edge.desc, edge.update)

      def apply(edges: Seq[GraphEdge]): DirectedGraph = {
        makeGraph(edges.map(e => e.desc -> e.update).toMap)
      }

      // optimized constructor
      def makeGraph(descAndUpdates: Map[ChannelDesc, ChannelUpdate]): DirectedGraph = {

        // initialize the map with the appropriate size to avoid resizing during the graph initialization
        val mutableMap = new {} with mutable.HashMap[PublicKey, List[GraphEdge]] {
          override def initialSize: Int = descAndUpdates.size + 1
        }

        // add all the vertices and edges in one go
        descAndUpdates.foreach { case (desc, update) =>
          // create or update vertex (desc.b) and update its neighbor
          mutableMap.put(desc.b, GraphEdge(desc, update) +: mutableMap.getOrElse(desc.b, List.empty[GraphEdge]))
          mutableMap.get(desc.a) match {
            case None => mutableMap += desc.a -> List.empty[GraphEdge]
            case _ =>
          }
        }

        new DirectedGraph(mutableMap.toMap)
      }

      def graphEdgeToHop(graphEdge: GraphEdge): Hop = Hop(graphEdge.desc.a, graphEdge.desc.b, graphEdge.update)
    }

  }

}<|MERGE_RESOLUTION|>--- conflicted
+++ resolved
@@ -15,8 +15,8 @@
  */
 
 package fr.acinq.eclair.router
+
 import fr.acinq.bitcoin.Crypto.PublicKey
-
 import scala.collection.mutable
 import fr.acinq.eclair._
 import fr.acinq.eclair.wire.ChannelUpdate
@@ -115,16 +115,11 @@
             }
           }
 
-<<<<<<< HEAD
-          // find the "spur" path, a subpath going from the spur edge to the target avoiding previously found subpaths
-          val spurPath = dijkstraShortestPath(graph, spurEdge.desc.a, targetNode, amountMsat, ignoredEdges ++ edgesToIgnore.toSet, extraEdges, rootPathWeight, boundaries, currentBlockHeight, wr)
-=======
           // remove any link that can lead back to the previous vertex to avoid going back from where we arrived (previous iteration)
           val returningEdges = rootPathEdges.lastOption.map(last => graph.getEdgesBetween(last.desc.b, last.desc.a)).toSeq.flatten.map(_.desc)
 
           // find the "spur" path, a sub-path going from the spur edge to the target avoiding previously found sub-paths
-          val spurPath = dijkstraShortestPath(graph, spurEdge.desc.a, targetNode, amountMsat, ignoredEdges ++ edgesToIgnore.toSet ++ returningEdges, extraEdges, rootPathWeight, boundaries)
->>>>>>> 57a9e6ed
+          val spurPath = dijkstraShortestPath(graph, spurEdge.desc.a, targetNode, amountMsat, ignoredEdges ++ edgesToIgnore.toSet, extraEdges, rootPathWeight, boundaries, currentBlockHeight, wr)
 
           // if there wasn't a path the spur will be empty
           if (spurPath.nonEmpty) {
