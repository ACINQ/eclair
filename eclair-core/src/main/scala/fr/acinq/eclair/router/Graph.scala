--- conflicted
+++ resolved
@@ -269,11 +269,7 @@
                         excludePositiveInboundFees: Boolean = false): Seq[WeightedPath[PaymentPathWeight]] = {
     // find the shortest path (k = 0)
     val targetWeight = PaymentPathWeight(amount)
-<<<<<<< HEAD
-    dijkstraShortestPath(graph, sourceNode, targetNode, ignoredEdges, ignoredVertices, extraEdges, targetWeight, boundaries, Features.empty, currentBlockHeight, wr, includeLocalChannelCost, excludePositiveInboundFees) match {
-=======
-    dijkstraShortestPath(g, sourceNode, targetNode, ignoredEdges, ignoredVertices, extraEdges, targetWeight, boundaries, Features.empty, currentBlockHeight, wr, includeLocalChannelCost) match {
->>>>>>> 992ec8cc
+    dijkstraShortestPath(g, sourceNode, targetNode, ignoredEdges, ignoredVertices, extraEdges, targetWeight, boundaries, Features.empty, currentBlockHeight, wr, includeLocalChannelCost, excludePositiveInboundFees) match {
       case None => Seq.empty // if we can't even find a single path, avoid returning a Seq(Seq.empty)
       case Some(shortestPath) =>
 
@@ -311,11 +307,7 @@
               val alreadyExploredVertices = rootPathEdges.map(_.desc.b).toSet
               val rootPathWeight = pathWeight(g.balances, sourceNode, rootPathEdges, amount, currentBlockHeight, wr, includeLocalChannelCost)
               // find the "spur" path, a sub-path going from the spur node to the target avoiding previously found sub-paths
-<<<<<<< HEAD
-              dijkstraShortestPath(graph, sourceNode, spurNode, ignoredEdges ++ alreadyExploredEdges, ignoredVertices ++ alreadyExploredVertices, extraEdges, rootPathWeight, boundaries, Features.empty, currentBlockHeight, wr, includeLocalChannelCost, excludePositiveInboundFees) match {
-=======
-              dijkstraShortestPath(g, sourceNode, spurNode, ignoredEdges ++ alreadyExploredEdges, ignoredVertices ++ alreadyExploredVertices, extraEdges, rootPathWeight, boundaries, Features.empty, currentBlockHeight, wr, includeLocalChannelCost) match {
->>>>>>> 992ec8cc
+              dijkstraShortestPath(g, sourceNode, spurNode, ignoredEdges ++ alreadyExploredEdges, ignoredVertices ++ alreadyExploredVertices, extraEdges, rootPathWeight, boundaries, Features.empty, currentBlockHeight, wr, includeLocalChannelCost, excludePositiveInboundFees) match {
                 case Some(spurPath) =>
                   val completePath = spurPath ++ rootPathEdges
                   val candidatePath = WeightedPath(completePath, pathWeight(g.balances, sourceNode, completePath, amount, currentBlockHeight, wr, includeLocalChannelCost))
@@ -407,12 +399,8 @@
           if (current.weight.canUseEdge(edge) &&
             !ignoredEdges.contains(edge.desc) &&
             !ignoredVertices.contains(neighbor) &&
-<<<<<<< HEAD
-            (!excludePositiveInboundFees || g.getBackEdge(edge).flatMap(_.getChannelUpdate).flatMap(_.blip18InboundFees_opt).forall(i => i.feeBase.toLong <= 0 && i.feeProportionalMillionths <= 0)) &&
-            (neighbor == sourceNode || g.getVertexFeatures(neighbor).areSupported(nodeFeatures))) {
-=======
+            (!excludePositiveInboundFees || g.graph.getBackEdge(edge).flatMap(_.getChannelUpdate).flatMap(_.blip18InboundFees_opt).forall(i => i.feeBase.toLong <= 0 && i.feeProportionalMillionths <= 0)) &&
             (neighbor == sourceNode || g.graph.getVertexFeatures(neighbor).areSupported(nodeFeatures))) {
->>>>>>> 992ec8cc
             // NB: this contains the amount (including fees) that will need to be sent to `neighbor`, but the amount that
             // will be relayed through that edge is the one in `currentWeight`.
             val neighborWeight = wr.addEdgeWeight(sourceNode, edge, g.balances.get(edge), current.weight, currentBlockHeight, includeLocalChannelCost)
@@ -479,11 +467,7 @@
     val verticesToIgnore = new mutable.HashSet[PublicKey]()
     verticesToIgnore.addAll(ignoredVertices)
     for (_ <- 1 to pathsToFind) {
-<<<<<<< HEAD
-      dijkstraShortestPath(graph, sourceNode, targetNode, ignoredEdges, verticesToIgnore.toSet, extraEdges = Set.empty, PaymentPathWeight(amount), boundaries, Features(Features.RouteBlinding -> FeatureSupport.Mandatory), currentBlockHeight, wr, includeLocalChannelCost = true, excludePositiveInboundFees) match {
-=======
-      dijkstraShortestPath(g, sourceNode, targetNode, ignoredEdges, verticesToIgnore.toSet, extraEdges = Set.empty, PaymentPathWeight(amount), boundaries, Features(Features.RouteBlinding -> FeatureSupport.Mandatory), currentBlockHeight, wr, includeLocalChannelCost = true) match {
->>>>>>> 992ec8cc
+      dijkstraShortestPath(g, sourceNode, targetNode, ignoredEdges, verticesToIgnore.toSet, extraEdges = Set.empty, PaymentPathWeight(amount), boundaries, Features(Features.RouteBlinding -> FeatureSupport.Mandatory), currentBlockHeight, wr, includeLocalChannelCost = true, excludePositiveInboundFees) match {
         case Some(path) =>
           val weight = pathWeight(g.balances, sourceNode, path, amount, currentBlockHeight, wr, includeLocalChannelCost = true)
           paths += WeightedPath(path, weight)
