/*
 * Copyright 2018 ACINQ SAS
 *
 * Licensed under the Apache License, Version 2.0 (the "License");
 * you may not use this file except in compliance with the License.
 * You may obtain a copy of the License at
 *
 *     http://www.apache.org/licenses/LICENSE-2.0
 *
 * Unless required by applicable law or agreed to in writing, software
 * distributed under the License is distributed on an "AS IS" BASIS,
 * WITHOUT WARRANTIES OR CONDITIONS OF ANY KIND, either express or implied.
 * See the License for the specific language governing permissions and
 * limitations under the License.
 */

package fr.acinq.eclair.router
import fr.acinq.bitcoin.Crypto.PublicKey

import scala.collection.mutable
import fr.acinq.eclair._
import fr.acinq.eclair.wire.ChannelUpdate
import Router._
import fr.acinq.eclair.channel.Channel
import fr.acinq.eclair.router.Graph.GraphStructure.{DirectedGraph, GraphEdge}

object Graph {

<<<<<<< HEAD
  // A compound weight for an edge, score is obtained with (cost X factor),'cost' contains the actual amount+fees in millisatoshi, 'cltvCumulative' the total CLTV necessary to reach this edge
  // @formatter:off
  case class RichWeight(cost: Long, length: Int, cltv: Int, weight: Double)
  case class WeightRatios(cltvDeltaFactor: Double, ageFactor: Double, capacityFactor: Double) // The ratios that will be used to calculate the 'factor'
=======
  // @formatter:off
  case class RichWeight(cost: Long, length: Int, cltv: Int)
>>>>>>> 884812ad
  case class WeightedNode(key: PublicKey, weight: RichWeight)
  case class WeightedPath(path: Seq[GraphEdge], weight: RichWeight)
  // @formatter:on

  /**
    * This comparator must be consistent with the "equals" behavior, thus for two weighted nodes with
    * the same weight we distinguish them by their public key. See https://docs.oracle.com/javase/8/docs/api/java/util/Comparator.html
    */
  object QueueComparator extends Ordering[WeightedNode] {
    override def compare(x: WeightedNode, y: WeightedNode): Int = {
<<<<<<< HEAD
      val weightCmp = x.weight.weight.compareTo(y.weight.weight)
=======
      val weightCmp = x.weight.cost.compareTo(y.weight.cost)
>>>>>>> 884812ad
      if (weightCmp == 0) x.key.toString().compareTo(y.key.toString())
      else weightCmp
    }
  }

  implicit object PathComparator extends Ordering[WeightedPath] {
<<<<<<< HEAD
    override def compare(x: WeightedPath, y: WeightedPath): Int = y.weight.weight.compare(x.weight.weight)
=======
    override def compare(x: WeightedPath, y: WeightedPath): Int = y.weight.cost.compareTo(x.weight.cost)
>>>>>>> 884812ad
  }

  /**
    * Yen's algorithm to find the k-shortest (loopless) paths in a graph, uses dijkstra as search algo. Is guaranteed to terminate finding
    * at most @pathsToFind paths sorted by cost (the cheapest is in position 0).
    *
    * @param graph
    * @param sourceNode
    * @param targetNode
    * @param amountMsat
    * @param pathsToFind
    * @param wr an object containing the ratios used to 'weight' edges when searching for the shortest path
    * @param currentBlockHeight the height of the chain tip (latest block)
    * @param boundaries a predicate function that can be used to impose limits on the outcome of the search
    * @return
    */
<<<<<<< HEAD
  def yenKshortestPaths(graph: DirectedGraph,
                        sourceNode: PublicKey,
                        targetNode: PublicKey,
                        amountMsat: Long,
                        ignoredEdges: Set[ChannelDesc],
                        extraEdges: Set[GraphEdge],
                        pathsToFind: Int,
                        wr: WeightRatios,
                        currentBlockHeight: Long,
                        boundaries: RichWeight => Boolean): Seq[WeightedPath] = {
=======
  def yenKshortestPaths(graph: DirectedGraph, sourceNode: PublicKey, targetNode: PublicKey, amountMsat: Long, ignoredEdges: Set[ChannelDesc], extraEdges: Set[GraphEdge], pathsToFind: Int, boundaries: RichWeight => Boolean): Seq[WeightedPath] = {
>>>>>>> 884812ad

    var allSpurPathsFound = false

    // stores the shortest paths
    val shortestPaths = new mutable.MutableList[WeightedPath]
    // stores the candidates for k(K +1) shortest paths, sorted by path cost
    val candidates = new mutable.PriorityQueue[WeightedPath]

    // find the shortest path, k = 0
<<<<<<< HEAD
    val shortestPath = dijkstraShortestPath(graph, sourceNode, targetNode, amountMsat, ignoredEdges, extraEdges, RichWeight(amountMsat, 0, 0, 0), boundaries, currentBlockHeight, wr)
    shortestPaths += WeightedPath(shortestPath, pathWeight(shortestPath, amountMsat, isPartial = false, currentBlockHeight, wr))

    // avoid returning a list with an empty path
    if(shortestPath.isEmpty) return Seq.empty
=======
    val shortestPath = dijkstraShortestPath(graph, sourceNode, targetNode, amountMsat, ignoredEdges, extraEdges, RichWeight(amountMsat, 0, 0), boundaries)
    shortestPaths += WeightedPath(shortestPath, pathWeight(shortestPath, amountMsat, isPartial = false))

    // avoid returning a list with an empty path
    if (shortestPath.isEmpty) return Seq.empty
>>>>>>> 884812ad

    // main loop
    for (k <- 1 until pathsToFind) {

      if (!allSpurPathsFound) {

        // for every edge in the path
        for (i <- shortestPaths(k - 1).path.indices) {

          val prevShortestPath = shortestPaths(k - 1).path

          // select the spur node as the i-th element of the k-th previous shortest path (k -1)
          val spurEdge = prevShortestPath(i)

          // select the subpath from the source to the spur node of the k-th previous shortest path
          val rootPathEdges = if (i == 0) prevShortestPath.head :: Nil else prevShortestPath.take(i)
<<<<<<< HEAD
          val rootPathWeight = pathWeight(rootPathEdges, amountMsat, isPartial = true, currentBlockHeight, wr)
=======
          val rootPathWeight = pathWeight(rootPathEdges, amountMsat, isPartial = true)
>>>>>>> 884812ad

          // links to be removed that are part of the previous shortest path and which share the same root path
          val edgesToIgnore = shortestPaths.flatMap { weightedPath =>
            if ((i == 0 && (weightedPath.path.head :: Nil) == rootPathEdges) || weightedPath.path.take(i) == rootPathEdges) {
              weightedPath.path(i).desc :: Nil
            } else {
              Nil
            }
          }

          // find the "spur" path, a subpath going from the spur edge to the target avoiding previously found subpaths
<<<<<<< HEAD
          val spurPath = dijkstraShortestPath(graph, spurEdge.desc.a, targetNode, amountMsat, ignoredEdges ++ edgesToIgnore.toSet, extraEdges, rootPathWeight, boundaries, currentBlockHeight, wr)
=======
          val spurPath = dijkstraShortestPath(graph, spurEdge.desc.a, targetNode, amountMsat, ignoredEdges ++ edgesToIgnore.toSet, extraEdges, rootPathWeight, boundaries)
>>>>>>> 884812ad

          // if there wasn't a path the spur will be empty
          if (spurPath.nonEmpty) {

            // candidate k-shortest path is made of the rootPath and the new spurPath
            val totalPath = rootPathEdges.head.desc.a == spurPath.head.desc.a match {
              case true => rootPathEdges.tail ++ spurPath // if the heads are the same node, drop it from the rootPath
              case false => rootPathEdges ++ spurPath
            }

<<<<<<< HEAD
            val candidatePath = WeightedPath(totalPath, pathWeight(totalPath, amountMsat, isPartial = false, currentBlockHeight, wr))
=======
            val candidatePath = WeightedPath(totalPath, pathWeight(totalPath, amountMsat, isPartial = false))
>>>>>>> 884812ad

            if (boundaries(candidatePath.weight) && !shortestPaths.contains(candidatePath) && !candidates.exists(_ == candidatePath)) {
              candidates.enqueue(candidatePath)
            }

          }
        }
      }

      if (candidates.isEmpty) {
        // handles the case of having exhausted all possible spur paths and it's impossible to reach the target from the source
        allSpurPathsFound = true
      } else {
        // move the best candidate to the shortestPaths container
        shortestPaths += candidates.dequeue()
      }
    }

    shortestPaths
  }

  /**
    * Finds the shortest path in the graph, uses a modified version of Dijsktra's algorithm that computes
    * the shortest path from the target to the source (this is because we want to calculate the weight of the
    * edges correctly). The graph @param g is optimized for querying the incoming edges given a vertex.
    *
    * @param g            the graph on which will be performed the search
    * @param sourceNode   the starting node of the path we're looking for
    * @param targetNode   the destination node of the path
    * @param amountMsat   the amount (in millisatoshis) we want to transmit
    * @param ignoredEdges a list of edges we do not want to consider
<<<<<<< HEAD
    * @param extraEdges a list of extra edges we want to consider but are not currently in the graph
    * @param wr an object containing the ratios used to 'weight' edges when searching for the shortest path
    * @param currentBlockHeight the height of the chain tip (latest block)
    * @param boundaries a predicate function that can be used to impose limits on the outcome of the search
=======
    * @param extraEdges   a list of extra edges we want to consider but are not currently in the graph
>>>>>>> 884812ad
    * @return
    */

  def dijkstraShortestPath(g: DirectedGraph,
                           sourceNode: PublicKey,
                           targetNode: PublicKey,
                           amountMsat: Long,
                           ignoredEdges: Set[ChannelDesc],
                           extraEdges: Set[GraphEdge],
                           initialWeight: RichWeight,
<<<<<<< HEAD
                           boundaries: RichWeight => Boolean,
                           currentBlockHeight: Long,
                           wr: WeightRatios): Seq[GraphEdge] = {
=======
                           boundaries: RichWeight => Boolean): Seq[GraphEdge] = {
>>>>>>> 884812ad

    //  the graph does not contain source/destination nodes
    if (!g.containsVertex(sourceNode)) return Seq.empty
    if (!g.containsVertex(targetNode) && (extraEdges.nonEmpty && !extraEdges.exists(_.desc.b == targetNode))) return Seq.empty

    val maxMapSize = 100 // conservative estimation to avoid over allocating memory

    // this is not the actual optimal size for the maps, because we only put in there all the vertices in the worst case scenario.
<<<<<<< HEAD
    val weight = new java.util.HashMap[PublicKey, RichWeight](maxMapSize)
=======
    val cost = new java.util.HashMap[PublicKey, RichWeight](maxMapSize)
>>>>>>> 884812ad
    val prev = new java.util.HashMap[PublicKey, GraphEdge](maxMapSize)
    val vertexQueue = new org.jheaps.tree.SimpleFibonacciHeap[WeightedNode, Short](QueueComparator)

    // initialize the queue and cost array with the initial weight
<<<<<<< HEAD
    weight.put(targetNode, initialWeight)
=======
    cost.put(targetNode, initialWeight)
>>>>>>> 884812ad
    vertexQueue.insert(WeightedNode(targetNode, initialWeight))

    var targetFound = false

    while (!vertexQueue.isEmpty && !targetFound) {

      // node with the smallest distance from the source
      val current = vertexQueue.deleteMin().getKey // O(log(n))

      if (current.key != sourceNode) {

        // build the neighbors with optional extra edges
        val currentNeighbors = extraEdges.isEmpty match {
          case true => g.getIncomingEdgesOf(current.key)
          case false =>
            val extraNeighbors = extraEdges.filter(_.desc.b == current.key)
            // the resulting set must have only one element per shortChannelId
            g.getIncomingEdgesOf(current.key).filterNot(e => extraNeighbors.exists(_.desc.shortChannelId == e.desc.shortChannelId)) ++ extraNeighbors
        }

<<<<<<< HEAD
        // note: there is always an entry for the current in the 'weight' map
        val currentWeight = weight.get(current.key)
=======
        val currentWeight = cost.get(current.key)
>>>>>>> 884812ad

        // for each neighbor
        currentNeighbors.foreach { edge =>

          val neighbor = edge.desc.a

          // note: 'cost' contains the smallest known cumulative cost (amount + fees) necessary to reach 'current' so far
<<<<<<< HEAD
          val newMinimumKnownWeight = edgeWeightCompound(amountMsat, edge, currentWeight, initialWeight.length == 0 && neighbor == sourceNode, currentBlockHeight, wr)

          // test for ignored edges
          if (edge.update.htlcMaximumMsat.forall(newMinimumKnownWeight.cost + amountMsat <= _) &&
            newMinimumKnownWeight.cost + amountMsat >= edge.update.htlcMinimumMsat &&
            boundaries(newMinimumKnownWeight) && // check if this neighbor edge would break off the 'boundaries'
=======
          // note: there is always an entry for the current in the 'cost' map
          val newMinimumKnownWeight = RichWeight(
            cost = edgeWeight(edge, currentWeight.cost, initialWeight.length == 0 && neighbor == sourceNode),
            length = currentWeight.length + 1,
            cltv = currentWeight.cltv + edge.update.cltvExpiryDelta
          )

          // test for ignored edges
          if (edge.update.htlcMaximumMsat.forall(newMinimumKnownWeight.cost <= _) &&
            newMinimumKnownWeight.cost >= edge.update.htlcMinimumMsat &&
            boundaries(newMinimumKnownWeight) && // ignore this edge if it violates the boundary checks
>>>>>>> 884812ad
            !ignoredEdges.contains(edge.desc)
          ) {

            // we call containsKey first because "getOrDefault" is not available in JDK7
<<<<<<< HEAD
            val neighborCost = weight.containsKey(neighbor) match {
              case false => RichWeight(Long.MaxValue, Int.MaxValue, Int.MaxValue, Double.MaxValue)
              case true => weight.get(neighbor)
            }

            // if this neighbor has a shorter distance than previously known
            if (newMinimumKnownWeight.weight < neighborCost.weight) {
=======
            val neighborCost = cost.containsKey(neighbor) match {
              case false => RichWeight(Long.MaxValue, 0, 0)
              case true => cost.get(neighbor)
            }

            // if this neighbor has a shorter distance than previously known
            if (newMinimumKnownWeight.cost < neighborCost.cost) {
>>>>>>> 884812ad

              // update the visiting tree
              prev.put(neighbor, edge)

              // update the queue
              vertexQueue.insert(WeightedNode(neighbor, newMinimumKnownWeight)) // O(1)

              // update the minimum known distance array
<<<<<<< HEAD
              weight.put(neighbor, newMinimumKnownWeight)
=======
              cost.put(neighbor, newMinimumKnownWeight)
>>>>>>> 884812ad
            }
          }
        }
      } else { // we popped the target node from the queue, no need to search any further
        targetFound = true
      }
    }

    targetFound match {
      case false => Seq.empty[GraphEdge]
      case true =>
        // we traverse the list of "previous" backward building the final list of edges that make the shortest path
        val edgePath = new mutable.ArrayBuffer[GraphEdge](ROUTE_MAX_LENGTH)
        var current = prev.get(sourceNode)

        while (current != null) {

          edgePath += current
          current = prev.get(current.desc.b)
        }

        edgePath
    }
  }

  // Computes the compound weight for the given @param edge, the weight is cumulative and must account for the previous edge's weight.
  private def edgeWeightCompound(amountMsat: Long, edge: GraphEdge, prev: RichWeight, isNeighborTarget: Boolean, currentBlockHeight: Long, wr: WeightRatios): RichWeight = {
    import RoutingHeuristics._

    // Every edge is weighted by funding block height where older blocks add less weight, the window considered is 2 months.
    val channelBlockHeight = ShortChannelId.coordinates(edge.desc.shortChannelId).blockHeight
    val ageFactor = normalize(channelBlockHeight, min = currentBlockHeight - BLOCK_TIME_TWO_MONTHS, max = currentBlockHeight)

    // Every edge is weighted by channel capacity, but larger channels add less weight
    val edgeMaxCapacity = edge.update.htlcMaximumMsat.getOrElse(CAPACITY_CHANNEL_LOW_MSAT)
    val capFactor = 1 - normalize(edgeMaxCapacity, CAPACITY_CHANNEL_LOW_MSAT, CAPACITY_CHANNEL_HIGH_MSAT)

    // Every edge is weighted by its clvt-delta value, normalized
    val channelCltvDelta = edge.update.cltvExpiryDelta
    val cltvFactor = normalize(channelCltvDelta, CLTV_LOW, CLTV_HIGH)

    // NB. 'edgeFees' here is only the fee that must be paid to traverse this @param edge
    val edgeCost = if(isNeighborTarget) prev.cost else edgeFeeCost(edge, prev.cost)

    val factor = (cltvFactor * wr.cltvDeltaFactor) + (ageFactor * wr.ageFactor) + (capFactor * wr.capacityFactor) match {
      case 0 => 0.00001 // if the factor turns out to be 0 we default to a very small number to avoid having a weight of 0 and still take into account the cost
      case other => other
    }

    val edgeWeight = if(isNeighborTarget) prev.weight else edgeCost * factor

    RichWeight(cost = edgeCost, length = prev.length + 1, cltv = prev.cltv + channelCltvDelta, weight = edgeWeight)
  }

  /**
    *
<<<<<<< HEAD
    * @param edge the edge for which we want to compute the weight
    * @param amountWithFees the value that this edge will have to carry along
    * @return the new amount updated with the necessary fees for this edge
    */
  private def edgeFeeCost(edge: GraphEdge, amountWithFees: Long): Long = {
    amountWithFees + nodeFee(edge.update.feeBaseMsat, edge.update.feeProportionalMillionths, amountWithFees)
  }

  // Calculates the total cost of a path (amount + fees), direct channels with the source will have a cost of 0 (pay no fees)
  def pathWeight(path: Seq[GraphEdge], amountMsat: Long, isPartial: Boolean, currentBlockHeight: Long, wr: WeightRatios): RichWeight = {
    path.drop(if (isPartial) 0 else 1).foldRight(RichWeight(amountMsat, 0, 0, 0)) { (edge, prev) =>
      edgeWeightCompound(amountMsat, edge, prev, false, currentBlockHeight, wr)
    }
  }


  object RoutingHeuristics {

    // Number of blocks in two months
    val BLOCK_TIME_TWO_MONTHS = 8640

    // Low/High bound for channel capacity
    val CAPACITY_CHANNEL_LOW_MSAT = 1000 * 1000L // 1000 sat
    val CAPACITY_CHANNEL_HIGH_MSAT = Channel.MAX_FUNDING_SATOSHIS * 1000L

    // Low/High bound for CLTV channel value
    val CLTV_LOW = 9
    val CLTV_HIGH = 2016

    def normalize(value: Double, min: Double, max: Double) = {
      if (value <= min) 0D
      else if (value > max) 1D
      else (value - min) / (max - min)
    }
  }
=======
    * @param edge             the edge for which we want to compute the weight
    * @param amountWithFees   the value that this edge will have to carry along
    * @param isNeighborSource true if the receiving vertex of this edge is the target node (source in a reversed graph), which has cost 0
    * @return the new amount updated with the necessary fees for this edge
    */
  private def edgeWeight(edge: GraphEdge, amountWithFees: Long, isNeighborSource: Boolean): Long = isNeighborSource match {
    case false => amountWithFees + nodeFee(edge.update.feeBaseMsat, edge.update.feeProportionalMillionths, amountWithFees)
    case true => amountWithFees
  }

  // Calculates the total cost of a path (amount + fees), direct channels with the source will have a cost of 0 (pay no fees)
  def pathWeight(path: Seq[GraphEdge], amountMsat: Long, isPartial: Boolean): RichWeight = {
    path.drop(if (isPartial) 0 else 1).foldRight(RichWeight(amountMsat, 0, 0)) { (edge, prev) =>
      RichWeight(
        cost = edgeWeight(edge, prev.cost, isNeighborSource = false),
        cltv = prev.cltv + edge.update.cltvExpiryDelta,
        length = prev.length + 1
      )
    }
  }

>>>>>>> 884812ad
  /**
    * A graph data structure that uses the adjacency lists, stores the incoming edges of the neighbors
    */
  object GraphStructure {

    /**
      * Representation of an edge of the graph
      *
      * @param desc   channel description
      * @param update channel info
      */
    case class GraphEdge(desc: ChannelDesc, update: ChannelUpdate)

    case class DirectedGraph(private val vertices: Map[PublicKey, List[GraphEdge]]) {

      def addEdge(d: ChannelDesc, u: ChannelUpdate): DirectedGraph = addEdge(GraphEdge(d, u))

      def addEdges(edges: Seq[(ChannelDesc, ChannelUpdate)]): DirectedGraph = {
        edges.foldLeft(this)((acc, edge) => acc.addEdge(edge._1, edge._2))
      }

      /**
        * Adds and edge to the graph, if one of the two vertices is not found, it will be created.
        *
        * @param edge the edge that is going to be added to the graph
        * @return a new graph containing this edge
        */
      def addEdge(edge: GraphEdge): DirectedGraph = {

        val vertexIn = edge.desc.a
        val vertexOut = edge.desc.b

        // the graph is allowed to have multiple edges between the same vertices but only one per channel
        if (containsEdge(edge.desc)) {
          removeEdge(edge.desc).addEdge(edge) // the recursive call will have the original params
        } else {
          val withVertices = addVertex(vertexIn).addVertex(vertexOut)
          DirectedGraph(withVertices.vertices.updated(vertexOut, edge +: withVertices.vertices(vertexOut)))
        }
      }

      /**
        * Removes the edge corresponding to the given pair channel-desc/channel-update,
        * NB: this operation does NOT remove any vertex
        *
        * @param desc the channel description associated to the edge that will be removed
        * @return
        */
      def removeEdge(desc: ChannelDesc): DirectedGraph = {
        containsEdge(desc) match {
          case true => DirectedGraph(vertices.updated(desc.b, vertices(desc.b).filterNot(_.desc == desc)))
          case false => this
        }
      }

      def removeEdges(descList: Seq[ChannelDesc]): DirectedGraph = {
        descList.foldLeft(this)((acc, edge) => acc.removeEdge(edge))
      }

      /**
        * @param edge
        * @return For edges to be considered equal they must have the same in/out vertices AND same shortChannelId
        */
      def getEdge(edge: GraphEdge): Option[GraphEdge] = getEdge(edge.desc)

      def getEdge(desc: ChannelDesc): Option[GraphEdge] = {
        vertices.get(desc.b).flatMap { adj =>
          adj.find(e => e.desc.shortChannelId == desc.shortChannelId && e.desc.a == desc.a)
        }
      }

      /**
        * @param keyA the key associated with the starting vertex
        * @param keyB the key associated with the ending vertex
        * @return all the edges going from keyA --> keyB (there might be more than one if it refers to different shortChannelId)
        */
      def getEdgesBetween(keyA: PublicKey, keyB: PublicKey): Seq[GraphEdge] = {
        vertices.get(keyB) match {
          case None => Seq.empty
          case Some(adj) => adj.filter(e => e.desc.a == keyA)
        }
      }

      /**
        * The the incoming edges for vertex @param keyB
        *
        * @param keyB
        * @return
        */
      def getIncomingEdgesOf(keyB: PublicKey): Seq[GraphEdge] = {
        vertices.getOrElse(keyB, List.empty)
      }

      /**
        * Removes a vertex and all it's associated edges (both incoming and outgoing)
        *
        * @param key
        * @return
        */
      def removeVertex(key: PublicKey): DirectedGraph = {
        DirectedGraph(removeEdges(getIncomingEdgesOf(key).map(_.desc)).vertices - key)
      }

      /**
        * Adds a new vertex to the graph, starting with no edges
        *
        * @param key
        * @return
        */
      def addVertex(key: PublicKey): DirectedGraph = {
        vertices.get(key) match {
          case None => DirectedGraph(vertices + (key -> List.empty))
          case _ => this
        }
      }

      /**
        * Note this operation will traverse all edges in the graph (expensive)
        *
        * @param key
        * @return a list of the outgoing edges of vertex @param key, if the edge doesn't exists an empty list is returned
        */
      def edgesOf(key: PublicKey): Seq[GraphEdge] = {
        edgeSet().filter(_.desc.a == key).toSeq
      }

      /**
        * @return the set of all the vertices in this graph
        */
      def vertexSet(): Set[PublicKey] = vertices.keySet

      /**
        * @return an iterator of all the edges in this graph
        */
      def edgeSet(): Iterable[GraphEdge] = vertices.values.flatten

      /**
        * @param key
        * @return true if this graph contain a vertex with this key, false otherwise
        */
      def containsVertex(key: PublicKey): Boolean = vertices.contains(key)

      /**
        * @param desc
        * @return true if this edge desc is in the graph. For edges to be considered equal they must have the same in/out vertices AND same shortChannelId
        */
      def containsEdge(desc: ChannelDesc): Boolean = {
        vertices.get(desc.b) match {
          case None => false
          case Some(adj) => adj.exists(neighbor => neighbor.desc.shortChannelId == desc.shortChannelId && neighbor.desc.a == desc.a)
        }
      }

      def prettyPrint(): String = {
        vertices.foldLeft("") { case (acc, (vertex, adj)) =>
          acc + s"[${vertex.toString().take(5)}]: ${adj.map("-> " + _.desc.b.toString().take(5))} \n"
        }
      }
    }

    object DirectedGraph {

      // convenience constructors
      def apply(): DirectedGraph = new DirectedGraph(Map())

      def apply(key: PublicKey): DirectedGraph = new DirectedGraph(Map(key -> List.empty))

      def apply(edge: GraphEdge): DirectedGraph = new DirectedGraph(Map()).addEdge(edge.desc, edge.update)

      def apply(edges: Seq[GraphEdge]): DirectedGraph = {
        makeGraph(edges.map(e => e.desc -> e.update).toMap)
      }

      // optimized constructor
      def makeGraph(descAndUpdates: Map[ChannelDesc, ChannelUpdate]): DirectedGraph = {

        // initialize the map with the appropriate size to avoid resizing during the graph initialization
        val mutableMap = new {} with mutable.HashMap[PublicKey, List[GraphEdge]] {
          override def initialSize: Int = descAndUpdates.size + 1
        }

        // add all the vertices and edges in one go
        descAndUpdates.foreach { case (desc, update) =>
          // create or update vertex (desc.b) and update its neighbor
          mutableMap.put(desc.b, GraphEdge(desc, update) +: mutableMap.getOrElse(desc.b, List.empty[GraphEdge]))
          mutableMap.get(desc.a) match {
            case None => mutableMap += desc.a -> List.empty[GraphEdge]
            case _ =>
          }
        }

        new DirectedGraph(mutableMap.toMap)
      }

      def graphEdgeToHop(graphEdge: GraphEdge): Hop = Hop(graphEdge.desc.a, graphEdge.desc.b, graphEdge.update)
    }

  }

}<|MERGE_RESOLUTION|>--- conflicted
+++ resolved
@@ -26,15 +26,10 @@
 
 object Graph {
 
-<<<<<<< HEAD
   // A compound weight for an edge, score is obtained with (cost X factor),'cost' contains the actual amount+fees in millisatoshi, 'cltvCumulative' the total CLTV necessary to reach this edge
   // @formatter:off
   case class RichWeight(cost: Long, length: Int, cltv: Int, weight: Double)
   case class WeightRatios(cltvDeltaFactor: Double, ageFactor: Double, capacityFactor: Double) // The ratios that will be used to calculate the 'factor'
-=======
-  // @formatter:off
-  case class RichWeight(cost: Long, length: Int, cltv: Int)
->>>>>>> 884812ad
   case class WeightedNode(key: PublicKey, weight: RichWeight)
   case class WeightedPath(path: Seq[GraphEdge], weight: RichWeight)
   // @formatter:on
@@ -45,22 +40,14 @@
     */
   object QueueComparator extends Ordering[WeightedNode] {
     override def compare(x: WeightedNode, y: WeightedNode): Int = {
-<<<<<<< HEAD
       val weightCmp = x.weight.weight.compareTo(y.weight.weight)
-=======
-      val weightCmp = x.weight.cost.compareTo(y.weight.cost)
->>>>>>> 884812ad
       if (weightCmp == 0) x.key.toString().compareTo(y.key.toString())
       else weightCmp
     }
   }
 
   implicit object PathComparator extends Ordering[WeightedPath] {
-<<<<<<< HEAD
     override def compare(x: WeightedPath, y: WeightedPath): Int = y.weight.weight.compare(x.weight.weight)
-=======
-    override def compare(x: WeightedPath, y: WeightedPath): Int = y.weight.cost.compareTo(x.weight.cost)
->>>>>>> 884812ad
   }
 
   /**
@@ -77,7 +64,6 @@
     * @param boundaries a predicate function that can be used to impose limits on the outcome of the search
     * @return
     */
-<<<<<<< HEAD
   def yenKshortestPaths(graph: DirectedGraph,
                         sourceNode: PublicKey,
                         targetNode: PublicKey,
@@ -88,9 +74,6 @@
                         wr: WeightRatios,
                         currentBlockHeight: Long,
                         boundaries: RichWeight => Boolean): Seq[WeightedPath] = {
-=======
-  def yenKshortestPaths(graph: DirectedGraph, sourceNode: PublicKey, targetNode: PublicKey, amountMsat: Long, ignoredEdges: Set[ChannelDesc], extraEdges: Set[GraphEdge], pathsToFind: Int, boundaries: RichWeight => Boolean): Seq[WeightedPath] = {
->>>>>>> 884812ad
 
     var allSpurPathsFound = false
 
@@ -100,19 +83,11 @@
     val candidates = new mutable.PriorityQueue[WeightedPath]
 
     // find the shortest path, k = 0
-<<<<<<< HEAD
     val shortestPath = dijkstraShortestPath(graph, sourceNode, targetNode, amountMsat, ignoredEdges, extraEdges, RichWeight(amountMsat, 0, 0, 0), boundaries, currentBlockHeight, wr)
     shortestPaths += WeightedPath(shortestPath, pathWeight(shortestPath, amountMsat, isPartial = false, currentBlockHeight, wr))
 
     // avoid returning a list with an empty path
     if(shortestPath.isEmpty) return Seq.empty
-=======
-    val shortestPath = dijkstraShortestPath(graph, sourceNode, targetNode, amountMsat, ignoredEdges, extraEdges, RichWeight(amountMsat, 0, 0), boundaries)
-    shortestPaths += WeightedPath(shortestPath, pathWeight(shortestPath, amountMsat, isPartial = false))
-
-    // avoid returning a list with an empty path
-    if (shortestPath.isEmpty) return Seq.empty
->>>>>>> 884812ad
 
     // main loop
     for (k <- 1 until pathsToFind) {
@@ -129,11 +104,7 @@
 
           // select the subpath from the source to the spur node of the k-th previous shortest path
           val rootPathEdges = if (i == 0) prevShortestPath.head :: Nil else prevShortestPath.take(i)
-<<<<<<< HEAD
           val rootPathWeight = pathWeight(rootPathEdges, amountMsat, isPartial = true, currentBlockHeight, wr)
-=======
-          val rootPathWeight = pathWeight(rootPathEdges, amountMsat, isPartial = true)
->>>>>>> 884812ad
 
           // links to be removed that are part of the previous shortest path and which share the same root path
           val edgesToIgnore = shortestPaths.flatMap { weightedPath =>
@@ -145,11 +116,7 @@
           }
 
           // find the "spur" path, a subpath going from the spur edge to the target avoiding previously found subpaths
-<<<<<<< HEAD
           val spurPath = dijkstraShortestPath(graph, spurEdge.desc.a, targetNode, amountMsat, ignoredEdges ++ edgesToIgnore.toSet, extraEdges, rootPathWeight, boundaries, currentBlockHeight, wr)
-=======
-          val spurPath = dijkstraShortestPath(graph, spurEdge.desc.a, targetNode, amountMsat, ignoredEdges ++ edgesToIgnore.toSet, extraEdges, rootPathWeight, boundaries)
->>>>>>> 884812ad
 
           // if there wasn't a path the spur will be empty
           if (spurPath.nonEmpty) {
@@ -160,11 +127,7 @@
               case false => rootPathEdges ++ spurPath
             }
 
-<<<<<<< HEAD
             val candidatePath = WeightedPath(totalPath, pathWeight(totalPath, amountMsat, isPartial = false, currentBlockHeight, wr))
-=======
-            val candidatePath = WeightedPath(totalPath, pathWeight(totalPath, amountMsat, isPartial = false))
->>>>>>> 884812ad
 
             if (boundaries(candidatePath.weight) && !shortestPaths.contains(candidatePath) && !candidates.exists(_ == candidatePath)) {
               candidates.enqueue(candidatePath)
@@ -196,14 +159,10 @@
     * @param targetNode   the destination node of the path
     * @param amountMsat   the amount (in millisatoshis) we want to transmit
     * @param ignoredEdges a list of edges we do not want to consider
-<<<<<<< HEAD
-    * @param extraEdges a list of extra edges we want to consider but are not currently in the graph
-    * @param wr an object containing the ratios used to 'weight' edges when searching for the shortest path
+    * @param extraEdges   a list of extra edges we want to consider but are not currently in the graph
+    * @param wr           an object containing the ratios used to 'weight' edges when searching for the shortest path
     * @param currentBlockHeight the height of the chain tip (latest block)
-    * @param boundaries a predicate function that can be used to impose limits on the outcome of the search
-=======
-    * @param extraEdges   a list of extra edges we want to consider but are not currently in the graph
->>>>>>> 884812ad
+    * @param boundaries   a predicate function that can be used to impose limits on the outcome of the search
     * @return
     */
 
@@ -214,13 +173,9 @@
                            ignoredEdges: Set[ChannelDesc],
                            extraEdges: Set[GraphEdge],
                            initialWeight: RichWeight,
-<<<<<<< HEAD
                            boundaries: RichWeight => Boolean,
                            currentBlockHeight: Long,
                            wr: WeightRatios): Seq[GraphEdge] = {
-=======
-                           boundaries: RichWeight => Boolean): Seq[GraphEdge] = {
->>>>>>> 884812ad
 
     //  the graph does not contain source/destination nodes
     if (!g.containsVertex(sourceNode)) return Seq.empty
@@ -229,20 +184,12 @@
     val maxMapSize = 100 // conservative estimation to avoid over allocating memory
 
     // this is not the actual optimal size for the maps, because we only put in there all the vertices in the worst case scenario.
-<<<<<<< HEAD
     val weight = new java.util.HashMap[PublicKey, RichWeight](maxMapSize)
-=======
-    val cost = new java.util.HashMap[PublicKey, RichWeight](maxMapSize)
->>>>>>> 884812ad
     val prev = new java.util.HashMap[PublicKey, GraphEdge](maxMapSize)
     val vertexQueue = new org.jheaps.tree.SimpleFibonacciHeap[WeightedNode, Short](QueueComparator)
 
     // initialize the queue and cost array with the initial weight
-<<<<<<< HEAD
     weight.put(targetNode, initialWeight)
-=======
-    cost.put(targetNode, initialWeight)
->>>>>>> 884812ad
     vertexQueue.insert(WeightedNode(targetNode, initialWeight))
 
     var targetFound = false
@@ -263,12 +210,8 @@
             g.getIncomingEdgesOf(current.key).filterNot(e => extraNeighbors.exists(_.desc.shortChannelId == e.desc.shortChannelId)) ++ extraNeighbors
         }
 
-<<<<<<< HEAD
         // note: there is always an entry for the current in the 'weight' map
         val currentWeight = weight.get(current.key)
-=======
-        val currentWeight = cost.get(current.key)
->>>>>>> 884812ad
 
         // for each neighbor
         currentNeighbors.foreach { edge =>
@@ -276,31 +219,16 @@
           val neighbor = edge.desc.a
 
           // note: 'cost' contains the smallest known cumulative cost (amount + fees) necessary to reach 'current' so far
-<<<<<<< HEAD
           val newMinimumKnownWeight = edgeWeightCompound(amountMsat, edge, currentWeight, initialWeight.length == 0 && neighbor == sourceNode, currentBlockHeight, wr)
 
           // test for ignored edges
           if (edge.update.htlcMaximumMsat.forall(newMinimumKnownWeight.cost + amountMsat <= _) &&
             newMinimumKnownWeight.cost + amountMsat >= edge.update.htlcMinimumMsat &&
             boundaries(newMinimumKnownWeight) && // check if this neighbor edge would break off the 'boundaries'
-=======
-          // note: there is always an entry for the current in the 'cost' map
-          val newMinimumKnownWeight = RichWeight(
-            cost = edgeWeight(edge, currentWeight.cost, initialWeight.length == 0 && neighbor == sourceNode),
-            length = currentWeight.length + 1,
-            cltv = currentWeight.cltv + edge.update.cltvExpiryDelta
-          )
-
-          // test for ignored edges
-          if (edge.update.htlcMaximumMsat.forall(newMinimumKnownWeight.cost <= _) &&
-            newMinimumKnownWeight.cost >= edge.update.htlcMinimumMsat &&
-            boundaries(newMinimumKnownWeight) && // ignore this edge if it violates the boundary checks
->>>>>>> 884812ad
             !ignoredEdges.contains(edge.desc)
           ) {
 
             // we call containsKey first because "getOrDefault" is not available in JDK7
-<<<<<<< HEAD
             val neighborCost = weight.containsKey(neighbor) match {
               case false => RichWeight(Long.MaxValue, Int.MaxValue, Int.MaxValue, Double.MaxValue)
               case true => weight.get(neighbor)
@@ -308,15 +236,6 @@
 
             // if this neighbor has a shorter distance than previously known
             if (newMinimumKnownWeight.weight < neighborCost.weight) {
-=======
-            val neighborCost = cost.containsKey(neighbor) match {
-              case false => RichWeight(Long.MaxValue, 0, 0)
-              case true => cost.get(neighbor)
-            }
-
-            // if this neighbor has a shorter distance than previously known
-            if (newMinimumKnownWeight.cost < neighborCost.cost) {
->>>>>>> 884812ad
 
               // update the visiting tree
               prev.put(neighbor, edge)
@@ -325,11 +244,7 @@
               vertexQueue.insert(WeightedNode(neighbor, newMinimumKnownWeight)) // O(1)
 
               // update the minimum known distance array
-<<<<<<< HEAD
               weight.put(neighbor, newMinimumKnownWeight)
-=======
-              cost.put(neighbor, newMinimumKnownWeight)
->>>>>>> 884812ad
             }
           }
         }
@@ -386,7 +301,6 @@
 
   /**
     *
-<<<<<<< HEAD
     * @param edge the edge for which we want to compute the weight
     * @param amountWithFees the value that this edge will have to carry along
     * @return the new amount updated with the necessary fees for this edge
@@ -422,29 +336,6 @@
       else (value - min) / (max - min)
     }
   }
-=======
-    * @param edge             the edge for which we want to compute the weight
-    * @param amountWithFees   the value that this edge will have to carry along
-    * @param isNeighborSource true if the receiving vertex of this edge is the target node (source in a reversed graph), which has cost 0
-    * @return the new amount updated with the necessary fees for this edge
-    */
-  private def edgeWeight(edge: GraphEdge, amountWithFees: Long, isNeighborSource: Boolean): Long = isNeighborSource match {
-    case false => amountWithFees + nodeFee(edge.update.feeBaseMsat, edge.update.feeProportionalMillionths, amountWithFees)
-    case true => amountWithFees
-  }
-
-  // Calculates the total cost of a path (amount + fees), direct channels with the source will have a cost of 0 (pay no fees)
-  def pathWeight(path: Seq[GraphEdge], amountMsat: Long, isPartial: Boolean): RichWeight = {
-    path.drop(if (isPartial) 0 else 1).foldRight(RichWeight(amountMsat, 0, 0)) { (edge, prev) =>
-      RichWeight(
-        cost = edgeWeight(edge, prev.cost, isNeighborSource = false),
-        cltv = prev.cltv + edge.update.cltvExpiryDelta,
-        length = prev.length + 1
-      )
-    }
-  }
-
->>>>>>> 884812ad
   /**
     * A graph data structure that uses the adjacency lists, stores the incoming edges of the neighbors
     */
