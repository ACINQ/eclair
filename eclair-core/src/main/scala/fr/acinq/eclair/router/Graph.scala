--- conflicted
+++ resolved
@@ -6,12 +6,9 @@
 import fr.acinq.eclair.router.Graph.GraphStructure.{DirectedGraph, GraphEdge}
 import fr.acinq.eclair.wire.ChannelUpdate
 import Router._
-import fr.acinq.eclair.channel.Channel
-import ShortChannelId._
 
 object Graph {
 
-<<<<<<< HEAD
   import DirectedGraph._
 
   case class WeightedNode(key: PublicKey, compoundWeight: CompoundWeight) {
@@ -35,10 +32,7 @@
   case class WeightRatios(costFactor: Double, cltvDeltaFactor: Double, scoreFactor: Double) {
     require(0 < costFactor + cltvDeltaFactor + scoreFactor && costFactor + cltvDeltaFactor + scoreFactor <= 1D, "Total weight ratio must be between 0 and 1")
   }
-=======
-  case class WeightedNode(key: PublicKey, weight: Long)
   case class WeightedPath(path: Seq[GraphEdge], weight: Long)
->>>>>>> d5fe4757
 
   /**
     * This comparator must be consistent with the "equals" behavior, thus for two weighted nodes with
@@ -158,12 +152,6 @@
     * @param extraEdges a list of extra edges we want to consider but are not currently in the graph
     * @return
     */
-<<<<<<< HEAD
-  def shortestPath(g: DirectedGraph, sourceNode: PublicKey, targetNode: PublicKey, amountMsat: Long, ignoredEdges: Set[ChannelDesc], extraEdges: Set[GraphEdge], wf: WeightRatios): Seq[Hop] = {
-    dijkstraShortestPath(g, sourceNode, targetNode, amountMsat, ignoredEdges, extraEdges, wf).map(graphEdgeToHop)
-  }
-=======
->>>>>>> d5fe4757
 
   def dijkstraShortestPath(g: DirectedGraph, sourceNode: PublicKey, targetNode: PublicKey, amountMsat: Long, ignoredEdges: Set[ChannelDesc], extraEdges: Set[GraphEdge], wr: WeightRatios): Seq[GraphEdge] = {
 
