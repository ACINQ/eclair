package fr.acinq.eclair.router

import fr.acinq.bitcoin.Crypto.PublicKey
import scala.collection.mutable
import fr.acinq.eclair._
import fr.acinq.eclair.router.Graph.GraphStructure.{DirectedGraph, GraphEdge}
import fr.acinq.eclair.wire.ChannelUpdate
import Router._

object Graph {

  case class WeightedNode(key: PublicKey, weight: Long)
  case class WeightedPath(path: Seq[GraphEdge], weight: Long)

  /**
    * This comparator must be consistent with the "equals" behavior, thus for two weighted nodes with
    * the same weight we distinguish them by their public key. See https://docs.oracle.com/javase/8/docs/api/java/util/Comparator.html
    */
  object QueueComparator extends Ordering[WeightedNode] {
    override def compare(x: WeightedNode, y: WeightedNode): Int = {
      val weightCmp = x.weight.compareTo(y.weight)
      if (weightCmp == 0) x.key.toString().compareTo(y.key.toString())
      else weightCmp
    }
  }

  implicit object PathComparator extends Ordering[WeightedPath] {
    override def compare(x: WeightedPath, y: WeightedPath): Int = y.weight.compareTo(x.weight)
  }
  /**
    * Yen's algorithm to find the k-shortest (loopless) paths in a graph, uses dijkstra as search algo. Is guaranteed to terminate finding
    * at most @numbersOfPathsToFind paths sorted by cost (the cheapest is in position 0).
    * @param graph
    * @param sourceNode
    * @param targetNode
    * @param amountMsat
    * @param numberOfPathsToFind
    * @return
    */
  def yenKshortestPaths(graph: DirectedGraph, sourceNode: PublicKey, targetNode: PublicKey, amountMsat: Long, ignoredEdges: Set[ChannelDesc], extraEdges: Set[GraphEdge], numberOfPathsToFind: Int): Seq[WeightedPath] = {

    var allSpurPathsFound = false

    // stores the k shortest path
    val shortestPaths = new mutable.MutableList[WeightedPath]
    // stores the candidates for k(K +1) shortest paths, sorted by path cost
    val candidates = new mutable.PriorityQueue[WeightedPath]

    // find the shortest path, k = 0
    val shortestPath = dijkstraShortestPath(graph, sourceNode, targetNode, amountMsat, ignoredEdges, extraEdges)
    shortestPaths += WeightedPath(shortestPath, pathCost(shortestPath, amountMsat))

    // main loop
    for(k <- 1 until numberOfPathsToFind) {

      if ( !allSpurPathsFound ) {

        // for every edge in the path
        for (i <- shortestPaths(k - 1).path.indices) {

          // select the spur node as the i-th element of the k-th previous shortest path (k -1)
          val spurEdge = shortestPaths(k - 1).path(i)

          // select the subpath from the source to the spur node of the k-th previous shortest path
          val rootPathEdges = subList(shortestPaths(k - 1).path, 0, i).toList

          // links to be removed that are part of the previous shortest path and which share the same root path
          val edgesToIgnore = shortestPaths.flatMap { weightedPath =>
            if (subList(weightedPath.path, 0, i) == rootPathEdges) {
              weightedPath.path(i).desc :: Nil
            } else {
              Nil
            }
          }

          // find the "spur" path, a subpath going from the spur edge to the target avoiding previously found subpaths
          val spurPath = dijkstraShortestPath(graph, spurEdge.desc.a, targetNode, amountMsat, ignoredEdges ++ edgesToIgnore.toSet, extraEdges)

          // if there wasn't a path the spur will be empty
          if(spurPath.nonEmpty) {

            // candidate k-shortest path is made of the rootPath and the new spurPath
            val totalPath = concat(rootPathEdges, spurPath.toList)
            val candidatePath = WeightedPath(totalPath, pathCost(totalPath, amountMsat))

            if (!shortestPaths.contains(candidatePath) && !candidates.exists(_ == candidatePath)) {
              candidates.enqueue(candidatePath)
            }

          }
        }
      }

      if(candidates.isEmpty) {
        // handles the case of having exhausted all possible spur paths and it's impossible to reach the target from the source
        allSpurPathsFound = true
      } else {
        // move the best candidate to the shortestPaths container
        shortestPaths += candidates.dequeue()
      }
    }

    shortestPaths
  }

  // smart concatenation of paths given the edge lists, if the rootPath begins with the same vertex then discard that
  def concat(rootPath: List[GraphEdge], spurPath: List[GraphEdge]): List[GraphEdge] = (rootPath, spurPath) match {
    case (Nil, _) => spurPath
    case (_, Nil) => rootPath
    case (root :: otherRoot, spurHead :: _ ) => if(root.desc.a == spurHead.desc.a) concat(otherRoot, spurPath) else rootPath ++ spurPath
  }


  // Calculates the cost of a path, direct channels with the source will have a cost of 0 (pay no fees), only the first
  // edge in the list is a direct channel
  def pathCost(path: Seq[GraphEdge], amountMsat: Long): Long = {
    path.drop(1).reverse.foldLeft(amountMsat) { (cost, edge) =>
      edgeWeight(edge, cost, isNeighborTarget = false)
    }
  }

  //helper function implementing the subList function for "Seq[T]" that will return the list with the
  //first element if indices 0 are used
  def subList[T](list: Seq[T], from: Int, to: Int): Seq[T] = {
    if(from == 0 && to == 0) {
      list.head :: Nil
    } else {
      list.slice(from, to)
    }
  }


  /**
    * Finds the shortest path in the graph, uses a modified version of Dijsktra's algorithm that computes
    * the shortest path from the target to the source (this is because we want to calculate the weight of the
    * edges correctly). The graph @param g is optimized for querying the incoming edges given a vertex.
    *
    * @param g the graph on which will be performed the search
    * @param sourceNode the starting node of the path we're looking for
    * @param targetNode the destination node of the path
    * @param amountMsat the amount (in millisatoshis) we want to transmit
    * @param ignoredEdges a list of edges we do not want to consider
    * @param extraEdges a list of extra edges we want to consider but are not currently in the graph
    * @return
    */
  def dijkstraShortestPath(g: DirectedGraph, sourceNode: PublicKey, targetNode: PublicKey, amountMsat: Long, ignoredEdges: Set[ChannelDesc], extraEdges: Set[GraphEdge]): Seq[GraphEdge] = {

    // optionally add the extra edges to the graph
    val graphVerticesWithExtra = extraEdges.nonEmpty match {
      case true => g.vertexSet() ++ extraEdges.map(_.desc.a) ++ extraEdges.map(_.desc.b)
      case false => g.vertexSet()
    }

    //  the graph does not contain source/destination nodes
    if (!graphVerticesWithExtra.contains(sourceNode)) return Seq.empty
    if (!graphVerticesWithExtra.contains(targetNode)) return Seq.empty

    val maxMapSize = graphVerticesWithExtra.size + 1

    // this is not the actual optimal size for the maps, because we only put in there all the vertices in the worst case scenario.
    val cost = new java.util.HashMap[PublicKey, Long](maxMapSize)
    val prev = new java.util.HashMap[PublicKey, GraphEdge](maxMapSize)
    val vertexQueue = new org.jheaps.tree.SimpleFibonacciHeap[WeightedNode, Short](QueueComparator)
    val pathLength = new java.util.HashMap[PublicKey, Int](maxMapSize)

    // initialize the queue and cost array with the base cost (amount to be routed)
    cost.put(targetNode, amountMsat)
    vertexQueue.insert(WeightedNode(targetNode, amountMsat))
    pathLength.put(targetNode, 0) // the source node has distance 0

    var targetFound = false

    while (!vertexQueue.isEmpty && !targetFound) {

      // node with the smallest distance from the source
      val current = vertexQueue.deleteMin().getKey // O(log(n))

      if (current.key != sourceNode) {

        // build the neighbors with optional extra edges
        val currentNeighbors = extraEdges.isEmpty match {
          case true => g.getIncomingEdgesOf(current.key)
          case false => g.getIncomingEdgesOf(current.key) ++ extraEdges.filter(_.desc.b == current.key)
        }

        // for each neighbor
        currentNeighbors.foreach { edge =>

          val neighbor = edge.desc.a
<<<<<<< HEAD

          // calculate the length of the partial path given the new edge (current -> neighbor)
          val neighborPathLength = pathLength.get(current.key) + 1

          // note: 'cost' contains the smallest known cumulative cost (amount + fees) necessary to reach 'current' so far
          // note: there is always an entry for the current in the 'cost' map
          val newMinimumKnownCost = edgeWeight(edge, cost.get(current.key), neighbor == sourceNode)

=======

          // calculate the length of the partial path given the new edge (current -> neighbor)
          val neighborPathLength = pathLength.get(current.key) + 1

          // note: 'cost' contains the smallest known cumulative cost (amount + fees) necessary to reach 'current' so far
          // note: there is always an entry for the current in the 'cost' map
          val newMinimumKnownCost = edgeWeight(edge, cost.get(current.key), neighbor == sourceNode)

>>>>>>> e3b29929
          // test for ignored edges
          if (edge.update.htlcMaximumMsat.forall(newMinimumKnownCost <= _) &&
            newMinimumKnownCost >= edge.update.htlcMinimumMsat &&
            neighborPathLength <= ROUTE_MAX_LENGTH && // ignore this edge if it would make the path too long
            !ignoredEdges.contains(edge.desc)
          ) {

            // we call containsKey first because "getOrDefault" is not available in JDK7
            val neighborCost = cost.containsKey(neighbor) match {
              case false => Long.MaxValue
              case true => cost.get(neighbor)
            }

            // if this neighbor has a shorter distance than previously known
            if (newMinimumKnownCost < neighborCost) {

              // update the total length of this partial path
              pathLength.put(neighbor, neighborPathLength)

              // update the visiting tree
              prev.put(neighbor, edge)

              // update the queue
              vertexQueue.insert(WeightedNode(neighbor, newMinimumKnownCost)) // O(1)

              // update the minimum known distance array
              cost.put(neighbor, newMinimumKnownCost)
            }
          }
        }
      } else { // we popped the target node from the queue, no need to search any further
        targetFound = true
      }
    }

    targetFound match {
      case false => Seq.empty[GraphEdge]
      case true =>
        // we traverse the list of "previous" backward building the final list of edges that make the shortest path
        val edgePath = new mutable.ArrayBuffer[GraphEdge](ROUTE_MAX_LENGTH)
        var current = prev.get(sourceNode)

        while (current != null) {

          edgePath += current
          current = prev.get(current.desc.b)
        }

        edgePath
    }
  }

  /**
    *
    * @param edge the edge for which we want to compute the weight
    * @param amountWithFees the value that this edge will have to carry along
    * @param isNeighborTarget true if the receiving vertex of this edge is the target node (source in a reversed graph), which has cost 0
    * @return the new amount updated with the necessary fees for this edge
    */
  private def edgeWeight(edge: GraphEdge, amountWithFees: Long, isNeighborTarget: Boolean): Long = isNeighborTarget match {
    case false => amountWithFees + nodeFee(edge.update.feeBaseMsat, edge.update.feeProportionalMillionths, amountWithFees)
    case true => amountWithFees
  }

  /**
    * A graph data structure that uses the adjacency lists, stores the incoming edges of the neighbors
    */
  object GraphStructure {

    /**
      * Representation of an edge of the graph
      *
      * @param desc channel description
      * @param update channel info
      */
    case class GraphEdge(desc: ChannelDesc, update: ChannelUpdate)

    case class DirectedGraph(private val vertices: Map[PublicKey, List[GraphEdge]]) {

      def addEdge(d: ChannelDesc, u: ChannelUpdate): DirectedGraph = addEdge(GraphEdge(d, u))

      def addEdges(edges: Seq[(ChannelDesc, ChannelUpdate)]): DirectedGraph = {
        edges.foldLeft(this)((acc, edge) => acc.addEdge(edge._1, edge._2))
      }

      /**
        * Adds and edge to the graph, if one of the two vertices is not found, it will be created.
        *
        * @param edge the edge that is going to be added to the graph
        * @return a new graph containing this edge
        */
      def addEdge(edge: GraphEdge): DirectedGraph = {

        val vertexIn = edge.desc.a
        val vertexOut = edge.desc.b

        // the graph is allowed to have multiple edges between the same vertices but only one per channel
        if (containsEdge(edge.desc)) {
          removeEdge(edge.desc).addEdge(edge) // the recursive call will have the original params
        } else {
          val withVertices = addVertex(vertexIn).addVertex(vertexOut)
          DirectedGraph(withVertices.vertices.updated(vertexOut, edge +: withVertices.vertices(vertexOut)))
        }
      }

      /**
        * Removes the edge corresponding to the given pair channel-desc/channel-update,
        * NB: this operation does NOT remove any vertex
        *
        * @param desc the channel description associated to the edge that will be removed
        * @return
        */
      def removeEdge(desc: ChannelDesc): DirectedGraph = {
        containsEdge(desc) match {
          case true => DirectedGraph(vertices.updated(desc.b, vertices(desc.b).filterNot(_.desc == desc)))
          case false => this
        }
      }

      def removeEdges(descList: Seq[ChannelDesc]): DirectedGraph = {
        descList.foldLeft(this)((acc, edge) => acc.removeEdge(edge))
      }

      /**
        * @param edge
        * @return For edges to be considered equal they must have the same in/out vertices AND same shortChannelId
        */
      def getEdge(edge: GraphEdge): Option[GraphEdge] = getEdge(edge.desc)

      def getEdge(desc: ChannelDesc): Option[GraphEdge] = {
        vertices.get(desc.b).flatMap { adj =>
          adj.find(e => e.desc.shortChannelId == desc.shortChannelId && e.desc.a == desc.a)
        }
      }

      /**
        * @param keyA the key associated with the starting vertex
        * @param keyB the key associated with the ending vertex
        * @return all the edges going from keyA --> keyB (there might be more than one if it refers to different shortChannelId)
        */
      def getEdgesBetween(keyA: PublicKey, keyB: PublicKey): Seq[GraphEdge] = {
        vertices.get(keyB) match {
          case None => Seq.empty
          case Some(adj) => adj.filter(e => e.desc.a == keyA)
        }
      }

      /**
        * The the incoming edges for vertex @param keyB
        * @param keyB
        * @return
        */
      def getIncomingEdgesOf(keyB: PublicKey): Seq[GraphEdge] = {
        vertices.getOrElse(keyB, List.empty)
      }

      /**
        * Removes a vertex and all it's associated edges (both incoming and outgoing)
        *
        * @param key
        * @return
        */
      def removeVertex(key: PublicKey): DirectedGraph = {
        DirectedGraph(removeEdges(getIncomingEdgesOf(key).map(_.desc)).vertices - key)
      }

      /**
        * Adds a new vertex to the graph, starting with no edges
        *
        * @param key
        * @return
        */
      def addVertex(key: PublicKey): DirectedGraph = {
        vertices.get(key) match {
          case None => DirectedGraph(vertices + (key -> List.empty))
          case _ => this
        }
      }

      /**
        * Note this operation will traverse all edges in the graph (expensive)
        * @param key
        * @return a list of the outgoing edges of vertex @param key, if the edge doesn't exists an empty list is returned
        */
      def edgesOf(key: PublicKey): Seq[GraphEdge] = {
        edgeSet().filter(_.desc.a == key).toSeq
      }

      /**
        * @return the set of all the vertices in this graph
        */
      def vertexSet(): Set[PublicKey] = vertices.keySet

      /**
        * @return an iterator of all the edges in this graph
        */
      def edgeSet(): Iterable[GraphEdge] = vertices.values.flatten

      /**
        * @param key
        * @return true if this graph contain a vertex with this key, false otherwise
        */
      def containsVertex(key: PublicKey): Boolean = vertices.contains(key)

      /**
        * @param desc
        * @return true if this edge desc is in the graph. For edges to be considered equal they must have the same in/out vertices AND same shortChannelId
        */
      def containsEdge(desc: ChannelDesc): Boolean = {
        vertices.get(desc.b) match {
          case None => false
          case Some(adj) => adj.exists(neighbor => neighbor.desc.shortChannelId == desc.shortChannelId && neighbor.desc.a == desc.a)
        }
      }

      def prettyPrint(): String = {
        vertices.foldLeft("") { case (acc, (vertex, adj)) =>
          acc + s"[${vertex.toString().take(5)}]: ${adj.map("-> " + _.desc.b.toString().take(5))} \n"
        }
      }
    }

    object DirectedGraph {

      // convenience constructors
      def apply(): DirectedGraph = new DirectedGraph(Map())

      def apply(key: PublicKey): DirectedGraph = new DirectedGraph(Map(key -> List.empty))

      def apply(edge: GraphEdge): DirectedGraph = new DirectedGraph(Map()).addEdge(edge.desc, edge.update)

      def apply(edges: Seq[GraphEdge]): DirectedGraph = {
        makeGraph(edges.map(e => e.desc -> e.update).toMap)
      }

      // optimized constructor
      def makeGraph(descAndUpdates: Map[ChannelDesc, ChannelUpdate]): DirectedGraph = {

        // initialize the map with the appropriate size to avoid resizing during the graph initialization
        val mutableMap = new {} with mutable.HashMap[PublicKey, List[GraphEdge]] {
          override def initialSize: Int = descAndUpdates.size + 1
        }

        // add all the vertices and edges in one go
        descAndUpdates.foreach { case (desc, update) =>
          // create or update vertex (desc.b) and update its neighbor
          mutableMap.put(desc.b, GraphEdge(desc, update) +: mutableMap.getOrElse(desc.b, List.empty[GraphEdge]))
          mutableMap.get(desc.a) match {
            case None => mutableMap += desc.a -> List.empty[GraphEdge]
            case _ =>
          }
        }

        new DirectedGraph(mutableMap.toMap)
      }

      def graphEdgeToHop(graphEdge: GraphEdge): Hop = Hop(graphEdge.desc.a, graphEdge.desc.b, graphEdge.update)
    }

  }
}<|MERGE_RESOLUTION|>--- conflicted
+++ resolved
@@ -1,6 +1,7 @@
 package fr.acinq.eclair.router
 
 import fr.acinq.bitcoin.Crypto.PublicKey
+
 import scala.collection.mutable
 import fr.acinq.eclair._
 import fr.acinq.eclair.router.Graph.GraphStructure.{DirectedGraph, GraphEdge}
@@ -8,6 +9,8 @@
 import Router._
 
 object Graph {
+
+  import DirectedGraph._
 
   case class WeightedNode(key: PublicKey, weight: Long)
   case class WeightedPath(path: Seq[GraphEdge], weight: Long)
@@ -143,6 +146,7 @@
     * @param extraEdges a list of extra edges we want to consider but are not currently in the graph
     * @return
     */
+
   def dijkstraShortestPath(g: DirectedGraph, sourceNode: PublicKey, targetNode: PublicKey, amountMsat: Long, ignoredEdges: Set[ChannelDesc], extraEdges: Set[GraphEdge]): Seq[GraphEdge] = {
 
     // optionally add the extra edges to the graph
@@ -187,7 +191,6 @@
         currentNeighbors.foreach { edge =>
 
           val neighbor = edge.desc.a
-<<<<<<< HEAD
 
           // calculate the length of the partial path given the new edge (current -> neighbor)
           val neighborPathLength = pathLength.get(current.key) + 1
@@ -196,16 +199,6 @@
           // note: there is always an entry for the current in the 'cost' map
           val newMinimumKnownCost = edgeWeight(edge, cost.get(current.key), neighbor == sourceNode)
 
-=======
-
-          // calculate the length of the partial path given the new edge (current -> neighbor)
-          val neighborPathLength = pathLength.get(current.key) + 1
-
-          // note: 'cost' contains the smallest known cumulative cost (amount + fees) necessary to reach 'current' so far
-          // note: there is always an entry for the current in the 'cost' map
-          val newMinimumKnownCost = edgeWeight(edge, cost.get(current.key), neighbor == sourceNode)
-
->>>>>>> e3b29929
           // test for ignored edges
           if (edge.update.htlcMaximumMsat.forall(newMinimumKnownCost <= _) &&
             newMinimumKnownCost >= edge.update.htlcMinimumMsat &&
