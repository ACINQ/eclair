/*
 * Copyright 2019 ACINQ SAS
 *
 * Licensed under the Apache License, Version 2.0 (the "License");
 * you may not use this file except in compliance with the License.
 * You may obtain a copy of the License at
 *
 *     http://www.apache.org/licenses/LICENSE-2.0
 *
 * Unless required by applicable law or agreed to in writing, software
 * distributed under the License is distributed on an "AS IS" BASIS,
 * WITHOUT WARRANTIES OR CONDITIONS OF ANY KIND, either express or implied.
 * See the License for the specific language governing permissions and
 * limitations under the License.
 */

package fr.acinq.eclair.router

import fr.acinq.bitcoin.Crypto.PublicKey
import fr.acinq.bitcoin.{Btc, MilliBtc, Satoshi}
import fr.acinq.eclair._
import fr.acinq.eclair.router.Graph.GraphStructure.{DirectedGraph, GraphEdge}
import fr.acinq.eclair.router.Router._
import fr.acinq.eclair.wire.ChannelUpdate

import scala.annotation.tailrec
import scala.collection.immutable.SortedMap
import scala.collection.mutable

object Graph {

  // @formatter:off
  /**
   * The cumulative weight of a set of edges (path in the graph).
   *
   * @param cost   amount to send to the recipient + each edge's fees
   * @param length number of edges in the path
   * @param cltv   sum of each edge's cltv
   * @param weight cost multiplied by a factor based on heuristics (see [[WeightRatios]]).
   */
  case class RichWeight(cost: MilliSatoshi, length: Int, cltv: CltvExpiryDelta, weight: Double) extends Ordered[RichWeight] {
    override def compare(that: RichWeight): Int = this.weight.compareTo(that.weight)
  }
  /**
   * We use heuristics to calculate the weight of an edge based on channel age, cltv delta and capacity.
   * We favor older channels, with bigger capacity and small cltv delta.
   */
  case class WeightRatios(cltvDeltaFactor: Double, ageFactor: Double, capacityFactor: Double) {
    require(0 < cltvDeltaFactor + ageFactor + capacityFactor && cltvDeltaFactor + ageFactor + capacityFactor <= 1, "The sum of heuristics ratios must be between 0 and 1 (included)")
  }
  case class WeightedNode(key: PublicKey, weight: RichWeight)
  case class WeightedPath(path: Seq[GraphEdge], weight: RichWeight)
  // @formatter:on

  /**
   * This comparator must be consistent with the "equals" behavior, thus for two weighted nodes with
   * the same weight we distinguish them by their public key.
   * See https://docs.oracle.com/javase/8/docs/api/java/util/Comparator.html
   */
  object NodeComparator extends Ordering[WeightedNode] {
    override def compare(x: WeightedNode, y: WeightedNode): Int = {
      val weightCmp = x.weight.compareTo(y.weight)
      if (weightCmp == 0) x.key.toString().compareTo(y.key.toString())
      else weightCmp
    }
  }

  implicit object PathComparator extends Ordering[WeightedPath] {
    override def compare(x: WeightedPath, y: WeightedPath): Int = y.weight.compare(x.weight)
  }

  /**
   * Yen's algorithm to find the k-shortest (loop-less) paths in a graph, uses dijkstra as search algo. Is guaranteed to
   * terminate finding at most @pathsToFind paths sorted by cost (the cheapest is in position 0).
   *
   * @param graph              the graph on which will be performed the search
   * @param sourceNode         the starting node of the path we're looking for (payer)
   * @param targetNode         the destination node of the path (recipient)
   * @param amount             amount to send to the last node
   * @param ignoredEdges       channels that should be avoided
   * @param ignoredVertices    nodes that should be avoided
   * @param extraEdges         additional edges that can be used (e.g. private channels from invoices)
   * @param pathsToFind        number of distinct paths to be returned
   * @param wr                 ratios used to 'weight' edges when searching for the shortest path
   * @param currentBlockHeight the height of the chain tip (latest block)
   * @param boundaries         a predicate function that can be used to impose limits on the outcome of the search
   */
  def yenKshortestPaths(graph: DirectedGraph,
                        sourceNode: PublicKey,
                        targetNode: PublicKey,
                        amount: MilliSatoshi,
                        ignoredEdges: Set[ChannelDesc],
                        ignoredVertices: Set[PublicKey],
                        extraEdges: Set[GraphEdge],
                        pathsToFind: Int,
                        wr: Option[WeightRatios],
                        currentBlockHeight: Long,
                        boundaries: RichWeight => Boolean): Seq[WeightedPath] = {
    // find the shortest path (k = 0)
    val targetWeight = RichWeight(amount, 0, CltvExpiryDelta(0), 0)
    val shortestPath = dijkstraShortestPath(graph, sourceNode, sourceNode, targetNode, ignoredEdges, ignoredVertices, extraEdges, targetWeight, boundaries, currentBlockHeight, wr)
    if (shortestPath.isEmpty) {
      return Seq.empty // if we can't even find a single path, avoid returning a Seq(Seq.empty)
    }

    var allSpurPathsFound = false
<<<<<<< HEAD
    val shortestPaths = new mutable.ArrayDeque[WeightedPath]
    shortestPaths += WeightedPath(shortestPath, pathWeight(sourceNode, shortestPath, amount, currentBlockHeight, wr))
=======
    val shortestPaths = new mutable.Queue[WeightedPath]
    shortestPaths.enqueue(WeightedPath(shortestPath, pathWeight(sourceNode, shortestPath, amount, currentBlockHeight, wr)))
>>>>>>> ce3629c9
    // stores the candidates for the k-th shortest path, sorted by path cost
    val candidates = new mutable.PriorityQueue[WeightedPath]

    // main loop
    for (k <- 1 until pathsToFind) {
      if (!allSpurPathsFound) {
        val prevShortestPath = shortestPaths(k - 1).path
        // for every edge in the path, we will try to find a different path after that edge
        for (i <- prevShortestPath.indices) {
          // select the spur node as the i-th element of the previous shortest path
          val spurNode = prevShortestPath(i).desc.a
          // select the sub-path from the source to the spur node
          val rootPathEdges = prevShortestPath.take(i)
          // we ignore all the paths that we have already fully explored in previous iterations
          // if for example the spur node is B, and we already found shortest paths starting with A-B-C and A-B-D,
          // we want to ignore the B-C and B-D edges
          //          +-- C -- [...]
          //          |
          // A -- B --+-- D -- [...]
          //          |
          //          +-- E -- [...]
          val alreadyExploredEdges = shortestPaths.collect { case p if p.path.take(i) == rootPathEdges => p.path(i).desc }.toSet
          // we also want to ignore any link that can lead back to the previous node (we only want to go forward)
          val returningEdges = rootPathEdges.lastOption.map(last => graph.getEdgesBetween(last.desc.b, last.desc.a).map(_.desc).toSet).getOrElse(Set.empty)
          // find the "spur" path, a sub-path going from the spur node to the target avoiding previously found sub-paths
          val spurPath = dijkstraShortestPath(graph, sourceNode, spurNode, targetNode, ignoredEdges ++ alreadyExploredEdges ++ returningEdges, ignoredVertices, extraEdges, targetWeight, boundaries, currentBlockHeight, wr)
          if (spurPath.nonEmpty) {
            // candidate k-shortest path is made of the root path and the new spur path, but the cost of the spur
            // path is likely higher than previous shortest paths, so we need to validate that the root path can
            // relay the increased amount.
            val completePath = rootPathEdges ++ spurPath
            val candidatePath = WeightedPath(completePath, pathWeight(sourceNode, completePath, amount, currentBlockHeight, wr))
            if (boundaries(candidatePath.weight) && !shortestPaths.contains(candidatePath) && !candidates.exists(_ == candidatePath) && validatePath(completePath, amount)) {
              candidates.enqueue(candidatePath)
            }
          }
        }
      }

      if (candidates.isEmpty) {
        // handles the case of having exhausted all possible spur paths and it's impossible to reach the target from the source
        allSpurPathsFound = true
      } else {
        // move the best candidate to the shortestPaths container
        shortestPaths.enqueue(candidates.dequeue())
      }
    }

    shortestPaths.toSeq
  }

  /**
   * Finds the shortest path in the graph, uses a modified version of Dijkstra's algorithm that computes the shortest
   * path from the target to the source (this is because we want to calculate the weight of the edges correctly). The
   * graph @param g is optimized for querying the incoming edges given a vertex.
   *
   * @param g                  the graph on which will be performed the search
   * @param sender             node sending the payment (may be different from sourceNode when calculating partial paths)
   * @param sourceNode         the starting node of the path we're looking for
   * @param targetNode         the destination node of the path
   * @param ignoredEdges       channels that should be avoided
   * @param ignoredVertices    nodes that should be avoided
   * @param extraEdges         additional edges that can be used (e.g. private channels from invoices)
   * @param initialWeight      weight that will be applied to the target node
   * @param boundaries         a predicate function that can be used to impose limits on the outcome of the search
   * @param currentBlockHeight the height of the chain tip (latest block)
   * @param wr                 ratios used to 'weight' edges when searching for the shortest path
   */
  private def dijkstraShortestPath(g: DirectedGraph,
                                   sender: PublicKey,
                                   sourceNode: PublicKey,
                                   targetNode: PublicKey,
                                   ignoredEdges: Set[ChannelDesc],
                                   ignoredVertices: Set[PublicKey],
                                   extraEdges: Set[GraphEdge],
                                   initialWeight: RichWeight,
                                   boundaries: RichWeight => Boolean,
                                   currentBlockHeight: Long,
                                   wr: Option[WeightRatios]): Seq[GraphEdge] = {
    // the graph does not contain source/destination nodes
    val sourceNotInGraph = !g.containsVertex(sourceNode) && !extraEdges.exists(_.desc.a == sourceNode)
    val targetNotInGraph = !g.containsVertex(targetNode) && !extraEdges.exists(_.desc.b == targetNode)
    if (sourceNotInGraph || targetNotInGraph) {
      return Seq.empty
    }

    // conservative estimation to avoid over-allocating memory: this is not the actual optimal size for the maps,
    // because in the worst case scenario we will insert all the vertices.
<<<<<<< HEAD
    val initialSize = 100
    val bestWeights = new java.util.HashMap[PublicKey, RichWeight](initialSize)
    val bestEdges = new java.util.HashMap[PublicKey, GraphEdge](initialSize)
    val toExplore = new org.jheaps.tree.SimpleFibonacciHeap[WeightedNode, Short](NodeComparator)

    // initialize the queue and cost array with the initial weight
    bestWeights.put(targetNode, initialWeight)
    toExplore.insert(WeightedNode(targetNode, initialWeight))

    var targetFound = false
    while (!toExplore.isEmpty && !targetFound) {
      // node with the smallest distance from the target
      val current = toExplore.deleteMin().getKey // O(log(n))
      if (current.key != sourceNode) {
        val currentWeight = bestWeights.get(current.key) // NB: there is always an entry for the current in the 'bestWeights' map
=======
    val initialCapacity = 100
    val bestWeights = mutable.HashMap.newBuilder[PublicKey, RichWeight](initialCapacity, mutable.HashMap.defaultLoadFactor).result()
    val bestEdges = mutable.HashMap.newBuilder[PublicKey, GraphEdge](initialCapacity, mutable.HashMap.defaultLoadFactor).result()
    // NB: we want the elements with smallest weight first, hence the `reverse`.
    val toExplore = mutable.PriorityQueue.empty[WeightedNode](NodeComparator.reverse)

    // initialize the queue and cost array with the initial weight
    bestWeights.put(targetNode, initialWeight)
    toExplore.enqueue(WeightedNode(targetNode, initialWeight))

    var targetFound = false
    while (toExplore.nonEmpty && !targetFound) {
      // node with the smallest distance from the target
      val current = toExplore.dequeue() // O(log(n))
      if (current.key != sourceNode) {
        val currentWeight = bestWeights(current.key) // NB: there is always an entry for the current in the 'bestWeights' map
>>>>>>> ce3629c9
        // build the neighbors with optional extra edges
        val neighborEdges = {
          val extraNeighbors = extraEdges.filter(_.desc.b == current.key)
          // the resulting set must have only one element per shortChannelId; we prioritize extra edges
          g.getIncomingEdgesOf(current.key).filterNot(e => extraNeighbors.exists(_.desc.shortChannelId == e.desc.shortChannelId)) ++ extraNeighbors
        }
        neighborEdges.foreach { edge =>
          val neighbor = edge.desc.a
          // NB: this contains the amount (including fees) that will need to be sent to `neighbor`, but the amount that
          // will be relayed through that edge is the one in `currentWeight`.
          val neighborWeight = addEdgeWeight(sender, edge, currentWeight, currentBlockHeight, wr)
          val canRelayAmount = currentWeight.cost <= edge.capacity &&
            edge.balance_opt.forall(currentWeight.cost <= _) &&
            edge.update.htlcMaximumMsat.forall(currentWeight.cost <= _) &&
            currentWeight.cost >= edge.update.htlcMinimumMsat
          if (canRelayAmount && boundaries(neighborWeight) && !ignoredEdges.contains(edge.desc) && !ignoredVertices.contains(neighbor)) {
<<<<<<< HEAD
            // we don't use "getOrDefault" because it is not available in JDK7
            val previousNeighborWeight = bestWeights.get(neighbor) match {
              case null => RichWeight(MilliSatoshi(Long.MaxValue), Int.MaxValue, CltvExpiryDelta(Int.MaxValue), Double.MaxValue)
              case w => w
            }
=======
            val previousNeighborWeight = bestWeights.getOrElse(neighbor, RichWeight(MilliSatoshi(Long.MaxValue), Int.MaxValue, CltvExpiryDelta(Int.MaxValue), Double.MaxValue))
>>>>>>> ce3629c9
            // if this path between neighbor and the target has a shorter distance than previously known, we select it
            if (neighborWeight.weight < previousNeighborWeight.weight) {
              // update the best edge for this vertex
              bestEdges.put(neighbor, edge)
              // add this updated node to the list for further exploration
<<<<<<< HEAD
              toExplore.insert(WeightedNode(neighbor, neighborWeight)) // O(1)
=======
              toExplore.enqueue(WeightedNode(neighbor, neighborWeight)) // O(1)
>>>>>>> ce3629c9
              // update the minimum known distance array
              bestWeights.put(neighbor, neighborWeight)
            }
          }
        }
      } else {
        targetFound = true
      }
    }

    targetFound match {
      case false => Seq.empty[GraphEdge]
      case true =>
        val edgePath = new mutable.ArrayBuffer[GraphEdge](RouteCalculation.ROUTE_MAX_LENGTH)
        var current = bestEdges.get(sourceNode)
<<<<<<< HEAD
        while (current != null) {
          edgePath += current
          current = bestEdges.get(current.desc.b)
=======
        while (current.isDefined) {
          edgePath += current.get
          current = bestEdges.get(current.get.desc.b)
>>>>>>> ce3629c9
        }
        edgePath.toSeq
    }
  }

  /**
   * Add the given edge to the path and compute the new weight.
   *
   * @param sender             node sending the payment
   * @param edge               the edge we want to cross
   * @param prev               weight of the rest of the path
   * @param currentBlockHeight the height of the chain tip (latest block).
   * @param weightRatios       ratios used to 'weight' edges when searching for the shortest path
   */
  private def addEdgeWeight(sender: PublicKey, edge: GraphEdge, prev: RichWeight, currentBlockHeight: Long, weightRatios: Option[WeightRatios]): RichWeight = weightRatios match {
    case None =>
      val totalCost = if (edge.desc.a == sender) prev.cost else addEdgeFees(edge, prev.cost)
      val totalCltv = if (edge.desc.a == sender) prev.cltv else prev.cltv + edge.update.cltvExpiryDelta
      RichWeight(totalCost, prev.length + 1, totalCltv, totalCost.toLong)
    case Some(wr) =>
      import RoutingHeuristics._

      // Every edge is weighted by funding block height where older blocks add less weight, the window considered is 2 months.
      val channelBlockHeight = ShortChannelId.coordinates(edge.desc.shortChannelId).blockHeight
      val ageFactor = normalize(channelBlockHeight, min = currentBlockHeight - BLOCK_TIME_TWO_MONTHS, max = currentBlockHeight)

      // Every edge is weighted by channel capacity, larger channels add less weight
      val edgeMaxCapacity = edge.capacity.toMilliSatoshi
      val capFactor = 1 - normalize(edgeMaxCapacity.toLong, CAPACITY_CHANNEL_LOW.toLong, CAPACITY_CHANNEL_HIGH.toLong)

      // Every edge is weighted by its cltv-delta value, normalized
      val cltvFactor = normalize(edge.update.cltvExpiryDelta.toInt, CLTV_LOW, CLTV_HIGH)

      val totalCost = if (edge.desc.a == sender) prev.cost else addEdgeFees(edge, prev.cost)
      val totalCltv = if (edge.desc.a == sender) prev.cltv else prev.cltv + edge.update.cltvExpiryDelta
      // NB we're guaranteed to have weightRatios and factors > 0
      val factor = (cltvFactor * wr.cltvDeltaFactor) + (ageFactor * wr.ageFactor) + (capFactor * wr.capacityFactor)
      val totalWeight = if (edge.desc.a == sender) prev.weight else prev.weight + totalCost.toLong * factor

      RichWeight(totalCost, prev.length + 1, totalCltv, totalWeight)
  }

  /**
   * Calculate the minimum amount that the start node needs to receive to be able to forward @amountWithFees to the end
   * node. To avoid infinite loops caused by zero-fee edges, we use a lower bound fee of 1 msat.
   *
   * @param edge            the edge we want to cross
   * @param amountToForward the value that this edge will have to carry along
   * @return the new amount updated with the necessary fees for this edge
   */
  private def addEdgeFees(edge: GraphEdge, amountToForward: MilliSatoshi): MilliSatoshi = {
    if (edgeHasZeroFee(edge)) amountToForward + nodeFee(baseFee = 1 msat, proportionalFee = 0, amountToForward)
    else amountToForward + nodeFee(edge.update.feeBaseMsat, edge.update.feeProportionalMillionths, amountToForward)
  }

  private def edgeHasZeroFee(edge: GraphEdge): Boolean = {
    edge.update.feeBaseMsat.toLong == 0 && edge.update.feeProportionalMillionths == 0
  }

  /** Validate that all edges along the path can relay the amount with fees. */
  def validatePath(path: Seq[GraphEdge], amount: MilliSatoshi): Boolean = validateReversePath(path.reverse, amount)

  @tailrec
  private def validateReversePath(path: Seq[GraphEdge], amount: MilliSatoshi): Boolean = path.headOption match {
    case None => true
    case Some(edge) =>
      val canRelayAmount = amount <= edge.capacity &&
        edge.balance_opt.forall(amount <= _) &&
        edge.update.htlcMaximumMsat.forall(amount <= _) &&
        edge.update.htlcMinimumMsat <= amount
      if (canRelayAmount) validateReversePath(path.tail, addEdgeFees(edge, amount)) else false
  }

  /**
   * Calculates the total weighted cost of a path.
   * Note that the first hop from the sender is ignored: we don't pay a routing fee to ourselves.
   *
   * @param sender             node sending the payment
   * @param path               candidate path.
   * @param amount             amount to send to the last node.
   * @param currentBlockHeight the height of the chain tip (latest block).
   * @param wr                 ratios used to 'weight' edges when searching for the shortest path
   */
  def pathWeight(sender: PublicKey, path: Seq[GraphEdge], amount: MilliSatoshi, currentBlockHeight: Long, wr: Option[WeightRatios]): RichWeight = {
    path.foldRight(RichWeight(amount, 0, CltvExpiryDelta(0), 0)) { (edge, prev) =>
      addEdgeWeight(sender, edge, prev, currentBlockHeight, wr)
    }
  }

  object RoutingHeuristics {

    // Number of blocks in two months
    val BLOCK_TIME_TWO_MONTHS = 8640

    // Low/High bound for channel capacity
    val CAPACITY_CHANNEL_LOW = MilliBtc(1).toMilliSatoshi
    val CAPACITY_CHANNEL_HIGH = Btc(1).toMilliSatoshi

    // Low/High bound for CLTV channel value
    val CLTV_LOW = 9
    val CLTV_HIGH = 2016

    /**
     * Normalize the given value between (0, 1). If the @param value is outside the min/max window we flatten it to something very close to the
     * extremes but always bigger than zero so it's guaranteed to never return zero
     */
    def normalize(value: Double, min: Double, max: Double): Double = {
      if (value <= min) 0.00001D
      else if (value > max) 0.99999D
      else (value - min) / (max - min)
    }

  }

  object GraphStructure {

    /**
     * Representation of an edge of the graph
     *
     * @param desc        channel description
     * @param update      channel info
     * @param capacity    channel capacity
     * @param balance_opt (optional) available balance that can be sent through this edge
     */
    case class GraphEdge(desc: ChannelDesc, update: ChannelUpdate, capacity: Satoshi, balance_opt: Option[MilliSatoshi])

    /** A graph data structure that uses an adjacency list, stores the incoming edges of the neighbors */
    case class DirectedGraph(private val vertices: Map[PublicKey, List[GraphEdge]]) {

      def addEdge(d: ChannelDesc, u: ChannelUpdate, capacity: Satoshi, balance_opt: Option[MilliSatoshi] = None): DirectedGraph = addEdge(GraphEdge(d, u, capacity, balance_opt))

      def addEdges(edges: Iterable[GraphEdge]): DirectedGraph = edges.foldLeft(this)((acc, edge) => acc.addEdge(edge))

      /**
       * Adds an edge to the graph. If one of the two vertices is not found it will be created.
       *
       * @param edge the edge that is going to be added to the graph
       * @return a new graph containing this edge
       */
      def addEdge(edge: GraphEdge): DirectedGraph = {
        val vertexIn = edge.desc.a
        val vertexOut = edge.desc.b

        // the graph is allowed to have multiple edges between the same vertices but only one per channel
        if (containsEdge(edge.desc)) {
          removeEdge(edge.desc).addEdge(edge) // the recursive call will have the original params
        } else {
          val withVertices = addVertex(vertexIn).addVertex(vertexOut)
          DirectedGraph(withVertices.vertices.updated(vertexOut, edge +: withVertices.vertices(vertexOut)))
        }
      }

      /**
       * Removes the edge corresponding to the given pair channel-desc/channel-update,
       * NB: this operation does NOT remove any vertex
       *
       * @param desc the channel description associated to the edge that will be removed
       * @return a new graph without this edge
       */
      def removeEdge(desc: ChannelDesc): DirectedGraph = {
        containsEdge(desc) match {
          case true => DirectedGraph(vertices.updated(desc.b, vertices(desc.b).filterNot(_.desc == desc)))
          case false => this
        }
      }

      def removeEdges(descList: Iterable[ChannelDesc]): DirectedGraph = {
        descList.foldLeft(this)((acc, edge) => acc.removeEdge(edge))
      }

      /**
       * @return For edges to be considered equal they must have the same in/out vertices AND same shortChannelId
       */
      def getEdge(edge: GraphEdge): Option[GraphEdge] = getEdge(edge.desc)

      def getEdge(desc: ChannelDesc): Option[GraphEdge] = {
        vertices.get(desc.b).flatMap { adj =>
          adj.find(e => e.desc.shortChannelId == desc.shortChannelId && e.desc.a == desc.a)
        }
      }

      /**
       * @param keyA the key associated with the starting vertex
       * @param keyB the key associated with the ending vertex
       * @return all the edges going from keyA --> keyB (there might be more than one if there are multiple channels)
       */
      def getEdgesBetween(keyA: PublicKey, keyB: PublicKey): Seq[GraphEdge] = {
        vertices.get(keyB) match {
          case None => Seq.empty
          case Some(adj) => adj.filter(e => e.desc.a == keyA)
        }
      }

      /**
       * @param keyB the key associated with the target vertex
       * @return all edges incoming to that vertex
       */
      def getIncomingEdgesOf(keyB: PublicKey): Seq[GraphEdge] = {
        vertices.getOrElse(keyB, List.empty)
      }

      /**
       * Removes a vertex and all its associated edges (both incoming and outgoing)
       */
      def removeVertex(key: PublicKey): DirectedGraph = {
        DirectedGraph(removeEdges(getIncomingEdgesOf(key).map(_.desc)).vertices - key)
      }

      /**
       * Adds a new vertex to the graph, starting with no edges
       */
      def addVertex(key: PublicKey): DirectedGraph = {
        vertices.get(key) match {
          case None => DirectedGraph(vertices + (key -> List.empty))
          case _ => this
        }
      }

      /**
       * Note this operation will traverse all edges in the graph (expensive)
       *
       * @return a list of the outgoing edges of the given vertex. If the vertex doesn't exists an empty list is returned.
       */
      def edgesOf(key: PublicKey): Seq[GraphEdge] = {
        edgeSet().filter(_.desc.a == key).toSeq
      }

      /**
       * @return the set of all the vertices in this graph
       */
      def vertexSet(): Set[PublicKey] = vertices.keySet

      /**
       * @return an iterator of all the edges in this graph
       */
      def edgeSet(): Iterable[GraphEdge] = vertices.values.flatten

      /**
       * @return true if this graph contain a vertex with this key, false otherwise
       */
      def containsVertex(key: PublicKey): Boolean = vertices.contains(key)

      /**
       * @return true if this edge desc is in the graph. For edges to be considered equal they must have the same in/out vertices AND same shortChannelId
       */
      def containsEdge(desc: ChannelDesc): Boolean = {
        vertices.get(desc.b) match {
          case None => false
          case Some(adj) => adj.exists(neighbor => neighbor.desc.shortChannelId == desc.shortChannelId && neighbor.desc.a == desc.a)
        }
      }

      def prettyPrint(): String = {
        vertices.foldLeft("") { case (acc, (vertex, adj)) =>
          acc + s"[${vertex.toString().take(5)}]: ${adj.map("-> " + _.desc.b.toString().take(5))} \n"
        }
      }
    }

    object DirectedGraph {

      // @formatter:off
      def apply(): DirectedGraph = new DirectedGraph(Map())
      def apply(key: PublicKey): DirectedGraph = new DirectedGraph(Map(key -> List.empty))
      def apply(edge: GraphEdge): DirectedGraph = DirectedGraph().addEdge(edge)
      def apply(edges: Seq[GraphEdge]): DirectedGraph = DirectedGraph().addEdges(edges)
      // @formatter:on

      /**
       * This is the recommended way of initializing the network graph (from a public network DB).
       * We only use public channels at first; private channels will be added one by one as they come online, and removed
       * as they go offline.
       * Private channels may be used to route payments, but most of the time, they will be the first or last hop.
       *
       * @param channels map of all known public channels in the network.
       */
      def makeGraph(channels: SortedMap[ShortChannelId, PublicChannel]): DirectedGraph = {
        // initialize the map with the appropriate size to avoid resizing during the graph initialization
        val mutableMap = new mutable.HashMap[PublicKey, List[GraphEdge]](initialCapacity = channels.size + 1, mutable.HashMap.defaultLoadFactor)

        // add all the vertices and edges in one go
        channels.values.foreach { channel =>
          channel.update_1_opt.foreach { u1 =>
            val desc1 = Router.getDesc(u1, channel.ann)
            addDescToMap(desc1, u1, channel.capacity, channel.meta_opt.map(_.balance1))
          }
          channel.update_2_opt.foreach { u2 =>
            val desc2 = Router.getDesc(u2, channel.ann)
            addDescToMap(desc2, u2, channel.capacity, channel.meta_opt.map(_.balance2))
          }
        }

        def addDescToMap(desc: ChannelDesc, u: ChannelUpdate, capacity: Satoshi, balance_opt: Option[MilliSatoshi]): Unit = {
          mutableMap.put(desc.b, GraphEdge(desc, u, capacity, balance_opt) +: mutableMap.getOrElse(desc.b, List.empty[GraphEdge]))
          mutableMap.get(desc.a) match {
            case None => mutableMap += desc.a -> List.empty[GraphEdge]
            case _ =>
          }
        }

        new DirectedGraph(mutableMap.toMap)
      }

      def graphEdgeToHop(graphEdge: GraphEdge): ChannelHop = ChannelHop(graphEdge.desc.a, graphEdge.desc.b, graphEdge.update)
    }

  }

}<|MERGE_RESOLUTION|>--- conflicted
+++ resolved
@@ -104,13 +104,8 @@
     }
 
     var allSpurPathsFound = false
-<<<<<<< HEAD
-    val shortestPaths = new mutable.ArrayDeque[WeightedPath]
-    shortestPaths += WeightedPath(shortestPath, pathWeight(sourceNode, shortestPath, amount, currentBlockHeight, wr))
-=======
     val shortestPaths = new mutable.Queue[WeightedPath]
     shortestPaths.enqueue(WeightedPath(shortestPath, pathWeight(sourceNode, shortestPath, amount, currentBlockHeight, wr)))
->>>>>>> ce3629c9
     // stores the candidates for the k-th shortest path, sorted by path cost
     val candidates = new mutable.PriorityQueue[WeightedPath]
 
@@ -199,23 +194,6 @@
 
     // conservative estimation to avoid over-allocating memory: this is not the actual optimal size for the maps,
     // because in the worst case scenario we will insert all the vertices.
-<<<<<<< HEAD
-    val initialSize = 100
-    val bestWeights = new java.util.HashMap[PublicKey, RichWeight](initialSize)
-    val bestEdges = new java.util.HashMap[PublicKey, GraphEdge](initialSize)
-    val toExplore = new org.jheaps.tree.SimpleFibonacciHeap[WeightedNode, Short](NodeComparator)
-
-    // initialize the queue and cost array with the initial weight
-    bestWeights.put(targetNode, initialWeight)
-    toExplore.insert(WeightedNode(targetNode, initialWeight))
-
-    var targetFound = false
-    while (!toExplore.isEmpty && !targetFound) {
-      // node with the smallest distance from the target
-      val current = toExplore.deleteMin().getKey // O(log(n))
-      if (current.key != sourceNode) {
-        val currentWeight = bestWeights.get(current.key) // NB: there is always an entry for the current in the 'bestWeights' map
-=======
     val initialCapacity = 100
     val bestWeights = mutable.HashMap.newBuilder[PublicKey, RichWeight](initialCapacity, mutable.HashMap.defaultLoadFactor).result()
     val bestEdges = mutable.HashMap.newBuilder[PublicKey, GraphEdge](initialCapacity, mutable.HashMap.defaultLoadFactor).result()
@@ -232,7 +210,6 @@
       val current = toExplore.dequeue() // O(log(n))
       if (current.key != sourceNode) {
         val currentWeight = bestWeights(current.key) // NB: there is always an entry for the current in the 'bestWeights' map
->>>>>>> ce3629c9
         // build the neighbors with optional extra edges
         val neighborEdges = {
           val extraNeighbors = extraEdges.filter(_.desc.b == current.key)
@@ -249,25 +226,13 @@
             edge.update.htlcMaximumMsat.forall(currentWeight.cost <= _) &&
             currentWeight.cost >= edge.update.htlcMinimumMsat
           if (canRelayAmount && boundaries(neighborWeight) && !ignoredEdges.contains(edge.desc) && !ignoredVertices.contains(neighbor)) {
-<<<<<<< HEAD
-            // we don't use "getOrDefault" because it is not available in JDK7
-            val previousNeighborWeight = bestWeights.get(neighbor) match {
-              case null => RichWeight(MilliSatoshi(Long.MaxValue), Int.MaxValue, CltvExpiryDelta(Int.MaxValue), Double.MaxValue)
-              case w => w
-            }
-=======
             val previousNeighborWeight = bestWeights.getOrElse(neighbor, RichWeight(MilliSatoshi(Long.MaxValue), Int.MaxValue, CltvExpiryDelta(Int.MaxValue), Double.MaxValue))
->>>>>>> ce3629c9
             // if this path between neighbor and the target has a shorter distance than previously known, we select it
             if (neighborWeight.weight < previousNeighborWeight.weight) {
               // update the best edge for this vertex
               bestEdges.put(neighbor, edge)
               // add this updated node to the list for further exploration
-<<<<<<< HEAD
-              toExplore.insert(WeightedNode(neighbor, neighborWeight)) // O(1)
-=======
               toExplore.enqueue(WeightedNode(neighbor, neighborWeight)) // O(1)
->>>>>>> ce3629c9
               // update the minimum known distance array
               bestWeights.put(neighbor, neighborWeight)
             }
@@ -283,15 +248,9 @@
       case true =>
         val edgePath = new mutable.ArrayBuffer[GraphEdge](RouteCalculation.ROUTE_MAX_LENGTH)
         var current = bestEdges.get(sourceNode)
-<<<<<<< HEAD
-        while (current != null) {
-          edgePath += current
-          current = bestEdges.get(current.desc.b)
-=======
         while (current.isDefined) {
           edgePath += current.get
           current = bestEdges.get(current.get.desc.b)
->>>>>>> ce3629c9
         }
         edgePath.toSeq
     }
