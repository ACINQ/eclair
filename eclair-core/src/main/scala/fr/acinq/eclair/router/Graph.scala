/*
 * Copyright 2019 ACINQ SAS
 *
 * Licensed under the Apache License, Version 2.0 (the "License");
 * you may not use this file except in compliance with the License.
 * You may obtain a copy of the License at
 *
 *     http://www.apache.org/licenses/LICENSE-2.0
 *
 * Unless required by applicable law or agreed to in writing, software
 * distributed under the License is distributed on an "AS IS" BASIS,
 * WITHOUT WARRANTIES OR CONDITIONS OF ANY KIND, either express or implied.
 * See the License for the specific language governing permissions and
 * limitations under the License.
 */

package fr.acinq.eclair.router

import fr.acinq.bitcoin.Crypto.PublicKey
import fr.acinq.eclair._
import fr.acinq.eclair.channel.Channel
import fr.acinq.eclair.router.Graph.GraphStructure.{DirectedGraph, GraphEdge}
import fr.acinq.eclair.router.Router._
import fr.acinq.eclair.wire.ChannelUpdate

import scala.collection.mutable

object Graph {

  // @formatter:off
  // A compound weight for an edge, weight is obtained with (cost X factor),'cost' contains the actual amount+fees in millisatoshi, 'cltvCumulative' the total CLTV necessary to reach this edge
  case class RichWeight(cost: MilliSatoshi, length: Int, cltv: CltvExpiryDelta, weight: Double) extends Ordered[RichWeight] {
    override def compare(that:  RichWeight): Int = this.weight.compareTo(that.weight)
  }
  case class WeightRatios(cltvDeltaFactor: Double, ageFactor: Double, capacityFactor: Double) {
    require(0 < cltvDeltaFactor + ageFactor + capacityFactor && cltvDeltaFactor + ageFactor + capacityFactor <= 1, "The sum of heuristics ratios must be between 0 and 1 (included)")
  }
  case class WeightedNode(key: PublicKey, weight: RichWeight)
  case class WeightedPath(path: Seq[GraphEdge], weight: RichWeight)
  // @formatter:on

  /**
   * This comparator must be consistent with the "equals" behavior, thus for two weighted nodes with
   * the same weight we distinguish them by their public key. See https://docs.oracle.com/javase/8/docs/api/java/util/Comparator.html
   */
  object QueueComparator extends Ordering[WeightedNode] {
    override def compare(x: WeightedNode, y: WeightedNode): Int = {
      val weightCmp = x.weight.compareTo(y.weight)
      if (weightCmp == 0) x.key.toString().compareTo(y.key.toString())
      else weightCmp
    }
  }

  implicit object PathComparator extends Ordering[WeightedPath] {
    override def compare(x: WeightedPath, y: WeightedPath): Int = y.weight.compare(x.weight)
  }

  /**
   * Yen's algorithm to find the k-shortest (loopless) paths in a graph, uses dijkstra as search algo. Is guaranteed to terminate finding
   * at most @pathsToFind paths sorted by cost (the cheapest is in position 0).
   *
   * @param graph
   * @param sourceNode
   * @param targetNode
   * @param amount
   * @param pathsToFind
   * @param wr                 an object containing the ratios used to 'weight' edges when searching for the shortest path
   * @param currentBlockHeight the height of the chain tip (latest block)
   * @param boundaries         a predicate function that can be used to impose limits on the outcome of the search
   * @return
   */
  def yenKshortestPaths(graph: DirectedGraph,
                        sourceNode: PublicKey,
                        targetNode: PublicKey,
                        amount: MilliSatoshi,
                        ignoredEdges: Set[ChannelDesc],
                        extraEdges: Set[GraphEdge],
                        pathsToFind: Int,
                        wr: Option[WeightRatios],
                        currentBlockHeight: Long,
                        boundaries: RichWeight => Boolean): Seq[WeightedPath] = {

    var allSpurPathsFound = false

    // stores the shortest paths
    val shortestPaths = new mutable.MutableList[WeightedPath]
    // stores the candidates for k(K +1) shortest paths, sorted by path cost
    val candidates = new mutable.PriorityQueue[WeightedPath]

    // find the shortest path, k = 0
    val initialWeight = RichWeight(cost = amount, 0, CltvExpiryDelta(0), 0)
    val shortestPath = dijkstraShortestPath(graph, sourceNode, targetNode, ignoredEdges, extraEdges, initialWeight, boundaries, currentBlockHeight, wr)
    shortestPaths += WeightedPath(shortestPath, pathWeight(shortestPath, amount, isPartial = false, currentBlockHeight, wr))

    // avoid returning a list with an empty path
    if (shortestPath.isEmpty) return Seq.empty

    // main loop
    for (k <- 1 until pathsToFind) {

      if (!allSpurPathsFound) {

        // for every edge in the path
        for (i <- shortestPaths(k - 1).path.indices) {

          val prevShortestPath = shortestPaths(k - 1).path

          // select the spur node as the i-th element of the k-th previous shortest path (k -1)
          val spurEdge = prevShortestPath(i)

          // select the sub-path from the source to the spur node of the k-th previous shortest path
          val rootPathEdges = if (i == 0) prevShortestPath.head :: Nil else prevShortestPath.take(i)
          val rootPathWeight = pathWeight(rootPathEdges, amount, isPartial = true, currentBlockHeight, wr)

          // links to be removed that are part of the previous shortest path and which share the same root path
          val edgesToIgnore = shortestPaths.flatMap { weightedPath =>
            if ((i == 0 && (weightedPath.path.head :: Nil) == rootPathEdges) || weightedPath.path.take(i) == rootPathEdges) {
              weightedPath.path(i).desc :: Nil
            } else {
              Nil
            }
          }

          // remove any link that can lead back to the previous vertex to avoid going back from where we arrived (previous iteration)
          val returningEdges = rootPathEdges.lastOption.map(last => graph.getEdgesBetween(last.desc.b, last.desc.a)).toSeq.flatten.map(_.desc)

          // find the "spur" path, a sub-path going from the spur edge to the target avoiding previously found sub-paths
          val spurPath = dijkstraShortestPath(graph, spurEdge.desc.a, targetNode, ignoredEdges ++ edgesToIgnore.toSet ++ returningEdges.toSet, extraEdges, rootPathWeight, boundaries, currentBlockHeight, wr)

          // if there wasn't a path the spur will be empty
          if (spurPath.nonEmpty) {

            // candidate k-shortest path is made of the rootPath and the new spurPath
            val totalPath = rootPathEdges.head.desc.a == spurPath.head.desc.a match {
              case true => rootPathEdges.tail ++ spurPath // if the heads are the same node, drop it from the rootPath
              case false => rootPathEdges ++ spurPath
            }

            val candidatePath = WeightedPath(totalPath, pathWeight(totalPath, amount, isPartial = false, currentBlockHeight, wr))

            if (boundaries(candidatePath.weight) && !shortestPaths.contains(candidatePath) && !candidates.exists(_ == candidatePath)) {
              candidates.enqueue(candidatePath)
            }

          }
        }
      }

      if (candidates.isEmpty) {
        // handles the case of having exhausted all possible spur paths and it's impossible to reach the target from the source
        allSpurPathsFound = true
      } else {
        // move the best candidate to the shortestPaths container
        shortestPaths += candidates.dequeue()
      }
    }

    shortestPaths
  }

  /**
   * Finds the shortest path in the graph, uses a modified version of Dijsktra's algorithm that computes
   * the shortest path from the target to the source (this is because we want to calculate the weight of the
   * edges correctly). The graph @param g is optimized for querying the incoming edges given a vertex.
   *
   * @param g                  the graph on which will be performed the search
   * @param sourceNode         the starting node of the path we're looking for
   * @param targetNode         the destination node of the path
   * @param ignoredEdges       a list of edges we do not want to consider
   * @param extraEdges         a list of extra edges we want to consider but are not currently in the graph
   * @param wr                 an object containing the ratios used to 'weight' edges when searching for the shortest path
   * @param currentBlockHeight the height of the chain tip (latest block)
   * @param boundaries         a predicate function that can be used to impose limits on the outcome of the search
   * @return
   */

  def dijkstraShortestPath(g: DirectedGraph,
                           sourceNode: PublicKey,
                           targetNode: PublicKey,
                           ignoredEdges: Set[ChannelDesc],
                           extraEdges: Set[GraphEdge],
                           initialWeight: RichWeight,
                           boundaries: RichWeight => Boolean,
                           currentBlockHeight: Long,
                           wr: Option[WeightRatios]): Seq[GraphEdge] = {

    //  the graph does not contain source/destination nodes
    if (!g.containsVertex(sourceNode)) return Seq.empty
    if (!g.containsVertex(targetNode) && (extraEdges.nonEmpty && !extraEdges.exists(_.desc.b == targetNode))) return Seq.empty

    val maxMapSize = 100 // conservative estimation to avoid over allocating memory

    // this is not the actual optimal size for the maps, because we only put in there all the vertices in the worst case scenario.
    val weight = new java.util.HashMap[PublicKey, RichWeight](maxMapSize)
    val prev = new java.util.HashMap[PublicKey, GraphEdge](maxMapSize)
    val vertexQueue = new org.jheaps.tree.SimpleFibonacciHeap[WeightedNode, Short](QueueComparator)

    // initialize the queue and cost array with the initial weight
    weight.put(targetNode, initialWeight)
    vertexQueue.insert(WeightedNode(targetNode, initialWeight))

    var targetFound = false

    while (!vertexQueue.isEmpty && !targetFound) {

      // node with the smallest distance from the source
      val current = vertexQueue.deleteMin().getKey // O(log(n))

      if (current.key != sourceNode) {

        // build the neighbors with optional extra edges
        val currentNeighbors = extraEdges.isEmpty match {
          case true => g.getIncomingEdgesOf(current.key)
          case false =>
            val extraNeighbors = extraEdges.filter(_.desc.b == current.key)
            // the resulting set must have only one element per shortChannelId
            g.getIncomingEdgesOf(current.key).filterNot(e => extraNeighbors.exists(_.desc.shortChannelId == e.desc.shortChannelId)) ++ extraNeighbors
        }

        // note: there is always an entry for the current in the 'weight' map
        val currentWeight = weight.get(current.key)

        // for each neighbor
        currentNeighbors.foreach { edge =>

          val neighbor = edge.desc.a

          // note: 'newMinimumKnownWeight' contains the smallest known cumulative cost (amount + fees) necessary to reach 'current' so far
          val newMinimumKnownWeight = edgeWeight(edge, currentWeight, initialWeight.length == 0 && neighbor == sourceNode, currentBlockHeight, wr)

          // test for ignored edges
          if (edge.update.htlcMaximumMsat.forall(newMinimumKnownWeight.cost <= _) &&
            newMinimumKnownWeight.cost >= edge.update.htlcMinimumMsat &&
            boundaries(newMinimumKnownWeight) && // check if this neighbor edge would break off the 'boundaries'
            !ignoredEdges.contains(edge.desc)
          ) {

            // we call containsKey first because "getOrDefault" is not available in JDK7
            val neighborCost = weight.containsKey(neighbor) match {
              case false => RichWeight(MilliSatoshi(Long.MaxValue), Int.MaxValue, CltvExpiryDelta(Int.MaxValue), Double.MaxValue)
              case true => weight.get(neighbor)
            }

            // if this neighbor has a shorter distance than previously known
            if (newMinimumKnownWeight.weight < neighborCost.weight) {

              // update the visiting tree
              prev.put(neighbor, edge)

              // update the queue
              vertexQueue.insert(WeightedNode(neighbor, newMinimumKnownWeight)) // O(1)

              // update the minimum known distance array
              weight.put(neighbor, newMinimumKnownWeight)
            }
          }
        }
      } else { // we popped the target node from the queue, no need to search any further
        targetFound = true
      }
    }

    targetFound match {
      case false => Seq.empty[GraphEdge]
      case true =>
        // we traverse the list of "previous" backward building the final list of edges that make the shortest path
        val edgePath = new mutable.ArrayBuffer[GraphEdge](ROUTE_MAX_LENGTH)
        var current = prev.get(sourceNode)

        while (current != null) {

          edgePath += current
          current = prev.get(current.desc.b)
        }

        edgePath
    }
  }

  // Computes the compound weight for the given @param edge, the weight is cumulative and must account for the previous edge's weight.
  private def edgeWeight(edge: GraphEdge, prev: RichWeight, isNeighborTarget: Boolean, currentBlockHeight: Long, weightRatios: Option[WeightRatios]): RichWeight = weightRatios match {
    case None =>
      val edgeCost = if (isNeighborTarget) prev.cost else edgeFeeCost(edge, prev.cost)
      RichWeight(cost = edgeCost, length = prev.length + 1, cltv = prev.cltv + edge.update.cltvExpiryDelta, weight = edgeCost.toLong)

    case Some(wr) =>
      import RoutingHeuristics._

      // Every edge is weighted by funding block height where older blocks add less weight, the window considered is 2 months.
      val channelBlockHeight = ShortChannelId.coordinates(edge.desc.shortChannelId).blockHeight
      val ageFactor = normalize(channelBlockHeight, min = currentBlockHeight - BLOCK_TIME_TWO_MONTHS, max = currentBlockHeight)

      // Every edge is weighted by channel capacity, larger channels add less weight
      val edgeMaxCapacity = edge.update.htlcMaximumMsat.getOrElse(CAPACITY_CHANNEL_LOW)
      val capFactor = 1 - normalize(edgeMaxCapacity.toLong, CAPACITY_CHANNEL_LOW.toLong, CAPACITY_CHANNEL_HIGH.toLong)

      // Every edge is weighted by its cltv-delta value, normalized
      val channelCltvDelta = edge.update.cltvExpiryDelta.toInt
      val cltvFactor = normalize(channelCltvDelta, CLTV_LOW, CLTV_HIGH)

      // NB 'edgeCost' includes the amount to be sent plus the fees that must be paid to traverse this @param edge
      val edgeCost = if (isNeighborTarget) prev.cost else edgeFeeCost(edge, prev.cost)

      // NB we're guaranteed to have weightRatios and factors > 0
      val factor = (cltvFactor * wr.cltvDeltaFactor) + (ageFactor * wr.ageFactor) + (capFactor * wr.capacityFactor)
      val edgeWeight = if (isNeighborTarget) prev.weight else prev.weight + edgeCost.toLong * factor

      RichWeight(cost = edgeCost, length = prev.length + 1, cltv = prev.cltv + channelCltvDelta, weight = edgeWeight)
  }

  /**
<<<<<<< HEAD
    * This forces channel_update(s) with fees=0 to have a minimum of 1msat for the baseFee. Note that
    * the update is not being modified and the result of the route computation will still have the update
    * with fees=0 which is what will be used to build the onion.
    *
    * @param edge           the edge for which we want to compute the weight
    * @param amountWithFees the value that this edge will have to carry along
    * @return the new amount updated with the necessary fees for this edge
    */
  private def edgeFeeCost(edge: GraphEdge, amountWithFees: MilliSatoshi):MilliSatoshi = {
    if(edgeHasZeroFee(edge)) amountWithFees + nodeFee(baseFee = MilliSatoshi(1), proportionalFee = 0, amountWithFees)
=======
   * This forces channel_update(s) with fees=0 to have a minimum of 1msat for the baseFee. Note that
   * the update is not being modified and the result of the route computation will still have the update
   * with fees=0 which is what will be used to build the onion.
   *
   * @param edge           the edge for which we want to compute the weight
   * @param amountWithFees the value that this edge will have to carry along
   * @return the new amount updated with the necessary fees for this edge
   */
  private def edgeFeeCost(edge: GraphEdge, amountWithFees: MilliSatoshi): MilliSatoshi = {
    if (edgeHasZeroFee(edge)) amountWithFees + nodeFee(baseMsat = MilliSatoshi(1), proportional = 0, amountWithFees)
>>>>>>> 0b18abfc
    else amountWithFees + nodeFee(edge.update.feeBaseMsat, edge.update.feeProportionalMillionths, amountWithFees)
  }

  private def edgeHasZeroFee(edge: GraphEdge): Boolean = {
    edge.update.feeBaseMsat.toLong == 0 && edge.update.feeProportionalMillionths == 0
  }

  // Calculates the total cost of a path (amount + fees), direct channels with the source will have a cost of 0 (pay no fees)
  def pathWeight(path: Seq[GraphEdge], amountMsat: MilliSatoshi, isPartial: Boolean, currentBlockHeight: Long, wr: Option[WeightRatios]): RichWeight = {
    path.drop(if (isPartial) 0 else 1).foldRight(RichWeight(amountMsat, 0, CltvExpiryDelta(0), 0)) { (edge, prev) =>
      edgeWeight(edge, prev, false, currentBlockHeight, wr)
    }
  }


  object RoutingHeuristics {

    // Number of blocks in two months
    val BLOCK_TIME_TWO_MONTHS = 8640

    // Low/High bound for channel capacity
    val CAPACITY_CHANNEL_LOW = MilliSatoshi(1000 * 1000L) // 1000 sat
    val CAPACITY_CHANNEL_HIGH = Channel.MAX_FUNDING.toMilliSatoshi

    // Low/High bound for CLTV channel value
    val CLTV_LOW = 9
    val CLTV_HIGH = 2016

    /**
     * Normalize the given value between (0, 1). If the @param value is outside the min/max window we flatten it to something very close to the
     * extremes but always bigger than zero so it's guaranteed to never return zero
     *
     * @param value
     * @param min
     * @param max
     * @return
     */
    def normalize(value: Double, min: Double, max: Double) = {
      if (value <= min) 0.00001D
      else if (value > max) 0.99999D
      else (value - min) / (max - min)
    }
  }

  /**
   * A graph data structure that uses the adjacency lists, stores the incoming edges of the neighbors
   */
  object GraphStructure {

    /**
     * Representation of an edge of the graph
     *
     * @param desc   channel description
     * @param update channel info
     */
    case class GraphEdge(desc: ChannelDesc, update: ChannelUpdate)

    case class DirectedGraph(private val vertices: Map[PublicKey, List[GraphEdge]]) {

      def addEdge(d: ChannelDesc, u: ChannelUpdate): DirectedGraph = addEdge(GraphEdge(d, u))

      def addEdges(edges: Seq[(ChannelDesc, ChannelUpdate)]): DirectedGraph = {
        edges.foldLeft(this)((acc, edge) => acc.addEdge(edge._1, edge._2))
      }

      /**
       * Adds and edge to the graph, if one of the two vertices is not found, it will be created.
       *
       * @param edge the edge that is going to be added to the graph
       * @return a new graph containing this edge
       */
      def addEdge(edge: GraphEdge): DirectedGraph = {

        val vertexIn = edge.desc.a
        val vertexOut = edge.desc.b

        // the graph is allowed to have multiple edges between the same vertices but only one per channel
        if (containsEdge(edge.desc)) {
          removeEdge(edge.desc).addEdge(edge) // the recursive call will have the original params
        } else {
          val withVertices = addVertex(vertexIn).addVertex(vertexOut)
          DirectedGraph(withVertices.vertices.updated(vertexOut, edge +: withVertices.vertices(vertexOut)))
        }
      }

      /**
       * Removes the edge corresponding to the given pair channel-desc/channel-update,
       * NB: this operation does NOT remove any vertex
       *
       * @param desc the channel description associated to the edge that will be removed
       * @return
       */
      def removeEdge(desc: ChannelDesc): DirectedGraph = {
        containsEdge(desc) match {
          case true => DirectedGraph(vertices.updated(desc.b, vertices(desc.b).filterNot(_.desc == desc)))
          case false => this
        }
      }

      def removeEdges(descList: Seq[ChannelDesc]): DirectedGraph = {
        descList.foldLeft(this)((acc, edge) => acc.removeEdge(edge))
      }

      /**
       * @param edge
       * @return For edges to be considered equal they must have the same in/out vertices AND same shortChannelId
       */
      def getEdge(edge: GraphEdge): Option[GraphEdge] = getEdge(edge.desc)

      def getEdge(desc: ChannelDesc): Option[GraphEdge] = {
        vertices.get(desc.b).flatMap { adj =>
          adj.find(e => e.desc.shortChannelId == desc.shortChannelId && e.desc.a == desc.a)
        }
      }

      /**
       * @param keyA the key associated with the starting vertex
       * @param keyB the key associated with the ending vertex
       * @return all the edges going from keyA --> keyB (there might be more than one if it refers to different shortChannelId)
       */
      def getEdgesBetween(keyA: PublicKey, keyB: PublicKey): Seq[GraphEdge] = {
        vertices.get(keyB) match {
          case None => Seq.empty
          case Some(adj) => adj.filter(e => e.desc.a == keyA)
        }
      }

      /**
       * The the incoming edges for vertex @param keyB
       *
       * @param keyB
       * @return
       */
      def getIncomingEdgesOf(keyB: PublicKey): Seq[GraphEdge] = {
        vertices.getOrElse(keyB, List.empty)
      }

      /**
       * Removes a vertex and all it's associated edges (both incoming and outgoing)
       *
       * @param key
       * @return
       */
      def removeVertex(key: PublicKey): DirectedGraph = {
        DirectedGraph(removeEdges(getIncomingEdgesOf(key).map(_.desc)).vertices - key)
      }

      /**
       * Adds a new vertex to the graph, starting with no edges
       *
       * @param key
       * @return
       */
      def addVertex(key: PublicKey): DirectedGraph = {
        vertices.get(key) match {
          case None => DirectedGraph(vertices + (key -> List.empty))
          case _ => this
        }
      }

      /**
       * Note this operation will traverse all edges in the graph (expensive)
       *
       * @param key
       * @return a list of the outgoing edges of vertex @param key, if the edge doesn't exists an empty list is returned
       */
      def edgesOf(key: PublicKey): Seq[GraphEdge] = {
        edgeSet().filter(_.desc.a == key).toSeq
      }

      /**
       * @return the set of all the vertices in this graph
       */
      def vertexSet(): Set[PublicKey] = vertices.keySet

      /**
       * @return an iterator of all the edges in this graph
       */
      def edgeSet(): Iterable[GraphEdge] = vertices.values.flatten

      /**
       * @param key
       * @return true if this graph contain a vertex with this key, false otherwise
       */
      def containsVertex(key: PublicKey): Boolean = vertices.contains(key)

      /**
       * @param desc
       * @return true if this edge desc is in the graph. For edges to be considered equal they must have the same in/out vertices AND same shortChannelId
       */
      def containsEdge(desc: ChannelDesc): Boolean = {
        vertices.get(desc.b) match {
          case None => false
          case Some(adj) => adj.exists(neighbor => neighbor.desc.shortChannelId == desc.shortChannelId && neighbor.desc.a == desc.a)
        }
      }

      def prettyPrint(): String = {
        vertices.foldLeft("") { case (acc, (vertex, adj)) =>
          acc + s"[${vertex.toString().take(5)}]: ${adj.map("-> " + _.desc.b.toString().take(5))} \n"
        }
      }
    }

    object DirectedGraph {

      // convenience constructors
      def apply(): DirectedGraph = new DirectedGraph(Map())

      def apply(key: PublicKey): DirectedGraph = new DirectedGraph(Map(key -> List.empty))

      def apply(edge: GraphEdge): DirectedGraph = new DirectedGraph(Map()).addEdge(edge.desc, edge.update)

      def apply(edges: Seq[GraphEdge]): DirectedGraph = {
        makeGraph(edges.map(e => e.desc -> e.update).toMap)
      }

      // optimized constructor
      def makeGraph(descAndUpdates: Map[ChannelDesc, ChannelUpdate]): DirectedGraph = {

        // initialize the map with the appropriate size to avoid resizing during the graph initialization
        val mutableMap = new {} with mutable.HashMap[PublicKey, List[GraphEdge]] {
          override def initialSize: Int = descAndUpdates.size + 1
        }

        // add all the vertices and edges in one go
        descAndUpdates.foreach { case (desc, update) =>
          // create or update vertex (desc.b) and update its neighbor
          mutableMap.put(desc.b, GraphEdge(desc, update) +: mutableMap.getOrElse(desc.b, List.empty[GraphEdge]))
          mutableMap.get(desc.a) match {
            case None => mutableMap += desc.a -> List.empty[GraphEdge]
            case _ =>
          }
        }

        new DirectedGraph(mutableMap.toMap)
      }

      def graphEdgeToHop(graphEdge: GraphEdge): Hop = Hop(graphEdge.desc.a, graphEdge.desc.b, graphEdge.update)
    }

  }

}<|MERGE_RESOLUTION|>--- conflicted
+++ resolved
@@ -309,18 +309,6 @@
   }
 
   /**
-<<<<<<< HEAD
-    * This forces channel_update(s) with fees=0 to have a minimum of 1msat for the baseFee. Note that
-    * the update is not being modified and the result of the route computation will still have the update
-    * with fees=0 which is what will be used to build the onion.
-    *
-    * @param edge           the edge for which we want to compute the weight
-    * @param amountWithFees the value that this edge will have to carry along
-    * @return the new amount updated with the necessary fees for this edge
-    */
-  private def edgeFeeCost(edge: GraphEdge, amountWithFees: MilliSatoshi):MilliSatoshi = {
-    if(edgeHasZeroFee(edge)) amountWithFees + nodeFee(baseFee = MilliSatoshi(1), proportionalFee = 0, amountWithFees)
-=======
    * This forces channel_update(s) with fees=0 to have a minimum of 1msat for the baseFee. Note that
    * the update is not being modified and the result of the route computation will still have the update
    * with fees=0 which is what will be used to build the onion.
@@ -330,8 +318,7 @@
    * @return the new amount updated with the necessary fees for this edge
    */
   private def edgeFeeCost(edge: GraphEdge, amountWithFees: MilliSatoshi): MilliSatoshi = {
-    if (edgeHasZeroFee(edge)) amountWithFees + nodeFee(baseMsat = MilliSatoshi(1), proportional = 0, amountWithFees)
->>>>>>> 0b18abfc
+    if (edgeHasZeroFee(edge)) amountWithFees + nodeFee(baseFee = MilliSatoshi(1), proportionalFee = 0, amountWithFees)
     else amountWithFees + nodeFee(edge.update.feeBaseMsat, edge.update.feeProportionalMillionths, amountWithFees)
   }
 
