package fr.acinq.eclair.router

import java.io.StringWriter

import akka.actor.{ActorRef, FSM, Props}
import akka.pattern.pipe
import fr.acinq.bitcoin.BinaryData
import fr.acinq.bitcoin.Crypto.PublicKey
import fr.acinq.bitcoin.Script.{pay2wsh, write}
import fr.acinq.eclair._
import fr.acinq.eclair.blockchain._
import fr.acinq.eclair.channel._
import fr.acinq.eclair.io.Peer
import fr.acinq.eclair.payment.PaymentRequest.ExtraHop
import fr.acinq.eclair.transactions.Scripts
import fr.acinq.eclair.wire._
import org.jgrapht.alg.shortestpath.DijkstraShortestPath
import org.jgrapht.ext._
import org.jgrapht.graph.{DefaultDirectedGraph, DefaultEdge, SimpleGraph}

import scala.collection.JavaConversions._
import scala.compat.Platform
import scala.concurrent.duration._
import scala.concurrent.{ExecutionContext, Future}
import scala.util.{Random, Success, Try}

// @formatter:off

case class ChannelDesc(id: Long, a: PublicKey, b: PublicKey)
case class Hop(nodeId: PublicKey, nextNodeId: PublicKey, lastUpdate: ChannelUpdate)
case class RouteRequest(source: PublicKey, target: PublicKey, assistedRoutes: Seq[Seq[ExtraHop]] = Nil, ignoreNodes: Set[PublicKey] = Set.empty, ignoreChannels: Set[Long] = Set.empty)
case class RouteResponse(hops: Seq[Hop], ignoreNodes: Set[PublicKey], ignoreChannels: Set[Long]) { require(hops.size > 0, "route cannot be empty") }
case class ExcludeChannel(desc: ChannelDesc) // this is used when we get a TemporaryChannelFailure, to give time for the channel to recover (note that exclusions are directed)
case class LiftChannelExclusion(desc: ChannelDesc)
case class SendRoutingState(to: ActorRef)
case class Rebroadcast(ann: Seq[RoutingMessage], origins: Map[RoutingMessage, ActorRef])

case class Data(nodes: Map[PublicKey, NodeAnnouncement],
                  channels: Map[Long, ChannelAnnouncement],
                  updates: Map[ChannelDesc, ChannelUpdate],
                  rebroadcast: Seq[RoutingMessage],
                  stash: Seq[RoutingMessage],
                  awaiting: Seq[ChannelAnnouncement],
                  origins: Map[RoutingMessage, ActorRef],
                  privateChannels: Map[Long, ChannelAnnouncement],
                  privateUpdates: Map[ChannelDesc, ChannelUpdate],
                  excludedChannels: Set[ChannelDesc]) // those channels are temporarily excluded from route calculation, because their node returned a TemporaryChannelFailure

sealed trait State
case object NORMAL extends State
case object WAITING_FOR_VALIDATION extends State

case object TickBroadcast
case object TickValidate
case object TickPruneStaleChannels

// @formatter:on

/**
  * Created by PM on 24/05/2016.
  */

class Router(nodeParams: NodeParams, watcher: ActorRef) extends FSM[State, Data] {

  import Router._

  import ExecutionContext.Implicits.global

  context.system.eventStream.subscribe(self, classOf[LocalChannelUpdate])
  context.system.eventStream.subscribe(self, classOf[LocalChannelDown])

  setTimer(TickBroadcast.toString, TickBroadcast, nodeParams.routerBroadcastInterval, repeat = true)
  setTimer(TickValidate.toString, TickValidate, nodeParams.routerValidateInterval, repeat = true)
  setTimer(TickPruneStaleChannels.toString, TickPruneStaleChannels, 1 day, repeat = true)

  val db = nodeParams.networkDb

  // Note: We go through the whole validation process instead of directly loading into memory, because the channels
  // could have been closed while we were shutdown, and if someone connects to us right after startup we don't want to
  // advertise invalid channels. We could optimize this (at least not fetch txes from the blockchain, and not check sigs)
  {
    log.info(s"loading network announcements from db...")
    val channels = db.listChannels()
    val nodes = db.listNodes()
    val updates = db.listChannelUpdates()
    val staleChannels = getStaleChannels(channels, updates)
    if (staleChannels.size > 0) {
      log.info(s"dropping ${staleChannels.size} stale channels pre-validation")
      staleChannels.foreach(shortChannelId => db.removeChannel(shortChannelId)) // this also removes updates
    }
    val remainingChannels = channels.filterNot(c => staleChannels.contains(c.shortChannelId))
    val remainingUpdates = updates.filterNot(c => staleChannels.contains(c.shortChannelId))
    remainingChannels.map(self ! _)
    nodes.map(self ! _)
    remainingUpdates.map(self ! _)
    log.info(s"loaded from db: channels=${remainingChannels.size} nodes=${nodes.size} updates=${remainingUpdates.size}")
  }

  startWith(NORMAL, Data(Map.empty, Map.empty, Map.empty, Nil, Nil, Nil, Map.empty, Map.empty, Map.empty, Set.empty))

  when(NORMAL) {
    case Event(TickValidate, d) =>
<<<<<<< HEAD
      require(d.awaiting.size == 0)
      // first we partition the announcements
      val newChannels = d.stash.collect { case c: ChannelAnnouncement => c }
      val newNodes = d.stash.collect { case c: NodeAnnouncement => c }
      val newUpdates = d.stash.collect { case c: ChannelUpdate => c }
      val staleChannels = getStaleChannels(newChannels, newUpdates)
      if (staleChannels.size > 0) {
        log.info(s"dropping ${staleChannels.size} stale channels pre-validation")
=======
      require(d.awaiting.size == 0, "awaiting queue should be empty")
      var i = 0
      // we extract a batch of channel announcements from the stash
      val (channelAnns: Seq[ChannelAnnouncement]@unchecked, otherAnns) = d.stash.partition {
        case _: ChannelAnnouncement =>
          i = i + 1
          i <= MAX_PARALLEL_JSONRPC_REQUESTS
        case _ => false
>>>>>>> f454c5e0
      }
      // we remove stale channels
      val remainingChannels = newChannels.filterNot(c => staleChannels.contains(c.shortChannelId))
      val remainingUpdates = newUpdates.filterNot(c => staleChannels.contains(c.shortChannelId))
      // we verify non-stale channels that had a channel_update
      val batch = remainingChannels.filter(c => newUpdates.exists(_.shortChannelId == c.shortChannelId)).take(MAX_PARALLEL_JSONRPC_REQUESTS)
      // we clean up the stash (nodes will be filtered afterwards)
      val stash1 = (remainingChannels diff batch) ++ newNodes ++ remainingUpdates
      if (batch.size > 0) {
        log.info(s"validating a batch of ${batch.size} channels")
        watcher ! ParallelGetRequest(batch)
        goto(WAITING_FOR_VALIDATION) using d.copy(stash = stash1, awaiting = batch)
      } else stay using d.copy(stash = stash1)
  }

  when(WAITING_FOR_VALIDATION) {
    case Event(ParallelGetResponse(results), d) =>
      val validated = results.flatMap {
        case IndividualResult(c, Some(tx), true) =>
          // TODO: blacklisting
          val (_, _, outputIndex) = fromShortId(c.shortChannelId)
          // let's check that the output is indeed a P2WSH multisig 2-of-2 of nodeid1 and nodeid2)
          val fundingOutputScript = write(pay2wsh(Scripts.multiSig2of2(PublicKey(c.bitcoinKey1), PublicKey(c.bitcoinKey2))))
          if (tx.txOut.size < outputIndex + 1) {
            log.error(s"invalid script for shortChannelId=${c.shortChannelId}: txid=${tx.txid} does not have outputIndex=$outputIndex ann=$c")
            None
          } else if (fundingOutputScript != tx.txOut(outputIndex).publicKeyScript) {
            log.error(s"invalid script for shortChannelId=${c.shortChannelId} txid=${tx.txid} ann=$c")
            None
          } else {
            watcher ! WatchSpentBasic(self, tx, outputIndex, BITCOIN_FUNDING_EXTERNAL_CHANNEL_SPENT(c.shortChannelId))
            // TODO: check feature bit set
            log.debug(s"added channel channelId=${c.shortChannelId}")
            context.system.eventStream.publish(ChannelDiscovered(c, tx.txOut(outputIndex).amount))
            db.addChannel(c)
            Some(c)
          }
        case IndividualResult(c, Some(tx), false) =>
          // TODO: vulnerability if they flood us with spent funding tx?
          log.warning(s"ignoring shortChannelId=${c.shortChannelId} tx=${tx.txid} (funding tx not found in utxo)")
          // there may be a record if we have just restarted
          db.removeChannel(c.shortChannelId)
          None
        case IndividualResult(c, None, _) =>
          // TODO: blacklist?
          log.warning(s"could not retrieve tx for shortChannelId=${c.shortChannelId}")
          None
      }

      // in case we just validated our first local channel, we announce the local node
      // note that this will also make sure we always update our node announcement on restart (eg: alias, color), because
      // even if we had stored a previous announcement, it would be overriden by this more recent one
      if (!d.nodes.contains(nodeParams.nodeId) && validated.exists(isRelatedTo(_, nodeParams.nodeId))) {
        log.info(s"first local channel validated, announcing local node")
        val nodeAnn = Announcements.makeNodeAnnouncement(nodeParams.privateKey, nodeParams.alias, nodeParams.color, nodeParams.publicAddresses)
        self ! nodeAnn
      }

      // we also reprocess node and channel_update announcements related to channels that were processed
      val (resend, stash1) = d.stash.partition {
        case n: NodeAnnouncement => results.exists(r => isRelatedTo(r.c, n.nodeId))
        case u: ChannelUpdate => results.exists(r => r.c.shortChannelId == u.shortChannelId)
        case _ => false
      }
      resend.foreach(self ! _)
      // we remove fake announcements that we may have made before
      goto(NORMAL) using d.copy(channels = d.channels ++ validated.map(c => (c.shortChannelId -> c)), privateChannels = d.privateChannels -- validated.map(_.shortChannelId), rebroadcast = d.rebroadcast ++ validated, stash = stash1, awaiting = Nil)
  }

  whenUnhandled {

    case Event(LocalChannelUpdate(_, _, shortChannelId, remoteNodeId, channelAnnouncement_opt, u), d: Data) =>
      d.channels.get(shortChannelId) match {
        case Some(_) =>
          // channel had already been announced and router knows about it, we can process the channel_update
          self ! u
          stay
        case None =>
          channelAnnouncement_opt match {
            case Some(c) =>
              // channel wasn't announced but here is the announcement, we will process it *before* the channel_update
              self ! c
              self ! u
              stay
            case None =>
              // channel isn't announced yet, do we have a fake announcement?
              d.privateChannels.get(shortChannelId) match {
                case Some(_) =>
                  // yes: nothing to do, we can process the channel_update
                  self ! u
                  stay
                case None =>
                  // no: create one and add it to current state, then process the channel_update
                  log.info(s"adding unannounced local channel to remote=$remoteNodeId shortChannelId=${shortChannelId.toHexString}")
                  self ! u
                  val fake_c = Announcements.makeChannelAnnouncement("", shortChannelId, nodeParams.nodeId, remoteNodeId, nodeParams.nodeId, nodeParams.nodeId, "", "", "", "")
                  stay using d.copy(privateChannels = d.privateChannels + (shortChannelId -> fake_c))
              }
          }
      }

    case Event(LocalChannelDown(_, channelId, shortChannelId, _), d: Data) =>
      log.debug(s"removed local channel_update for channelId=$channelId shortChannelId=${shortChannelId.toHexString}")
      stay using d.copy(privateChannels = d.privateChannels - shortChannelId, privateUpdates = d.privateUpdates.filterKeys(_.id != shortChannelId))

    case Event(SendRoutingState(remote), Data(nodes, channels, updates, _, _, _, _, _, _, _)) =>
      log.debug(s"info sending all announcements to $remote: channels=${channels.size} nodes=${nodes.size} updates=${updates.size}")
      val batch = channels.values ++ nodes.values ++ updates.values
      // we group and add delays to leave room for channel messages
      context.actorOf(ThrottleForwarder.props(remote, batch, 100, 100 millis))
      stay

    case Event(c: ChannelAnnouncement, d) =>
      log.debug(s"received channel announcement for shortChannelId=${c.shortChannelId} nodeId1=${c.nodeId1} nodeId2=${c.nodeId2}")
      if (d.channels.containsKey(c.shortChannelId) || d.awaiting.exists(_.shortChannelId == c.shortChannelId) || d.stash.contains(c)) {
        log.debug(s"ignoring $c (duplicate)")
        stay
      } else if (!Announcements.checkSigs(c)) {
        log.error(s"bad signature for announcement $c")
        sender ! Error(Peer.CHANNELID_ZERO, "bad announcement sig!!!".getBytes())
        stay
      } else {
        log.debug(s"stashing $c")
        stay using d.copy(stash = d.stash :+ c, origins = d.origins + (c -> sender))
      }

    case Event(n: NodeAnnouncement, d: Data) =>
      if (d.nodes.containsKey(n.nodeId) && d.nodes(n.nodeId).timestamp >= n.timestamp) {
        log.debug(s"ignoring announcement $n (old timestamp or duplicate)")
        stay
      } else if (!Announcements.checkSig(n)) {
        log.error(s"bad signature for announcement $n")
        sender ! Error(Peer.CHANNELID_ZERO, "bad announcement sig!!!".getBytes())
        stay
      } else if (d.nodes.containsKey(n.nodeId)) {
        log.debug(s"updated node nodeId=${n.nodeId}")
        context.system.eventStream.publish(NodeUpdated(n))
        db.updateNode(n)
        stay using d.copy(nodes = d.nodes + (n.nodeId -> n), rebroadcast = d.rebroadcast :+ n, origins = d.origins + (n -> sender))
      } else if (d.channels.values.exists(c => isRelatedTo(c, n.nodeId))) {
        log.debug(s"added node nodeId=${n.nodeId}")
        context.system.eventStream.publish(NodeDiscovered(n))
        db.addNode(n)
        stay using d.copy(nodes = d.nodes + (n.nodeId -> n), rebroadcast = d.rebroadcast :+ n, origins = d.origins + (n -> sender))
      } else if (d.awaiting.exists(c => isRelatedTo(c, n.nodeId)) || d.stash.collectFirst { case c: ChannelAnnouncement if isRelatedTo(c, n.nodeId) => c }.isDefined) {
        log.debug(s"stashing $n")
        stay using d.copy(stash = d.stash :+ n, origins = d.origins + (n -> sender))
      } else {
        log.warning(s"ignoring $n (no related channel found)")
        // there may be a record if we have just restarted
        db.removeNode(n.nodeId)
        stay
      }

    case Event(u: ChannelUpdate, d: Data) =>
      if (d.channels.contains(u.shortChannelId)) {
        val publicChannel = true
        val c = d.channels(u.shortChannelId)
        val desc = getDesc(u, c)
        if (d.updates.contains(desc) && d.updates(desc).timestamp >= u.timestamp) {
          log.debug(s"ignoring $u (old timestamp or duplicate)")
          stay
        } else if (!Announcements.checkSig(u, desc.a)) {
          log.error(s"bad signature for announcement shortChannelId=${u.shortChannelId.toHexString} $u")
          sender ! Error(Peer.CHANNELID_ZERO, "bad announcement sig!!!".getBytes())
          stay
        } else if (d.updates.contains(desc)) {
          log.debug(s"updated channel_update for shortChannelId=${u.shortChannelId.toHexString} public=$publicChannel flags=${u.flags} $u")
          context.system.eventStream.publish(ChannelUpdateReceived(u))
          db.updateChannelUpdate(u)
          stay using d.copy(updates = d.updates + (desc -> u), rebroadcast = d.rebroadcast :+ u, origins = d.origins + (u -> sender))
        } else {
          log.debug(s"added channel_update for shortChannelId=${u.shortChannelId.toHexString} public=$publicChannel flags=${u.flags} $u")
          context.system.eventStream.publish(ChannelUpdateReceived(u))
          db.addChannelUpdate(u)
          stay using d.copy(updates = d.updates + (desc -> u), privateUpdates = d.privateUpdates - desc, rebroadcast = d.rebroadcast :+ u, origins = d.origins + (u -> sender))
        }
      } else if (d.awaiting.exists(c => c.shortChannelId == u.shortChannelId) || d.stash.collectFirst { case c: ChannelAnnouncement if c.shortChannelId == u.shortChannelId => c }.isDefined) {
        log.debug(s"stashing $u")
        stay using d.copy(stash = d.stash :+ u, origins = d.origins + (u -> sender))
      } else if (d.privateChannels.contains(u.shortChannelId)) {
        val publicChannel = false
        val c = d.privateChannels(u.shortChannelId)
        val desc = getDesc(u, c)
        if (d.updates.contains(desc) && d.updates(desc).timestamp >= u.timestamp) {
          log.debug(s"ignoring $u (old timestamp or duplicate)")
          stay
        } else if (!Announcements.checkSig(u, desc.a)) {
          log.error(s"bad signature for announcement shortChannelId=${u.shortChannelId.toHexString} $u")
          sender ! Error(Peer.CHANNELID_ZERO, "bad announcement sig!!!".getBytes())
          stay
        } else if (d.privateUpdates.contains(desc)) {
          log.debug(s"updated channel_update for shortChannelId=${u.shortChannelId.toHexString} public=$publicChannel flags=${u.flags} $u")
          context.system.eventStream.publish(ChannelUpdateReceived(u))
          stay using d.copy(privateUpdates = d.privateUpdates + (desc -> u))
        } else {
          log.debug(s"added channel_update for shortChannelId=${u.shortChannelId.toHexString} public=$publicChannel flags=${u.flags} $u")
          context.system.eventStream.publish(ChannelUpdateReceived(u))
          stay using d.copy(privateUpdates = d.privateUpdates + (desc -> u))
        }
      } else {
        log.warning(s"ignoring announcement $u (unknown channel)")
        stay
      }

    case Event(WatchEventSpentBasic(BITCOIN_FUNDING_EXTERNAL_CHANNEL_SPENT(shortChannelId)), d)
      if d.channels.containsKey(shortChannelId) =>
      val lostChannel = d.channels(shortChannelId)
      log.info(s"funding tx of channelId=${shortChannelId.toHexString} has been spent")
      // we need to remove nodes that aren't tied to any channels anymore
      val channels1 = d.channels - lostChannel.shortChannelId
      val lostNodes = Seq(lostChannel.nodeId1, lostChannel.nodeId2).filterNot(nodeId => hasChannels(nodeId, channels1.values))
      // let's clean the db and send the events
      log.info(s"pruning shortChannelId=${shortChannelId.toHexString} (spent)")
      db.removeChannel(shortChannelId) // NB: this also removes channel updates
      context.system.eventStream.publish(ChannelLost(shortChannelId))
      lostNodes.foreach {
        case nodeId =>
          log.info(s"pruning nodeId=$nodeId (spent)")
          db.removeNode(nodeId)
          context.system.eventStream.publish(NodeLost(nodeId))
      }
      stay using d.copy(nodes = d.nodes -- lostNodes, channels = d.channels - shortChannelId, updates = d.updates.filterKeys(_.id != shortChannelId))

    case Event(TickValidate, d) => stay // ignored

    case Event(TickBroadcast, d) =>
      d.rebroadcast match {
        case Nil => stay using d.copy(origins = Map.empty)
        case _ =>
          log.info(s"broadcasting ${d.rebroadcast.size} routing messages")
          context.actorSelection(context.system / "*" / "switchboard") ! Rebroadcast(d.rebroadcast, d.origins)
          stay using d.copy(rebroadcast = Nil, origins = Map.empty)
      }

    case Event(TickPruneStaleChannels, d) =>
      // first we select channels that we will prune
      val staleChannels = getStaleChannels(d.channels.values, d.updates.values)
      // then we clean up the related channel updates
      val staleUpdates = d.updates.keys.filter(desc => staleChannels.contains(desc.id))
      // finally we remove nodes that aren't tied to any channels anymore
      val channels1 = d.channels -- staleChannels
      val staleNodes = d.nodes.keys.filterNot(nodeId => hasChannels(nodeId, channels1.values))
      // let's clean the db and send the events
      staleChannels.foreach {
        case shortChannelId =>
          log.info(s"pruning shortChannelId=${shortChannelId.toHexString} (stale)")
          db.removeChannel(shortChannelId) // NB: this also removes channel updates
          context.system.eventStream.publish(ChannelLost(shortChannelId))
      }
      staleNodes.foreach {
        case nodeId =>
          log.info(s"pruning nodeId=$nodeId (stale)")
          db.removeNode(nodeId)
          context.system.eventStream.publish(NodeLost(nodeId))
      }
      stay using d.copy(nodes = d.nodes -- staleNodes, channels = channels1, updates = d.updates -- staleUpdates)

    case Event(ExcludeChannel(desc@ChannelDesc(shortChannelId, nodeId, _)), d) =>
      val banDuration = nodeParams.channelExcludeDuration
      log.info(s"excluding shortChannelId=${shortChannelId.toHexString} from nodeId=$nodeId for duration=$banDuration")
      context.system.scheduler.scheduleOnce(banDuration, self, LiftChannelExclusion(desc))
      stay using d.copy(excludedChannels = d.excludedChannels + desc)

    case Event(LiftChannelExclusion(desc@ChannelDesc(shortChannelId, nodeId, _)), d) =>
      log.info(s"reinstating shortChannelId=${shortChannelId.toHexString} from nodeId=$nodeId")
      stay using d.copy(excludedChannels = d.excludedChannels - desc)

    case Event('nodes, d) =>
      sender ! d.nodes.values
      stay

    case Event('channels, d) =>
      sender ! d.channels.values
      stay

    case Event('updates, d) =>
      sender ! (d.updates ++ d.privateUpdates).values
      stay

    case Event('dot, d) =>
      graph2dot(d.nodes, d.channels) pipeTo sender
      stay

    case Event(RouteRequest(start, end, assistedRoutes, ignoreNodes, ignoreChannels), d) =>
      // we convert extra routing info provided in the payment request to fake channel_update
      // it has precedence over all other channel_updates we know
      val assistedUpdates = assistedRoutes.flatMap(toFakeUpdates(_, end))
      // we add them to the private channel_updates
      val updates0 = d.privateUpdates ++ assistedUpdates
      // we add them to the publicly-announced updates (order matters!! local/assisted channel_updates will override channel_updates received by the network)
      val updates1 = d.updates ++ updates0
      // we then filter out the currently excluded channels
      val updates2 = updates1.filterKeys(!d.excludedChannels.contains(_))
      // we also filter out disabled channels, and channels/nodes that are blacklisted for this particular request
      val updates3 = filterUpdates(updates2, ignoreNodes, ignoreChannels)
      log.info(s"finding a route $start->$end with ignoreNodes=${ignoreNodes.map(_.toBin).mkString(",")} ignoreChannels=${ignoreChannels.map(_.toHexString).mkString(",")}")
      findRoute(start, end, updates3).map(r => RouteResponse(r, ignoreNodes, ignoreChannels)) pipeTo sender
      stay
  }

  onTransition {
    case _ -> NORMAL => log.info(s"current status channels=${nextStateData.channels.size} nodes=${nextStateData.nodes.size} updates=${nextStateData.updates.size} privateUpdates=${nextStateData.privateUpdates.size}")
  }

  initialize()

}

object Router {

  val MAX_PARALLEL_JSONRPC_REQUESTS = 50

  def props(nodeParams: NodeParams, watcher: ActorRef) = Props(new Router(nodeParams, watcher))

  def toFakeUpdate(extraHop: ExtraHop): ChannelUpdate =
  // the `direction` bit in flags will not be accurate but it doesn't matter because it is not used
  // what matters is that the `disable` bit is 0 so that this update doesn't get filtered out
    ChannelUpdate(signature = "", chainHash = "", extraHop.shortChannelId, Platform.currentTime / 1000, flags = BinaryData("0000"), extraHop.cltvExpiryDelta, htlcMinimumMsat = 0L, extraHop.feeBaseMsat, extraHop.feeProportionalMillionths)

  def toFakeUpdates(extraRoute: Seq[ExtraHop], targetNodeId: PublicKey): Map[ChannelDesc, ChannelUpdate] = {
    // BOLT 11: "For each entry, the pubkey is the node ID of the start of the channel", and the last node is the destination
    val nextNodeIds = extraRoute.map(_.nodeId).drop(1) :+ targetNodeId
    extraRoute.zip(nextNodeIds).map {
      case (extraHop: ExtraHop, nextNodeId) => (ChannelDesc(extraHop.shortChannelId, extraHop.nodeId, nextNodeId) -> toFakeUpdate(extraHop))
    }.toMap
  }

  /**
    * Helper method to build a ChannelDesc, *nodeX and nodeY are provided in no particular order* and will be sorted
    *
    * @param u
    * @param nodeX
    * @param nodeY
    * @return a ChannelDesc
    */
  def getDesc(u: ChannelUpdate, nodeX: PublicKey, nodeY: PublicKey): ChannelDesc = {
    val (nodeId1, nodeId2) = if (Announcements.isNode1(nodeX, nodeY)) (nodeX, nodeY) else (nodeY, nodeX)
    if (Announcements.isNode1(u.flags)) ChannelDesc(u.shortChannelId, nodeId1, nodeId2) else ChannelDesc(u.shortChannelId, nodeId2, nodeId1)
  }

  def getDesc(u: ChannelUpdate, channel: ChannelAnnouncement): ChannelDesc = {
    require(u.flags.data.size == 2, s"invalid flags length ${u.flags.data.size} != 2")
    // the least significant bit tells us if it is node1 or node2
    if (Announcements.isNode1(u.flags)) ChannelDesc(u.shortChannelId, channel.nodeId1, channel.nodeId2) else ChannelDesc(u.shortChannelId, channel.nodeId2, channel.nodeId1)
  }

  def isRelatedTo(c: ChannelAnnouncement, nodeId: PublicKey) = nodeId == c.nodeId1 || nodeId == c.nodeId2

  def hasChannels(nodeId: PublicKey, channels: Iterable[ChannelAnnouncement]): Boolean = channels.exists(c => isRelatedTo(c, nodeId))

  /**
    * Is stale a channel that:
    * (1) is older than 2 weeks (2*7*144 = 2016 blocks)
    *  AND
    * (2) has a channel_update which is older than 2 weeks
    *
    * @param channels
    * @param updates
    * @return
    */
  def getStaleChannels(channels: Iterable[ChannelAnnouncement], updates: Iterable[ChannelUpdate]): Iterable[Long] = {
    // BOLT 7: "nodes MAY prune channels should the timestamp of the latest channel_update be older than 2 weeks (1209600 seconds)"
    // but we don't want to prune brand new channels for which we didn't yet receive a channel update
    val staleThresholdSeconds = Platform.currentTime / 1000 - 1209600
    val staleThresholdBlocks = Globals.blockCount.get() - 2016
    val staleChannels = channels
      .filter(c => fromShortId(c.shortChannelId)._1 < staleThresholdBlocks) // consider only channels older than 2 weeks
      .filter(c => (0L +: updates.filter(_.shortChannelId == c.shortChannelId).map(_.timestamp).toSeq).max  < staleThresholdSeconds) // no update in the past 2 weeks (remember: there are 2 updates per channel)
    staleChannels.map(_.shortChannelId)
  }

  /**
    * This method is used after a payment failed, and we want to exclude some nodes/channels that we know are failing
    */
  def filterUpdates(updates: Map[ChannelDesc, ChannelUpdate], ignoreNodes: Set[PublicKey], ignoreChannels: Set[Long]) =
    updates
      .filterNot(u => ignoreNodes.map(_.toBin).contains(u._1.a) || ignoreNodes.map(_.toBin).contains(u._1.b))
      .filterNot(u => ignoreChannels.contains(u._1.id))
      .filter(u => Announcements.isEnabled(u._2.flags))

  def findRouteDijkstra(localNodeId: PublicKey, targetNodeId: PublicKey, channels: Iterable[ChannelDesc]): Seq[ChannelDesc] = {
    if (localNodeId == targetNodeId) throw CannotRouteToSelf
    case class DescEdge(desc: ChannelDesc) extends DefaultEdge
    val g = new DefaultDirectedGraph[PublicKey, DescEdge](classOf[DescEdge])
    Random.shuffle(channels).foreach(d => {
      g.addVertex(d.a)
      g.addVertex(d.b)
      g.addEdge(d.a, d.b, new DescEdge(d))
    })
    Try(Option(DijkstraShortestPath.findPathBetween(g, localNodeId, targetNodeId))) match {
      case Success(Some(path)) => path.getEdgeList.map(_.desc)
      case _ => throw RouteNotFound
    }
  }

  def findRoute(localNodeId: PublicKey, targetNodeId: PublicKey, updates: Map[ChannelDesc, ChannelUpdate])(implicit ec: ExecutionContext): Future[Seq[Hop]] = Future {
    findRouteDijkstra(localNodeId, targetNodeId, updates.keys)
      .map(desc => Hop(desc.a, desc.b, updates(desc)))
  }

  def graph2dot(nodes: Map[PublicKey, NodeAnnouncement], channels: Map[Long, ChannelAnnouncement])(implicit ec: ExecutionContext): Future[String] = Future {
    case class DescEdge(channelId: Long) extends DefaultEdge
    val g = new SimpleGraph[PublicKey, DescEdge](classOf[DescEdge])
    channels.foreach(d => {
      g.addVertex(d._2.nodeId1)
      g.addVertex(d._2.nodeId2)
      g.addEdge(d._2.nodeId1, d._2.nodeId2, new DescEdge(d._1))
    })
    val vertexIDProvider = new ComponentNameProvider[PublicKey]() {
      override def getName(nodeId: PublicKey): String = "\"" + nodeId.toString() + "\""
    }
    val edgeLabelProvider = new ComponentNameProvider[DescEdge]() {
      override def getName(e: DescEdge): String = e.channelId.toString
    }
    val vertexAttributeProvider = new ComponentAttributeProvider[PublicKey]() {

      override def getComponentAttributes(nodeId: PublicKey): java.util.Map[String, String] =

        nodes.get(nodeId) match {
          case Some(ann) => Map("label" -> ann.alias, "color" -> f"#${ann.rgbColor._1}%02x${ann.rgbColor._2}%02x${ann.rgbColor._3}%02x")
          case None => Map.empty[String, String]
        }
    }
    val exporter = new DOTExporter[PublicKey, DescEdge](vertexIDProvider, null, edgeLabelProvider, vertexAttributeProvider, null)
    val writer = new StringWriter()
    try {
      exporter.exportGraph(g, writer)
      writer.toString
    } finally {
      writer.close()
    }

  }


}<|MERGE_RESOLUTION|>--- conflicted
+++ resolved
@@ -100,8 +100,7 @@
 
   when(NORMAL) {
     case Event(TickValidate, d) =>
-<<<<<<< HEAD
-      require(d.awaiting.size == 0)
+      require(d.awaiting.size == 0, "awaiting queue should be empty")
       // first we partition the announcements
       val newChannels = d.stash.collect { case c: ChannelAnnouncement => c }
       val newNodes = d.stash.collect { case c: NodeAnnouncement => c }
@@ -109,16 +108,6 @@
       val staleChannels = getStaleChannels(newChannels, newUpdates)
       if (staleChannels.size > 0) {
         log.info(s"dropping ${staleChannels.size} stale channels pre-validation")
-=======
-      require(d.awaiting.size == 0, "awaiting queue should be empty")
-      var i = 0
-      // we extract a batch of channel announcements from the stash
-      val (channelAnns: Seq[ChannelAnnouncement]@unchecked, otherAnns) = d.stash.partition {
-        case _: ChannelAnnouncement =>
-          i = i + 1
-          i <= MAX_PARALLEL_JSONRPC_REQUESTS
-        case _ => false
->>>>>>> f454c5e0
       }
       // we remove stale channels
       val remainingChannels = newChannels.filterNot(c => staleChannels.contains(c.shortChannelId))
