/*
 * Copyright 2019 ACINQ SAS
 *
 * Licensed under the Apache License, Version 2.0 (the "License");
 * you may not use this file except in compliance with the License.
 * You may obtain a copy of the License at
 *
 *     http://www.apache.org/licenses/LICENSE-2.0
 *
 * Unless required by applicable law or agreed to in writing, software
 * distributed under the License is distributed on an "AS IS" BASIS,
 * WITHOUT WARRANTIES OR CONDITIONS OF ANY KIND, either express or implied.
 * See the License for the specific language governing permissions and
 * limitations under the License.
 */

package fr.acinq.eclair.router

import akka.Done
import akka.actor.typed.scaladsl.adapter.actorRefAdapter
import akka.actor.{Actor, ActorLogging, ActorRef, Cancellable, FSM, Props, Terminated, typed}
import akka.event.DiagnosticLoggingAdapter
import akka.event.Logging.MDC
import fr.acinq.bitcoin.scalacompat.Crypto.PublicKey
import fr.acinq.bitcoin.scalacompat.{BlockHash, ByteVector32, Satoshi, TxId}
import fr.acinq.eclair.Logs.LogCategory
import fr.acinq.eclair._
import fr.acinq.eclair.blockchain.bitcoind.ZmqWatcher
import fr.acinq.eclair.blockchain.bitcoind.ZmqWatcher._
import fr.acinq.eclair.channel._
import fr.acinq.eclair.crypto.TransportHandler
import fr.acinq.eclair.db.NetworkDb
import fr.acinq.eclair.io.Peer.PeerRoutingMessage
import fr.acinq.eclair.payment.Invoice.ExtraEdge
import fr.acinq.eclair.payment.relay.Relayer
import fr.acinq.eclair.payment.send.BlindedPathsResolver.ResolvedPath
import fr.acinq.eclair.payment.send.Recipient
import fr.acinq.eclair.payment.{Bolt11Invoice, Invoice}
import fr.acinq.eclair.remote.EclairInternalsSerializer.RemoteTypes
import fr.acinq.eclair.router.Graph.GraphStructure.DirectedGraph
import fr.acinq.eclair.router.Graph.MessageWeightRatios
import fr.acinq.eclair.router.Monitoring.Metrics
import fr.acinq.eclair.wire.protocol._

import java.util.UUID
import scala.collection.immutable.SortedMap
import scala.concurrent.duration._
import scala.concurrent.{ExecutionContext, Promise}
import scala.util.{Random, Try}

/**
 * Created by PM on 24/05/2016.
 */
class Router(val nodeParams: NodeParams, watcher: typed.ActorRef[ZmqWatcher.Command], initialized: Option[Promise[Done]] = None) extends FSMDiagnosticActorLogging[Router.State, Router.Data] {

  import Router._

  import ExecutionContext.Implicits.global

  // we pass these to helpers classes so that they have the logging context
  implicit def implicitLog: DiagnosticLoggingAdapter = diagLog

  context.system.eventStream.subscribe(self, classOf[ShortChannelIdAssigned])
  context.system.eventStream.subscribe(self, classOf[LocalChannelUpdate])
  context.system.eventStream.subscribe(self, classOf[LocalChannelDown])
  context.system.eventStream.subscribe(self, classOf[AvailableBalanceChanged])
  context.system.eventStream.publish(SubscriptionsComplete(this.getClass))

  startTimerWithFixedDelay(TickBroadcast.toString, TickBroadcast, nodeParams.routerConf.routerBroadcastInterval)
  startTimerWithFixedDelay(TickPruneStaleChannels.toString, TickPruneStaleChannels, 1 hour)

  val db: NetworkDb = nodeParams.db.network

  private val dataHolder: VolatileRouterDataHolder = {
    log.info("loading network announcements from db...")
    val (pruned, channels) = db.listChannels().partition { case (_, pc) => pc.isStale(nodeParams.currentBlockHeight) }
    val nodes = db.listNodes()
    Metrics.Nodes.withoutTags().update(nodes.size)
    Metrics.Channels.withoutTags().update(channels.size)
    log.info("loaded from db: channels={} nodes={}", channels.size, nodes.size)
    log.info("{} pruned channels at blockHeight={}", pruned.size, nodeParams.currentBlockHeight)
    // this will be used to calculate routes
    val graph = DirectedGraph.makeGraph(channels, nodes)
    // send events for remaining channels/nodes
    context.system.eventStream.publish(ChannelsDiscovered(channels.values.map(pc => SingleChannelDiscovered(pc.ann, pc.capacity, pc.update_1_opt, pc.update_2_opt))))
    context.system.eventStream.publish(ChannelUpdatesReceived(channels.values.flatMap(pc => pc.update_1_opt ++ pc.update_2_opt ++ Nil)))
    context.system.eventStream.publish(NodesDiscovered(nodes))

    // watch the funding tx of all these channels
    // note: some of them may already have been spent, in that case we will receive the watch event immediately
    (channels.values ++ pruned.values).foreach { pc =>
      val txid = pc.fundingTxId
      val outputIndex = ShortChannelId.coordinates(pc.ann.shortChannelId).outputIndex
      // avoid herd effect at startup because watch-spent are intensive in terms of rpc calls to bitcoind
      context.system.scheduler.scheduleOnce(Random.nextLong(nodeParams.routerConf.watchSpentWindow.toSeconds).seconds) {
        watcher ! WatchExternalChannelSpent(self, txid, outputIndex, pc.ann.shortChannelId)
      }
    }

    // on restart we update our node announcement
    // note that if we don't currently have public channels, this will be ignored
    val nodeAnn = Announcements.makeNodeAnnouncement(nodeParams.privateKey, nodeParams.alias, nodeParams.color, nodeParams.publicAddresses, nodeParams.features.nodeAnnouncementFeatures(), fundingRates_opt = nodeParams.liquidityAdsConfig.rates_opt)
    self ! nodeAnn

    log.info("initialization completed, ready to process messages")
    Try(initialized.map(_.success(Done)))
    val data = Data(
      nodes.map(n => n.nodeId -> n).toMap, channels, pruned,
      Stash(Map.empty, Map.empty),
      rebroadcast = Rebroadcast(channels = Map.empty, updates = Map.empty, nodes = Map.empty),
      awaiting = Map.empty,
      privateChannels = Map.empty,
      scid2PrivateChannels = Map.empty,
      excludedChannels = Map.empty,
      graphWithBalances = GraphWithBalanceEstimates(graph, nodeParams.routerConf.balanceEstimateHalfLife),
<<<<<<< HEAD
      sync = Map.empty)
    val holder = new VolatileRouterDataHolder(data)
=======
      sync = Map.empty,
      spentChannels = Map.empty)
>>>>>>> 4df8cd07
    startWith(NORMAL, data)
    holder
  }

  private val numWorkers = if (nodeParams.routerConf.numberOfWorkers > 0) {
    nodeParams.routerConf.numberOfWorkers
  } else {
    Math.max(1, Runtime.getRuntime.availableProcessors() / 2)
  }

  private val workers = Array.fill(numWorkers)(context.actorOf(Props(new Worker(dataHolder, nodeParams))))

  when(NORMAL) {

    case Event(SyncProgress(progress), d: Data) =>
      Metrics.SyncProgress.withoutTags().update(100 * progress)
      if (progress == 1.0 && d.channels.nonEmpty) {
        log.info("initial routing sync done")
      }
      stay()

    case Event(GetRoutingState, d: Data) =>
      log.info(s"getting valid announcements for ${sender()}")
      sender() ! RoutingState(d.channels.values, d.nodes.values)
      stay()

    case Event(GetRoutingStateStreaming, d) =>
      val listener = sender()
      d.nodes
        .values
        .sliding(100, 100)
        .map(NodesDiscovered)
        .foreach(listener ! _)
      d.channels
        .values
        .map(pc => SingleChannelDiscovered(pc.ann, pc.capacity, pc.update_1_opt, pc.update_2_opt))
        .sliding(100, 100)
        .map(ChannelsDiscovered)
        .foreach(listener ! _)
      listener ! RoutingStateStreamingUpToDate
      context.actorOf(Props(new Actor with ActorLogging {
        log.debug(s"subscribing listener=$listener to network events")
        context.system.eventStream.subscribe(listener, classOf[NetworkEvent])
        context.watch(listener)

        override def receive: Receive = {
          case Terminated(actor) if actor == listener =>
            log.warning(s"unsubscribing listener=$listener to network events")
            context.system.eventStream.unsubscribe(listener)
            context stop self
        }
      }))
      stay()

    case Event(TickBroadcast, d) =>
      if (d.rebroadcast.channels.isEmpty && d.rebroadcast.updates.isEmpty && d.rebroadcast.nodes.isEmpty) {
        stay()
      } else {
        log.debug("staggered broadcast details: channels={} updates={} nodes={}", d.rebroadcast.channels.size, d.rebroadcast.updates.size, d.rebroadcast.nodes.size)
        context.system.eventStream.publish(d.rebroadcast)
        stayUsing(d.copy(rebroadcast = Rebroadcast(channels = Map.empty, updates = Map.empty, nodes = Map.empty)))
      }

    case Event(TickPruneStaleChannels, d) =>
      stayUsing(StaleChannels.handlePruneStaleChannels(d, nodeParams.db.network, nodeParams.currentBlockHeight))

    case Event(ExcludeChannel(desc, duration_opt), d) =>
      log.info("excluding shortChannelId={} from nodeId={} for duration={}", desc.shortChannelId, desc.a, duration_opt.getOrElse("n/a"))
      val (excludedUntil, oldTimer) = d.excludedChannels.get(desc) match {
        case Some(ExcludedForever) => (TimestampSecond.max, None)
        case Some(ExcludedUntil(liftExclusionAt, timer)) => (liftExclusionAt, Some(timer))
        case None => (TimestampSecond.min, None)
      }
      val newState = duration_opt match {
        case Some(banDuration) =>
          if (TimestampSecond.now() + banDuration > excludedUntil) {
            oldTimer.foreach(_.cancel())
            val newTimer = context.system.scheduler.scheduleOnce(banDuration, self, LiftChannelExclusion(desc))
            ExcludedUntil(TimestampSecond.now() + banDuration, newTimer)
          } else {
            d.excludedChannels(desc)
          }
        case None =>
          oldTimer.foreach(_.cancel())
          ExcludedForever
      }
      stayUsing(d.copy(excludedChannels = d.excludedChannels + (desc -> newState)))

    case Event(LiftChannelExclusion(desc@ChannelDesc(shortChannelId, nodeId, _)), d) =>
      log.info("reinstating shortChannelId={} from nodeId={}", shortChannelId, nodeId)
      stayUsing(d.copy(excludedChannels = d.excludedChannels - desc))

    case Event(GetExcludedChannels, d) =>
      sender() ! d.excludedChannels
      stay()

    case Event(GetNode(replyTo, nodeId), d) =>
      d.nodes.get(nodeId) match {
        case Some(announcement) =>
          // This only provides a lower bound on the number of channels this peer has: disabled channels will be filtered out.
          val activeChannels = d.graphWithBalances.graph.getIncomingEdgesOf(nodeId)
          val totalCapacity = activeChannels.map(_.capacity).sum
          replyTo ! PublicNode(announcement, activeChannels.size, totalCapacity)
        case None =>
          replyTo ! UnknownNode(nodeId)
      }
      stay()

    case Event(GetNodes, d) =>
      sender() ! d.nodes.values
      stay()

    case Event(GetChannels, d) =>
      sender() ! d.channels.values.map(_.ann)
      stay()

    case Event(GetChannelsMap, d) =>
      sender() ! d.channels
      stay()

    case Event(GetChannelUpdates, d) =>
      val updates: Iterable[ChannelUpdate] = d.channels.values.flatMap(d => d.update_1_opt ++ d.update_2_opt) ++ d.privateChannels.values.flatMap(d => d.update_1_opt ++ d.update_2_opt)
      sender() ! updates
      stay()

    case Event(GetRouterData, d) =>
      sender() ! d
      stay()

    case Event(fr: FinalizeRoute, _) =>
      worker ! Worker.FinalizeRoute(fr, sender())
      stay()

    case Event(r: RouteRequest, _) =>
      worker ! Worker.FindRoutes(r, sender())
      stay()

<<<<<<< HEAD
    case Event(r: MessageRouteRequest, _) =>
      worker ! Worker.FindMessageRoutes(r, nodeParams.routerConf.messageRouteParams)
      stay()
=======
    case Event(r: BlindedRouteRequest, d) =>
      stay() using RouteCalculation.handleBlindedRouteRequest(d, nodeParams.currentBlockHeight, r)

    case Event(r: MessageRouteRequest, d) =>
      stay() using RouteCalculation.handleMessageRouteRequest(d, nodeParams.currentBlockHeight, r, nodeParams.routerConf.messageRouteParams)
>>>>>>> 4df8cd07

    case Event(GetNodeId(replyTo, shortChannelId, isNode1), d) =>
      replyTo ! d.channels.get(shortChannelId).map(channel => if (isNode1) channel.nodeId1 else channel.nodeId2)
      stay()

    // Warning: order matters here, this must be the first match for HasChainHash messages !
    case Event(PeerRoutingMessage(_, _, routingMessage: HasChainHash), _) if routingMessage.chainHash != nodeParams.chainHash =>
      sender() ! TransportHandler.ReadAck(routingMessage)
      log.warning("message {} for wrong chain {}, we're on {}", routingMessage, routingMessage.chainHash, nodeParams.chainHash)
      stay()

    case Event(PeerRoutingMessage(peerConnection, remoteNodeId, c: ChannelAnnouncement), d) =>
      stayUsing(Validation.handleChannelAnnouncement(d, watcher, RemoteGossip(peerConnection, remoteNodeId), c))

    case Event(r: ValidateResult, d) =>
      stayUsing(Validation.handleChannelValidationResponse(d, nodeParams, watcher, r))

<<<<<<< HEAD
    case Event(WatchExternalChannelSpentTriggered(shortChannelId), d) if d.channels.contains(shortChannelId) || d.prunedChannels.contains(shortChannelId) =>
      stayUsing(Validation.handleChannelSpent(d, nodeParams.db.network, shortChannelId))
=======
    case Event(WatchExternalChannelSpentTriggered(shortChannelId, spendingTx), d) if d.channels.contains(shortChannelId) || d.prunedChannels.contains(shortChannelId) =>
      val fundingTxId = d.channels.get(shortChannelId).orElse(d.prunedChannels.get(shortChannelId)).get.fundingTxId
      log.info("funding tx txId={} of channelId={} has been spent by txId={}: waiting for the spending tx to have enough confirmations before removing the channel from the graph", fundingTxId, shortChannelId, spendingTx.txid)
      watcher ! WatchTxConfirmed(self, spendingTx.txid, ANNOUNCEMENTS_MINCONF * 2)
      stay() using d.copy(spentChannels = d.spentChannels.updated(spendingTx.txid, d.spentChannels.getOrElse(spendingTx.txid, Set.empty) + shortChannelId))

    case Event(WatchTxConfirmedTriggered(_, _, spendingTx), d) =>
      d.spentChannels.get(spendingTx.txid) match {
        case Some(shortChannelIds) => stay() using Validation.handleChannelSpent(d, watcher, nodeParams.db.network, spendingTx.txid, shortChannelIds)
        case None => stay()
      }
>>>>>>> 4df8cd07

    case Event(n: NodeAnnouncement, d: Data) =>
      stayUsing(Validation.handleNodeAnnouncement(d, nodeParams.db.network, Set(LocalGossip), n))

    case Event(PeerRoutingMessage(peerConnection, remoteNodeId, n: NodeAnnouncement), d: Data) =>
      stayUsing(Validation.handleNodeAnnouncement(d, nodeParams.db.network, Set(RemoteGossip(peerConnection, remoteNodeId)), n))

    case Event(scia: ShortChannelIdAssigned, d) =>
      stayUsing(Validation.handleShortChannelIdAssigned(d, nodeParams.nodeId, scia))

    case Event(u: ChannelUpdate, d: Data) => // from payment lifecycle
      stayUsing(Validation.handleChannelUpdate(d, nodeParams.db.network, nodeParams.currentBlockHeight, Right(RemoteChannelUpdate(u, Set(LocalGossip)))))

    case Event(PeerRoutingMessage(peerConnection, remoteNodeId, u: ChannelUpdate), d) => // from network (gossip or peer)
      stayUsing(Validation.handleChannelUpdate(d, nodeParams.db.network, nodeParams.currentBlockHeight, Right(RemoteChannelUpdate(u, Set(RemoteGossip(peerConnection, remoteNodeId))))))

    case Event(lcu: LocalChannelUpdate, d: Data) => // from local channel
      stayUsing(Validation.handleLocalChannelUpdate(d, nodeParams, watcher, lcu))

    case Event(lcd: LocalChannelDown, d: Data) =>
      stayUsing(Validation.handleLocalChannelDown(d, nodeParams.nodeId, lcd))

    case Event(e: AvailableBalanceChanged, d: Data) =>
      stayUsing(Validation.handleAvailableBalanceChanged(d, e))

    case Event(s: SendChannelQuery, d) =>
      stayUsing(Sync.handleSendChannelQuery(d, s))

    case Event(PeerRoutingMessage(peerConnection, remoteNodeId, q: QueryChannelRange), d) =>
      Sync.handleQueryChannelRange(d.channels, nodeParams.routerConf, RemoteGossip(peerConnection, remoteNodeId), q)
      stay()

    case Event(PeerRoutingMessage(peerConnection, remoteNodeId, r: ReplyChannelRange), d) =>
      stayUsing(Sync.handleReplyChannelRange(d, nodeParams.routerConf, RemoteGossip(peerConnection, remoteNodeId), r))

    case Event(PeerRoutingMessage(peerConnection, remoteNodeId, q: QueryShortChannelIds), d) =>
      Sync.handleQueryShortChannelIds(d.nodes, d.channels, RemoteGossip(peerConnection, remoteNodeId), q)
      stay()

    case Event(PeerRoutingMessage(peerConnection, remoteNodeId, r: ReplyShortChannelIdsEnd), d) =>
      stayUsing(Sync.handleReplyShortChannelIdsEnd(d, RemoteGossip(peerConnection, remoteNodeId), r))

    case Event(RouteCouldRelay(route), d) =>
      stayUsing(d.copy(graphWithBalances = d.graphWithBalances.routeCouldRelay(route)))

    case Event(RouteDidRelay(route), d) =>
      stayUsing(d.copy(graphWithBalances = d.graphWithBalances.routeDidRelay(route)))

    case Event(ChannelCouldNotRelay(amount, hop), d) =>
      stayUsing(d.copy(graphWithBalances = d.graphWithBalances.channelCouldNotSend(hop, amount)))
  }

  initialize()

  override def mdc(currentMessage: Any): MDC = {
    val category_opt = LogCategory(currentMessage)
    val (remoteNodeId_opt, channelId_opt) = currentMessage match {
      case s: SendChannelQuery => (Some(s.remoteNodeId), None)
      case prm: PeerRoutingMessage => (Some(prm.remoteNodeId), None)
      case sca: ShortChannelIdAssigned => (Some(sca.remoteNodeId), Some(sca.channelId))
      case lcu: LocalChannelUpdate => (Some(lcu.remoteNodeId), Some(lcu.channelId))
      case lcd: LocalChannelDown => (Some(lcd.remoteNodeId), Some(lcd.channelId))
      case abc: AvailableBalanceChanged => (Some(abc.commitments.remoteNodeId), Some(abc.channelId))
      case _ => (None, None)
    }
    Logs.mdc(category_opt, remoteNodeId_opt = remoteNodeId_opt, channelId_opt = channelId_opt, nodeAlias_opt = Some(nodeParams.alias))
  }

  private def stayUsing(nextStateData: Router.Data): FSM.State[Router.State, Router.Data] = {
    dataHolder.update(nextStateData)
    stay() using nextStateData
  }

  private def worker: ActorRef = {
    val i = Math.abs(sender().hashCode()) % numWorkers
    workers(i)
  }
}

object Router {

  // see https://github.com/lightningnetwork/lightning-rfc/blob/master/07-routing-gossip.md#requirements
  val ANNOUNCEMENTS_MINCONF = 6

  def props(nodeParams: NodeParams, watcher: typed.ActorRef[ZmqWatcher.Command], initialized: Option[Promise[Done]] = None) = Props(new Router(nodeParams, watcher, initialized))

  /**
   * The JVM memory model does not allow to use FSM.stateData in other threads (it can return stale data for some of them).
   * So we use this helper class to make sure that fresh router data are always accessible from all threads involved.
   */
  private class VolatileRouterDataHolder(init: Router.Data) {
    @volatile private var data: Router.Data = init

    def update(nextStateData: Router.Data): Unit = {
      data = nextStateData
    }

    def get: Router.Data = {
      data
    }
  }

  /**
   * A helper actor that performs CPU-heavy route calculations
   */
  private class Worker(data: VolatileRouterDataHolder, nodeParams: NodeParams)(implicit log: DiagnosticLoggingAdapter) extends Actor {
    override def receive: Receive = {
      case Worker.FindRoutes(r, replyTo) =>
        RouteCalculation.handleRouteRequest(data.get, nodeParams.currentBlockHeight, r, replyTo)
      case Worker.FindMessageRoutes(r, p) =>
        RouteCalculation.handleMessageRouteRequest(data.get, nodeParams.currentBlockHeight, r, p)
      case Worker.FinalizeRoute(fr, replyTo) =>
        RouteCalculation.finalizeRoute(data.get, nodeParams.nodeId, fr, replyTo)
    }
  }

  private object Worker {
    case class FindRoutes(routeRequest: RouteRequest, replyTo: ActorRef)
    case class FindMessageRoutes(routeRequest: MessageRouteRequest, routeParams: MessageRouteParams)
    case class FinalizeRoute(finalizeRoute: Router.FinalizeRoute, replyTo: ActorRef)
  }

  case class SearchBoundaries(maxFeeFlat: MilliSatoshi,
                              maxFeeProportional: Double,
                              maxRouteLength: Int,
                              maxCltv: CltvExpiryDelta)

  case class PathFindingConf(randomize: Boolean,
                             boundaries: SearchBoundaries,
                             heuristics: Graph.WeightRatios[Graph.PaymentPathWeight],
                             mpp: MultiPartParams,
                             experimentName: String,
                             experimentPercentage: Int) {
    def getDefaultRouteParams: RouteParams = RouteParams(
      randomize = randomize,
      boundaries = boundaries,
      heuristics = heuristics,
      mpp = mpp,
      experimentName = experimentName,
      includeLocalChannelCost = false
    )
  }

  case class SyncConf(requestNodeAnnouncements: Boolean,
                      encodingType: EncodingType,
                      channelRangeChunkSize: Int,
                      channelQueryChunkSize: Int,
                      peerLimit: Int,
                      whitelist: Set[PublicKey]) {
    require(channelRangeChunkSize <= Sync.MAXIMUM_CHUNK_SIZE, "channel range chunk size exceeds the size of a lightning message")
    require(channelQueryChunkSize <= Sync.MAXIMUM_CHUNK_SIZE, "channel query chunk size exceeds the size of a lightning message")
  }

  case class RouterConf(watchSpentWindow: FiniteDuration,
                        channelExcludeDuration: FiniteDuration,
                        routerBroadcastInterval: FiniteDuration,
                        syncConf: SyncConf,
                        pathFindingExperimentConf: PathFindingExperimentConf,
                        messageRouteParams: MessageRouteParams,
<<<<<<< HEAD
                        balanceEstimateHalfLife: FiniteDuration,
                        numberOfWorkers: Int) {
    require(channelRangeChunkSize <= Sync.MAXIMUM_CHUNK_SIZE, "channel range chunk size exceeds the size of a lightning message")
    require(channelQueryChunkSize <= Sync.MAXIMUM_CHUNK_SIZE, "channel query chunk size exceeds the size of a lightning message")
  }
=======
                        balanceEstimateHalfLife: FiniteDuration)
>>>>>>> 4df8cd07

  // @formatter:off
  case class ChannelDesc private(shortChannelId: ShortChannelId, a: PublicKey, b: PublicKey){
    def reversed: ChannelDesc = ChannelDesc(shortChannelId, b, a)
  }
  object ChannelDesc {
    def apply(u: ChannelUpdate, ann: ChannelAnnouncement): ChannelDesc = {
      // the least significant bit tells us if it is node1 or node2
      if (u.channelFlags.isNode1) ChannelDesc(ann.shortChannelId, ann.nodeId1, ann.nodeId2) else ChannelDesc(ann.shortChannelId, ann.nodeId2, ann.nodeId1)
    }
    def apply(u: ChannelUpdate, pc: PrivateChannel): ChannelDesc = {
      // the least significant bit tells us if it is node1 or node2
      if (u.channelFlags.isNode1) ChannelDesc(pc.aliases.localAlias, pc.nodeId1, pc.nodeId2) else ChannelDesc(pc.aliases.localAlias, pc.nodeId2, pc.nodeId1)
    }
  }
  case class ChannelMeta(balance1: MilliSatoshi, balance2: MilliSatoshi)
  sealed trait KnownChannel {
    val capacity: Satoshi
    val nodeId1: PublicKey
    val nodeId2: PublicKey
    def getNodeIdSameSideAs(u: ChannelUpdate): PublicKey
    def getChannelUpdateSameSideAs(u: ChannelUpdate): Option[ChannelUpdate]
    def getBalanceSameSideAs(u: ChannelUpdate): Option[MilliSatoshi]
    def updateChannelUpdateSameSideAs(u: ChannelUpdate): KnownChannel
    def updateBalances(commitments: Commitments): KnownChannel
    def applyChannelUpdate(update: Either[LocalChannelUpdate, RemoteChannelUpdate]): KnownChannel
  }
  case class PublicChannel(ann: ChannelAnnouncement, fundingTxId: TxId, capacity: Satoshi, update_1_opt: Option[ChannelUpdate], update_2_opt: Option[ChannelUpdate], meta_opt: Option[ChannelMeta]) extends KnownChannel {
    update_1_opt.foreach(u => assert(u.channelFlags.isNode1))
    update_2_opt.foreach(u => assert(!u.channelFlags.isNode1))

    val nodeId1: PublicKey = ann.nodeId1
    val nodeId2: PublicKey = ann.nodeId2
    val shortChannelId: RealShortChannelId = ann.shortChannelId

    def isStale(currentBlockHeight: BlockHeight): Boolean = StaleChannels.isStale(ann, update_1_opt, update_2_opt, currentBlockHeight)
    def getNodeIdSameSideAs(u: ChannelUpdate): PublicKey = if (u.channelFlags.isNode1) ann.nodeId1 else ann.nodeId2
    def getChannelUpdateSameSideAs(u: ChannelUpdate): Option[ChannelUpdate] = if (u.channelFlags.isNode1) update_1_opt else update_2_opt
    def getBalanceSameSideAs(u: ChannelUpdate): Option[MilliSatoshi] = if (u.channelFlags.isNode1) meta_opt.map(_.balance1) else meta_opt.map(_.balance2)
    def updateChannelUpdateSameSideAs(u: ChannelUpdate): PublicChannel = if (u.channelFlags.isNode1) copy(update_1_opt = Some(u)) else copy(update_2_opt = Some(u))
    def updateBalances(commitments: Commitments): PublicChannel = if (commitments.localNodeId == ann.nodeId1) {
      copy(capacity = commitments.capacity, meta_opt = Some(ChannelMeta(commitments.availableBalanceForSend, commitments.availableBalanceForReceive)))
    } else {
      copy(capacity = commitments.capacity, meta_opt = Some(ChannelMeta(commitments.availableBalanceForReceive, commitments.availableBalanceForSend)))
    }
    def applyChannelUpdate(update: Either[LocalChannelUpdate, RemoteChannelUpdate]): PublicChannel = update match {
      case Left(lcu) => updateChannelUpdateSameSideAs(lcu.channelUpdate).updateBalances(lcu.commitments)
      case Right(rcu) => updateChannelUpdateSameSideAs(rcu.channelUpdate)
    }
  }
  case class PrivateChannel(channelId: ByteVector32, aliases: ShortIdAliases, localNodeId: PublicKey, remoteNodeId: PublicKey, update_1_opt: Option[ChannelUpdate], update_2_opt: Option[ChannelUpdate], meta: ChannelMeta) extends KnownChannel {
    val (nodeId1, nodeId2) = if (Announcements.isNode1(localNodeId, remoteNodeId)) (localNodeId, remoteNodeId) else (remoteNodeId, localNodeId)
    val capacity: Satoshi = (meta.balance1 + meta.balance2).truncateToSatoshi

    def getNodeIdSameSideAs(u: ChannelUpdate): PublicKey = if (u.channelFlags.isNode1) nodeId1 else nodeId2
    def getChannelUpdateSameSideAs(u: ChannelUpdate): Option[ChannelUpdate] = if (u.channelFlags.isNode1) update_1_opt else update_2_opt
    def getBalanceSameSideAs(u: ChannelUpdate): Option[MilliSatoshi] = if (u.channelFlags.isNode1) Some(meta.balance1) else Some(meta.balance2)
    def updateChannelUpdateSameSideAs(u: ChannelUpdate): PrivateChannel = if (u.channelFlags.isNode1) copy(update_1_opt = Some(u)) else copy(update_2_opt = Some(u))
    def updateBalances(commitments: Commitments): PrivateChannel = if (commitments.localNodeId == nodeId1) {
      copy(meta = ChannelMeta(commitments.availableBalanceForSend, commitments.availableBalanceForReceive))
    } else {
      copy(meta = ChannelMeta(commitments.availableBalanceForReceive, commitments.availableBalanceForSend))
    }
    def applyChannelUpdate(update: Either[LocalChannelUpdate, RemoteChannelUpdate]): PrivateChannel = update match {
      case Left(lcu) => updateChannelUpdateSameSideAs(lcu.channelUpdate).updateBalances(lcu.commitments)
      case Right(rcu) => updateChannelUpdateSameSideAs(rcu.channelUpdate)
    }
    /** Create an invoice routing hint for that channel. */
    def toIncomingExtraHop: Option[Bolt11Invoice.ExtraHop] = {
      // We use the incoming channel_update because we want to route to ourselves.
      val remoteUpdate_opt = if (localNodeId == nodeId1) update_2_opt else update_1_opt
      // They sent us their channel update using either the real scid or our local alias (to allow us to map the update
      // to the right channel): we need to override it with the alias *they* are using for that channel. If they didn't
      // provide one, we won't use this channel as routing hint, because it would leak its short_channel_id.
      for {
        scid <- aliases.remoteAlias_opt
        update <- remoteUpdate_opt
      } yield Bolt11Invoice.ExtraHop(remoteNodeId, scid, update.feeBaseMsat, update.feeProportionalMillionths, update.cltvExpiryDelta)
    }
  }
  // @formatter:on

  sealed trait Hop {
    /** @return the id of the start node. */
    def nodeId: PublicKey

    /** @return the id of the end node. */
    def nextNodeId: PublicKey

    /**
     * @param amount amount to be forwarded.
     * @return total fee required by the current hop.
     */
    def fee(amount: MilliSatoshi): MilliSatoshi

    /** @return cltv delta required by the current hop. */
    def cltvExpiryDelta: CltvExpiryDelta
  }

  /** Routing parameters for relaying payments over a given hop. */
  sealed trait HopRelayParams {
    // @formatter:off
    def cltvExpiryDelta: CltvExpiryDelta
    def relayFees: Relayer.RelayFees
    final def fee(amount: MilliSatoshi): MilliSatoshi = nodeFee(relayFees, amount)
    def htlcMinimum: MilliSatoshi
    def htlcMaximum_opt: Option[MilliSatoshi]
    // @formatter:on
  }

  object HopRelayParams {
    /** We learnt about this channel from a channel_update. */
    case class FromAnnouncement(channelUpdate: ChannelUpdate) extends HopRelayParams {
      override val cltvExpiryDelta = channelUpdate.cltvExpiryDelta
      override val relayFees = channelUpdate.relayFees
      override val htlcMinimum = channelUpdate.htlcMinimumMsat
      override val htlcMaximum_opt = Some(channelUpdate.htlcMaximumMsat)
    }

    /** We learnt about this hop from hints in an invoice. */
    case class FromHint(extraHop: Invoice.ExtraEdge) extends HopRelayParams {
      override val cltvExpiryDelta = extraHop.cltvExpiryDelta
      override val relayFees = extraHop.relayFees
      override val htlcMinimum = extraHop.htlcMinimum
      override val htlcMaximum_opt = extraHop.htlcMaximum_opt
    }

    def areSame(a: HopRelayParams, b: HopRelayParams, ignoreHtlcSize: Boolean = false): Boolean =
      a.cltvExpiryDelta == b.cltvExpiryDelta &&
        a.relayFees == b.relayFees &&
        (ignoreHtlcSize || (a.htlcMinimum == b.htlcMinimum && a.htlcMaximum_opt == b.htlcMaximum_opt))
  }

  /**
   * A directed hop between two nodes connected by a channel.
   *
   * @param shortChannelId scid of the channel.
   * @param nodeId         id of the start node.
   * @param nextNodeId     id of the end node.
   * @param params         source for the channel parameters.
   */
  case class ChannelHop(shortChannelId: ShortChannelId, nodeId: PublicKey, nextNodeId: PublicKey, params: HopRelayParams) extends Hop {
    // @formatter:off
    override val cltvExpiryDelta = params.cltvExpiryDelta
    override def fee(amount: MilliSatoshi): MilliSatoshi = params.fee(amount)
    // @formatter:on
  }

  object ChannelHop {
    /** Create a dummy channel hop, used for example when padding blinded routes to a fixed length. */
    def dummy(nodeId: PublicKey, feeBase: MilliSatoshi, feeProportionalMillionths: Long, cltvExpiryDelta: CltvExpiryDelta): ChannelHop = {
      val dummyEdge = ExtraEdge(nodeId, nodeId, ShortChannelId.toSelf, feeBase, feeProportionalMillionths, cltvExpiryDelta, 1 msat, None)
      ChannelHop(ShortChannelId.toSelf, nodeId, nodeId, HopRelayParams.FromHint(dummyEdge))
    }
  }

  sealed trait FinalHop extends Hop

  /**
   * A directed hop over a blinded route composed of multiple (blinded) channels.
   * Since a blinded route has to be used from start to end, we model it as a single virtual hop.
   *
   * @param dummyId  dummy identifier to allow indexing in maps: unlike normal scid aliases, this one doesn't exist in
   *                 our routing tables and should be used carefully.
   * @param resolved blinded route covered by that hop: it must be resolved to ensure that we know the node_id of the
   *                 first node that isn't us in the blinded route.
   */
  case class BlindedHop(dummyId: Alias, resolved: ResolvedPath) extends FinalHop {
    // @formatter:off
    override val nodeId = resolved.route.firstNodeId
    override val nextNodeId = resolved.route.blindedNodeIds.last
    val paymentInfo: OfferTypes.PaymentInfo = resolved.paymentInfo
    override val cltvExpiryDelta = paymentInfo.cltvExpiryDelta
    override def fee(amount: MilliSatoshi): MilliSatoshi = paymentInfo.fee(amount)
    // @formatter:on
  }

  /**
   * A directed hop between two trampoline nodes.
   * These nodes need not be connected and we don't need to know a route between them.
   * The start node will compute the route to the end node itself when it receives our payment.
   *
   * @param nodeId          id of the start node.
   * @param nextNodeId      id of the end node.
   * @param cltvExpiryDelta cltv expiry delta.
   * @param fee             total fee for that hop.
   */
  case class NodeHop(nodeId: PublicKey, nextNodeId: PublicKey, cltvExpiryDelta: CltvExpiryDelta, fee: MilliSatoshi) extends FinalHop {
    override def fee(amount: MilliSatoshi): MilliSatoshi = fee
  }

  case class MultiPartParams(minPartAmount: MilliSatoshi, maxParts: Int)

  case class RouteParams(randomize: Boolean,
                         boundaries: SearchBoundaries,
                         heuristics: Graph.WeightRatios[Graph.PaymentPathWeight],
                         mpp: MultiPartParams,
                         experimentName: String,
                         includeLocalChannelCost: Boolean) {
    def getMaxFee(amount: MilliSatoshi): MilliSatoshi = {
      // The payment fee must satisfy either the flat fee or the proportional fee, not necessarily both.
      boundaries.maxFeeFlat.max(amount * boundaries.maxFeeProportional)
    }
  }

  case class MessageRouteParams(maxRouteLength: Int, ratios: MessageWeightRatios)

  case class Ignore(nodes: Set[PublicKey], channels: Set[ChannelDesc]) {
    // @formatter:off
    def +(ignoreNode: PublicKey): Ignore = copy(nodes = nodes + ignoreNode)
    def ++(ignoreNodes: Set[PublicKey]): Ignore = copy(nodes = nodes ++ ignoreNodes)
    def +(ignoreChannel: ChannelDesc): Ignore = copy(channels = channels + ignoreChannel)
    def emptyChannels(): Ignore = copy(channels = Set.empty)
    // @formatter:on
  }

  object Ignore {
    def empty: Ignore = Ignore(Set.empty, Set.empty)
  }

  case class RouteRequest(replyTo: typed.ActorRef[PaymentRouteResponse],
                          source: PublicKey,
                          target: Recipient,
                          routeParams: RouteParams,
                          ignore: Ignore = Ignore.empty,
                          allowMultiPart: Boolean = false,
                          pendingPayments: Seq[Route] = Nil,
                          paymentContext: Option[PaymentContext] = None)

  case class BlindedRouteRequest(replyTo: typed.ActorRef[PaymentRouteResponse],
                                 source: PublicKey,
                                 target: PublicKey,
                                 amount: MilliSatoshi,
                                 routeParams: RouteParams,
                                 pathsToFind: Int,
                                 ignore: Ignore = Ignore.empty)

  case class FinalizeRoute(replyTo: typed.ActorRef[PaymentRouteResponse],
                           route: PredefinedRoute,
                           extraEdges: Seq[ExtraEdge] = Nil,
                           paymentContext: Option[PaymentContext] = None)

  sealed trait PostmanRequest

  case class MessageRouteRequest(replyTo: typed.ActorRef[MessageRouteResponse],
                                 source: PublicKey,
                                 target: PublicKey,
                                 ignoredNodes: Set[PublicKey]) extends PostmanRequest

  case class GetNodeId(replyTo: typed.ActorRef[Option[PublicKey]],
                       shortChannelId: RealShortChannelId,
                       isNode1: Boolean) extends PostmanRequest

  // @formatter:off
  sealed trait MessageRouteResponse { def target: PublicKey }
  case class MessageRoute(intermediateNodes: Seq[PublicKey], target: PublicKey) extends MessageRouteResponse
  case class MessageRouteNotFound(target: PublicKey) extends MessageRouteResponse
  // @formatter:on

  /**
   * Useful for having appropriate logging context at hand when finding routes
   */
  case class PaymentContext(id: UUID, parentId: UUID, paymentHash: ByteVector32)

  case class Route(amount: MilliSatoshi, hops: Seq[ChannelHop], finalHop_opt: Option[FinalHop]) {
    require(hops.nonEmpty, "route cannot be empty")

    /** Full route including the final hop, if any. */
    val fullRoute: Seq[Hop] = hops ++ finalHop_opt.toSeq

    /**
     * Fee paid for the blinded route, if any.
     * Note that when we are the introduction node for the blinded route, we cannot easily compute the fee without the
     * cost for the first local channel.
     */
    val blindedFee: MilliSatoshi = finalHop_opt.collect { case hop: BlindedHop => hop.fee(amount) }.getOrElse(0 msat)

    /** Fee paid for the channel hops towards the recipient or the source of the final hop, if any. */

    /**
     * Fee paid for the channel hops towards the recipient or the source of the final hop.
     * Note that this doesn't include the fees for the final hop, if one exits.
     */
    def channelFee(includeLocalChannelCost: Boolean): MilliSatoshi = {
      val hopsToPay = if (includeLocalChannelCost) hops else hops.drop(1)
      val amountToSend = hopsToPay.foldRight(amount) { case (hop, amount1) => amount1 + hop.fee(amount1) }
      amountToSend - amount
    }

    def printNodes(): String = hops.map(_.nextNodeId).mkString("->")

    def printChannels(): String = hops.map(_.shortChannelId).mkString("->")

    def stopAt(nodeId: PublicKey): Route = {
      val amountAtStop = hops.reverse.takeWhile(_.nextNodeId != nodeId).foldLeft(amount) { case (amount1, hop) => amount1 + hop.fee(amount1) }
      Route(amountAtStop, hops.takeWhile(_.nodeId != nodeId), None)
    }
  }

  // @formatter:off
  sealed trait PaymentRouteResponse
  case class RouteResponse(routes: Seq[Route]) extends PaymentRouteResponse {
    require(routes.nonEmpty, "routes cannot be empty")
  }
  case class PaymentRouteNotFound(error: Throwable) extends PaymentRouteResponse
  // @formatter:on

  // @formatter:off
  /** A pre-defined route chosen outside of eclair (e.g. manually by a user to do some re-balancing). */
  sealed trait PredefinedRoute {
    def isEmpty: Boolean
    def amount: MilliSatoshi
    def targetNodeId: PublicKey
    def maxFee_opt: Option[MilliSatoshi]
  }
  case class PredefinedNodeRoute(amount: MilliSatoshi, nodes: Seq[PublicKey], maxFee_opt: Option[MilliSatoshi] = None) extends PredefinedRoute {
    override def isEmpty = nodes.isEmpty
    override def targetNodeId: PublicKey = nodes.last
  }
  case class PredefinedChannelRoute(amount: MilliSatoshi, targetNodeId: PublicKey, channels: Seq[ShortChannelId], maxFee_opt: Option[MilliSatoshi] = None) extends PredefinedRoute {
    override def isEmpty = channels.isEmpty
  }
  // @formatter:on

  // @formatter:off
  /** This is used when we get a TemporaryChannelFailure, to give time for the channel to recover (note that exclusions are directed) */
  case class ExcludeChannel(desc: ChannelDesc, duration_opt: Option[FiniteDuration])
  case class LiftChannelExclusion(desc: ChannelDesc)
  case object GetExcludedChannels

  sealed trait ExcludedChannelStatus
  case object ExcludedForever extends ExcludedChannelStatus
  case class ExcludedUntil(liftExclusionAt: TimestampSecond, timer: Cancellable) extends ExcludedChannelStatus
  // @formatter:on

  // @formatter:off
  case class SendChannelQuery(chainHash: BlockHash, remoteNodeId: PublicKey, to: ActorRef, replacePrevious: Boolean, flags_opt: Option[QueryChannelRangeTlv]) extends RemoteTypes
  case object GetRoutingState
  case class RoutingState(channels: Iterable[PublicChannel], nodes: Iterable[NodeAnnouncement])
  case object GetRoutingStateStreaming extends RemoteTypes
  case object RoutingStateStreamingUpToDate extends RemoteTypes
  case object GetRouterData
  case object GetNodes
  case object GetChannels
  case object GetChannelsMap
  case object GetChannelUpdates

  case class GetNode(replyTo: typed.ActorRef[GetNodeResponse], nodeId: PublicKey)
  sealed trait GetNodeResponse
  case class PublicNode(announcement: NodeAnnouncement, activeChannels: Int, totalCapacity: Satoshi) extends GetNodeResponse
  case class UnknownNode(nodeId: PublicKey) extends GetNodeResponse
  // @formatter:on

  // @formatter:off
  sealed trait GossipOrigin
  /** Gossip that we received from a remote peer. */
  case class RemoteGossip(peerConnection: ActorRef, nodeId: PublicKey) extends GossipOrigin
  /** Gossip that was generated by our node. */
  case object LocalGossip extends GossipOrigin

  sealed trait GossipDecision extends RemoteTypes { def ann: AnnouncementMessage }
  object GossipDecision {
    case class Accepted(ann: AnnouncementMessage) extends GossipDecision

    sealed trait Rejected extends GossipDecision
    case class Duplicate(ann: AnnouncementMessage) extends Rejected
    case class InvalidSignature(ann: AnnouncementMessage) extends Rejected
    case class NoKnownChannel(ann: NodeAnnouncement) extends Rejected
    case class ValidationFailure(ann: ChannelAnnouncement) extends Rejected
    case class InvalidAnnouncement(ann: ChannelAnnouncement) extends Rejected
    case class ChannelPruned(ann: ChannelAnnouncement) extends Rejected
    case class ChannelClosing(ann: ChannelAnnouncement) extends Rejected
    case class ChannelClosed(ann: ChannelAnnouncement) extends Rejected
    case class Stale(ann: ChannelUpdate) extends Rejected
    case class NoRelatedChannel(ann: ChannelUpdate) extends Rejected
    case class RelatedChannelPruned(ann: ChannelUpdate) extends Rejected
  }

  case class RemoteChannelUpdate(channelUpdate: ChannelUpdate, origins: Set[GossipOrigin])
  case class Stash(updates: Map[ChannelUpdate, Set[GossipOrigin]], nodes: Map[NodeAnnouncement, Set[GossipOrigin]])
  case class Rebroadcast(channels: Map[ChannelAnnouncement, Set[GossipOrigin]], updates: Map[ChannelUpdate, Set[GossipOrigin]], nodes: Map[NodeAnnouncement, Set[GossipOrigin]])
  // @formatter:on

  case class ShortChannelIdAndFlag(shortChannelId: RealShortChannelId, flag: Long)

  /**
   * @param remainingQueries remaining queries to send, the next one will be popped after we receive a [[ReplyShortChannelIdsEnd]]
   * @param totalQueries     total number of *queries* (not channels) that will be sent during this syncing session
   */
  case class Syncing(remainingQueries: List[RoutingMessage], totalQueries: Int) {
    def started: Boolean = totalQueries > 0
  }

  case class Data(nodes: Map[PublicKey, NodeAnnouncement],
                  channels: SortedMap[RealShortChannelId, PublicChannel],
                  prunedChannels: SortedMap[RealShortChannelId, PublicChannel],
                  stash: Stash,
                  rebroadcast: Rebroadcast,
                  awaiting: Map[ChannelAnnouncement, Seq[GossipOrigin]], // note: this is a seq because we want to preserve order: first actor is the one who we need to send a tcp-ack when validation is done
                  privateChannels: Map[ByteVector32, PrivateChannel], // indexed by channel id
                  scid2PrivateChannels: Map[Long, ByteVector32], // real scid or alias to channel_id, only to be used for private channels
                  excludedChannels: Map[ChannelDesc, ExcludedChannelStatus], // those channels are temporarily excluded from route calculation, because their node returned a TemporaryChannelFailure
                  graphWithBalances: GraphWithBalanceEstimates,
                  sync: Map[PublicKey, Syncing], // keep tracks of channel range queries sent to each peer. If there is an entry in the map, it means that there is an ongoing query for which we have not yet received an 'end' message
                  spentChannels: Map[TxId, Set[RealShortChannelId]], // transactions that spend funding txs that are not yet deeply buried
                 ) {
    def resolve(scid: ShortChannelId): Option[KnownChannel] = {
      // let's assume this is a real scid
      channels.get(RealShortChannelId(scid.toLong)) match {
        case Some(publicChannel) => Some(publicChannel)
        case None =>
          // maybe it's an alias or a real scid
          scid2PrivateChannels.get(scid.toLong).flatMap(privateChannels.get) match {
            case Some(privateChannel) => Some(privateChannel)
            case None => None
          }
      }
    }

    def resolve(channelId: ByteVector32, realScid_opt: Option[RealShortChannelId]): Option[KnownChannel] = {
      privateChannels.get(channelId).orElse(realScid_opt.flatMap(channels.get))
    }
  }

  // @formatter:off
  sealed trait State
  case object NORMAL extends State

  case object TickBroadcast
  case object TickPruneStaleChannels
  // @formatter:on

  def isRelatedTo(c: ChannelAnnouncement, nodeId: PublicKey) = nodeId == c.nodeId1 || nodeId == c.nodeId2

  def hasChannels(nodeId: PublicKey, channels: Iterable[PublicChannel]): Boolean = channels.exists(c => isRelatedTo(c.ann, nodeId))

  /** We know that this route could relay because we have tried it but the payment was eventually cancelled */
  case class RouteCouldRelay(route: Route)

  /** We have relayed using this route. */
  case class RouteDidRelay(route: Route)

  /** We have tried to relay this amount from this channel and it failed. */
  case class ChannelCouldNotRelay(amount: MilliSatoshi, hop: ChannelHop)
}<|MERGE_RESOLUTION|>--- conflicted
+++ resolved
@@ -113,13 +113,9 @@
       scid2PrivateChannels = Map.empty,
       excludedChannels = Map.empty,
       graphWithBalances = GraphWithBalanceEstimates(graph, nodeParams.routerConf.balanceEstimateHalfLife),
-<<<<<<< HEAD
-      sync = Map.empty)
-    val holder = new VolatileRouterDataHolder(data)
-=======
       sync = Map.empty,
       spentChannels = Map.empty)
->>>>>>> 4df8cd07
+    val holder = new VolatileRouterDataHolder(data)
     startWith(NORMAL, data)
     holder
   }
@@ -146,7 +142,7 @@
       sender() ! RoutingState(d.channels.values, d.nodes.values)
       stay()
 
-    case Event(GetRoutingStateStreaming, d) =>
+    case Event(GetRoutingStateStreaming, d: Data) =>
       val listener = sender()
       d.nodes
         .values
@@ -174,7 +170,7 @@
       }))
       stay()
 
-    case Event(TickBroadcast, d) =>
+    case Event(TickBroadcast, d: Data) =>
       if (d.rebroadcast.channels.isEmpty && d.rebroadcast.updates.isEmpty && d.rebroadcast.nodes.isEmpty) {
         stay()
       } else {
@@ -183,10 +179,10 @@
         stayUsing(d.copy(rebroadcast = Rebroadcast(channels = Map.empty, updates = Map.empty, nodes = Map.empty)))
       }
 
-    case Event(TickPruneStaleChannels, d) =>
+    case Event(TickPruneStaleChannels, d: Data) =>
       stayUsing(StaleChannels.handlePruneStaleChannels(d, nodeParams.db.network, nodeParams.currentBlockHeight))
 
-    case Event(ExcludeChannel(desc, duration_opt), d) =>
+    case Event(ExcludeChannel(desc, duration_opt), d: Data) =>
       log.info("excluding shortChannelId={} from nodeId={} for duration={}", desc.shortChannelId, desc.a, duration_opt.getOrElse("n/a"))
       val (excludedUntil, oldTimer) = d.excludedChannels.get(desc) match {
         case Some(ExcludedForever) => (TimestampSecond.max, None)
@@ -208,15 +204,15 @@
       }
       stayUsing(d.copy(excludedChannels = d.excludedChannels + (desc -> newState)))
 
-    case Event(LiftChannelExclusion(desc@ChannelDesc(shortChannelId, nodeId, _)), d) =>
+    case Event(LiftChannelExclusion(desc@ChannelDesc(shortChannelId, nodeId, _)), d: Data) =>
       log.info("reinstating shortChannelId={} from nodeId={}", shortChannelId, nodeId)
       stayUsing(d.copy(excludedChannels = d.excludedChannels - desc))
 
-    case Event(GetExcludedChannels, d) =>
+    case Event(GetExcludedChannels, d: Data) =>
       sender() ! d.excludedChannels
       stay()
 
-    case Event(GetNode(replyTo, nodeId), d) =>
+    case Event(GetNode(replyTo, nodeId), d: Data) =>
       d.nodes.get(nodeId) match {
         case Some(announcement) =>
           // This only provides a lower bound on the number of channels this peer has: disabled channels will be filtered out.
@@ -228,19 +224,19 @@
       }
       stay()
 
-    case Event(GetNodes, d) =>
+    case Event(GetNodes, d: Data) =>
       sender() ! d.nodes.values
       stay()
 
-    case Event(GetChannels, d) =>
+    case Event(GetChannels, d: Data) =>
       sender() ! d.channels.values.map(_.ann)
       stay()
 
-    case Event(GetChannelsMap, d) =>
+    case Event(GetChannelsMap, d: Data) =>
       sender() ! d.channels
       stay()
 
-    case Event(GetChannelUpdates, d) =>
+    case Event(GetChannelUpdates, d: Data) =>
       val updates: Iterable[ChannelUpdate] = d.channels.values.flatMap(d => d.update_1_opt ++ d.update_2_opt) ++ d.privateChannels.values.flatMap(d => d.update_1_opt ++ d.update_2_opt)
       sender() ! updates
       stay()
@@ -257,19 +253,13 @@
       worker ! Worker.FindRoutes(r, sender())
       stay()
 
-<<<<<<< HEAD
-    case Event(r: MessageRouteRequest, _) =>
-      worker ! Worker.FindMessageRoutes(r, nodeParams.routerConf.messageRouteParams)
-      stay()
-=======
-    case Event(r: BlindedRouteRequest, d) =>
-      stay() using RouteCalculation.handleBlindedRouteRequest(d, nodeParams.currentBlockHeight, r)
-
-    case Event(r: MessageRouteRequest, d) =>
-      stay() using RouteCalculation.handleMessageRouteRequest(d, nodeParams.currentBlockHeight, r, nodeParams.routerConf.messageRouteParams)
->>>>>>> 4df8cd07
-
-    case Event(GetNodeId(replyTo, shortChannelId, isNode1), d) =>
+    case Event(r: BlindedRouteRequest, d: Data) =>
+      stayUsing(RouteCalculation.handleBlindedRouteRequest(d, nodeParams.currentBlockHeight, r))
+
+    case Event(r: MessageRouteRequest, d: Data) =>
+      stayUsing(RouteCalculation.handleMessageRouteRequest(d, nodeParams.currentBlockHeight, r, nodeParams.routerConf.messageRouteParams))
+
+    case Event(GetNodeId(replyTo, shortChannelId, isNode1), d: Data) =>
       replyTo ! d.channels.get(shortChannelId).map(channel => if (isNode1) channel.nodeId1 else channel.nodeId2)
       stay()
 
@@ -279,28 +269,23 @@
       log.warning("message {} for wrong chain {}, we're on {}", routingMessage, routingMessage.chainHash, nodeParams.chainHash)
       stay()
 
-    case Event(PeerRoutingMessage(peerConnection, remoteNodeId, c: ChannelAnnouncement), d) =>
+    case Event(PeerRoutingMessage(peerConnection, remoteNodeId, c: ChannelAnnouncement), d: Data) =>
       stayUsing(Validation.handleChannelAnnouncement(d, watcher, RemoteGossip(peerConnection, remoteNodeId), c))
 
-    case Event(r: ValidateResult, d) =>
+    case Event(r: ValidateResult, d: Data) =>
       stayUsing(Validation.handleChannelValidationResponse(d, nodeParams, watcher, r))
 
-<<<<<<< HEAD
-    case Event(WatchExternalChannelSpentTriggered(shortChannelId), d) if d.channels.contains(shortChannelId) || d.prunedChannels.contains(shortChannelId) =>
-      stayUsing(Validation.handleChannelSpent(d, nodeParams.db.network, shortChannelId))
-=======
-    case Event(WatchExternalChannelSpentTriggered(shortChannelId, spendingTx), d) if d.channels.contains(shortChannelId) || d.prunedChannels.contains(shortChannelId) =>
+    case Event(WatchExternalChannelSpentTriggered(shortChannelId, spendingTx), d: Data) if d.channels.contains(shortChannelId) || d.prunedChannels.contains(shortChannelId) =>
       val fundingTxId = d.channels.get(shortChannelId).orElse(d.prunedChannels.get(shortChannelId)).get.fundingTxId
       log.info("funding tx txId={} of channelId={} has been spent by txId={}: waiting for the spending tx to have enough confirmations before removing the channel from the graph", fundingTxId, shortChannelId, spendingTx.txid)
       watcher ! WatchTxConfirmed(self, spendingTx.txid, ANNOUNCEMENTS_MINCONF * 2)
-      stay() using d.copy(spentChannels = d.spentChannels.updated(spendingTx.txid, d.spentChannels.getOrElse(spendingTx.txid, Set.empty) + shortChannelId))
-
-    case Event(WatchTxConfirmedTriggered(_, _, spendingTx), d) =>
+      stayUsing(d.copy(spentChannels = d.spentChannels.updated(spendingTx.txid, d.spentChannels.getOrElse(spendingTx.txid, Set.empty) + shortChannelId)))
+
+    case Event(WatchTxConfirmedTriggered(_, _, spendingTx), d: Data) =>
       d.spentChannels.get(spendingTx.txid) match {
-        case Some(shortChannelIds) => stay() using Validation.handleChannelSpent(d, watcher, nodeParams.db.network, spendingTx.txid, shortChannelIds)
+        case Some(shortChannelIds) => stayUsing(Validation.handleChannelSpent(d, watcher, nodeParams.db.network, spendingTx.txid, shortChannelIds))
         case None => stay()
       }
->>>>>>> 4df8cd07
 
     case Event(n: NodeAnnouncement, d: Data) =>
       stayUsing(Validation.handleNodeAnnouncement(d, nodeParams.db.network, Set(LocalGossip), n))
@@ -326,30 +311,30 @@
     case Event(e: AvailableBalanceChanged, d: Data) =>
       stayUsing(Validation.handleAvailableBalanceChanged(d, e))
 
-    case Event(s: SendChannelQuery, d) =>
+    case Event(s: SendChannelQuery, d: Data) =>
       stayUsing(Sync.handleSendChannelQuery(d, s))
 
-    case Event(PeerRoutingMessage(peerConnection, remoteNodeId, q: QueryChannelRange), d) =>
+    case Event(PeerRoutingMessage(peerConnection, remoteNodeId, q: QueryChannelRange), d: Data) =>
       Sync.handleQueryChannelRange(d.channels, nodeParams.routerConf, RemoteGossip(peerConnection, remoteNodeId), q)
       stay()
 
-    case Event(PeerRoutingMessage(peerConnection, remoteNodeId, r: ReplyChannelRange), d) =>
+    case Event(PeerRoutingMessage(peerConnection, remoteNodeId, r: ReplyChannelRange), d: Data) =>
       stayUsing(Sync.handleReplyChannelRange(d, nodeParams.routerConf, RemoteGossip(peerConnection, remoteNodeId), r))
 
-    case Event(PeerRoutingMessage(peerConnection, remoteNodeId, q: QueryShortChannelIds), d) =>
+    case Event(PeerRoutingMessage(peerConnection, remoteNodeId, q: QueryShortChannelIds), d: Data) =>
       Sync.handleQueryShortChannelIds(d.nodes, d.channels, RemoteGossip(peerConnection, remoteNodeId), q)
       stay()
 
-    case Event(PeerRoutingMessage(peerConnection, remoteNodeId, r: ReplyShortChannelIdsEnd), d) =>
+    case Event(PeerRoutingMessage(peerConnection, remoteNodeId, r: ReplyShortChannelIdsEnd), d: Data) =>
       stayUsing(Sync.handleReplyShortChannelIdsEnd(d, RemoteGossip(peerConnection, remoteNodeId), r))
 
-    case Event(RouteCouldRelay(route), d) =>
+    case Event(RouteCouldRelay(route), d: Data) =>
       stayUsing(d.copy(graphWithBalances = d.graphWithBalances.routeCouldRelay(route)))
 
-    case Event(RouteDidRelay(route), d) =>
+    case Event(RouteDidRelay(route), d: Data) =>
       stayUsing(d.copy(graphWithBalances = d.graphWithBalances.routeDidRelay(route)))
 
-    case Event(ChannelCouldNotRelay(amount, hop), d) =>
+    case Event(ChannelCouldNotRelay(amount, hop), d: Data) =>
       stayUsing(d.copy(graphWithBalances = d.graphWithBalances.channelCouldNotSend(hop, amount)))
   }
 
@@ -460,15 +445,8 @@
                         syncConf: SyncConf,
                         pathFindingExperimentConf: PathFindingExperimentConf,
                         messageRouteParams: MessageRouteParams,
-<<<<<<< HEAD
                         balanceEstimateHalfLife: FiniteDuration,
-                        numberOfWorkers: Int) {
-    require(channelRangeChunkSize <= Sync.MAXIMUM_CHUNK_SIZE, "channel range chunk size exceeds the size of a lightning message")
-    require(channelQueryChunkSize <= Sync.MAXIMUM_CHUNK_SIZE, "channel query chunk size exceeds the size of a lightning message")
-  }
-=======
-                        balanceEstimateHalfLife: FiniteDuration)
->>>>>>> 4df8cd07
+                        numberOfWorkers: Int)
 
   // @formatter:off
   case class ChannelDesc private(shortChannelId: ShortChannelId, a: PublicKey, b: PublicKey){
