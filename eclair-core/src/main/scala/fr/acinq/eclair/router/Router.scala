/*
 * Copyright 2018 ACINQ SAS
 *
 * Licensed under the Apache License, Version 2.0 (the "License");
 * you may not use this file except in compliance with the License.
 * You may obtain a copy of the License at
 *
 *     http://www.apache.org/licenses/LICENSE-2.0
 *
 * Unless required by applicable law or agreed to in writing, software
 * distributed under the License is distributed on an "AS IS" BASIS,
 * WITHOUT WARRANTIES OR CONDITIONS OF ANY KIND, either express or implied.
 * See the License for the specific language governing permissions and
 * limitations under the License.
 */

package fr.acinq.eclair.router

import akka.Done
import akka.actor.{ActorRef, Props, Status}
import akka.event.Logging.MDC
import akka.pattern.pipe
import fr.acinq.bitcoin.BinaryData
import fr.acinq.bitcoin.Crypto.PublicKey
import fr.acinq.bitcoin.Script.{pay2wsh, write}
import fr.acinq.eclair._
import fr.acinq.eclair.blockchain._
import fr.acinq.eclair.channel._
import fr.acinq.eclair.crypto.TransportHandler
import fr.acinq.eclair.io.Peer.{ChannelClosed, InvalidAnnouncement, InvalidSignature, PeerRoutingMessage}
import fr.acinq.eclair.payment.PaymentRequest.ExtraHop
import fr.acinq.eclair.router.Graph.GraphStructure.{DirectedGraph, GraphEdge}
<<<<<<< HEAD
import fr.acinq.eclair.router.Graph.{RichWeight, WeightRatios, WeightedPath}
=======
import fr.acinq.eclair.router.Graph.{RichWeight, WeightedPath}
>>>>>>> 884812ad
import fr.acinq.eclair.transactions.Scripts
import fr.acinq.eclair.wire._

import scala.collection.{SortedSet, mutable}
import scala.collection.immutable.{SortedMap, TreeMap}
import scala.compat.Platform
import scala.concurrent.duration._
import scala.concurrent.{ExecutionContext, Promise}
import scala.util.{Random, Try}

// @formatter:off

<<<<<<< HEAD
case class RouterConf(randomizeRouteSelection: Boolean, channelExcludeDuration: FiniteDuration, routerBroadcastInterval: FiniteDuration, searchMaxFeeBaseMsat: Long, searchMaxFeePct: Double, searchMaxRouteLength: Int, searchMaxCltv: Int)
=======
case class RouterConf(randomizeRouteSelection: Boolean, channelExcludeDuration: FiniteDuration, routerBroadcastInterval: FiniteDuration, searchMaxFeeBaseSat: Long, searchMaxFeePct: Double, searchMaxRouteLength: Int, searchMaxCltv: Int)
>>>>>>> 884812ad
case class ChannelDesc(shortChannelId: ShortChannelId, a: PublicKey, b: PublicKey)
case class Hop(nodeId: PublicKey, nextNodeId: PublicKey, lastUpdate: ChannelUpdate)
case class RouteParams(maxFeeBaseMsat: Long, maxFeePct: Double, routeMaxLength: Int, routeMaxCltv: Int)
case class RouteRequest(source: PublicKey,
                        target: PublicKey,
                        amountMsat: Long,
                        assistedRoutes: Seq[Seq[ExtraHop]] = Nil,
                        ignoreNodes: Set[PublicKey] = Set.empty,
                        ignoreChannels: Set[ChannelDesc] = Set.empty,
                        randomize: Option[Boolean] = None,
<<<<<<< HEAD
                        routeParams: Option[RouteParams] = None,
                        weightRatios: Option[WeightRatios] = None)

=======
                        routeParams: Option[RouteParams] = None)
>>>>>>> 884812ad
case class RouteResponse(hops: Seq[Hop], ignoreNodes: Set[PublicKey], ignoreChannels: Set[ChannelDesc]) {
  require(hops.size > 0, "route cannot be empty")
}
case class ExcludeChannel(desc: ChannelDesc) // this is used when we get a TemporaryChannelFailure, to give time for the channel to recover (note that exclusions are directed)
case class LiftChannelExclusion(desc: ChannelDesc)
case class SendChannelQuery(remoteNodeId: PublicKey, to: ActorRef)
case object GetRoutingState
case class RoutingState(channels: Iterable[ChannelAnnouncement], updates: Iterable[ChannelUpdate], nodes: Iterable[NodeAnnouncement])
case class Stash(updates: Map[ChannelUpdate, Set[ActorRef]], nodes: Map[NodeAnnouncement, Set[ActorRef]])
case class Rebroadcast(channels: Map[ChannelAnnouncement, Set[ActorRef]], updates: Map[ChannelUpdate, Set[ActorRef]], nodes: Map[NodeAnnouncement, Set[ActorRef]])

case class Sync(missing: SortedSet[ShortChannelId], totalMissingCount: Int)

case class Data(nodes: Map[PublicKey, NodeAnnouncement],
                channels: SortedMap[ShortChannelId, ChannelAnnouncement],
                updates: Map[ChannelDesc, ChannelUpdate],
                stash: Stash,
                rebroadcast: Rebroadcast,
                awaiting: Map[ChannelAnnouncement, Seq[ActorRef]], // note: this is a seq because we want to preserve order: first actor is the one who we need to send a tcp-ack when validation is done
                privateChannels: Map[ShortChannelId, PublicKey], // short_channel_id -> node_id
                privateUpdates: Map[ChannelDesc, ChannelUpdate],
                excludedChannels: Set[ChannelDesc], // those channels are temporarily excluded from route calculation, because their node returned a TemporaryChannelFailure
                graph: DirectedGraph,
                sync: Map[PublicKey, Sync] // keep tracks of channel range queries sent to each peer. If there is an entry in the map, it means that there is an ongoing query
                // for which we have not yet received an 'end' message
               )

sealed trait State
case object NORMAL extends State

case object TickBroadcast
case object TickPruneStaleChannels

// @formatter:on

/**
  * Created by PM on 24/05/2016.
  */

class Router(nodeParams: NodeParams, watcher: ActorRef, initialized: Option[Promise[Done]] = None) extends FSMDiagnosticActorLogging[State, Data] {

  import Router._

  import ExecutionContext.Implicits.global

  context.system.eventStream.subscribe(self, classOf[LocalChannelUpdate])
  context.system.eventStream.subscribe(self, classOf[LocalChannelDown])

  setTimer(TickBroadcast.toString, TickBroadcast, nodeParams.routerConf.routerBroadcastInterval, repeat = true)
  setTimer(TickPruneStaleChannels.toString, TickPruneStaleChannels, 1 hour, repeat = true)

  val SHORTID_WINDOW = 100

<<<<<<< HEAD
  val defaultRouteParams = RouteParams(nodeParams.routerConf.searchMaxFeeBaseMsat, nodeParams.routerConf.searchMaxFeePct, nodeParams.routerConf.searchMaxRouteLength, nodeParams.routerConf.searchMaxCltv)
=======
  val defaultRouteParams = RouteParams(
    maxFeeBaseMsat = nodeParams.routerConf.searchMaxFeeBaseSat * 1000,
    maxFeePct = nodeParams.routerConf.searchMaxFeePct,
    routeMaxLength = nodeParams.routerConf.searchMaxRouteLength,
    routeMaxCltv = nodeParams.routerConf.searchMaxCltv
  )
>>>>>>> 884812ad

  val db = nodeParams.networkDb

  {
    log.info("loading network announcements from db...")
    val channels = db.listChannels()
    val nodes = db.listNodes()
    val updates = db.listChannelUpdates()
    log.info("loaded from db: channels={} nodes={} updates={}", channels.size, nodes.size, updates.size)
    val initChannels = channels.keys.foldLeft(TreeMap.empty[ShortChannelId, ChannelAnnouncement]) { case (m, c) => m + (c.shortChannelId -> c) }
    val initChannelUpdates = updates.map { u =>
      val desc = getDesc(u, initChannels(u.shortChannelId))
      desc -> u
    }.toMap
    // this will be used to calculate routes
    val graph = DirectedGraph.makeGraph(initChannelUpdates)
    val initNodes = nodes.map(n => (n.nodeId -> n)).toMap
    // send events for remaining channels/nodes
    initChannels.values.foreach(c => context.system.eventStream.publish(ChannelDiscovered(c, channels(c)._2)))
    initChannelUpdates.values.foreach(u => context.system.eventStream.publish(ChannelUpdateReceived(u)))
    initNodes.values.foreach(n => context.system.eventStream.publish(NodeDiscovered(n)))

    // watch the funding tx of all these channels
    // note: some of them may already have been spent, in that case we will receive the watch event immediately
    initChannels.values.foreach { c =>
      val txid = channels(c)._1
      val TxCoordinates(_, _, outputIndex) = ShortChannelId.coordinates(c.shortChannelId)
      val fundingOutputScript = write(pay2wsh(Scripts.multiSig2of2(PublicKey(c.bitcoinKey1), PublicKey(c.bitcoinKey2))))
      watcher ! WatchSpentBasic(self, txid, outputIndex, fundingOutputScript, BITCOIN_FUNDING_EXTERNAL_CHANNEL_SPENT(c.shortChannelId))
    }

    // on restart we update our node announcement
    // note that if we don't currently have public channels, this will be ignored
    val nodeAnn = Announcements.makeNodeAnnouncement(nodeParams.privateKey, nodeParams.alias, nodeParams.color, nodeParams.publicAddresses)
    self ! nodeAnn

    log.info(s"initialization completed, ready to process messages")
    Try(initialized.map(_.success(Done)))
    startWith(NORMAL, Data(initNodes, initChannels, initChannelUpdates, Stash(Map.empty, Map.empty), rebroadcast = Rebroadcast(channels = Map.empty, updates = Map.empty, nodes = Map.empty), awaiting = Map.empty, privateChannels = Map.empty, privateUpdates = Map.empty, excludedChannels = Set.empty, graph, sync = Map.empty))
  }

  when(NORMAL) {
    case Event(LocalChannelUpdate(_, _, shortChannelId, remoteNodeId, channelAnnouncement_opt, u, _), d: Data) =>
      d.channels.get(shortChannelId) match {
        case Some(_) =>
          // channel has already been announced and router knows about it, we can process the channel_update
          stay using handle(u, self, d)
        case None =>
          channelAnnouncement_opt match {
            case Some(c) if d.awaiting.contains(c) =>
              // channel is currently being verified, we can process the channel_update right away (it will be stashed)
              stay using handle(u, self, d)
            case Some(c) =>
              // channel wasn't announced but here is the announcement, we will process it *before* the channel_update
              watcher ! ValidateRequest(c)
              val d1 = d.copy(awaiting = d.awaiting + (c -> Nil)) // no origin
              // maybe the local channel was pruned (can happen if we were disconnected for more than 2 weeks)
              db.removeFromPruned(c.shortChannelId)
              stay using handle(u, self, d1)
            case None if d.privateChannels.contains(shortChannelId) =>
              // channel isn't announced but we already know about it, we can process the channel_update
              stay using handle(u, self, d)
            case None =>
              // channel isn't announced and we never heard of it (maybe it is a private channel or maybe it is a public channel that doesn't yet have 6 confirmations)
              // let's create a corresponding private channel and process the channel_update
              log.info("adding unannounced local channel to remote={} shortChannelId={}", remoteNodeId, shortChannelId)
              stay using handle(u, self, d.copy(privateChannels = d.privateChannels + (shortChannelId -> remoteNodeId)))
          }
      }

    case Event(LocalChannelDown(_, channelId, shortChannelId, remoteNodeId), d: Data) =>
      // a local channel has permanently gone down
      if (d.channels.contains(shortChannelId)) {
        // the channel was public, we will receive (or have already received) a WatchEventSpentBasic event, that will trigger a clean up of the channel
        // so let's not do anything here
        stay
      } else if (d.privateChannels.contains(shortChannelId)) {
        // the channel was private or public-but-not-yet-announced, let's do the clean up
        log.debug("removing private local channel and channel_update for channelId={} shortChannelId={}", channelId, shortChannelId)
        val desc1 = ChannelDesc(shortChannelId, nodeParams.nodeId, remoteNodeId)
        val desc2 = ChannelDesc(shortChannelId, remoteNodeId, nodeParams.nodeId)
        // we remove the corresponding updates from the graph
        val graph1 = d.graph
          .removeEdge(desc1)
          .removeEdge(desc2)
        // and we remove the channel and channel_update from our state
        stay using d.copy(privateChannels = d.privateChannels - shortChannelId, privateUpdates = d.privateUpdates - desc1 - desc2, graph = graph1)
      } else {
        stay
      }

    case Event(GetRoutingState, d: Data) =>
      log.info(s"getting valid announcements for $sender")
      sender ! RoutingState(d.channels.values, d.updates.values, d.nodes.values)
      stay

    case Event(v@ValidateResult(c, _), d0) =>
      d0.awaiting.get(c) match {
        case Some(origin +: others) => origin ! TransportHandler.ReadAck(c) // now we can acknowledge the message, we only need to do it for the first peer that sent us the announcement
        case _ => ()
      }
      log.info("got validation result for shortChannelId={} (awaiting={} stash.nodes={} stash.updates={})", c.shortChannelId, d0.awaiting.size, d0.stash.nodes.size, d0.stash.updates.size)
      val success = v match {
        case ValidateResult(c, Left(t)) =>
          log.warning("validation failure for shortChannelId={} reason={}", c.shortChannelId, t.getMessage)
          false
        case ValidateResult(c, Right((tx, UtxoStatus.Unspent))) =>
          val TxCoordinates(_, _, outputIndex) = ShortChannelId.coordinates(c.shortChannelId)
          // let's check that the output is indeed a P2WSH multisig 2-of-2 of nodeid1 and nodeid2)
          val fundingOutputScript = write(pay2wsh(Scripts.multiSig2of2(PublicKey(c.bitcoinKey1), PublicKey(c.bitcoinKey2))))
          if (tx.txOut.size < outputIndex + 1 || fundingOutputScript != tx.txOut(outputIndex).publicKeyScript) {
            log.error(s"invalid script for shortChannelId={}: txid={} does not have script=$fundingOutputScript at outputIndex=$outputIndex ann={}", c.shortChannelId, tx.txid, c)
            d0.awaiting.get(c) match {
              case Some(origins) => origins.foreach(_ ! InvalidAnnouncement(c))
              case _ => ()
            }
            false
          } else {
            watcher ! WatchSpentBasic(self, tx, outputIndex, BITCOIN_FUNDING_EXTERNAL_CHANNEL_SPENT(c.shortChannelId))
            // TODO: check feature bit set
            log.debug("added channel channelId={}", c.shortChannelId)
            val capacity = tx.txOut(outputIndex).amount
            context.system.eventStream.publish(ChannelDiscovered(c, capacity))
            db.addChannel(c, tx.txid, capacity)

            // in case we just validated our first local channel, we announce the local node
            if (!d0.nodes.contains(nodeParams.nodeId) && isRelatedTo(c, nodeParams.nodeId)) {
              log.info("first local channel validated, announcing local node")
              val nodeAnn = Announcements.makeNodeAnnouncement(nodeParams.privateKey, nodeParams.alias, nodeParams.color, nodeParams.publicAddresses)
              self ! nodeAnn
            }
            true
          }
        case ValidateResult(c, Right((tx, fundingTxStatus: UtxoStatus.Spent))) =>
          if (fundingTxStatus.spendingTxConfirmed) {
            log.warning("ignoring shortChannelId={} tx={} (funding tx already spent and spending tx is confirmed)", c.shortChannelId, tx.txid)
            // the funding tx has been spent by a transaction that is now confirmed: peer shouldn't send us those
            d0.awaiting.get(c) match {
              case Some(origins) => origins.foreach(_ ! ChannelClosed(c))
              case _ => ()
            }
          } else {
            log.debug("ignoring shortChannelId={} tx={} (funding tx already spent but spending tx isn't confirmed)", c.shortChannelId, tx.txid)
          }
          // there may be a record if we have just restarted
          db.removeChannel(c.shortChannelId)
          false
      }

      // we also reprocess node and channel_update announcements related to channels that were just analyzed
      val reprocessUpdates = d0.stash.updates.filterKeys(u => u.shortChannelId == c.shortChannelId)
      val reprocessNodes = d0.stash.nodes.filterKeys(n => isRelatedTo(c, n.nodeId))
      // and we remove the reprocessed messages from the stash
      val stash1 = d0.stash.copy(updates = d0.stash.updates -- reprocessUpdates.keys, nodes = d0.stash.nodes -- reprocessNodes.keys)
      // we remove channel from awaiting map
      val awaiting1 = d0.awaiting - c
      if (success) {
        // note: if the channel is graduating from private to public, the implementation (in the LocalChannelUpdate handler) guarantees that we will process a new channel_update
        // right after the channel_announcement, channel_updates will be moved from private to public at that time
        val d1 = d0.copy(
          channels = d0.channels + (c.shortChannelId -> c),
          privateChannels = d0.privateChannels - c.shortChannelId, // we remove fake announcements that we may have made before
          rebroadcast = d0.rebroadcast.copy(channels = d0.rebroadcast.channels + (c -> d0.awaiting.getOrElse(c, Nil).toSet)), // we also add the newly validated channels to the rebroadcast queue
          stash = stash1,
          awaiting = awaiting1)
        // we only reprocess updates and nodes if validation succeeded
        val d2 = reprocessUpdates.foldLeft(d1) {
          case (d, (u, origins)) => origins.foldLeft(d) { case (d, origin) => handle(u, origin, d) } // we reprocess the same channel_update for every origin (to preserve origin information)
        }
        val d3 = reprocessNodes.foldLeft(d2) {
          case (d, (n, origins)) => origins.foldLeft(d) { case (d, origin) => handle(n, origin, d) } // we reprocess the same node_announcement for every origins (to preserve origin information)
        }
        stay using d3
      } else {
        stay using d0.copy(stash = stash1, awaiting = awaiting1)
      }

    case Event(WatchEventSpentBasic(BITCOIN_FUNDING_EXTERNAL_CHANNEL_SPENT(shortChannelId)), d) if d.channels.contains(shortChannelId) =>
      val lostChannel = d.channels(shortChannelId)
      log.info("funding tx of channelId={} has been spent", shortChannelId)
      // we need to remove nodes that aren't tied to any channels anymore
      val channels1 = d.channels - lostChannel.shortChannelId
      val lostNodes = Seq(lostChannel.nodeId1, lostChannel.nodeId2).filterNot(nodeId => hasChannels(nodeId, channels1.values))
      // let's clean the db and send the events
      log.info("pruning shortChannelId={} (spent)", shortChannelId)
      db.removeChannel(shortChannelId) // NB: this also removes channel updates
    // we also need to remove updates from the graph
    val graph1 = d.graph
      .removeEdge(ChannelDesc(lostChannel.shortChannelId, lostChannel.nodeId1, lostChannel.nodeId2))
      .removeEdge(ChannelDesc(lostChannel.shortChannelId, lostChannel.nodeId2, lostChannel.nodeId1))

      context.system.eventStream.publish(ChannelLost(shortChannelId))
      lostNodes.foreach {
        case nodeId =>
          log.info("pruning nodeId={} (spent)", nodeId)
          db.removeNode(nodeId)
          context.system.eventStream.publish(NodeLost(nodeId))
      }
      stay using d.copy(nodes = d.nodes -- lostNodes, channels = d.channels - shortChannelId, updates = d.updates.filterKeys(_.shortChannelId != shortChannelId), graph = graph1)

    case Event(TickBroadcast, d) =>
      if (d.rebroadcast.channels.isEmpty && d.rebroadcast.updates.isEmpty && d.rebroadcast.nodes.isEmpty) {
        stay
      } else {
        log.debug("broadcasting routing messages")
        log.debug("staggered broadcast details: channels={} updates={} nodes={}", d.rebroadcast.channels.size, d.rebroadcast.updates.size, d.rebroadcast.nodes.size)
        context.actorSelection(context.system / "*" / "switchboard") ! d.rebroadcast
        stay using d.copy(rebroadcast = Rebroadcast(channels = Map.empty, updates = Map.empty, nodes = Map.empty))
      }

    case Event(TickPruneStaleChannels, d) =>
      // first we select channels that we will prune
      val staleChannels = getStaleChannels(d.channels.values, d.updates)
      // then we clean up the related channel updates
      val staleUpdates = staleChannels.map(d.channels).flatMap(c => Seq(ChannelDesc(c.shortChannelId, c.nodeId1, c.nodeId2), ChannelDesc(c.shortChannelId, c.nodeId2, c.nodeId1)))
      // finally we remove nodes that aren't tied to any channels anymore (and deduplicate them)
      val potentialStaleNodes = staleChannels.map(d.channels).flatMap(c => Set(c.nodeId1, c.nodeId2)).toSet
      val channels1 = d.channels -- staleChannels
      // no need to iterate on all nodes, just on those that are affected by current pruning
      val staleNodes = potentialStaleNodes.filterNot(nodeId => hasChannels(nodeId, channels1.values))

      // let's clean the db and send the events
      staleChannels.foreach { shortChannelId =>
        log.info("pruning shortChannelId={} (stale)", shortChannelId)
        db.removeChannel(shortChannelId) // NB: this also removes channel updates
        // we keep track of recently pruned channels so we don't revalidate them (zombie churn)
        db.addToPruned(shortChannelId)
        context.system.eventStream.publish(ChannelLost(shortChannelId))
      }

      val staleChannelsToRemove = new mutable.MutableList[ChannelDesc]
      staleChannels.map(d.channels).foreach(ca => {
        staleChannelsToRemove += ChannelDesc(ca.shortChannelId, ca.nodeId1, ca.nodeId2)
        staleChannelsToRemove += ChannelDesc(ca.shortChannelId, ca.nodeId2, ca.nodeId1)
      })

      val graph1 = d.graph.removeEdges(staleChannelsToRemove)
      staleNodes.foreach {
        case nodeId =>
          log.info("pruning nodeId={} (stale)", nodeId)
          db.removeNode(nodeId)
          context.system.eventStream.publish(NodeLost(nodeId))
      }
      stay using d.copy(nodes = d.nodes -- staleNodes, channels = channels1, updates = d.updates -- staleUpdates, graph = graph1)

    case Event(ExcludeChannel(desc@ChannelDesc(shortChannelId, nodeId, _)), d) =>
      val banDuration = nodeParams.routerConf.channelExcludeDuration
      log.info("excluding shortChannelId={} from nodeId={} for duration={}", shortChannelId, nodeId, banDuration)
      context.system.scheduler.scheduleOnce(banDuration, self, LiftChannelExclusion(desc))
      stay using d.copy(excludedChannels = d.excludedChannels + desc)

    case Event(LiftChannelExclusion(desc@ChannelDesc(shortChannelId, nodeId, _)), d) =>
      log.info("reinstating shortChannelId={} from nodeId={}", shortChannelId, nodeId)
      stay using d.copy(excludedChannels = d.excludedChannels - desc)

    case Event('nodes, d) =>
      sender ! d.nodes.values
      stay

    case Event('channels, d) =>
      sender ! d.channels.values
      stay

    case Event('updates, d) =>
      sender ! (d.updates ++ d.privateUpdates).values
      stay

    case Event('updatesMap, d) =>
      sender ! (d.updates ++ d.privateUpdates)
      stay

    case Event('data, d) =>
      sender ! d
      stay

<<<<<<< HEAD
    case Event(RouteRequest(start, end, amount, assistedRoutes, ignoreNodes, ignoreChannels, randomize_opt, params_opt, weightRatios_opt), d) =>
=======
    case Event(RouteRequest(start, end, amount, assistedRoutes, ignoreNodes, ignoreChannels, randomize_opt, params_opt), d) =>
>>>>>>> 884812ad
      // we convert extra routing info provided in the payment request to fake channel_update
      // it takes precedence over all other channel_updates we know
      val assistedUpdates = assistedRoutes.flatMap(toFakeUpdates(_, end)).toMap
      // we also filter out updates corresponding to channels/nodes that are blacklisted for this particular request
      // TODO: in case of duplicates, d.updates will be overridden by assistedUpdates even if they are more recent!
      val ignoredUpdates = getIgnoredChannelDesc(d.updates ++ d.privateUpdates ++ assistedUpdates, ignoreNodes) ++ ignoreChannels ++ d.excludedChannels
      log.info(s"finding a route $start->$end with assistedChannels={} ignoreNodes={} ignoreChannels={} excludedChannels={}", assistedUpdates.keys.mkString(","), ignoreNodes.map(_.toBin).mkString(","), ignoreChannels.mkString(","), d.excludedChannels.mkString(","))
      val extraEdges = assistedUpdates.map { case (c, u) => GraphEdge(c, u) }.toSet
      // if we want to randomize we ask the router to make a random selection among the three best routes
<<<<<<< HEAD
      val routesToFind = if(randomize_opt.getOrElse(nodeParams.routerConf.randomizeRouteSelection)) DEFAULT_ROUTES_COUNT else 1
      val ratios = weightRatios_opt.getOrElse(COST_OPTIMIZED_WEIGHT_RATIO)
      val params = params_opt.getOrElse(defaultRouteParams)

      findRoute(d.graph, start, end, amount, numRoutes = routesToFind, extraEdges = extraEdges, ignoredEdges = ignoredUpdates.toSet, routeParams = params, wr = ratios)
=======
      val routesToFind = if (randomize_opt.getOrElse(nodeParams.routerConf.randomizeRouteSelection)) DEFAULT_ROUTES_COUNT else 1
      findRoute(d.graph, start, end, amount, numRoutes = routesToFind, extraEdges = extraEdges, ignoredEdges = ignoredUpdates.toSet, routeParams = params_opt.getOrElse(defaultRouteParams))
>>>>>>> 884812ad
        .map(r => sender ! RouteResponse(r, ignoreNodes, ignoreChannels))
        .recover { case t => sender ! Status.Failure(t) }
      stay

    case Event(SendChannelQuery(remoteNodeId, remote), d) =>
      // ask for everything
      // we currently send only one query_channel_range message per peer, when we just (re)connected to it, so we don't
      // have to worry about sending a new query_channel_range when another query is still in progress
      val query = QueryChannelRange(nodeParams.chainHash, firstBlockNum = 0, numberOfBlocks = Int.MaxValue)
      log.info("sending query_channel_range={}", query)
      remote ! query

      // we also set a pass-all filter for now (we can update it later) for the future gossip messages, by setting
      // the first_timestamp field to the current date/time and timestamp_range to the maximum value
      // NB: we can't just set firstTimestamp to 0, because in that case peer would send us all past messages matching
      // that (i.e. the whole routing table)
      val filter = GossipTimestampFilter(nodeParams.chainHash, firstTimestamp = Platform.currentTime / 1000, timestampRange = Int.MaxValue)
      remote ! filter

      // clean our sync state for this peer: we receive a SendChannelQuery just when we connect/reconnect to a peer and
      // will start a new complete sync process
      stay using d.copy(sync = d.sync - remoteNodeId)

    // Warning: order matters here, this must be the first match for HasChainHash messages !
    case Event(PeerRoutingMessage(_, _, routingMessage: HasChainHash), d) if routingMessage.chainHash != nodeParams.chainHash =>
      sender ! TransportHandler.ReadAck(routingMessage)
      log.warning("message {} for wrong chain {}, we're on {}", routingMessage, routingMessage.chainHash, nodeParams.chainHash)
      stay

    case Event(u: ChannelUpdate, d: Data) =>
      // it was sent by us, routing messages that are sent by  our peers are now wrapped in a PeerRoutingMessage
      log.debug("received channel update from {}", sender)
      stay using handle(u, sender, d)

    case Event(PeerRoutingMessage(transport, remoteNodeId, u: ChannelUpdate), d) =>
      sender ! TransportHandler.ReadAck(u)
      log.debug("received channel update for shortChannelId={}", u.shortChannelId)
      stay using handle(u, sender, d, remoteNodeId_opt = Some(remoteNodeId), transport_opt = Some(transport))

    case Event(PeerRoutingMessage(_, _, c: ChannelAnnouncement), d) =>
      log.debug("received channel announcement for shortChannelId={} nodeId1={} nodeId2={}", c.shortChannelId, c.nodeId1, c.nodeId2)
      if (d.channels.contains(c.shortChannelId)) {
        sender ! TransportHandler.ReadAck(c)
        log.debug("ignoring {} (duplicate)", c)
        stay
      } else if (d.awaiting.contains(c)) {
        sender ! TransportHandler.ReadAck(c)
        log.debug("ignoring {} (being verified)", c)
        // adding the sender to the list of origins so that we don't send back the same announcement to this peer later
        val origins = d.awaiting(c) :+ sender
        stay using d.copy(awaiting = d.awaiting + (c -> origins))
      } else if (db.isPruned(c.shortChannelId)) {
        sender ! TransportHandler.ReadAck(c)
        // channel was pruned and we haven't received a recent channel_update, so we have no reason to revalidate it
        log.debug("ignoring {} (was pruned)", c)
        stay
      } else if (!Announcements.checkSigs(c)) {
        sender ! TransportHandler.ReadAck(c)
        log.warning("bad signature for announcement {}", c)
        sender ! InvalidSignature(c)
        stay
      } else {
        log.info("validating shortChannelId={}", c.shortChannelId)
        watcher ! ValidateRequest(c)
        // we don't acknowledge the message just yet
        stay using d.copy(awaiting = d.awaiting + (c -> Seq(sender)))
      }

    case Event(n: NodeAnnouncement, d: Data) =>
      // it was sent by us, routing messages that are sent by  our peers are now wrapped in a PeerRoutingMessage
      log.debug("received node announcement from {}", sender)
      stay using handle(n, sender, d)

    case Event(PeerRoutingMessage(_, _, n: NodeAnnouncement), d: Data) =>
      sender ! TransportHandler.ReadAck(n)
      log.debug("received node announcement for nodeId={}", n.nodeId)
      stay using handle(n, sender, d)

    case Event(PeerRoutingMessage(transport, _, routingMessage@QueryChannelRange(chainHash, firstBlockNum, numberOfBlocks)), d) =>
      sender ! TransportHandler.ReadAck(routingMessage)
      log.info("received query_channel_range={}", routingMessage)
      // sort channel ids and keep the ones which are in [firstBlockNum, firstBlockNum + numberOfBlocks]
      val shortChannelIds: SortedSet[ShortChannelId] = d.channels.keySet.filter(keep(firstBlockNum, numberOfBlocks, _, d.channels, d.updates))
      // TODO: we don't compress to be compatible with old mobile apps, switch to ZLIB ASAP
      // Careful: when we remove GZIP support, eclair-wallet 0.3.0 will stop working i.e. channels to ACINQ nodes will not
      // work anymore
      val blocks = ChannelRangeQueries.encodeShortChannelIds(firstBlockNum, numberOfBlocks, shortChannelIds, ChannelRangeQueries.UNCOMPRESSED_FORMAT)
      log.info("sending back reply_channel_range with {} items for range=({}, {})", shortChannelIds.size, firstBlockNum, numberOfBlocks)
      // there could be several reply_channel_range messages for a single query
      val replies = blocks.map(block => ReplyChannelRange(chainHash, block.firstBlock, block.numBlocks, 1, block.shortChannelIds))
      replies.foreach(reply => transport ! reply)
      stay

    case Event(PeerRoutingMessage(transport, remoteNodeId, routingMessage@ReplyChannelRange(chainHash, firstBlockNum, numberOfBlocks, _, data)), d) =>
      sender ! TransportHandler.ReadAck(routingMessage)
      val (format, theirShortChannelIds, useGzip) = ChannelRangeQueries.decodeShortChannelIds(data)
      val ourShortChannelIds: SortedSet[ShortChannelId] = d.channels.keySet.filter(keep(firstBlockNum, numberOfBlocks, _, d.channels, d.updates))
      val missing: SortedSet[ShortChannelId] = theirShortChannelIds -- ourShortChannelIds
      log.info("received reply_channel_range, we're missing {} channel announcements/updates, format={} useGzip={}", missing.size, format, useGzip)
      val d1 = if (missing.nonEmpty) {
        // they may send back several reply_channel_range messages for a single query_channel_range query, and we must not
        // send another query_short_channel_ids query if they're still processing one
        d.sync.get(remoteNodeId) match {
          case None =>
            // we don't have a pending query with this peer
            val (slice, rest) = missing.splitAt(SHORTID_WINDOW)
            transport ! QueryShortChannelIds(chainHash, ChannelRangeQueries.encodeShortChannelIdsSingle(slice, format, useGzip))
            d.copy(sync = d.sync + (remoteNodeId -> Sync(rest, missing.size)))
          case Some(sync) =>
            // we already have a pending query with this peer, add missing ids to our "sync" state
            d.copy(sync = d.sync + (remoteNodeId -> Sync(sync.missing ++ missing, sync.totalMissingCount + missing.size)))
        }
      } else d
      context.system.eventStream.publish(syncProgress(d1))
      stay using d1

    case Event(PeerRoutingMessage(transport, _, routingMessage@QueryShortChannelIds(chainHash, data)), d) =>
      sender ! TransportHandler.ReadAck(routingMessage)
      val (_, shortChannelIds, useGzip) = ChannelRangeQueries.decodeShortChannelIds(data)
      log.info("received query_short_channel_ids for {} channel announcements, useGzip={}", shortChannelIds.size, useGzip)
      shortChannelIds.foreach(shortChannelId => {
        d.channels.get(shortChannelId) match {
          case None => log.warning("received query for shortChannelId={} that we don't have", shortChannelId)
          case Some(ca) =>
            transport ! ca
            d.updates.get(ChannelDesc(ca.shortChannelId, ca.nodeId1, ca.nodeId2)).map(u => transport ! u)
            d.updates.get(ChannelDesc(ca.shortChannelId, ca.nodeId2, ca.nodeId1)).map(u => transport ! u)
        }
      })
      transport ! ReplyShortChannelIdsEnd(chainHash, 1)
      stay

    case Event(PeerRoutingMessage(transport, remoteNodeId, routingMessage@ReplyShortChannelIdsEnd(chainHash, complete)), d) =>
      sender ! TransportHandler.ReadAck(routingMessage)
      log.info("received reply_short_channel_ids_end={}", routingMessage)
      // have we more channels to ask this peer?
      val d1 = d.sync.get(remoteNodeId) match {
        case Some(sync) if sync.missing.nonEmpty =>
          log.info(s"asking {} for the next slice of short_channel_ids", remoteNodeId)
          val (slice, rest) = sync.missing.splitAt(SHORTID_WINDOW)
          transport ! QueryShortChannelIds(chainHash, ChannelRangeQueries.encodeShortChannelIdsSingle(slice, ChannelRangeQueries.UNCOMPRESSED_FORMAT, useGzip = false))
          d.copy(sync = d.sync + (remoteNodeId -> sync.copy(missing = rest)))
        case Some(sync) if sync.missing.isEmpty =>
          // we received reply_short_channel_ids_end for our last query aand have not sent another one, we can now remove
          // the remote peer from our map
          d.copy(sync = d.sync - remoteNodeId)
        case _ =>
          d
      }
      context.system.eventStream.publish(syncProgress(d1))
      stay using d1
  }

  initialize()

  def handle(n: NodeAnnouncement, origin: ActorRef, d: Data): Data =
    if (d.stash.nodes.contains(n)) {
      log.debug("ignoring {} (already stashed)", n)
      val origins = d.stash.nodes(n) + origin
      d.copy(stash = d.stash.copy(nodes = d.stash.nodes + (n -> origins)))
    } else if (d.rebroadcast.nodes.contains(n)) {
      log.debug("ignoring {} (pending rebroadcast)", n)
      val origins = d.rebroadcast.nodes(n) + origin
      d.copy(rebroadcast = d.rebroadcast.copy(nodes = d.rebroadcast.nodes + (n -> origins)))
    } else if (d.nodes.contains(n.nodeId) && d.nodes(n.nodeId).timestamp >= n.timestamp) {
      log.debug("ignoring {} (duplicate)", n)
      d
    } else if (!Announcements.checkSig(n)) {
      log.warning("bad signature for {}", n)
      origin ! InvalidSignature(n)
      d
    } else if (d.nodes.contains(n.nodeId)) {
      log.debug("updated node nodeId={}", n.nodeId)
      context.system.eventStream.publish(NodeUpdated(n))
      db.updateNode(n)
      d.copy(nodes = d.nodes + (n.nodeId -> n), rebroadcast = d.rebroadcast.copy(nodes = d.rebroadcast.nodes + (n -> Set(origin))))
    } else if (d.channels.values.exists(c => isRelatedTo(c, n.nodeId))) {
      log.debug("added node nodeId={}", n.nodeId)
      context.system.eventStream.publish(NodeDiscovered(n))
      db.addNode(n)
      d.copy(nodes = d.nodes + (n.nodeId -> n), rebroadcast = d.rebroadcast.copy(nodes = d.rebroadcast.nodes + (n -> Set(origin))))
    } else if (d.awaiting.keys.exists(c => isRelatedTo(c, n.nodeId))) {
      log.debug("stashing {}", n)
      d.copy(stash = d.stash.copy(nodes = d.stash.nodes + (n -> Set(origin))))
    } else {
      log.debug("ignoring {} (no related channel found)", n)
      // there may be a record if we have just restarted
      db.removeNode(n.nodeId)
      d
    }

  def handle(u: ChannelUpdate, origin: ActorRef, d: Data, remoteNodeId_opt: Option[PublicKey] = None, transport_opt: Option[ActorRef] = None): Data =
    if (d.channels.contains(u.shortChannelId)) {
      // related channel is already known (note: this means no related channel_update is in the stash)
      val publicChannel = true
      val c = d.channels(u.shortChannelId)
      val desc = getDesc(u, c)
      if (d.rebroadcast.updates.contains(u)) {
        log.debug("ignoring {} (pending rebroadcast)", u)
        val origins = d.rebroadcast.updates(u) + origin
        d.copy(rebroadcast = d.rebroadcast.copy(updates = d.rebroadcast.updates + (u -> origins)))
      } else if (isStale(u)) {
        log.debug("ignoring {} (stale)", u)
        d
      } else if (d.updates.contains(desc) && d.updates(desc).timestamp >= u.timestamp) {
        log.debug("ignoring {} (duplicate)", u)
        d
      } else if (!Announcements.checkSig(u, desc.a)) {
        log.warning("bad signature for announcement shortChannelId={} {}", u.shortChannelId, u)
        origin ! InvalidSignature(u)
        d
      } else if (d.updates.contains(desc)) {
        log.debug("updated channel_update for shortChannelId={} public={} flags={} {}", u.shortChannelId, publicChannel, u.channelFlags, u)
        context.system.eventStream.publish(ChannelUpdateReceived(u))
        db.updateChannelUpdate(u)
        // update the graph
        val graph1 = Announcements.isEnabled(u.channelFlags) match {
          case true => d.graph.removeEdge(desc).addEdge(desc, u)
          case false => d.graph.removeEdge(desc) // if the channel is now disabled, we remove it from the graph
        }
        d.copy(updates = d.updates + (desc -> u), rebroadcast = d.rebroadcast.copy(updates = d.rebroadcast.updates + (u -> Set(origin))), graph = graph1)
      } else {
        log.debug("added channel_update for shortChannelId={} public={} flags={} {}", u.shortChannelId, publicChannel, u.channelFlags, u)
        context.system.eventStream.publish(ChannelUpdateReceived(u))
        db.addChannelUpdate(u)
        // we also need to update the graph
        val graph1 = d.graph.addEdge(desc, u)
        d.copy(updates = d.updates + (desc -> u), privateUpdates = d.privateUpdates - desc, rebroadcast = d.rebroadcast.copy(updates = d.rebroadcast.updates + (u -> Set(origin))), graph = graph1)
      }
    } else if (d.awaiting.keys.exists(c => c.shortChannelId == u.shortChannelId)) {
      // channel is currently being validated
      if (d.stash.updates.contains(u)) {
        log.debug("ignoring {} (already stashed)", u)
        val origins = d.stash.updates(u) + origin
        d.copy(stash = d.stash.copy(updates = d.stash.updates + (u -> origins)))
      } else {
        log.debug("stashing {}", u)
        d.copy(stash = d.stash.copy(updates = d.stash.updates + (u -> Set(origin))))
      }
    } else if (d.privateChannels.contains(u.shortChannelId)) {
      val publicChannel = false
      val remoteNodeId = d.privateChannels(u.shortChannelId)
      val (a, b) = if (Announcements.isNode1(nodeParams.nodeId, remoteNodeId)) (nodeParams.nodeId, remoteNodeId) else (remoteNodeId, nodeParams.nodeId)
      val desc = if (Announcements.isNode1(u.channelFlags)) ChannelDesc(u.shortChannelId, a, b) else ChannelDesc(u.shortChannelId, b, a)
      if (isStale(u)) {
        log.debug("ignoring {} (stale)", u)
        d
      } else if (d.updates.contains(desc) && d.updates(desc).timestamp >= u.timestamp) {
        log.debug("ignoring {} (already know same or newer)", u)
        d
      } else if (!Announcements.checkSig(u, desc.a)) {
        log.warning("bad signature for announcement shortChannelId={} {}", u.shortChannelId, u)
        origin ! InvalidSignature(u)
        d
      } else if (d.privateUpdates.contains(desc)) {
        log.debug("updated channel_update for shortChannelId={} public={} flags={} {}", u.shortChannelId, publicChannel, u.channelFlags, u)
        context.system.eventStream.publish(ChannelUpdateReceived(u))
        // we also need to update the graph
        val graph1 = d.graph.removeEdge(desc).addEdge(desc, u)
        d.copy(privateUpdates = d.privateUpdates + (desc -> u), graph = graph1)
      } else {
        log.debug("added channel_update for shortChannelId={} public={} flags={} {}", u.shortChannelId, publicChannel, u.channelFlags, u)
        context.system.eventStream.publish(ChannelUpdateReceived(u))
        // we also need to update the graph
        val graph1 = d.graph.addEdge(desc, u)
        d.copy(privateUpdates = d.privateUpdates + (desc -> u), graph = graph1)
      }
    } else if (db.isPruned(u.shortChannelId) && !isStale(u)) {
      // the channel was recently pruned, but if we are here, it means that the update is not stale so this is the case
      // of a zombie channel coming back from the dead. they probably sent us a channel_announcement right before this update,
      // but we ignored it because the channel was in the 'pruned' list. Now that we know that the channel is alive again,
      // let's remove the channel from the zombie list and ask the sender to re-send announcements (channel_announcement + updates)
      // about that channel. We can ignore this update since we will receive it again
      log.info(s"channel shortChannelId=${u.shortChannelId} is back from the dead! requesting announcements about this channel")
      db.removeFromPruned(u.shortChannelId)

      // transport_opt will contain a valid transport only when we're handling an update that we received from a peer, not
      // when we're sending updates to ourselves
      (transport_opt, remoteNodeId_opt) match {
        case (Some(transport), Some(remoteNodeId)) =>
          d.sync.get(remoteNodeId) match {
            case Some(sync) =>
              // we already have a pending request to that node, let's add this channel to the list and we'll get it later
              d.copy(sync = d.sync + (remoteNodeId -> sync.copy(missing = sync.missing + u.shortChannelId, totalMissingCount = sync.totalMissingCount + 1)))
            case None =>
              // we send the query right away
              transport ! QueryShortChannelIds(u.chainHash, ChannelRangeQueries.encodeShortChannelIdsSingle(Seq(u.shortChannelId), ChannelRangeQueries.UNCOMPRESSED_FORMAT, useGzip = false))
              d.copy(sync = d.sync + (remoteNodeId -> Sync(missing = SortedSet(u.shortChannelId), totalMissingCount = 1)))
          }
        case _ =>
          // we don't know which node this update came from (maybe it was stashed and the channel got pruned in the meantime or some other corner case).
          // or we don't have a transport to send our query with.
          // anyway, that's not really a big deal because we have removed the channel from the pruned db so next time it shows up we will revalidate it
          d
      }
    } else {
      log.debug("ignoring announcement {} (unknown channel)", u)
      d
    }

  override def mdc(currentMessage: Any): MDC = currentMessage match {
    case SendChannelQuery(remoteNodeId, _) => Logs.mdc(remoteNodeId_opt = Some(remoteNodeId))
    case PeerRoutingMessage(_, remoteNodeId, _) => Logs.mdc(remoteNodeId_opt = Some(remoteNodeId))
    case _ => akka.event.Logging.emptyMDC
  }
}

object Router {

  def props(nodeParams: NodeParams, watcher: ActorRef, initialized: Option[Promise[Done]] = None) = Props(new Router(nodeParams, watcher, initialized))

  def toFakeUpdate(extraHop: ExtraHop): ChannelUpdate =
  // the `direction` bit in flags will not be accurate but it doesn't matter because it is not used
  // what matters is that the `disable` bit is 0 so that this update doesn't get filtered out
    ChannelUpdate(signature = "", chainHash = "", extraHop.shortChannelId, Platform.currentTime / 1000, messageFlags = 0, channelFlags = 0, extraHop.cltvExpiryDelta, htlcMinimumMsat = 0L, extraHop.feeBaseMsat, extraHop.feeProportionalMillionths, None)

  def toFakeUpdates(extraRoute: Seq[ExtraHop], targetNodeId: PublicKey): Map[ChannelDesc, ChannelUpdate] = {
    // BOLT 11: "For each entry, the pubkey is the node ID of the start of the channel", and the last node is the destination
    val nextNodeIds = extraRoute.map(_.nodeId).drop(1) :+ targetNodeId
    extraRoute.zip(nextNodeIds).map {
      case (extraHop: ExtraHop, nextNodeId) => (ChannelDesc(extraHop.shortChannelId, extraHop.nodeId, nextNodeId) -> toFakeUpdate(extraHop))
    }.toMap
  }

  def getDesc(u: ChannelUpdate, channel: ChannelAnnouncement): ChannelDesc = {
    // the least significant bit tells us if it is node1 or node2
    if (Announcements.isNode1(u.channelFlags)) ChannelDesc(u.shortChannelId, channel.nodeId1, channel.nodeId2) else ChannelDesc(u.shortChannelId, channel.nodeId2, channel.nodeId1)
  }

  def isRelatedTo(c: ChannelAnnouncement, nodeId: PublicKey) = nodeId == c.nodeId1 || nodeId == c.nodeId2

  def hasChannels(nodeId: PublicKey, channels: Iterable[ChannelAnnouncement]): Boolean = channels.exists(c => isRelatedTo(c, nodeId))

  def isStale(u: ChannelUpdate): Boolean = {
    // BOLT 7: "nodes MAY prune channels should the timestamp of the latest channel_update be older than 2 weeks (1209600 seconds)"
    // but we don't want to prune brand new channels for which we didn't yet receive a channel update
    val staleThresholdSeconds = Platform.currentTime / 1000 - 1209600
    u.timestamp < staleThresholdSeconds
  }

  /**
    * Is stale a channel that:
    * (1) is older than 2 weeks (2*7*144 = 2016 blocks)
    * AND
    * (2) has no channel_update younger than 2 weeks
    *
    * @param channel
    * @param update1_opt update corresponding to one side of the channel, if we have it
    * @param update2_opt update corresponding to the other side of the channel, if we have it
    * @return
    */
  def isStale(channel: ChannelAnnouncement, update1_opt: Option[ChannelUpdate], update2_opt: Option[ChannelUpdate]): Boolean = {
    // BOLT 7: "nodes MAY prune channels should the timestamp of the latest channel_update be older than 2 weeks (1209600 seconds)"
    // but we don't want to prune brand new channels for which we didn't yet receive a channel update, so we keep them as long as they are less than 2 weeks (2016 blocks) old
    val staleThresholdBlocks = Globals.blockCount.get() - 2016
    val TxCoordinates(blockHeight, _, _) = ShortChannelId.coordinates(channel.shortChannelId)
    blockHeight < staleThresholdBlocks && update1_opt.map(isStale).getOrElse(true) && update2_opt.map(isStale).getOrElse(true)
  }

  def getStaleChannels(channels: Iterable[ChannelAnnouncement], updates: Map[ChannelDesc, ChannelUpdate]): Iterable[ShortChannelId] = {
    val staleChannels = channels.filter { c =>
      val update1 = updates.get(ChannelDesc(c.shortChannelId, c.nodeId1, c.nodeId2))
      val update2 = updates.get(ChannelDesc(c.shortChannelId, c.nodeId2, c.nodeId1))
      isStale(c, update1, update2)
    }
    staleChannels.map(_.shortChannelId)
  }

  /**
    * Filters channels that we want to send to nodes asking for a channel range
    */
  def keep(firstBlockNum: Long, numberOfBlocks: Long, id: ShortChannelId, channels: Map[ShortChannelId, ChannelAnnouncement], updates: Map[ChannelDesc, ChannelUpdate]): Boolean = {
    val TxCoordinates(height, _, _) = ShortChannelId.coordinates(id)
    height >= firstBlockNum && height <= (firstBlockNum + numberOfBlocks)
  }

  def syncProgress(d: Data): SyncProgress =
    if (d.sync.isEmpty) {
      SyncProgress(1)
    } else {
      SyncProgress(1 - d.sync.values.map(_.missing.size).sum * 1.0 / d.sync.values.map(_.totalMissingCount).sum)
    }

  /**
    * This method is used after a payment failed, and we want to exclude some nodes that we know are failing
    */
  def getIgnoredChannelDesc(updates: Map[ChannelDesc, ChannelUpdate], ignoreNodes: Set[PublicKey]): Iterable[ChannelDesc] = {
    val desc = if (ignoreNodes.isEmpty) {
      Iterable.empty[ChannelDesc]
    } else {
      // expensive, but node blacklisting shouldn't happen often
      updates.keys.filter(desc => ignoreNodes.contains(desc.a) || ignoreNodes.contains(desc.b))
    }
    desc
  }

  /**
    * https://github.com/lightningnetwork/lightning-rfc/blob/master/04-onion-routing.md#clarifications
    */
  val ROUTE_MAX_LENGTH = 20

  // Max allowed CLTV for a route
  val DEFAULT_ROUTE_MAX_CLTV = 1008

  // The default amount of routes we'll search for when findRoute is called
  val DEFAULT_ROUTES_COUNT = 3

<<<<<<< HEAD
  // A weight reatiponm
  val COST_OPTIMIZED_WEIGHT_RATIO = WeightRatios(cltvDeltaFactor = 0, ageFactor = 0, capacityFactor = 0)

=======
>>>>>>> 884812ad
  /**
    * Find a route in the graph between localNodeId and targetNodeId, returns the route.
    * Will perform a k-shortest path selection given the @param numRoutes and randomly select one of the result.
    *
    * @param g
    * @param localNodeId
    * @param targetNodeId
    * @param amountMsat   the amount that will be sent along this route
    * @param numRoutes    the number of shortest-paths to find
    * @param extraEdges   a set of extra edges we want to CONSIDER during the search
    * @param ignoredEdges a set of extra edges we want to IGNORE during the search
    * @param routeParams  a set of parameters that can restrict the route search
<<<<<<< HEAD
    * @param wr an object containing the ratios used to 'weight' edges when searching for the shortest path
=======
>>>>>>> 884812ad
    * @return the computed route to the destination @targetNodeId
    */
  def findRoute(g: DirectedGraph,
                localNodeId: PublicKey,
                targetNodeId: PublicKey,
                amountMsat: Long,
                numRoutes: Int,
                extraEdges: Set[GraphEdge] = Set.empty,
                ignoredEdges: Set[ChannelDesc] = Set.empty,
<<<<<<< HEAD
                wr: WeightRatios,
=======
>>>>>>> 884812ad
                routeParams: RouteParams): Try[Seq[Hop]] = Try {

    if (localNodeId == targetNodeId) throw CannotRouteToSelf

<<<<<<< HEAD
    val currentBlockHeight = Globals.blockCount.get()

    val boundaries: RichWeight => Boolean = { weight =>
      ((weight.cost - amountMsat) < routeParams.maxFeeBaseMsat || (weight.cost - amountMsat) < (routeParams.maxFeePct * amountMsat)) &&
      weight.length <= routeParams.routeMaxLength && weight.length <= ROUTE_MAX_LENGTH &&
      weight.cltv <= routeParams.routeMaxCltv
    }

    val foundRoutes = Graph.yenKshortestPaths(g, localNodeId, targetNodeId, amountMsat, ignoredEdges, extraEdges, numRoutes, wr, currentBlockHeight, boundaries).toList match {
      case Nil if routeParams.routeMaxLength < ROUTE_MAX_LENGTH => // if not found within the constraints we relax and repeat the search
        return findRoute(g, localNodeId, targetNodeId, amountMsat, numRoutes, extraEdges, ignoredEdges, wr, routeParams.copy(routeMaxLength = ROUTE_MAX_LENGTH, routeMaxCltv = DEFAULT_ROUTE_MAX_CLTV))
=======
    val boundaries: RichWeight => Boolean = { weight =>
      ((weight.cost - amountMsat) < routeParams.maxFeeBaseMsat || (weight.cost - amountMsat) < (routeParams.maxFeePct * amountMsat)) &&
        weight.length <= routeParams.routeMaxLength && weight.length <= ROUTE_MAX_LENGTH &&
        weight.cltv <= routeParams.routeMaxCltv
    }

    val foundRoutes = Graph.yenKshortestPaths(g, localNodeId, targetNodeId, amountMsat, ignoredEdges, extraEdges, numRoutes, boundaries).toList match {
      case Nil if routeParams.routeMaxLength < ROUTE_MAX_LENGTH => // if not found within the constraints we relax and repeat the search
        return findRoute(g, localNodeId, targetNodeId, amountMsat, numRoutes, extraEdges, ignoredEdges, routeParams.copy(routeMaxLength = ROUTE_MAX_LENGTH, routeMaxCltv = DEFAULT_ROUTE_MAX_CLTV))
>>>>>>> 884812ad
      case Nil => throw RouteNotFound
      case routes => routes.find(_.path.size == 1) match {
        case Some(directRoute) => directRoute :: Nil
        case _ => routes
      }
    }

    // At this point 'foundRoutes' cannot be empty
<<<<<<< HEAD
    Random.shuffle(foundRoutes).head.path.map(DirectedGraph.graphEdgeToHop)
=======
    Random.shuffle(foundRoutes).head.path.map(graphEdgeToHop)
>>>>>>> 884812ad
  }
}<|MERGE_RESOLUTION|>--- conflicted
+++ resolved
@@ -29,12 +29,9 @@
 import fr.acinq.eclair.crypto.TransportHandler
 import fr.acinq.eclair.io.Peer.{ChannelClosed, InvalidAnnouncement, InvalidSignature, PeerRoutingMessage}
 import fr.acinq.eclair.payment.PaymentRequest.ExtraHop
+import fr.acinq.eclair.router.Graph.GraphStructure.DirectedGraph.graphEdgeToHop
 import fr.acinq.eclair.router.Graph.GraphStructure.{DirectedGraph, GraphEdge}
-<<<<<<< HEAD
 import fr.acinq.eclair.router.Graph.{RichWeight, WeightRatios, WeightedPath}
-=======
-import fr.acinq.eclair.router.Graph.{RichWeight, WeightedPath}
->>>>>>> 884812ad
 import fr.acinq.eclair.transactions.Scripts
 import fr.acinq.eclair.wire._
 
@@ -47,11 +44,7 @@
 
 // @formatter:off
 
-<<<<<<< HEAD
-case class RouterConf(randomizeRouteSelection: Boolean, channelExcludeDuration: FiniteDuration, routerBroadcastInterval: FiniteDuration, searchMaxFeeBaseMsat: Long, searchMaxFeePct: Double, searchMaxRouteLength: Int, searchMaxCltv: Int)
-=======
 case class RouterConf(randomizeRouteSelection: Boolean, channelExcludeDuration: FiniteDuration, routerBroadcastInterval: FiniteDuration, searchMaxFeeBaseSat: Long, searchMaxFeePct: Double, searchMaxRouteLength: Int, searchMaxCltv: Int)
->>>>>>> 884812ad
 case class ChannelDesc(shortChannelId: ShortChannelId, a: PublicKey, b: PublicKey)
 case class Hop(nodeId: PublicKey, nextNodeId: PublicKey, lastUpdate: ChannelUpdate)
 case class RouteParams(maxFeeBaseMsat: Long, maxFeePct: Double, routeMaxLength: Int, routeMaxCltv: Int)
@@ -62,13 +55,18 @@
                         ignoreNodes: Set[PublicKey] = Set.empty,
                         ignoreChannels: Set[ChannelDesc] = Set.empty,
                         randomize: Option[Boolean] = None,
-<<<<<<< HEAD
+                        routeParams: Option[RouteParams] = None)
+case class RouteParams(maxFeeBaseMsat: Long, maxFeePct: Double, routeMaxLength: Int, routeMaxCltv: Int)
+case class RouteRequest(source: PublicKey,
+                        target: PublicKey,
+                        amountMsat: Long,
+                        assistedRoutes: Seq[Seq[ExtraHop]] = Nil,
+                        ignoreNodes: Set[PublicKey] = Set.empty,
+                        ignoreChannels: Set[ChannelDesc] = Set.empty,
+                        randomize: Option[Boolean] = None,
                         routeParams: Option[RouteParams] = None,
                         weightRatios: Option[WeightRatios] = None)
 
-=======
-                        routeParams: Option[RouteParams] = None)
->>>>>>> 884812ad
 case class RouteResponse(hops: Seq[Hop], ignoreNodes: Set[PublicKey], ignoreChannels: Set[ChannelDesc]) {
   require(hops.size > 0, "route cannot be empty")
 }
@@ -122,16 +120,12 @@
 
   val SHORTID_WINDOW = 100
 
-<<<<<<< HEAD
-  val defaultRouteParams = RouteParams(nodeParams.routerConf.searchMaxFeeBaseMsat, nodeParams.routerConf.searchMaxFeePct, nodeParams.routerConf.searchMaxRouteLength, nodeParams.routerConf.searchMaxCltv)
-=======
   val defaultRouteParams = RouteParams(
     maxFeeBaseMsat = nodeParams.routerConf.searchMaxFeeBaseSat * 1000,
     maxFeePct = nodeParams.routerConf.searchMaxFeePct,
     routeMaxLength = nodeParams.routerConf.searchMaxRouteLength,
     routeMaxCltv = nodeParams.routerConf.searchMaxCltv
   )
->>>>>>> 884812ad
 
   val db = nodeParams.networkDb
 
@@ -407,11 +401,7 @@
       sender ! d
       stay
 
-<<<<<<< HEAD
     case Event(RouteRequest(start, end, amount, assistedRoutes, ignoreNodes, ignoreChannels, randomize_opt, params_opt, weightRatios_opt), d) =>
-=======
-    case Event(RouteRequest(start, end, amount, assistedRoutes, ignoreNodes, ignoreChannels, randomize_opt, params_opt), d) =>
->>>>>>> 884812ad
       // we convert extra routing info provided in the payment request to fake channel_update
       // it takes precedence over all other channel_updates we know
       val assistedUpdates = assistedRoutes.flatMap(toFakeUpdates(_, end)).toMap
@@ -421,16 +411,11 @@
       log.info(s"finding a route $start->$end with assistedChannels={} ignoreNodes={} ignoreChannels={} excludedChannels={}", assistedUpdates.keys.mkString(","), ignoreNodes.map(_.toBin).mkString(","), ignoreChannels.mkString(","), d.excludedChannels.mkString(","))
       val extraEdges = assistedUpdates.map { case (c, u) => GraphEdge(c, u) }.toSet
       // if we want to randomize we ask the router to make a random selection among the three best routes
-<<<<<<< HEAD
       val routesToFind = if(randomize_opt.getOrElse(nodeParams.routerConf.randomizeRouteSelection)) DEFAULT_ROUTES_COUNT else 1
       val ratios = weightRatios_opt.getOrElse(COST_OPTIMIZED_WEIGHT_RATIO)
       val params = params_opt.getOrElse(defaultRouteParams)
 
       findRoute(d.graph, start, end, amount, numRoutes = routesToFind, extraEdges = extraEdges, ignoredEdges = ignoredUpdates.toSet, routeParams = params, wr = ratios)
-=======
-      val routesToFind = if (randomize_opt.getOrElse(nodeParams.routerConf.randomizeRouteSelection)) DEFAULT_ROUTES_COUNT else 1
-      findRoute(d.graph, start, end, amount, numRoutes = routesToFind, extraEdges = extraEdges, ignoredEdges = ignoredUpdates.toSet, routeParams = params_opt.getOrElse(defaultRouteParams))
->>>>>>> 884812ad
         .map(r => sender ! RouteResponse(r, ignoreNodes, ignoreChannels))
         .recover { case t => sender ! Status.Failure(t) }
       stay
@@ -838,12 +823,9 @@
   // The default amount of routes we'll search for when findRoute is called
   val DEFAULT_ROUTES_COUNT = 3
 
-<<<<<<< HEAD
   // A weight reatiponm
   val COST_OPTIMIZED_WEIGHT_RATIO = WeightRatios(cltvDeltaFactor = 0, ageFactor = 0, capacityFactor = 0)
 
-=======
->>>>>>> 884812ad
   /**
     * Find a route in the graph between localNodeId and targetNodeId, returns the route.
     * Will perform a k-shortest path selection given the @param numRoutes and randomly select one of the result.
@@ -856,10 +838,7 @@
     * @param extraEdges   a set of extra edges we want to CONSIDER during the search
     * @param ignoredEdges a set of extra edges we want to IGNORE during the search
     * @param routeParams  a set of parameters that can restrict the route search
-<<<<<<< HEAD
     * @param wr an object containing the ratios used to 'weight' edges when searching for the shortest path
-=======
->>>>>>> 884812ad
     * @return the computed route to the destination @targetNodeId
     */
   def findRoute(g: DirectedGraph,
@@ -869,27 +848,13 @@
                 numRoutes: Int,
                 extraEdges: Set[GraphEdge] = Set.empty,
                 ignoredEdges: Set[ChannelDesc] = Set.empty,
-<<<<<<< HEAD
                 wr: WeightRatios,
-=======
->>>>>>> 884812ad
                 routeParams: RouteParams): Try[Seq[Hop]] = Try {
 
     if (localNodeId == targetNodeId) throw CannotRouteToSelf
 
-<<<<<<< HEAD
     val currentBlockHeight = Globals.blockCount.get()
 
-    val boundaries: RichWeight => Boolean = { weight =>
-      ((weight.cost - amountMsat) < routeParams.maxFeeBaseMsat || (weight.cost - amountMsat) < (routeParams.maxFeePct * amountMsat)) &&
-      weight.length <= routeParams.routeMaxLength && weight.length <= ROUTE_MAX_LENGTH &&
-      weight.cltv <= routeParams.routeMaxCltv
-    }
-
-    val foundRoutes = Graph.yenKshortestPaths(g, localNodeId, targetNodeId, amountMsat, ignoredEdges, extraEdges, numRoutes, wr, currentBlockHeight, boundaries).toList match {
-      case Nil if routeParams.routeMaxLength < ROUTE_MAX_LENGTH => // if not found within the constraints we relax and repeat the search
-        return findRoute(g, localNodeId, targetNodeId, amountMsat, numRoutes, extraEdges, ignoredEdges, wr, routeParams.copy(routeMaxLength = ROUTE_MAX_LENGTH, routeMaxCltv = DEFAULT_ROUTE_MAX_CLTV))
-=======
     val boundaries: RichWeight => Boolean = { weight =>
       ((weight.cost - amountMsat) < routeParams.maxFeeBaseMsat || (weight.cost - amountMsat) < (routeParams.maxFeePct * amountMsat)) &&
         weight.length <= routeParams.routeMaxLength && weight.length <= ROUTE_MAX_LENGTH &&
@@ -899,7 +864,6 @@
     val foundRoutes = Graph.yenKshortestPaths(g, localNodeId, targetNodeId, amountMsat, ignoredEdges, extraEdges, numRoutes, boundaries).toList match {
       case Nil if routeParams.routeMaxLength < ROUTE_MAX_LENGTH => // if not found within the constraints we relax and repeat the search
         return findRoute(g, localNodeId, targetNodeId, amountMsat, numRoutes, extraEdges, ignoredEdges, routeParams.copy(routeMaxLength = ROUTE_MAX_LENGTH, routeMaxCltv = DEFAULT_ROUTE_MAX_CLTV))
->>>>>>> 884812ad
       case Nil => throw RouteNotFound
       case routes => routes.find(_.path.size == 1) match {
         case Some(directRoute) => directRoute :: Nil
@@ -908,10 +872,6 @@
     }
 
     // At this point 'foundRoutes' cannot be empty
-<<<<<<< HEAD
-    Random.shuffle(foundRoutes).head.path.map(DirectedGraph.graphEdgeToHop)
-=======
     Random.shuffle(foundRoutes).head.path.map(graphEdgeToHop)
->>>>>>> 884812ad
   }
 }