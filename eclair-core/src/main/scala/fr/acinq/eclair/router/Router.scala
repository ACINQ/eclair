/*
 * Copyright 2018 ACINQ SAS
 *
 * Licensed under the Apache License, Version 2.0 (the "License");
 * you may not use this file except in compliance with the License.
 * You may obtain a copy of the License at
 *
 *     http://www.apache.org/licenses/LICENSE-2.0
 *
 * Unless required by applicable law or agreed to in writing, software
 * distributed under the License is distributed on an "AS IS" BASIS,
 * WITHOUT WARRANTIES OR CONDITIONS OF ANY KIND, either express or implied.
 * See the License for the specific language governing permissions and
 * limitations under the License.
 */

package fr.acinq.eclair.router

import akka.Done
import akka.actor.{ActorRef, Props, Status}
import akka.event.Logging.MDC
import akka.pattern.pipe
import fr.acinq.bitcoin.{BinaryData, Block}
import fr.acinq.bitcoin.Crypto.PublicKey
import fr.acinq.bitcoin.Script.{pay2wsh, write}
import fr.acinq.eclair._
import fr.acinq.eclair.blockchain._
import fr.acinq.eclair.channel._
import fr.acinq.eclair.crypto.TransportHandler
import fr.acinq.eclair.io.Peer.{ChannelClosed, InvalidSignature, InvalidAnnouncement, PeerRoutingMessage}
import fr.acinq.eclair.payment.PaymentRequest.ExtraHop
import fr.acinq.eclair.router.Graph.GraphStructure.DirectedGraph.graphEdgeToHop
import fr.acinq.eclair.router.Graph.GraphStructure.{DirectedGraph, GraphEdge}
import fr.acinq.eclair.router.Graph.{RichWeight, WeightedPath}
import fr.acinq.eclair.transactions.Scripts
import fr.acinq.eclair.wire._

import scala.collection.{SortedSet, mutable}
import scala.collection.immutable.{SortedMap, TreeMap}
import scala.compat.Platform
import scala.concurrent.duration._
import scala.concurrent.{ExecutionContext, Promise}
import scala.util.{Random, Try}

// @formatter:off

case class ChannelDesc(shortChannelId: ShortChannelId, a: PublicKey, b: PublicKey)
case class Hop(nodeId: PublicKey, nextNodeId: PublicKey, lastUpdate: ChannelUpdate)
case class RouteParams(maxFeeBaseMsat: Long, maxFeePct: Double, routeMaxLength: Int, routeMaxCltv: Int)
case class RouteRequest(source: PublicKey,
                        target: PublicKey,
                        amountMsat: Long,
                        assistedRoutes: Seq[Seq[ExtraHop]] = Nil,
                        ignoreNodes: Set[PublicKey] = Set.empty,
                        ignoreChannels: Set[ChannelDesc] = Set.empty,
                        randomize: Boolean = true,
                        routeParams: RouteParams = Router.DEFAULT_ROUTE_PARAMS)
case class RouteResponse(hops: Seq[Hop], ignoreNodes: Set[PublicKey], ignoreChannels: Set[ChannelDesc]) {
  require(hops.size > 0, "route cannot be empty")
}
case class ExcludeChannel(desc: ChannelDesc) // this is used when we get a TemporaryChannelFailure, to give time for the channel to recover (note that exclusions are directed)
case class LiftChannelExclusion(desc: ChannelDesc)
case class SendChannelQuery(remoteNodeId: PublicKey, to: ActorRef)
case object GetRoutingState
case class RoutingState(channels: Iterable[ChannelAnnouncement], updates: Iterable[ChannelUpdate], nodes: Iterable[NodeAnnouncement])
case class Stash(updates: Map[ChannelUpdate, Set[ActorRef]], nodes: Map[NodeAnnouncement, Set[ActorRef]])
case class Rebroadcast(channels: Map[ChannelAnnouncement, Set[ActorRef]], updates: Map[ChannelUpdate, Set[ActorRef]], nodes: Map[NodeAnnouncement, Set[ActorRef]])

case class Sync(missing: SortedSet[ShortChannelId], totalMissingCount: Int)

case class Data(nodes: Map[PublicKey, NodeAnnouncement],
                channels: SortedMap[ShortChannelId, ChannelAnnouncement],
                updates: Map[ChannelDesc, ChannelUpdate],
                stash: Stash,
                rebroadcast: Rebroadcast,
                awaiting: Map[ChannelAnnouncement, Seq[ActorRef]], // note: this is a seq because we want to preserve order: first actor is the one who we need to send a tcp-ack when validation is done
                privateChannels: Map[ShortChannelId, PublicKey], // short_channel_id -> node_id
                privateUpdates: Map[ChannelDesc, ChannelUpdate],
                excludedChannels: Set[ChannelDesc], // those channels are temporarily excluded from route calculation, because their node returned a TemporaryChannelFailure
                graph: DirectedGraph,
                sync: Map[PublicKey, Sync] // keep tracks of channel range queries sent to each peer. If there is an entry in the map, it means that there is an ongoing query
                // for which we have not yet received an 'end' message
               )

sealed trait State
case object NORMAL extends State

case object TickBroadcast
case object TickPruneStaleChannels

// @formatter:on

/**
  * Created by PM on 24/05/2016.
  */

class Router(nodeParams: NodeParams, watcher: ActorRef, initialized: Option[Promise[Done]] = None) extends FSMDiagnosticActorLogging[State, Data] {

  import Router._

  import ExecutionContext.Implicits.global

  context.system.eventStream.subscribe(self, classOf[LocalChannelUpdate])
  context.system.eventStream.subscribe(self, classOf[LocalChannelDown])

  setTimer(TickBroadcast.toString, TickBroadcast, nodeParams.routerBroadcastInterval, repeat = true)
  setTimer(TickPruneStaleChannels.toString, TickPruneStaleChannels, 1 hour, repeat = true)

  val SHORTID_WINDOW = 100

  val db = nodeParams.networkDb

  {
    log.info("loading network announcements from db...")
    val channels = db.listChannels()
    val nodes = db.listNodes()
    val updates = db.listChannelUpdates()
    log.info("loaded from db: channels={} nodes={} updates={}", channels.size, nodes.size, updates.size)
    val initChannels = channels.keys.foldLeft(TreeMap.empty[ShortChannelId, ChannelAnnouncement]) { case (m, c) => m + (c.shortChannelId -> c) }
    val initChannelUpdates = updates.map { u =>
      val desc = getDesc(u, initChannels(u.shortChannelId))
      desc -> u
    }.toMap
    // this will be used to calculate routes
    val graph = DirectedGraph.makeGraph(initChannelUpdates)
    val initNodes = nodes.map(n => (n.nodeId -> n)).toMap
    // send events for remaining channels/nodes
    initChannels.values.foreach(c => context.system.eventStream.publish(ChannelDiscovered(c, channels(c)._2)))
    initChannelUpdates.values.foreach(u => context.system.eventStream.publish(ChannelUpdateReceived(u)))
    initNodes.values.foreach(n => context.system.eventStream.publish(NodeDiscovered(n)))

    // watch the funding tx of all these channels
    // note: some of them may already have been spent, in that case we will receive the watch event immediately
    initChannels.values.foreach { c =>
      val txid = channels(c)._1
      val TxCoordinates(_, _, outputIndex) = ShortChannelId.coordinates(c.shortChannelId)
      val fundingOutputScript = write(pay2wsh(Scripts.multiSig2of2(PublicKey(c.bitcoinKey1), PublicKey(c.bitcoinKey2))))
      watcher ! WatchSpentBasic(self, txid, outputIndex, fundingOutputScript, BITCOIN_FUNDING_EXTERNAL_CHANNEL_SPENT(c.shortChannelId))
    }

    // on restart we update our node announcement
    // note that if we don't currently have public channels, this will be ignored
    val nodeAnn = Announcements.makeNodeAnnouncement(nodeParams.privateKey, nodeParams.alias, nodeParams.color, nodeParams.publicAddresses)
    self ! nodeAnn

    log.info(s"initialization completed, ready to process messages")
    Try(initialized.map(_.success(Done)))
    startWith(NORMAL, Data(initNodes, initChannels, initChannelUpdates, Stash(Map.empty, Map.empty), rebroadcast = Rebroadcast(channels = Map.empty, updates = Map.empty, nodes = Map.empty), awaiting = Map.empty, privateChannels = Map.empty, privateUpdates = Map.empty, excludedChannels = Set.empty, graph, sync = Map.empty))
  }

  when(NORMAL) {
    case Event(LocalChannelUpdate(_, _, shortChannelId, remoteNodeId, channelAnnouncement_opt, u, _), d: Data) =>
      d.channels.get(shortChannelId) match {
        case Some(_) =>
          // channel has already been announced and router knows about it, we can process the channel_update
          stay using handle(u, self, d)
        case None =>
          channelAnnouncement_opt match {
            case Some(c) if d.awaiting.contains(c) =>
              // channel is currently being verified, we can process the channel_update right away (it will be stashed)
              stay using handle(u, self, d)
            case Some(c) =>
              // channel wasn't announced but here is the announcement, we will process it *before* the channel_update
              watcher ! ValidateRequest(c)
              val d1 = d.copy(awaiting = d.awaiting + (c -> Nil)) // no origin
              // maybe the local channel was pruned (can happen if we were disconnected for more than 2 weeks)
              db.removeFromPruned(c.shortChannelId)
              stay using handle(u, self, d1)
            case None if d.privateChannels.contains(shortChannelId) =>
              // channel isn't announced but we already know about it, we can process the channel_update
              stay using handle(u, self, d)
            case None =>
              // channel isn't announced and we never heard of it (maybe it is a private channel or maybe it is a public channel that doesn't yet have 6 confirmations)
              // let's create a corresponding private channel and process the channel_update
              log.info("adding unannounced local channel to remote={} shortChannelId={}", remoteNodeId, shortChannelId)
              stay using handle(u, self, d.copy(privateChannels = d.privateChannels + (shortChannelId -> remoteNodeId)))
          }
      }

    case Event(LocalChannelDown(_, channelId, shortChannelId, remoteNodeId), d: Data) =>
      // a local channel has permanently gone down
      if (d.channels.contains(shortChannelId)) {
        // the channel was public, we will receive (or have already received) a WatchEventSpentBasic event, that will trigger a clean up of the channel
        // so let's not do anything here
        stay
      } else if (d.privateChannels.contains(shortChannelId)) {
        // the channel was private or public-but-not-yet-announced, let's do the clean up
        log.debug("removing private local channel and channel_update for channelId={} shortChannelId={}", channelId, shortChannelId)
        val desc1 = ChannelDesc(shortChannelId, nodeParams.nodeId, remoteNodeId)
        val desc2 = ChannelDesc(shortChannelId, remoteNodeId, nodeParams.nodeId)
        // we remove the corresponding updates from the graph
        val graph1 = d.graph
          .removeEdge(desc1)
          .removeEdge(desc2)
        // and we remove the channel and channel_update from our state
        stay using d.copy(privateChannels = d.privateChannels - shortChannelId, privateUpdates = d.privateUpdates - desc1 - desc2, graph = graph1)
      } else {
        stay
      }

    case Event(GetRoutingState, d: Data) =>
      log.info(s"getting valid announcements for $sender")
      sender ! RoutingState(d.channels.values, d.updates.values, d.nodes.values)
      stay

    case Event(v@ValidateResult(c, _), d0) =>
      d0.awaiting.get(c) match {
        case Some(origin +: others) => origin ! TransportHandler.ReadAck(c) // now we can acknowledge the message, we only need to do it for the first peer that sent us the announcement
        case _ => ()
      }
      log.info("got validation result for shortChannelId={} (awaiting={} stash.nodes={} stash.updates={})", c.shortChannelId, d0.awaiting.size, d0.stash.nodes.size, d0.stash.updates.size)
      val success = v match {
        case ValidateResult(c, Left(t)) =>
          log.warning("validation failure for shortChannelId={} reason={}", c.shortChannelId, t.getMessage)
          false
        case ValidateResult(c, Right((tx, UtxoStatus.Unspent))) =>
          val TxCoordinates(_, _, outputIndex) = ShortChannelId.coordinates(c.shortChannelId)
          // let's check that the output is indeed a P2WSH multisig 2-of-2 of nodeid1 and nodeid2)
          val fundingOutputScript = write(pay2wsh(Scripts.multiSig2of2(PublicKey(c.bitcoinKey1), PublicKey(c.bitcoinKey2))))
          if (tx.txOut.size < outputIndex + 1 || fundingOutputScript != tx.txOut(outputIndex).publicKeyScript) {
            log.error(s"invalid script for shortChannelId={}: txid={} does not have script=$fundingOutputScript at outputIndex=$outputIndex ann={}", c.shortChannelId, tx.txid, c)
            d0.awaiting.get(c) match {
              case Some(origins) => origins.foreach(_ ! InvalidAnnouncement(c))
              case _ => ()
            }
            false
          } else {
            watcher ! WatchSpentBasic(self, tx, outputIndex, BITCOIN_FUNDING_EXTERNAL_CHANNEL_SPENT(c.shortChannelId))
            // TODO: check feature bit set
            log.debug("added channel channelId={}", c.shortChannelId)
            val capacity = tx.txOut(outputIndex).amount
            context.system.eventStream.publish(ChannelDiscovered(c, capacity))
            db.addChannel(c, tx.txid, capacity)

            // in case we just validated our first local channel, we announce the local node
            if (!d0.nodes.contains(nodeParams.nodeId) && isRelatedTo(c, nodeParams.nodeId)) {
              log.info("first local channel validated, announcing local node")
              val nodeAnn = Announcements.makeNodeAnnouncement(nodeParams.privateKey, nodeParams.alias, nodeParams.color, nodeParams.publicAddresses)
              self ! nodeAnn
            }
            true
          }
        case ValidateResult(c, Right((tx, fundingTxStatus: UtxoStatus.Spent))) =>
          if (fundingTxStatus.spendingTxConfirmed) {
            log.warning("ignoring shortChannelId={} tx={} (funding tx already spent and spending tx is confirmed)", c.shortChannelId, tx.txid)
            // the funding tx has been spent by a transaction that is now confirmed: peer shouldn't send us those
            d0.awaiting.get(c) match {
              case Some(origins) => origins.foreach(_ ! ChannelClosed(c))
              case _ => ()
            }
          } else {
            log.debug("ignoring shortChannelId={} tx={} (funding tx already spent but spending tx isn't confirmed)", c.shortChannelId, tx.txid)
          }
          // there may be a record if we have just restarted
          db.removeChannel(c.shortChannelId)
          false
      }

      // we also reprocess node and channel_update announcements related to channels that were just analyzed
      val reprocessUpdates = d0.stash.updates.filterKeys(u => u.shortChannelId == c.shortChannelId)
      val reprocessNodes = d0.stash.nodes.filterKeys(n => isRelatedTo(c, n.nodeId))
      // and we remove the reprocessed messages from the stash
      val stash1 = d0.stash.copy(updates = d0.stash.updates -- reprocessUpdates.keys, nodes = d0.stash.nodes -- reprocessNodes.keys)
      // we remove channel from awaiting map
      val awaiting1 = d0.awaiting - c
      if (success) {
        // note: if the channel is graduating from private to public, the implementation (in the LocalChannelUpdate handler) guarantees that we will process a new channel_update
        // right after the channel_announcement, channel_updates will be moved from private to public at that time
        val d1 = d0.copy(
          channels = d0.channels + (c.shortChannelId -> c),
          privateChannels = d0.privateChannels - c.shortChannelId, // we remove fake announcements that we may have made before
          rebroadcast = d0.rebroadcast.copy(channels = d0.rebroadcast.channels + (c -> d0.awaiting.getOrElse(c, Nil).toSet)), // we also add the newly validated channels to the rebroadcast queue
          stash = stash1,
          awaiting = awaiting1)
        // we only reprocess updates and nodes if validation succeeded
        val d2 = reprocessUpdates.foldLeft(d1) {
          case (d, (u, origins)) => origins.foldLeft(d) { case (d, origin) => handle(u, origin, d) } // we reprocess the same channel_update for every origin (to preserve origin information)
        }
        val d3 = reprocessNodes.foldLeft(d2) {
          case (d, (n, origins)) => origins.foldLeft(d) { case (d, origin) => handle(n, origin, d) } // we reprocess the same node_announcement for every origins (to preserve origin information)
        }
        stay using d3
      } else {
        stay using d0.copy(stash = stash1, awaiting = awaiting1)
      }

    case Event(WatchEventSpentBasic(BITCOIN_FUNDING_EXTERNAL_CHANNEL_SPENT(shortChannelId)), d) if d.channels.contains(shortChannelId) =>
      val lostChannel = d.channels(shortChannelId)
      log.info("funding tx of channelId={} has been spent", shortChannelId)
      // we need to remove nodes that aren't tied to any channels anymore
      val channels1 = d.channels - lostChannel.shortChannelId
      val lostNodes = Seq(lostChannel.nodeId1, lostChannel.nodeId2).filterNot(nodeId => hasChannels(nodeId, channels1.values))
      // let's clean the db and send the events
      log.info("pruning shortChannelId={} (spent)", shortChannelId)
      db.removeChannel(shortChannelId) // NB: this also removes channel updates
    // we also need to remove updates from the graph
    val graph1 = d.graph
      .removeEdge(ChannelDesc(lostChannel.shortChannelId, lostChannel.nodeId1, lostChannel.nodeId2))
      .removeEdge(ChannelDesc(lostChannel.shortChannelId, lostChannel.nodeId2, lostChannel.nodeId1))

      context.system.eventStream.publish(ChannelLost(shortChannelId))
      lostNodes.foreach {
        case nodeId =>
          log.info("pruning nodeId={} (spent)", nodeId)
          db.removeNode(nodeId)
          context.system.eventStream.publish(NodeLost(nodeId))
      }
      stay using d.copy(nodes = d.nodes -- lostNodes, channels = d.channels - shortChannelId, updates = d.updates.filterKeys(_.shortChannelId != shortChannelId), graph = graph1)

    case Event(TickBroadcast, d) =>
      if (d.rebroadcast.channels.isEmpty && d.rebroadcast.updates.isEmpty && d.rebroadcast.nodes.isEmpty) {
        stay
      } else {
        log.debug("broadcasting routing messages")
        log.debug("staggered broadcast details: channels={} updates={} nodes={}", d.rebroadcast.channels.size, d.rebroadcast.updates.size, d.rebroadcast.nodes.size)
        context.actorSelection(context.system / "*" / "switchboard") ! d.rebroadcast
        stay using d.copy(rebroadcast = Rebroadcast(channels = Map.empty, updates = Map.empty, nodes = Map.empty))
      }

    case Event(TickPruneStaleChannels, d) =>
      // first we select channels that we will prune
      val staleChannels = getStaleChannels(d.channels.values, d.updates)
      // then we clean up the related channel updates
      val staleUpdates = staleChannels.map(d.channels).flatMap(c => Seq(ChannelDesc(c.shortChannelId, c.nodeId1, c.nodeId2), ChannelDesc(c.shortChannelId, c.nodeId2, c.nodeId1)))
      // finally we remove nodes that aren't tied to any channels anymore (and deduplicate them)
      val potentialStaleNodes = staleChannels.map(d.channels).flatMap(c => Set(c.nodeId1, c.nodeId2)).toSet
      val channels1 = d.channels -- staleChannels
      // no need to iterate on all nodes, just on those that are affected by current pruning
      val staleNodes = potentialStaleNodes.filterNot(nodeId => hasChannels(nodeId, channels1.values))

      // let's clean the db and send the events
      staleChannels.foreach { shortChannelId =>
        log.info("pruning shortChannelId={} (stale)", shortChannelId)
        db.removeChannel(shortChannelId) // NB: this also removes channel updates
        // we keep track of recently pruned channels so we don't revalidate them (zombie churn)
        db.addToPruned(shortChannelId)
        context.system.eventStream.publish(ChannelLost(shortChannelId))
      }

      val staleChannelsToRemove = new mutable.MutableList[ChannelDesc]
      staleChannels.map(d.channels).foreach(ca => {
        staleChannelsToRemove += ChannelDesc(ca.shortChannelId, ca.nodeId1, ca.nodeId2)
        staleChannelsToRemove += ChannelDesc(ca.shortChannelId, ca.nodeId2, ca.nodeId1)
      })

      val graph1 = d.graph.removeEdges(staleChannelsToRemove)
      staleNodes.foreach {
        case nodeId =>
          log.info("pruning nodeId={} (stale)", nodeId)
          db.removeNode(nodeId)
          context.system.eventStream.publish(NodeLost(nodeId))
      }
      stay using d.copy(nodes = d.nodes -- staleNodes, channels = channels1, updates = d.updates -- staleUpdates, graph = graph1)

    case Event(ExcludeChannel(desc@ChannelDesc(shortChannelId, nodeId, _)), d) =>
      val banDuration = nodeParams.channelExcludeDuration
      log.info("excluding shortChannelId={} from nodeId={} for duration={}", shortChannelId, nodeId, banDuration)
      context.system.scheduler.scheduleOnce(banDuration, self, LiftChannelExclusion(desc))
      stay using d.copy(excludedChannels = d.excludedChannels + desc)

    case Event(LiftChannelExclusion(desc@ChannelDesc(shortChannelId, nodeId, _)), d) =>
      log.info("reinstating shortChannelId={} from nodeId={}", shortChannelId, nodeId)
      stay using d.copy(excludedChannels = d.excludedChannels - desc)

    case Event('nodes, d) =>
      sender ! d.nodes.values
      stay

    case Event('channels, d) =>
      sender ! d.channels.values
      stay

    case Event('updates, d) =>
      sender ! (d.updates ++ d.privateUpdates).values
      stay

    case Event('updatesMap, d) =>
      sender ! (d.updates ++ d.privateUpdates)
      stay

    case Event('data, d) =>
      sender ! d
      stay

    case Event(RouteRequest(start, end, amount, assistedRoutes, ignoreNodes, ignoreChannels, randomize, params), d) =>
      // we convert extra routing info provided in the payment request to fake channel_update
      // it takes precedence over all other channel_updates we know
      val assistedUpdates = assistedRoutes.flatMap(toFakeUpdates(_, end)).toMap
      // we also filter out updates corresponding to channels/nodes that are blacklisted for this particular request
      // TODO: in case of duplicates, d.updates will be overridden by assistedUpdates even if they are more recent!
      val ignoredUpdates = getIgnoredChannelDesc(d.updates ++ d.privateUpdates ++ assistedUpdates, ignoreNodes) ++ ignoreChannels ++ d.excludedChannels
      log.info(s"finding a route $start->$end with assistedChannels={} ignoreNodes={} ignoreChannels={} excludedChannels={}", assistedUpdates.keys.mkString(","), ignoreNodes.map(_.toBin).mkString(","), ignoreChannels.mkString(","), d.excludedChannels.mkString(","))
      val extraEdges = assistedUpdates.map { case (c, u) => GraphEdge(c, u) }.toSet
      // if we want to randomize we ask the router to make a random selection among the three best routes
      val routesToFind = if(randomize) DEFAULT_ROUTES_COUNT else 1
      findRoute(d.graph, start, end, amount, numRoutes = routesToFind, extraEdges = extraEdges, ignoredEdges = ignoredUpdates.toSet, routeParams = params)
        .map(r => sender ! RouteResponse(r, ignoreNodes, ignoreChannels))
        .recover { case t => sender ! Status.Failure(t) }
      stay

    case Event(SendChannelQuery(remoteNodeId, remote), d) =>
      // ask for everything
      // we currently send only one query_channel_range message per peer, when we just (re)connected to it, so we don't
      // have to worry about sending a new query_channel_range when another query is still in progress
      val query = QueryChannelRange(nodeParams.chainHash, firstBlockNum = 0, numberOfBlocks = Int.MaxValue)
      log.info("sending query_channel_range={}", query)
      remote ! query

      // we also set a pass-all filter for now (we can update it later) for the future gossip messages, by setting
      // the first_timestamp field to the current date/time and timestamp_range to the maximum value
      // NB: we can't just set firstTimestamp to 0, because in that case peer would send us all past messages matching
      // that (i.e. the whole routing table)
      val filter = GossipTimestampFilter(nodeParams.chainHash, firstTimestamp = Platform.currentTime / 1000, timestampRange = Int.MaxValue)
      remote ! filter

      // clean our sync state for this peer: we receive a SendChannelQuery just when we connect/reconnect to a peer and
      // will start a new complete sync process
      stay using d.copy(sync = d.sync - remoteNodeId)

    // Warning: order matters here, this must be the first match for HasChainHash messages !
    case Event(PeerRoutingMessage(_, _, routingMessage: HasChainHash), d) if routingMessage.chainHash != nodeParams.chainHash =>
      sender ! TransportHandler.ReadAck(routingMessage)
      log.warning("message {} for wrong chain {}, we're on {}", routingMessage, routingMessage.chainHash, nodeParams.chainHash)
      stay

    case Event(u: ChannelUpdate, d: Data) =>
      // it was sent by us, routing messages that are sent by  our peers are now wrapped in a PeerRoutingMessage
      log.debug("received channel update from {}", sender)
      stay using handle(u, sender, d)

    case Event(PeerRoutingMessage(transport, remoteNodeId, u: ChannelUpdate), d) =>
      sender ! TransportHandler.ReadAck(u)
      log.debug("received channel update for shortChannelId={}", u.shortChannelId)
      stay using handle(u, sender, d, remoteNodeId_opt = Some(remoteNodeId), transport_opt = Some(transport))

    case Event(PeerRoutingMessage(_, _, c: ChannelAnnouncement), d) =>
      log.debug("received channel announcement for shortChannelId={} nodeId1={} nodeId2={}", c.shortChannelId, c.nodeId1, c.nodeId2)
      if (d.channels.contains(c.shortChannelId)) {
        sender ! TransportHandler.ReadAck(c)
        log.debug("ignoring {} (duplicate)", c)
        stay
      } else if (d.awaiting.contains(c)) {
        sender ! TransportHandler.ReadAck(c)
        log.debug("ignoring {} (being verified)", c)
        // adding the sender to the list of origins so that we don't send back the same announcement to this peer later
        val origins = d.awaiting(c) :+ sender
        stay using d.copy(awaiting = d.awaiting + (c -> origins))
      } else if (db.isPruned(c.shortChannelId)) {
        sender ! TransportHandler.ReadAck(c)
        // channel was pruned and we haven't received a recent channel_update, so we have no reason to revalidate it
        log.debug("ignoring {} (was pruned)", c)
        stay
      } else if (!Announcements.checkSigs(c)) {
        sender ! TransportHandler.ReadAck(c)
        log.warning("bad signature for announcement {}", c)
        sender ! InvalidSignature(c)
        stay
      } else {
        log.info("validating shortChannelId={}", c.shortChannelId)
        watcher ! ValidateRequest(c)
        // we don't acknowledge the message just yet
        stay using d.copy(awaiting = d.awaiting + (c -> Seq(sender)))
      }

    case Event(n: NodeAnnouncement, d: Data) =>
      // it was sent by us, routing messages that are sent by  our peers are now wrapped in a PeerRoutingMessage
      log.debug("received node announcement from {}", sender)
      stay using handle(n, sender, d)

    case Event(PeerRoutingMessage(_, _, n: NodeAnnouncement), d: Data) =>
      sender ! TransportHandler.ReadAck(n)
      log.debug("received node announcement for nodeId={}", n.nodeId)
      stay using handle(n, sender, d)

    case Event(PeerRoutingMessage(transport, _, routingMessage@QueryChannelRange(chainHash, firstBlockNum, numberOfBlocks)), d) =>
      sender ! TransportHandler.ReadAck(routingMessage)
      log.info("received query_channel_range={}", routingMessage)
      // sort channel ids and keep the ones which are in [firstBlockNum, firstBlockNum + numberOfBlocks]
      val shortChannelIds: SortedSet[ShortChannelId] = d.channels.keySet.filter(keep(firstBlockNum, numberOfBlocks, _, d.channels, d.updates))
      // TODO: we don't compress to be compatible with old mobile apps, switch to ZLIB ASAP
      // Careful: when we remove GZIP support, eclair-wallet 0.3.0 will stop working i.e. channels to ACINQ nodes will not
      // work anymore
      val blocks = ChannelRangeQueries.encodeShortChannelIds(firstBlockNum, numberOfBlocks, shortChannelIds, ChannelRangeQueries.UNCOMPRESSED_FORMAT)
      log.info("sending back reply_channel_range with {} items for range=({}, {})", shortChannelIds.size, firstBlockNum, numberOfBlocks)
      // there could be several reply_channel_range messages for a single query
      val replies = blocks.map(block => ReplyChannelRange(chainHash, block.firstBlock, block.numBlocks, 1, block.shortChannelIds))
      replies.foreach(reply => transport ! reply)
      stay

    case Event(PeerRoutingMessage(transport, remoteNodeId, routingMessage@ReplyChannelRange(chainHash, firstBlockNum, numberOfBlocks, _, data)), d) =>
      sender ! TransportHandler.ReadAck(routingMessage)
      val (format, theirShortChannelIds, useGzip) = ChannelRangeQueries.decodeShortChannelIds(data)
      val ourShortChannelIds: SortedSet[ShortChannelId] = d.channels.keySet.filter(keep(firstBlockNum, numberOfBlocks, _, d.channels, d.updates))
      val missing: SortedSet[ShortChannelId] = theirShortChannelIds -- ourShortChannelIds
      log.info("received reply_channel_range, we're missing {} channel announcements/updates, format={} useGzip={}", missing.size, format, useGzip)
      val d1 = if (missing.nonEmpty) {
        // they may send back several reply_channel_range messages for a single query_channel_range query, and we must not
        // send another query_short_channel_ids query if they're still processing one
        d.sync.get(remoteNodeId) match {
          case None =>
            // we don't have a pending query with this peer
            val (slice, rest) = missing.splitAt(SHORTID_WINDOW)
            transport ! QueryShortChannelIds(chainHash, ChannelRangeQueries.encodeShortChannelIdsSingle(slice, format, useGzip))
            d.copy(sync = d.sync + (remoteNodeId -> Sync(rest, missing.size)))
          case Some(sync) =>
            // we already have a pending query with this peer, add missing ids to our "sync" state
            d.copy(sync = d.sync + (remoteNodeId -> Sync(sync.missing ++ missing, sync.totalMissingCount + missing.size)))
        }
      } else d
      context.system.eventStream.publish(syncProgress(d1))
      stay using d1

    case Event(PeerRoutingMessage(transport, _, routingMessage@QueryShortChannelIds(chainHash, data)), d) =>
      sender ! TransportHandler.ReadAck(routingMessage)
      val (_, shortChannelIds, useGzip) = ChannelRangeQueries.decodeShortChannelIds(data)
      log.info("received query_short_channel_ids for {} channel announcements, useGzip={}", shortChannelIds.size, useGzip)
      shortChannelIds.foreach(shortChannelId => {
        d.channels.get(shortChannelId) match {
          case None => log.warning("received query for shortChannelId={} that we don't have", shortChannelId)
          case Some(ca) =>
            transport ! ca
            d.updates.get(ChannelDesc(ca.shortChannelId, ca.nodeId1, ca.nodeId2)).map(u => transport ! u)
            d.updates.get(ChannelDesc(ca.shortChannelId, ca.nodeId2, ca.nodeId1)).map(u => transport ! u)
        }
      })
      transport ! ReplyShortChannelIdsEnd(chainHash, 1)
      stay

    case Event(PeerRoutingMessage(transport, remoteNodeId, routingMessage@ReplyShortChannelIdsEnd(chainHash, complete)), d) =>
      sender ! TransportHandler.ReadAck(routingMessage)
      log.info("received reply_short_channel_ids_end={}", routingMessage)
      // have we more channels to ask this peer?
      val d1 = d.sync.get(remoteNodeId) match {
        case Some(sync) if sync.missing.nonEmpty =>
          log.info(s"asking {} for the next slice of short_channel_ids", remoteNodeId)
          val (slice, rest) = sync.missing.splitAt(SHORTID_WINDOW)
          transport ! QueryShortChannelIds(chainHash, ChannelRangeQueries.encodeShortChannelIdsSingle(slice, ChannelRangeQueries.UNCOMPRESSED_FORMAT, useGzip = false))
          d.copy(sync = d.sync + (remoteNodeId -> sync.copy(missing = rest)))
        case Some(sync) if sync.missing.isEmpty =>
          // we received reply_short_channel_ids_end for our last query aand have not sent another one, we can now remove
          // the remote peer from our map
          d.copy(sync = d.sync - remoteNodeId)
        case _ =>
          d
      }
      context.system.eventStream.publish(syncProgress(d1))
      stay using d1
  }

  initialize()

  def handle(n: NodeAnnouncement, origin: ActorRef, d: Data): Data =
    if (d.stash.nodes.contains(n)) {
      log.debug("ignoring {} (already stashed)", n)
      val origins = d.stash.nodes(n) + origin
      d.copy(stash = d.stash.copy(nodes = d.stash.nodes + (n -> origins)))
    } else if (d.rebroadcast.nodes.contains(n)) {
      log.debug("ignoring {} (pending rebroadcast)", n)
      val origins = d.rebroadcast.nodes(n) + origin
      d.copy(rebroadcast = d.rebroadcast.copy(nodes = d.rebroadcast.nodes + (n -> origins)))
    } else if (d.nodes.contains(n.nodeId) && d.nodes(n.nodeId).timestamp >= n.timestamp) {
      log.debug("ignoring {} (duplicate)", n)
      d
    } else if (!Announcements.checkSig(n)) {
      log.warning("bad signature for {}", n)
      origin ! InvalidSignature(n)
      d
    } else if (d.nodes.contains(n.nodeId)) {
      log.debug("updated node nodeId={}", n.nodeId)
      context.system.eventStream.publish(NodeUpdated(n))
      db.updateNode(n)
      d.copy(nodes = d.nodes + (n.nodeId -> n), rebroadcast = d.rebroadcast.copy(nodes = d.rebroadcast.nodes + (n -> Set(origin))))
    } else if (d.channels.values.exists(c => isRelatedTo(c, n.nodeId))) {
      log.debug("added node nodeId={}", n.nodeId)
      context.system.eventStream.publish(NodeDiscovered(n))
      db.addNode(n)
      d.copy(nodes = d.nodes + (n.nodeId -> n), rebroadcast = d.rebroadcast.copy(nodes = d.rebroadcast.nodes + (n -> Set(origin))))
    } else if (d.awaiting.keys.exists(c => isRelatedTo(c, n.nodeId))) {
      log.debug("stashing {}", n)
      d.copy(stash = d.stash.copy(nodes = d.stash.nodes + (n -> Set(origin))))
    } else {
      log.debug("ignoring {} (no related channel found)", n)
      // there may be a record if we have just restarted
      db.removeNode(n.nodeId)
      d
    }

  def handle(u: ChannelUpdate, origin: ActorRef, d: Data, remoteNodeId_opt: Option[PublicKey] = None, transport_opt: Option[ActorRef] = None): Data =
    if (d.channels.contains(u.shortChannelId)) {
      // related channel is already known (note: this means no related channel_update is in the stash)
      val publicChannel = true
      val c = d.channels(u.shortChannelId)
      val desc = getDesc(u, c)
      if (d.rebroadcast.updates.contains(u)) {
        log.debug("ignoring {} (pending rebroadcast)", u)
        val origins = d.rebroadcast.updates(u) + origin
        d.copy(rebroadcast = d.rebroadcast.copy(updates = d.rebroadcast.updates + (u -> origins)))
      } else if (isStale(u)) {
        log.debug("ignoring {} (stale)", u)
        d
      } else if (d.updates.contains(desc) && d.updates(desc).timestamp >= u.timestamp) {
        log.debug("ignoring {} (duplicate)", u)
        d
      } else if (!Announcements.checkSig(u, desc.a)) {
        log.warning("bad signature for announcement shortChannelId={} {}", u.shortChannelId, u)
        origin ! InvalidSignature(u)
        d
      } else if (d.updates.contains(desc)) {
        log.debug("updated channel_update for shortChannelId={} public={} flags={} {}", u.shortChannelId, publicChannel, u.channelFlags, u)
        context.system.eventStream.publish(ChannelUpdateReceived(u))
        db.updateChannelUpdate(u)
        // update the graph
        val graph1 = Announcements.isEnabled(u.channelFlags) match {
          case true => d.graph.removeEdge(desc).addEdge(desc, u)
          case false => d.graph.removeEdge(desc) // if the channel is now disabled, we remove it from the graph
        }
        d.copy(updates = d.updates + (desc -> u), rebroadcast = d.rebroadcast.copy(updates = d.rebroadcast.updates + (u -> Set(origin))), graph = graph1)
      } else {
        log.debug("added channel_update for shortChannelId={} public={} flags={} {}", u.shortChannelId, publicChannel, u.channelFlags, u)
        context.system.eventStream.publish(ChannelUpdateReceived(u))
        db.addChannelUpdate(u)
        // we also need to update the graph
        val graph1 = d.graph.addEdge(desc, u)
        d.copy(updates = d.updates + (desc -> u), privateUpdates = d.privateUpdates - desc, rebroadcast = d.rebroadcast.copy(updates = d.rebroadcast.updates + (u -> Set(origin))), graph = graph1)
      }
    } else if (d.awaiting.keys.exists(c => c.shortChannelId == u.shortChannelId)) {
      // channel is currently being validated
      if (d.stash.updates.contains(u)) {
        log.debug("ignoring {} (already stashed)", u)
        val origins = d.stash.updates(u) + origin
        d.copy(stash = d.stash.copy(updates = d.stash.updates + (u -> origins)))
      } else {
        log.debug("stashing {}", u)
        d.copy(stash = d.stash.copy(updates = d.stash.updates + (u -> Set(origin))))
      }
    } else if (d.privateChannels.contains(u.shortChannelId)) {
      val publicChannel = false
      val remoteNodeId = d.privateChannels(u.shortChannelId)
      val (a, b) = if (Announcements.isNode1(nodeParams.nodeId, remoteNodeId)) (nodeParams.nodeId, remoteNodeId) else (remoteNodeId, nodeParams.nodeId)
      val desc = if (Announcements.isNode1(u.channelFlags)) ChannelDesc(u.shortChannelId, a, b) else ChannelDesc(u.shortChannelId, b, a)
      if (isStale(u)) {
        log.debug("ignoring {} (stale)", u)
        d
      } else if (d.updates.contains(desc) && d.updates(desc).timestamp >= u.timestamp) {
        log.debug("ignoring {} (already know same or newer)", u)
        d
      } else if (!Announcements.checkSig(u, desc.a)) {
        log.warning("bad signature for announcement shortChannelId={} {}", u.shortChannelId, u)
        origin ! InvalidSignature(u)
        d
      } else if (d.privateUpdates.contains(desc)) {
        log.debug("updated channel_update for shortChannelId={} public={} flags={} {}", u.shortChannelId, publicChannel, u.channelFlags, u)
        context.system.eventStream.publish(ChannelUpdateReceived(u))
        // we also need to update the graph
        val graph1 = d.graph.removeEdge(desc).addEdge(desc, u)
        d.copy(privateUpdates = d.privateUpdates + (desc -> u), graph = graph1)
      } else {
        log.debug("added channel_update for shortChannelId={} public={} flags={} {}", u.shortChannelId, publicChannel, u.channelFlags, u)
        context.system.eventStream.publish(ChannelUpdateReceived(u))
        // we also need to update the graph
        val graph1 = d.graph.addEdge(desc, u)
        d.copy(privateUpdates = d.privateUpdates + (desc -> u), graph = graph1)
      }
    } else if (db.isPruned(u.shortChannelId) && !isStale(u)) {
      // the channel was recently pruned, but if we are here, it means that the update is not stale so this is the case
      // of a zombie channel coming back from the dead. they probably sent us a channel_announcement right before this update,
      // but we ignored it because the channel was in the 'pruned' list. Now that we know that the channel is alive again,
      // let's remove the channel from the zombie list and ask the sender to re-send announcements (channel_announcement + updates)
      // about that channel. We can ignore this update since we will receive it again
      log.info(s"channel shortChannelId=${u.shortChannelId} is back from the dead! requesting announcements about this channel")
      db.removeFromPruned(u.shortChannelId)

      // transport_opt will contain a valid transport only when we're handling an update that we received from a peer, not
      // when we're sending updates to ourselves
      (transport_opt, remoteNodeId_opt) match {
        case (Some(transport), Some(remoteNodeId)) =>
          d.sync.get(remoteNodeId) match {
            case Some(sync) =>
              // we already have a pending request to that node, let's add this channel to the list and we'll get it later
              d.copy(sync = d.sync + (remoteNodeId -> sync.copy(missing = sync.missing + u.shortChannelId, totalMissingCount = sync.totalMissingCount + 1)))
            case None =>
              // we send the query right away
              transport ! QueryShortChannelIds(u.chainHash, ChannelRangeQueries.encodeShortChannelIdsSingle(Seq(u.shortChannelId), ChannelRangeQueries.UNCOMPRESSED_FORMAT, useGzip = false))
              d.copy(sync = d.sync + (remoteNodeId -> Sync(missing = SortedSet(u.shortChannelId), totalMissingCount = 1)))
          }
        case _ =>
          // we don't know which node this update came from (maybe it was stashed and the channel got pruned in the meantime or some other corner case).
          // or we don't have a transport to send our query with.
          // anyway, that's not really a big deal because we have removed the channel from the pruned db so next time it shows up we will revalidate it
          d
      }
    } else {
      log.debug("ignoring announcement {} (unknown channel)", u)
      d
    }

  override def mdc(currentMessage: Any): MDC = currentMessage match {
    case SendChannelQuery(remoteNodeId, _) => Logs.mdc(remoteNodeId_opt = Some(remoteNodeId))
    case PeerRoutingMessage(_, remoteNodeId, _) => Logs.mdc(remoteNodeId_opt = Some(remoteNodeId))
    case _ => akka.event.Logging.emptyMDC
  }
}

object Router {

  def props(nodeParams: NodeParams, watcher: ActorRef, initialized: Option[Promise[Done]] = None) = Props(new Router(nodeParams, watcher, initialized))

  def toFakeUpdate(extraHop: ExtraHop): ChannelUpdate =
  // the `direction` bit in flags will not be accurate but it doesn't matter because it is not used
  // what matters is that the `disable` bit is 0 so that this update doesn't get filtered out
    ChannelUpdate(signature = "", chainHash = "", extraHop.shortChannelId, Platform.currentTime / 1000, messageFlags = 0, channelFlags = 0, extraHop.cltvExpiryDelta, htlcMinimumMsat = 0L, extraHop.feeBaseMsat, extraHop.feeProportionalMillionths, None)

  def toFakeUpdates(extraRoute: Seq[ExtraHop], targetNodeId: PublicKey): Map[ChannelDesc, ChannelUpdate] = {
    // BOLT 11: "For each entry, the pubkey is the node ID of the start of the channel", and the last node is the destination
    val nextNodeIds = extraRoute.map(_.nodeId).drop(1) :+ targetNodeId
    extraRoute.zip(nextNodeIds).map {
      case (extraHop: ExtraHop, nextNodeId) => (ChannelDesc(extraHop.shortChannelId, extraHop.nodeId, nextNodeId) -> toFakeUpdate(extraHop))
    }.toMap
  }

  def getDesc(u: ChannelUpdate, channel: ChannelAnnouncement): ChannelDesc = {
    // the least significant bit tells us if it is node1 or node2
    if (Announcements.isNode1(u.channelFlags)) ChannelDesc(u.shortChannelId, channel.nodeId1, channel.nodeId2) else ChannelDesc(u.shortChannelId, channel.nodeId2, channel.nodeId1)
  }

  def isRelatedTo(c: ChannelAnnouncement, nodeId: PublicKey) = nodeId == c.nodeId1 || nodeId == c.nodeId2

  def hasChannels(nodeId: PublicKey, channels: Iterable[ChannelAnnouncement]): Boolean = channels.exists(c => isRelatedTo(c, nodeId))

  def isStale(u: ChannelUpdate): Boolean = {
    // BOLT 7: "nodes MAY prune channels should the timestamp of the latest channel_update be older than 2 weeks (1209600 seconds)"
    // but we don't want to prune brand new channels for which we didn't yet receive a channel update
    val staleThresholdSeconds = Platform.currentTime / 1000 - 1209600
    u.timestamp < staleThresholdSeconds
  }

  /**
    * Is stale a channel that:
    * (1) is older than 2 weeks (2*7*144 = 2016 blocks)
    * AND
    * (2) has no channel_update younger than 2 weeks
    *
    * @param channel
    * @param update1_opt update corresponding to one side of the channel, if we have it
    * @param update2_opt update corresponding to the other side of the channel, if we have it
    * @return
    */
  def isStale(channel: ChannelAnnouncement, update1_opt: Option[ChannelUpdate], update2_opt: Option[ChannelUpdate]): Boolean = {
    // BOLT 7: "nodes MAY prune channels should the timestamp of the latest channel_update be older than 2 weeks (1209600 seconds)"
    // but we don't want to prune brand new channels for which we didn't yet receive a channel update, so we keep them as long as they are less than 2 weeks (2016 blocks) old
    val staleThresholdBlocks = Globals.blockCount.get() - 2016
    val TxCoordinates(blockHeight, _, _) = ShortChannelId.coordinates(channel.shortChannelId)
    blockHeight < staleThresholdBlocks && update1_opt.map(isStale).getOrElse(true) && update2_opt.map(isStale).getOrElse(true)
  }

  def getStaleChannels(channels: Iterable[ChannelAnnouncement], updates: Map[ChannelDesc, ChannelUpdate]): Iterable[ShortChannelId] = {
    val staleChannels = channels.filter { c =>
      val update1 = updates.get(ChannelDesc(c.shortChannelId, c.nodeId1, c.nodeId2))
      val update2 = updates.get(ChannelDesc(c.shortChannelId, c.nodeId2, c.nodeId1))
      isStale(c, update1, update2)
    }
    staleChannels.map(_.shortChannelId)
  }

  /**
    * Filters channels that we want to send to nodes asking for a channel range
    */
  def keep(firstBlockNum: Long, numberOfBlocks: Long, id: ShortChannelId, channels: Map[ShortChannelId, ChannelAnnouncement], updates: Map[ChannelDesc, ChannelUpdate]): Boolean = {
    val TxCoordinates(height, _, _) = ShortChannelId.coordinates(id)
    height >= firstBlockNum && height <= (firstBlockNum + numberOfBlocks)
  }

  def syncProgress(d: Data): SyncProgress =
    if (d.sync.isEmpty) {
      SyncProgress(1)
    } else {
      SyncProgress(1 - d.sync.values.map(_.missing.size).sum * 1.0 / d.sync.values.map(_.totalMissingCount).sum)
    }

  /**
    * This method is used after a payment failed, and we want to exclude some nodes that we know are failing
    */
  def getIgnoredChannelDesc(updates: Map[ChannelDesc, ChannelUpdate], ignoreNodes: Set[PublicKey]): Iterable[ChannelDesc] = {
    val desc = if (ignoreNodes.isEmpty) {
      Iterable.empty[ChannelDesc]
    } else {
      // expensive, but node blacklisting shouldn't happen often
      updates.keys.filter(desc => ignoreNodes.contains(desc.a) || ignoreNodes.contains(desc.b))
    }
    desc
  }

  /**
    * https://github.com/lightningnetwork/lightning-rfc/blob/master/04-onion-routing.md#clarifications
    */
  val DEFAULT_ROUTE_MAX_LENGTH = 20

  // The default amount of routes we'll search for when findRoute is called
  val DEFAULT_ROUTES_COUNT = 3

  // The default params used for route searching, can be overridden by the caller
  val DEFAULT_ROUTE_PARAMS = RouteParams(maxFeeBaseMsat = 21000, maxFeePct = 0.03, routeMaxCltv = 144, routeMaxLength = 6)

  /**
    * Find a route in the graph between localNodeId and targetNodeId, returns the route.
    * Will perform a k-shortest path selection given the @param numRoutes and randomly select one of the result,
    * the 'route-set' from where we select the result is made of the k-shortest path given that none of them
    * exceeds a 10% spread with the cheapest route
    *
    * @param g
    * @param localNodeId
    * @param targetNodeId
    * @param amountMsat   the amount that will be sent along this route
    * @param numRoutes    the number of shortest-paths to find
    * @param extraEdges   a set of extra edges we want to CONSIDER during the search
    * @param ignoredEdges a set of extra edges we want to IGNORE during the search
    * @return the computed route to the destination @targetNodeId
    */
  def findRoute(g: DirectedGraph,
                localNodeId: PublicKey,
                targetNodeId: PublicKey,
                amountMsat: Long,
                numRoutes: Int,
                extraEdges: Set[GraphEdge] = Set.empty,
                ignoredEdges: Set[ChannelDesc] = Set.empty,
                routeParams: RouteParams = DEFAULT_ROUTE_PARAMS): Try[Seq[Hop]] = Try {

    if (localNodeId == targetNodeId) throw CannotRouteToSelf

<<<<<<< HEAD
    val boundaries: RichWeight => Boolean = { weight =>
      ((weight.cost - amountMsat) < routeParams.maxFeeBaseMsat || (weight.cost - amountMsat) < (routeParams.maxFeePct * amountMsat)) &&
      weight.length <= routeParams.routeMaxLength && weight.length <= DEFAULT_ROUTE_MAX_LENGTH &&
      weight.cltv <= routeParams.routeMaxCltv
=======
    val foundRoutes = Graph.yenKshortestPaths(g, localNodeId, targetNodeId, amountMsat, ignoredEdges, extraEdges, numRoutes).toList match {
      case Nil => throw RouteNotFound
      case route :: Nil if route.path.isEmpty => throw RouteNotFound
      case foundRoutes => foundRoutes
>>>>>>> 1da00173
    }

    val foundRoutes = Graph.yenKshortestPaths(g, localNodeId, targetNodeId, amountMsat, ignoredEdges, extraEdges, numRoutes, boundaries).toList match {
      case Nil =>
        if(routeParams.routeMaxLength < DEFAULT_ROUTE_MAX_LENGTH){
          return findRoute(g, localNodeId, targetNodeId, amountMsat, numRoutes, extraEdges, ignoredEdges, routeParams.copy(routeMaxLength = DEFAULT_ROUTE_MAX_LENGTH))
        } else {
          throw RouteNotFound
        }
      case route :: Nil if route.path.isEmpty =>
        if(routeParams.routeMaxLength < DEFAULT_ROUTE_MAX_LENGTH){
          return findRoute(g, localNodeId, targetNodeId, amountMsat, numRoutes, extraEdges, ignoredEdges, routeParams.copy(routeMaxLength = DEFAULT_ROUTE_MAX_LENGTH))
        } else {
          throw RouteNotFound
        }
      case routes => routes
    }

<<<<<<< HEAD
    Random.shuffle(foundRoutes).head.path.map(graphEdgeToHop)
=======
    // routes paying at most minimumCost + 10%
    val eligibleRoutes = foundRoutes.filter(_.weight <= (minimumCost + minimumCost * DEFAULT_ALLOWED_SPREAD).round)
    Random.shuffle(eligibleRoutes).head.path.map(graphEdgeToHop)
>>>>>>> 1da00173
  }
}<|MERGE_RESOLUTION|>--- conflicted
+++ resolved
@@ -827,17 +827,10 @@
 
     if (localNodeId == targetNodeId) throw CannotRouteToSelf
 
-<<<<<<< HEAD
     val boundaries: RichWeight => Boolean = { weight =>
       ((weight.cost - amountMsat) < routeParams.maxFeeBaseMsat || (weight.cost - amountMsat) < (routeParams.maxFeePct * amountMsat)) &&
       weight.length <= routeParams.routeMaxLength && weight.length <= DEFAULT_ROUTE_MAX_LENGTH &&
       weight.cltv <= routeParams.routeMaxCltv
-=======
-    val foundRoutes = Graph.yenKshortestPaths(g, localNodeId, targetNodeId, amountMsat, ignoredEdges, extraEdges, numRoutes).toList match {
-      case Nil => throw RouteNotFound
-      case route :: Nil if route.path.isEmpty => throw RouteNotFound
-      case foundRoutes => foundRoutes
->>>>>>> 1da00173
     }
 
     val foundRoutes = Graph.yenKshortestPaths(g, localNodeId, targetNodeId, amountMsat, ignoredEdges, extraEdges, numRoutes, boundaries).toList match {
@@ -856,12 +849,6 @@
       case routes => routes
     }
 
-<<<<<<< HEAD
     Random.shuffle(foundRoutes).head.path.map(graphEdgeToHop)
-=======
-    // routes paying at most minimumCost + 10%
-    val eligibleRoutes = foundRoutes.filter(_.weight <= (minimumCost + minimumCost * DEFAULT_ALLOWED_SPREAD).round)
-    Random.shuffle(eligibleRoutes).head.path.map(graphEdgeToHop)
->>>>>>> 1da00173
   }
 }