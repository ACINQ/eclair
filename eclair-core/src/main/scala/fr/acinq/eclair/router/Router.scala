/*
 * Copyright 2019 ACINQ SAS
 *
 * Licensed under the Apache License, Version 2.0 (the "License");
 * you may not use this file except in compliance with the License.
 * You may obtain a copy of the License at
 *
 *     http://www.apache.org/licenses/LICENSE-2.0
 *
 * Unless required by applicable law or agreed to in writing, software
 * distributed under the License is distributed on an "AS IS" BASIS,
 * WITHOUT WARRANTIES OR CONDITIONS OF ANY KIND, either express or implied.
 * See the License for the specific language governing permissions and
 * limitations under the License.
 */

package fr.acinq.eclair.router

<<<<<<< HEAD
import java.util.zip.CRC32
=======
import java.util.zip.Adler32
>>>>>>> d321a212

import akka.Done
import akka.actor.{ActorRef, Props, Status}
import akka.event.Logging.MDC
import fr.acinq.bitcoin.Crypto.PublicKey
import fr.acinq.bitcoin.Script.{pay2wsh, write}
import fr.acinq.bitcoin.{ByteVector32, ByteVector64, Satoshi}
import fr.acinq.eclair._
import fr.acinq.eclair.blockchain._
import fr.acinq.eclair.channel._
import fr.acinq.eclair.crypto.TransportHandler
import fr.acinq.eclair.io.Peer.{ChannelClosed, InvalidAnnouncement, InvalidSignature, PeerRoutingMessage}
import fr.acinq.eclair.payment.PaymentRequest.ExtraHop
import fr.acinq.eclair.router.Graph.GraphStructure.DirectedGraph.graphEdgeToHop
import fr.acinq.eclair.router.Graph.GraphStructure.{DirectedGraph, GraphEdge}
import fr.acinq.eclair.router.Graph.{RichWeight, WeightRatios}
import fr.acinq.eclair.transactions.Scripts
import fr.acinq.eclair.wire._

import shapeless.HNil

import scala.collection.immutable.{SortedMap, TreeMap}
import scala.collection.{SortedSet, mutable}
import scala.compat.Platform
import scala.concurrent.duration._
import scala.concurrent.{ExecutionContext, Promise}
import scala.util.{Random, Try}

// @formatter:off

case class RouterConf(randomizeRouteSelection: Boolean,
                      channelExcludeDuration: FiniteDuration,
                      routerBroadcastInterval: FiniteDuration,
                      searchMaxFeeBase: Satoshi,
                      searchMaxFeePct: Double,
                      searchMaxRouteLength: Int,
                      searchMaxCltv: Int,
                      searchHeuristicsEnabled: Boolean,
                      searchRatioCltv: Double,
                      searchRatioChannelAge: Double,
                      searchRatioChannelCapacity: Double)

case class ChannelDesc(shortChannelId: ShortChannelId, a: PublicKey, b: PublicKey)
case class Hop(nodeId: PublicKey, nextNodeId: PublicKey, lastUpdate: ChannelUpdate)
case class RouteParams(randomize: Boolean, maxFeeBase: MilliSatoshi, maxFeePct: Double, routeMaxLength: Int, routeMaxCltv: Int, ratios: Option[WeightRatios])
case class RouteRequest(source: PublicKey,
                        target: PublicKey,
                        amount: MilliSatoshi,
                        assistedRoutes: Seq[Seq[ExtraHop]] = Nil,
                        ignoreNodes: Set[PublicKey] = Set.empty,
                        ignoreChannels: Set[ChannelDesc] = Set.empty,
                        routeParams: Option[RouteParams] = None)

case class FinalizeRoute(hops:Seq[PublicKey])
case class RouteResponse(hops: Seq[Hop], ignoreNodes: Set[PublicKey], ignoreChannels: Set[ChannelDesc]) {
  require(hops.size > 0, "route cannot be empty")
}
case class ExcludeChannel(desc: ChannelDesc) // this is used when we get a TemporaryChannelFailure, to give time for the channel to recover (note that exclusions are directed)
case class LiftChannelExclusion(desc: ChannelDesc)
<<<<<<< HEAD
case class SendChannelQuery(remoteNodeId: PublicKey, to: ActorRef, flags_opt: Option[QueryChannelRangeTlv])
=======
case class SendChannelQuery(remoteNodeId: PublicKey, to: ActorRef, flags_opt: Option[ExtendedQueryFlags])
>>>>>>> d321a212
case object GetRoutingState
case class RoutingState(channels: Iterable[ChannelAnnouncement], updates: Iterable[ChannelUpdate], nodes: Iterable[NodeAnnouncement])
case class Stash(updates: Map[ChannelUpdate, Set[ActorRef]], nodes: Map[NodeAnnouncement, Set[ActorRef]])
case class Rebroadcast(channels: Map[ChannelAnnouncement, Set[ActorRef]], updates: Map[ChannelUpdate, Set[ActorRef]], nodes: Map[NodeAnnouncement, Set[ActorRef]])

<<<<<<< HEAD
case class ShortChannelIdAndFlag(shortChannelId: ShortChannelId, flag: Long)
=======
case class ShortChannelIdAndFlag(shortChannelId: ShortChannelId, flag: Byte)
>>>>>>> d321a212

case class Sync(pending: List[RoutingMessage], total: Int)

case class Data(nodes: Map[PublicKey, NodeAnnouncement],
                channels: SortedMap[ShortChannelId, ChannelAnnouncement],
                updates: Map[ChannelDesc, ChannelUpdate],
                stash: Stash,
                rebroadcast: Rebroadcast,
                awaiting: Map[ChannelAnnouncement, Seq[ActorRef]], // note: this is a seq because we want to preserve order: first actor is the one who we need to send a tcp-ack when validation is done
                privateChannels: Map[ShortChannelId, PublicKey], // short_channel_id -> node_id
                privateUpdates: Map[ChannelDesc, ChannelUpdate],
                excludedChannels: Set[ChannelDesc], // those channels are temporarily excluded from route calculation, because their node returned a TemporaryChannelFailure
                graph: DirectedGraph,
                sync: Map[PublicKey, Sync] // keep tracks of channel range queries sent to each peer. If there is an entry in the map, it means that there is an ongoing query
                // for which we have not yet received an 'end' message
               )

sealed trait State
case object NORMAL extends State

case object TickBroadcast
case object TickPruneStaleChannels

// @formatter:on

/**
  * Created by PM on 24/05/2016.
  */

class Router(val nodeParams: NodeParams, watcher: ActorRef, initialized: Option[Promise[Done]] = None) extends FSMDiagnosticActorLogging[State, Data] {

  import Router._

  import ExecutionContext.Implicits.global

  context.system.eventStream.subscribe(self, classOf[LocalChannelUpdate])
  context.system.eventStream.subscribe(self, classOf[LocalChannelDown])

  setTimer(TickBroadcast.toString, TickBroadcast, nodeParams.routerConf.routerBroadcastInterval, repeat = true)
  setTimer(TickPruneStaleChannels.toString, TickPruneStaleChannels, 1 hour, repeat = true)

  val SHORTID_WINDOW = 100

  val defaultRouteParams = getDefaultRouteParams(nodeParams.routerConf)

  val db = nodeParams.db.network

  {
    log.info("loading network announcements from db...")
    val channels = db.listChannels()
    val nodes = db.listNodes()
    val updates = db.listChannelUpdates()
    log.info("loaded from db: channels={} nodes={} updates={}", channels.size, nodes.size, updates.size)
    val initChannels = channels.keys.foldLeft(TreeMap.empty[ShortChannelId, ChannelAnnouncement]) { case (m, c) => m + (c.shortChannelId -> c) }
    val initChannelUpdates = updates.map { u =>
      val desc = getDesc(u, initChannels(u.shortChannelId))
      desc -> u
    }.toMap
    // this will be used to calculate routes
    val graph = DirectedGraph.makeGraph(initChannelUpdates)
    val initNodes = nodes.map(n => (n.nodeId -> n)).toMap
    // send events for remaining channels/nodes
    context.system.eventStream.publish(ChannelsDiscovered(initChannels.values.map(c => SingleChannelDiscovered(c, channels(c)._2))))
    context.system.eventStream.publish(ChannelUpdatesReceived(initChannelUpdates.values))
    context.system.eventStream.publish(NodesDiscovered(initNodes.values))

    // watch the funding tx of all these channels
    // note: some of them may already have been spent, in that case we will receive the watch event immediately
    initChannels.values.foreach { c =>
      val txid = channels(c)._1
      val TxCoordinates(_, _, outputIndex) = ShortChannelId.coordinates(c.shortChannelId)
      val fundingOutputScript = write(pay2wsh(Scripts.multiSig2of2(c.bitcoinKey1, c.bitcoinKey2)))
      watcher ! WatchSpentBasic(self, txid, outputIndex, fundingOutputScript, BITCOIN_FUNDING_EXTERNAL_CHANNEL_SPENT(c.shortChannelId))
    }

    // on restart we update our node announcement
    // note that if we don't currently have public channels, this will be ignored
    val nodeAnn = Announcements.makeNodeAnnouncement(nodeParams.privateKey, nodeParams.alias, nodeParams.color, nodeParams.publicAddresses)
    self ! nodeAnn

    log.info(s"initialization completed, ready to process messages")
    Try(initialized.map(_.success(Done)))
    startWith(NORMAL, Data(initNodes, initChannels, initChannelUpdates, Stash(Map.empty, Map.empty), rebroadcast = Rebroadcast(channels = Map.empty, updates = Map.empty, nodes = Map.empty), awaiting = Map.empty, privateChannels = Map.empty, privateUpdates = Map.empty, excludedChannels = Set.empty, graph, sync = Map.empty))
  }

  when(NORMAL) {
    case Event(LocalChannelUpdate(_, _, shortChannelId, remoteNodeId, channelAnnouncement_opt, u, _), d: Data) =>
      d.channels.get(shortChannelId) match {
        case Some(_) =>
          // channel has already been announced and router knows about it, we can process the channel_update
          stay using handle(u, self, d)
        case None =>
          channelAnnouncement_opt match {
            case Some(c) if d.awaiting.contains(c) =>
              // channel is currently being verified, we can process the channel_update right away (it will be stashed)
              stay using handle(u, self, d)
            case Some(c) =>
              // channel wasn't announced but here is the announcement, we will process it *before* the channel_update
              watcher ! ValidateRequest(c)
              val d1 = d.copy(awaiting = d.awaiting + (c -> Nil)) // no origin
              // maybe the local channel was pruned (can happen if we were disconnected for more than 2 weeks)
              db.removeFromPruned(c.shortChannelId)
              stay using handle(u, self, d1)
            case None if d.privateChannels.contains(shortChannelId) =>
              // channel isn't announced but we already know about it, we can process the channel_update
              stay using handle(u, self, d)
            case None =>
              // channel isn't announced and we never heard of it (maybe it is a private channel or maybe it is a public channel that doesn't yet have 6 confirmations)
              // let's create a corresponding private channel and process the channel_update
              log.info("adding unannounced local channel to remote={} shortChannelId={}", remoteNodeId, shortChannelId)
              stay using handle(u, self, d.copy(privateChannels = d.privateChannels + (shortChannelId -> remoteNodeId)))
          }
      }

    case Event(LocalChannelDown(_, channelId, shortChannelId, remoteNodeId), d: Data) =>
      // a local channel has permanently gone down
      if (d.channels.contains(shortChannelId)) {
        // the channel was public, we will receive (or have already received) a WatchEventSpentBasic event, that will trigger a clean up of the channel
        // so let's not do anything here
        stay
      } else if (d.privateChannels.contains(shortChannelId)) {
        // the channel was private or public-but-not-yet-announced, let's do the clean up
        log.debug("removing private local channel and channel_update for channelId={} shortChannelId={}", channelId, shortChannelId)
        val desc1 = ChannelDesc(shortChannelId, nodeParams.nodeId, remoteNodeId)
        val desc2 = ChannelDesc(shortChannelId, remoteNodeId, nodeParams.nodeId)
        // we remove the corresponding updates from the graph
        val graph1 = d.graph
          .removeEdge(desc1)
          .removeEdge(desc2)
        // and we remove the channel and channel_update from our state
        stay using d.copy(privateChannels = d.privateChannels - shortChannelId, privateUpdates = d.privateUpdates - desc1 - desc2, graph = graph1)
      } else {
        stay
      }

    case Event(GetRoutingState, d: Data) =>
      log.info(s"getting valid announcements for $sender")
      sender ! RoutingState(d.channels.values, d.updates.values, d.nodes.values)
      stay

    case Event(v@ValidateResult(c, _), d0) =>
      d0.awaiting.get(c) match {
        case Some(origin +: others) => origin ! TransportHandler.ReadAck(c) // now we can acknowledge the message, we only need to do it for the first peer that sent us the announcement
        case _ => ()
      }
      log.info("got validation result for shortChannelId={} (awaiting={} stash.nodes={} stash.updates={})", c.shortChannelId, d0.awaiting.size, d0.stash.nodes.size, d0.stash.updates.size)
      val success = v match {
        case ValidateResult(c, Left(t)) =>
          log.warning("validation failure for shortChannelId={} reason={}", c.shortChannelId, t.getMessage)
          false
        case ValidateResult(c, Right((tx, UtxoStatus.Unspent))) =>
          val TxCoordinates(_, _, outputIndex) = ShortChannelId.coordinates(c.shortChannelId)
          // let's check that the output is indeed a P2WSH multisig 2-of-2 of nodeid1 and nodeid2)
          val fundingOutputScript = write(pay2wsh(Scripts.multiSig2of2(c.bitcoinKey1, c.bitcoinKey2)))
          if (tx.txOut.size < outputIndex + 1 || fundingOutputScript != tx.txOut(outputIndex).publicKeyScript) {
            log.error(s"invalid script for shortChannelId={}: txid={} does not have script=$fundingOutputScript at outputIndex=$outputIndex ann={}", c.shortChannelId, tx.txid, c)
            d0.awaiting.get(c) match {
              case Some(origins) => origins.foreach(_ ! InvalidAnnouncement(c))
              case _ => ()
            }
            false
          } else {
            watcher ! WatchSpentBasic(self, tx, outputIndex, BITCOIN_FUNDING_EXTERNAL_CHANNEL_SPENT(c.shortChannelId))
            // TODO: check feature bit set
            log.debug("added channel channelId={}", c.shortChannelId)
            val capacity = tx.txOut(outputIndex).amount
            context.system.eventStream.publish(ChannelsDiscovered(SingleChannelDiscovered(c, capacity) :: Nil))
            db.addChannel(c, tx.txid, capacity)

            // in case we just validated our first local channel, we announce the local node
            if (!d0.nodes.contains(nodeParams.nodeId) && isRelatedTo(c, nodeParams.nodeId)) {
              log.info("first local channel validated, announcing local node")
              val nodeAnn = Announcements.makeNodeAnnouncement(nodeParams.privateKey, nodeParams.alias, nodeParams.color, nodeParams.publicAddresses)
              self ! nodeAnn
            }
            true
          }
        case ValidateResult(c, Right((tx, fundingTxStatus: UtxoStatus.Spent))) =>
          if (fundingTxStatus.spendingTxConfirmed) {
            log.warning("ignoring shortChannelId={} tx={} (funding tx already spent and spending tx is confirmed)", c.shortChannelId, tx.txid)
            // the funding tx has been spent by a transaction that is now confirmed: peer shouldn't send us those
            d0.awaiting.get(c) match {
              case Some(origins) => origins.foreach(_ ! ChannelClosed(c))
              case _ => ()
            }
          } else {
            log.debug("ignoring shortChannelId={} tx={} (funding tx already spent but spending tx isn't confirmed)", c.shortChannelId, tx.txid)
          }
          // there may be a record if we have just restarted
          db.removeChannel(c.shortChannelId)
          false
      }

      // we also reprocess node and channel_update announcements related to channels that were just analyzed
      val reprocessUpdates = d0.stash.updates.filterKeys(u => u.shortChannelId == c.shortChannelId)
      val reprocessNodes = d0.stash.nodes.filterKeys(n => isRelatedTo(c, n.nodeId))
      // and we remove the reprocessed messages from the stash
      val stash1 = d0.stash.copy(updates = d0.stash.updates -- reprocessUpdates.keys, nodes = d0.stash.nodes -- reprocessNodes.keys)
      // we remove channel from awaiting map
      val awaiting1 = d0.awaiting - c
      if (success) {
        // note: if the channel is graduating from private to public, the implementation (in the LocalChannelUpdate handler) guarantees that we will process a new channel_update
        // right after the channel_announcement, channel_updates will be moved from private to public at that time
        val d1 = d0.copy(
          channels = d0.channels + (c.shortChannelId -> c),
          privateChannels = d0.privateChannels - c.shortChannelId, // we remove fake announcements that we may have made before
          rebroadcast = d0.rebroadcast.copy(channels = d0.rebroadcast.channels + (c -> d0.awaiting.getOrElse(c, Nil).toSet)), // we also add the newly validated channels to the rebroadcast queue
          stash = stash1,
          awaiting = awaiting1)
        // we only reprocess updates and nodes if validation succeeded
        val d2 = reprocessUpdates.foldLeft(d1) {
          case (d, (u, origins)) => origins.foldLeft(d) { case (d, origin) => handle(u, origin, d) } // we reprocess the same channel_update for every origin (to preserve origin information)
        }
        val d3 = reprocessNodes.foldLeft(d2) {
          case (d, (n, origins)) => origins.foldLeft(d) { case (d, origin) => handle(n, origin, d) } // we reprocess the same node_announcement for every origins (to preserve origin information)
        }
        stay using d3
      } else {
        stay using d0.copy(stash = stash1, awaiting = awaiting1)
      }

    case Event(WatchEventSpentBasic(BITCOIN_FUNDING_EXTERNAL_CHANNEL_SPENT(shortChannelId)), d) if d.channels.contains(shortChannelId) =>
      val lostChannel = d.channels(shortChannelId)
      log.info("funding tx of channelId={} has been spent", shortChannelId)
      // we need to remove nodes that aren't tied to any channels anymore
      val channels1 = d.channels - lostChannel.shortChannelId
      val lostNodes = Seq(lostChannel.nodeId1, lostChannel.nodeId2).filterNot(nodeId => hasChannels(nodeId, channels1.values))
      // let's clean the db and send the events
      log.info("pruning shortChannelId={} (spent)", shortChannelId)
      db.removeChannel(shortChannelId) // NB: this also removes channel updates
    // we also need to remove updates from the graph
    val graph1 = d.graph
      .removeEdge(ChannelDesc(lostChannel.shortChannelId, lostChannel.nodeId1, lostChannel.nodeId2))
      .removeEdge(ChannelDesc(lostChannel.shortChannelId, lostChannel.nodeId2, lostChannel.nodeId1))

      context.system.eventStream.publish(ChannelLost(shortChannelId))
      lostNodes.foreach {
        case nodeId =>
          log.info("pruning nodeId={} (spent)", nodeId)
          db.removeNode(nodeId)
          context.system.eventStream.publish(NodeLost(nodeId))
      }
      stay using d.copy(nodes = d.nodes -- lostNodes, channels = d.channels - shortChannelId, updates = d.updates.filterKeys(_.shortChannelId != shortChannelId), graph = graph1)

    case Event(TickBroadcast, d) =>
      if (d.rebroadcast.channels.isEmpty && d.rebroadcast.updates.isEmpty && d.rebroadcast.nodes.isEmpty) {
        stay
      } else {
        log.debug("broadcasting routing messages")
        log.debug("staggered broadcast details: channels={} updates={} nodes={}", d.rebroadcast.channels.size, d.rebroadcast.updates.size, d.rebroadcast.nodes.size)
        context.actorSelection(context.system / "*" / "switchboard") ! d.rebroadcast
        stay using d.copy(rebroadcast = Rebroadcast(channels = Map.empty, updates = Map.empty, nodes = Map.empty))
      }

    case Event(TickPruneStaleChannels, d) =>
      // first we select channels that we will prune
      val staleChannels = getStaleChannels(d.channels.values, d.updates)
      // then we clean up the related channel updates
      val staleUpdates = staleChannels.map(d.channels).flatMap(c => Seq(ChannelDesc(c.shortChannelId, c.nodeId1, c.nodeId2), ChannelDesc(c.shortChannelId, c.nodeId2, c.nodeId1)))
      // finally we remove nodes that aren't tied to any channels anymore (and deduplicate them)
      val potentialStaleNodes = staleChannels.map(d.channels).flatMap(c => Set(c.nodeId1, c.nodeId2)).toSet
      val channels1 = d.channels -- staleChannels
      // no need to iterate on all nodes, just on those that are affected by current pruning
      val staleNodes = potentialStaleNodes.filterNot(nodeId => hasChannels(nodeId, channels1.values))

      // let's clean the db and send the events
      db.removeChannels(staleChannels) // NB: this also removes channel updates
      // we keep track of recently pruned channels so we don't revalidate them (zombie churn)
      db.addToPruned(staleChannels)
      staleChannels.foreach { shortChannelId =>
        log.info("pruning shortChannelId={} (stale)", shortChannelId)
        context.system.eventStream.publish(ChannelLost(shortChannelId))
      }

      val staleChannelsToRemove = new mutable.MutableList[ChannelDesc]
      staleChannels.map(d.channels).foreach(ca => {
        staleChannelsToRemove += ChannelDesc(ca.shortChannelId, ca.nodeId1, ca.nodeId2)
        staleChannelsToRemove += ChannelDesc(ca.shortChannelId, ca.nodeId2, ca.nodeId1)
      })

      val graph1 = d.graph.removeEdges(staleChannelsToRemove)
      staleNodes.foreach {
        case nodeId =>
          log.info("pruning nodeId={} (stale)", nodeId)
          db.removeNode(nodeId)
          context.system.eventStream.publish(NodeLost(nodeId))
      }
      stay using d.copy(nodes = d.nodes -- staleNodes, channels = channels1, updates = d.updates -- staleUpdates, graph = graph1)

    case Event(ExcludeChannel(desc@ChannelDesc(shortChannelId, nodeId, _)), d) =>
      val banDuration = nodeParams.routerConf.channelExcludeDuration
      log.info("excluding shortChannelId={} from nodeId={} for duration={}", shortChannelId, nodeId, banDuration)
      context.system.scheduler.scheduleOnce(banDuration, self, LiftChannelExclusion(desc))
      stay using d.copy(excludedChannels = d.excludedChannels + desc)

    case Event(LiftChannelExclusion(desc@ChannelDesc(shortChannelId, nodeId, _)), d) =>
      log.info("reinstating shortChannelId={} from nodeId={}", shortChannelId, nodeId)
      stay using d.copy(excludedChannels = d.excludedChannels - desc)

    case Event('nodes, d) =>
      sender ! d.nodes.values
      stay

    case Event('channels, d) =>
      sender ! d.channels.values
      stay

    case Event('updates, d) =>
      sender ! (d.updates ++ d.privateUpdates).values
      stay

    case Event('updatesMap, d) =>
      sender ! (d.updates ++ d.privateUpdates)
      stay

    case Event('data, d) =>
      sender ! d
      stay

    case Event(FinalizeRoute(partialHops), d) =>
      // split into sublists [(a,b),(b,c), ...] then get the edges between each of those pairs, then select the largest edge between them
      val edges = partialHops.sliding(2).map { case List(v1, v2) => d.graph.getEdgesBetween(v1, v2).maxBy(_.update.htlcMaximumMsat) }
      val hops = edges.map(d => Hop(d.desc.a, d.desc.b, d.update)).toSeq
      sender ! RouteResponse(hops, Set.empty, Set.empty)
      stay

    case Event(RouteRequest(start, end, amount, assistedRoutes, ignoreNodes, ignoreChannels, params_opt), d) =>
      // we convert extra routing info provided in the payment request to fake channel_update
      // it takes precedence over all other channel_updates we know
      val assistedUpdates = assistedRoutes.flatMap(toFakeUpdates(_, end)).toMap
      // we also filter out updates corresponding to channels/nodes that are blacklisted for this particular request
      // TODO: in case of duplicates, d.updates will be overridden by assistedUpdates even if they are more recent!
      val ignoredUpdates = getIgnoredChannelDesc(d.updates ++ d.privateUpdates ++ assistedUpdates, ignoreNodes) ++ ignoreChannels ++ d.excludedChannels
      val extraEdges = assistedUpdates.map { case (c, u) => GraphEdge(c, u) }.toSet
      val params = params_opt.getOrElse(defaultRouteParams)
      val routesToFind = if (params.randomize) DEFAULT_ROUTES_COUNT else 1

      log.info(s"finding a route $start->$end with assistedChannels={} ignoreNodes={} ignoreChannels={} excludedChannels={}", assistedUpdates.keys.mkString(","), ignoreNodes.map(_.value).mkString(","), ignoreChannels.mkString(","), d.excludedChannels.mkString(","))
      log.info(s"finding a route with randomize={} params={}", routesToFind > 1, params)
      findRoute(d.graph, start, end, amount, numRoutes = routesToFind, extraEdges = extraEdges, ignoredEdges = ignoredUpdates.toSet, routeParams = params)
        .map(r => sender ! RouteResponse(r, ignoreNodes, ignoreChannels))
        .recover { case t => sender ! Status.Failure(t) }
      stay

    case Event(SendChannelQuery(remoteNodeId, remote, flags_opt), d) =>
      // ask for everything
      // we currently send only one query_channel_range message per peer, when we just (re)connected to it, so we don't
      // have to worry about sending a new query_channel_range when another query is still in progress
<<<<<<< HEAD
      val query = QueryChannelRange(nodeParams.chainHash, firstBlockNum = 0L, numberOfBlocks = Int.MaxValue.toLong, TlvStream(flags_opt.toList))
=======
      val query = QueryChannelRange(nodeParams.chainHash, firstBlockNum = 0, numberOfBlocks = Int.MaxValue, extendedQueryFlags_opt = flags_opt)
>>>>>>> d321a212
      log.info("sending query_channel_range={}", query)
      remote ! query

      // we also set a pass-all filter for now (we can update it later) for the future gossip messages, by setting
      // the first_timestamp field to the current date/time and timestamp_range to the maximum value
      // NB: we can't just set firstTimestamp to 0, because in that case peer would send us all past messages matching
      // that (i.e. the whole routing table)
      val filter = GossipTimestampFilter(nodeParams.chainHash, firstTimestamp = Platform.currentTime.milliseconds.toSeconds, timestampRange = Int.MaxValue)
      remote ! filter

      // clean our sync state for this peer: we receive a SendChannelQuery just when we connect/reconnect to a peer and
      // will start a new complete sync process
      stay using d.copy(sync = d.sync - remoteNodeId)

    // Warning: order matters here, this must be the first match for HasChainHash messages !
    case Event(PeerRoutingMessage(_, _, routingMessage: HasChainHash), d) if routingMessage.chainHash != nodeParams.chainHash =>
      sender ! TransportHandler.ReadAck(routingMessage)
      log.warning("message {} for wrong chain {}, we're on {}", routingMessage, routingMessage.chainHash, nodeParams.chainHash)
      stay

    case Event(u: ChannelUpdate, d: Data) =>
      // it was sent by us (e.g. the payment lifecycle); routing messages that are sent by our peers are now wrapped in a PeerRoutingMessage
      log.debug("received channel update from {}", sender)
      stay using handle(u, sender, d)

    case Event(PeerRoutingMessage(transport, remoteNodeId, u: ChannelUpdate), d) =>
      sender ! TransportHandler.ReadAck(u)
      log.debug("received channel update for shortChannelId={}", u.shortChannelId)
      stay using handle(u, sender, d, remoteNodeId_opt = Some(remoteNodeId), transport_opt = Some(transport))

    case Event(PeerRoutingMessage(_, _, c: ChannelAnnouncement), d) =>
      log.debug("received channel announcement for shortChannelId={} nodeId1={} nodeId2={}", c.shortChannelId, c.nodeId1, c.nodeId2)
      if (d.channels.contains(c.shortChannelId)) {
        sender ! TransportHandler.ReadAck(c)
        log.debug("ignoring {} (duplicate)", c)
        stay
      } else if (d.awaiting.contains(c)) {
        sender ! TransportHandler.ReadAck(c)
        log.debug("ignoring {} (being verified)", c)
        // adding the sender to the list of origins so that we don't send back the same announcement to this peer later
        val origins = d.awaiting(c) :+ sender
        stay using d.copy(awaiting = d.awaiting + (c -> origins))
      } else if (db.isPruned(c.shortChannelId)) {
        sender ! TransportHandler.ReadAck(c)
        // channel was pruned and we haven't received a recent channel_update, so we have no reason to revalidate it
        log.debug("ignoring {} (was pruned)", c)
        stay
      } else if (!Announcements.checkSigs(c)) {
        sender ! TransportHandler.ReadAck(c)
        log.warning("bad signature for announcement {}", c)
        sender ! InvalidSignature(c)
        stay
      } else {
        log.info("validating shortChannelId={}", c.shortChannelId)
        watcher ! ValidateRequest(c)
        // we don't acknowledge the message just yet
        stay using d.copy(awaiting = d.awaiting + (c -> Seq(sender)))
      }

    case Event(n: NodeAnnouncement, d: Data) =>
      // it was sent by us, routing messages that are sent by  our peers are now wrapped in a PeerRoutingMessage
      log.debug("received node announcement from {}", sender)
      stay using handle(n, sender, d)

    case Event(PeerRoutingMessage(_, _, n: NodeAnnouncement), d: Data) =>
      sender ! TransportHandler.ReadAck(n)
      log.debug("received node announcement for nodeId={}", n.nodeId)
      stay using handle(n, sender, d)

    case Event(PeerRoutingMessage(transport, _, routingMessage@QueryChannelRange(chainHash, firstBlockNum, numberOfBlocks, extendedQueryFlags_opt)), d) =>
      sender ! TransportHandler.ReadAck(routingMessage)
      log.info("received query_channel_range with firstBlockNum={} numberOfBlocks={} extendedQueryFlags_opt={}", firstBlockNum, numberOfBlocks, extendedQueryFlags_opt)
      // keep channel ids that are in [firstBlockNum, firstBlockNum + numberOfBlocks]
      val shortChannelIds: SortedSet[ShortChannelId] = d.channels.keySet.filter(keep(firstBlockNum, numberOfBlocks, _))
      log.info("replying with {} items for range=({}, {})", shortChannelIds.size, firstBlockNum, numberOfBlocks)
      split(shortChannelIds)
<<<<<<< HEAD
        .foreach(chunk => {
          val (timestamps, checksums) = routingMessage.queryFlags match {
            case Some(extension) if extension.wantChecksums | extension.wantTimestamps =>
              // we always compute timestamps and checksums even if we don't need both, overhead is negligible
              val (timestamps, checksums) = chunk.shortChannelIds.map(getChannelDigestInfo(d.channels, d.updates)).unzip
              val encodedTimestamps = if (extension.wantTimestamps) Some(ReplyChannelRangeTlv.EncodedTimestamps(EncodingType.UNCOMPRESSED, timestamps)) else None
              val encodedChecksums = if (extension.wantChecksums) Some(ReplyChannelRangeTlv.EncodedChecksums(checksums)) else None
              (encodedTimestamps, encodedChecksums)
            case _ => (None, None)
          }
          val reply = ReplyChannelRange(chainHash, chunk.firstBlock, chunk.numBlocks,
            complete = 1,
            shortChannelIds = EncodedShortChannelIds(EncodingType.UNCOMPRESSED, chunk.shortChannelIds),
            timestamps = timestamps,
            checksums = checksums)
          transport ! reply
        })
      stay

    case Event(PeerRoutingMessage(transport, remoteNodeId, routingMessage@ReplyChannelRange(chainHash, _, _, _, shortChannelIds, _)), d) =>
      sender ! TransportHandler.ReadAck(routingMessage)
      val shortChannelIdAndFlags = shortChannelIds.array
        .zipWithIndex
        .map {
          case (shortChannelId: ShortChannelId, idx) => {
            val timestamps = routingMessage.timestamps.map(_.timestamps(idx))
            val checksums = routingMessage.checksums.map(_.checksums(idx))
            ShortChannelIdAndFlag(shortChannelId, computeFlag(d.channels, d.updates)(shortChannelId, timestamps, checksums))
          }
        }
        .filter(_.flag != 0)
      val (channelCount, updatesCount) = shortChannelIdAndFlags.foldLeft((0, 0)) {
        case ((c, u), ShortChannelIdAndFlag(_, flag)) =>
          val c1 = c + (if (QueryShortChannelIdsTlv.QueryFlagType.includeAnnouncement(flag)) 1 else 0)
          val u1 = u + (if (QueryShortChannelIdsTlv.QueryFlagType.includeUpdate1(flag)) 1 else 0) + (if (QueryShortChannelIdsTlv.QueryFlagType.includeUpdate2(flag)) 1 else 0)
          (c1, u1)
      }
      log.info(s"received reply_channel_range with {} channels, we're missing {} channel announcements and {} updates, format={}", shortChannelIds.array.size, channelCount, updatesCount, shortChannelIds.encoding)
=======
        .foreach(chunk =>
          transport ! ReplyChannelRange(chainHash, chunk.firstBlock, chunk.numBlocks,
            complete = 1,
            shortChannelIds = EncodedShortChannelIds(EncodingType.UNCOMPRESSED, chunk.shortChannelIds),
            extendedQueryFlags_opt = extendedQueryFlags_opt,
            extendedInfo_opt = extendedQueryFlags_opt map {
              case ExtendedQueryFlags.TIMESTAMPS_AND_CHECKSUMS => ExtendedInfo(chunk.shortChannelIds.map(getChannelDigestInfo(d.channels, d.updates)))
            }))
      stay

    case Event(PeerRoutingMessage(transport, remoteNodeId, routingMessage@ReplyChannelRange(chainHash, _, _, _, shortChannelIds, extendedQueryFlags_opt, extendedInfo_opt)), d) =>
      sender ! TransportHandler.ReadAck(routingMessage)
      val shortChannelIdAndFlags = shortChannelIds.array
        .zipWithIndex
        .map { case (shortChannelId: ShortChannelId, idx) => ShortChannelIdAndFlag(shortChannelId, computeFlag(d.channels, d.updates)(shortChannelId, extendedInfo_opt.map(_.array(idx)))) }
        .filter(_.flag != 0)
      val (channelCount, updatesCount) = shortChannelIdAndFlags.foldLeft((0, 0)) {
        case ((c, u), ShortChannelIdAndFlag(_, flag)) =>
          val c1 = c + (if (QueryFlagTypes.includeAnnouncement(flag)) 1 else 0)
          val u1 = u + (if (QueryFlagTypes.includeUpdate1(flag)) 1 else 0) + (if (QueryFlagTypes.includeUpdate2(flag)) 1 else 0)
          (c1, u1)
      }
      log.info(s"received reply_channel_range with {} channels, we're missing {} channel announcements and {} updates, format={} queryFlags=${extendedQueryFlags_opt.getOrElse("n/a")}", shortChannelIds.array.size, channelCount, updatesCount, shortChannelIds.encoding)
>>>>>>> d321a212
      // we update our sync data to this node (there may be multiple channel range responses and we can only query one set of ids at a time)
      val replies = shortChannelIdAndFlags
        .grouped(SHORTID_WINDOW)
        .map(chunk => QueryShortChannelIds(chainHash,
          shortChannelIds = EncodedShortChannelIds(shortChannelIds.encoding, chunk.map(_.shortChannelId)),
<<<<<<< HEAD
          if (routingMessage.timestamps.isDefined || routingMessage.checksums.isDefined)
            TlvStream(QueryShortChannelIdsTlv.EncodedQueryFlags(shortChannelIds.encoding, chunk.map(_.flag)))
          else
            TlvStream.empty
          ))
=======
          queryFlags_opt = extendedQueryFlags_opt map {
            case _ => EncodedQueryFlags(shortChannelIds.encoding, chunk.map(_.flag))
          }))
>>>>>>> d321a212
        .toList
      val (sync1, replynow_opt) = updateSync(d.sync, remoteNodeId, replies)
      // we only send a rely right away if there were no pending requests
      replynow_opt.foreach(transport ! _)
      context.system.eventStream.publish(syncProgress(sync1))
      stay using d.copy(sync = sync1)

    case Event(PeerRoutingMessage(transport, _, routingMessage@QueryShortChannelIds(chainHash, shortChannelIds, queryFlags_opt)), d) =>
      sender ! TransportHandler.ReadAck(routingMessage)
      val (channelCount, updatesCount) = shortChannelIds.array
        .zipWithIndex
        .foldLeft((0, 0)) {
          case ((c, u), (shortChannelId, idx)) =>
            var c1 = c
            var u1 = u
<<<<<<< HEAD
            val flag = routingMessage.queryFlags.map(_.array(idx)).getOrElse(QueryShortChannelIdsTlv.QueryFlagType.INCLUDE_ALL)
            d.channels.get(shortChannelId) match {
              case None => log.warning("received query for shortChannelId={} that we don't have", shortChannelId)
              case Some(ca) =>
                if (QueryShortChannelIdsTlv.QueryFlagType.includeAnnouncement(flag)) {
                  transport ! ca
                  c1 = c1 + 1
                }
                if (QueryShortChannelIdsTlv.QueryFlagType.includeUpdate1(flag)) d.updates.get(ChannelDesc(ca.shortChannelId, ca.nodeId1, ca.nodeId2)).foreach { u => transport ! u; u1 = u1 + 1 }
                if (QueryShortChannelIdsTlv.QueryFlagType.includeUpdate2(flag)) d.updates.get(ChannelDesc(ca.shortChannelId, ca.nodeId2, ca.nodeId1)).foreach { u => transport ! u; u1 = u1 + 1 }
=======
            val flag = queryFlags_opt.map(_.array(idx)).getOrElse(QueryFlagTypes.INCLUDE_ALL)
            d.channels.get(shortChannelId) match {
              case None => log.warning("received query for shortChannelId={} that we don't have", shortChannelId)
              case Some(ca) =>
                if (QueryFlagTypes.includeAnnouncement(flag)) {
                  transport ! ca
                  c1 = c1 + 1
                }
                if (QueryFlagTypes.includeUpdate1(flag)) d.updates.get(ChannelDesc(ca.shortChannelId, ca.nodeId1, ca.nodeId2)).foreach { u => transport ! u; u1 = u1 + 1 }
                if (QueryFlagTypes.includeUpdate2(flag)) d.updates.get(ChannelDesc(ca.shortChannelId, ca.nodeId2, ca.nodeId1)).foreach { u => transport ! u; u1 = u1 + 1 }
>>>>>>> d321a212
            }
            (c1, u1)
        }
      log.info("received query_short_channel_ids with {} items, sent back {} channels and {} updates", shortChannelIds.array.size, channelCount, updatesCount)
      transport ! ReplyShortChannelIdsEnd(chainHash, 1)
      stay

    case Event(PeerRoutingMessage(transport, remoteNodeId, routingMessage: ReplyShortChannelIdsEnd), d) =>
      sender ! TransportHandler.ReadAck(routingMessage)
      // have we more channels to ask this peer?
      val sync1 = d.sync.get(remoteNodeId) match {
        case Some(sync) =>
          sync.pending match {
            case nextRequest +: rest =>
              log.info(s"asking for the next slice of short_channel_ids (remaining=${sync.pending.size}/${sync.total})")
              transport ! nextRequest
              d.sync + (remoteNodeId -> sync.copy(pending = rest))
            case Nil =>
              // we received reply_short_channel_ids_end for our last query and have not sent another one, we can now remove
              // the remote peer from our map
              log.info(s"sync complete (total=${sync.total})")
              d.sync - remoteNodeId
          }
        case _ => d.sync
      }
      context.system.eventStream.publish(syncProgress(sync1))
      stay using d.copy(sync = sync1)

  }

  initialize()

  def handle(n: NodeAnnouncement, origin: ActorRef, d: Data): Data =
    if (d.stash.nodes.contains(n)) {
      log.debug("ignoring {} (already stashed)", n)
      val origins = d.stash.nodes(n) + origin
      d.copy(stash = d.stash.copy(nodes = d.stash.nodes + (n -> origins)))
    } else if (d.rebroadcast.nodes.contains(n)) {
      log.debug("ignoring {} (pending rebroadcast)", n)
      val origins = d.rebroadcast.nodes(n) + origin
      d.copy(rebroadcast = d.rebroadcast.copy(nodes = d.rebroadcast.nodes + (n -> origins)))
    } else if (d.nodes.contains(n.nodeId) && d.nodes(n.nodeId).timestamp >= n.timestamp) {
      log.debug("ignoring {} (duplicate)", n)
      d
    } else if (!Announcements.checkSig(n)) {
      log.warning("bad signature for {}", n)
      origin ! InvalidSignature(n)
      d
    } else if (d.nodes.contains(n.nodeId)) {
      log.debug("updated node nodeId={}", n.nodeId)
      context.system.eventStream.publish(NodeUpdated(n))
      db.updateNode(n)
      d.copy(nodes = d.nodes + (n.nodeId -> n), rebroadcast = d.rebroadcast.copy(nodes = d.rebroadcast.nodes + (n -> Set(origin))))
    } else if (d.channels.values.exists(c => isRelatedTo(c, n.nodeId))) {
      log.debug("added node nodeId={}", n.nodeId)
      context.system.eventStream.publish(NodesDiscovered(n :: Nil))
      db.addNode(n)
      d.copy(nodes = d.nodes + (n.nodeId -> n), rebroadcast = d.rebroadcast.copy(nodes = d.rebroadcast.nodes + (n -> Set(origin))))
    } else if (d.awaiting.keys.exists(c => isRelatedTo(c, n.nodeId))) {
      log.debug("stashing {}", n)
      d.copy(stash = d.stash.copy(nodes = d.stash.nodes + (n -> Set(origin))))
    } else {
      log.debug("ignoring {} (no related channel found)", n)
      // there may be a record if we have just restarted
      db.removeNode(n.nodeId)
      d
    }

  def handle(u: ChannelUpdate, origin: ActorRef, d: Data, remoteNodeId_opt: Option[PublicKey] = None, transport_opt: Option[ActorRef] = None): Data =
    if (d.channels.contains(u.shortChannelId)) {
      // related channel is already known (note: this means no related channel_update is in the stash)
      val publicChannel = true
      val c = d.channels(u.shortChannelId)
      val desc = getDesc(u, c)
      if (d.rebroadcast.updates.contains(u)) {
        log.debug("ignoring {} (pending rebroadcast)", u)
        val origins = d.rebroadcast.updates(u) + origin
        d.copy(rebroadcast = d.rebroadcast.copy(updates = d.rebroadcast.updates + (u -> origins)))
      } else if (isStale(u)) {
        log.debug("ignoring {} (stale)", u)
        d
      } else if (d.updates.contains(desc) && d.updates(desc).timestamp >= u.timestamp) {
        log.debug("ignoring {} (duplicate)", u)
        d
      } else if (!Announcements.checkSig(u, desc.a)) {
        log.warning("bad signature for announcement shortChannelId={} {}", u.shortChannelId, u)
        origin ! InvalidSignature(u)
        d
      } else if (d.updates.contains(desc)) {
        log.debug("updated channel_update for shortChannelId={} public={} flags={} {}", u.shortChannelId, publicChannel, u.channelFlags, u)
        context.system.eventStream.publish(ChannelUpdatesReceived(u :: Nil))
        db.updateChannelUpdate(u)
        // update the graph
        val graph1 = Announcements.isEnabled(u.channelFlags) match {
          case true => d.graph.removeEdge(desc).addEdge(desc, u)
          case false => d.graph.removeEdge(desc) // if the channel is now disabled, we remove it from the graph
        }
        d.copy(updates = d.updates + (desc -> u), rebroadcast = d.rebroadcast.copy(updates = d.rebroadcast.updates + (u -> Set(origin))), graph = graph1)
      } else {
        log.debug("added channel_update for shortChannelId={} public={} flags={} {}", u.shortChannelId, publicChannel, u.channelFlags, u)
        context.system.eventStream.publish(ChannelUpdatesReceived(u :: Nil))
        db.addChannelUpdate(u)
        // we also need to update the graph
        val graph1 = d.graph.addEdge(desc, u)
        d.copy(updates = d.updates + (desc -> u), privateUpdates = d.privateUpdates - desc, rebroadcast = d.rebroadcast.copy(updates = d.rebroadcast.updates + (u -> Set(origin))), graph = graph1)
      }
    } else if (d.awaiting.keys.exists(c => c.shortChannelId == u.shortChannelId)) {
      // channel is currently being validated
      if (d.stash.updates.contains(u)) {
        log.debug("ignoring {} (already stashed)", u)
        val origins = d.stash.updates(u) + origin
        d.copy(stash = d.stash.copy(updates = d.stash.updates + (u -> origins)))
      } else {
        log.debug("stashing {}", u)
        d.copy(stash = d.stash.copy(updates = d.stash.updates + (u -> Set(origin))))
      }
    } else if (d.privateChannels.contains(u.shortChannelId)) {
      val publicChannel = false
      val remoteNodeId = d.privateChannels(u.shortChannelId)
      val (a, b) = if (Announcements.isNode1(nodeParams.nodeId, remoteNodeId)) (nodeParams.nodeId, remoteNodeId) else (remoteNodeId, nodeParams.nodeId)
      val desc = if (Announcements.isNode1(u.channelFlags)) ChannelDesc(u.shortChannelId, a, b) else ChannelDesc(u.shortChannelId, b, a)
      if (isStale(u)) {
        log.debug("ignoring {} (stale)", u)
        d
      } else if (d.updates.contains(desc) && d.updates(desc).timestamp >= u.timestamp) {
        log.debug("ignoring {} (already know same or newer)", u)
        d
      } else if (!Announcements.checkSig(u, desc.a)) {
        log.warning("bad signature for announcement shortChannelId={} {}", u.shortChannelId, u)
        origin ! InvalidSignature(u)
        d
      } else if (d.privateUpdates.contains(desc)) {
        log.debug("updated channel_update for shortChannelId={} public={} flags={} {}", u.shortChannelId, publicChannel, u.channelFlags, u)
        context.system.eventStream.publish(ChannelUpdatesReceived(u :: Nil))
        // we also need to update the graph
        val graph1 = d.graph.removeEdge(desc).addEdge(desc, u)
        d.copy(privateUpdates = d.privateUpdates + (desc -> u), graph = graph1)
      } else {
        log.debug("added channel_update for shortChannelId={} public={} flags={} {}", u.shortChannelId, publicChannel, u.channelFlags, u)
        context.system.eventStream.publish(ChannelUpdatesReceived(u :: Nil))
        // we also need to update the graph
        val graph1 = d.graph.addEdge(desc, u)
        d.copy(privateUpdates = d.privateUpdates + (desc -> u), graph = graph1)
      }
    } else if (db.isPruned(u.shortChannelId) && !isStale(u)) {
      // the channel was recently pruned, but if we are here, it means that the update is not stale so this is the case
      // of a zombie channel coming back from the dead. they probably sent us a channel_announcement right before this update,
      // but we ignored it because the channel was in the 'pruned' list. Now that we know that the channel is alive again,
      // let's remove the channel from the zombie list and ask the sender to re-send announcements (channel_announcement + updates)
      // about that channel. We can ignore this update since we will receive it again
      log.info(s"channel shortChannelId=${u.shortChannelId} is back from the dead! requesting announcements about this channel")
      db.removeFromPruned(u.shortChannelId)

      // transport_opt will contain a valid transport only when we're handling an update that we received from a peer, not
      // when we're sending updates to ourselves
      (transport_opt, remoteNodeId_opt) match {
        case (Some(transport), Some(remoteNodeId)) =>
<<<<<<< HEAD
          val query = QueryShortChannelIds(u.chainHash, EncodedShortChannelIds(EncodingType.UNCOMPRESSED, List(u.shortChannelId)), TlvStream.empty)
=======
          val query = QueryShortChannelIds(u.chainHash, EncodedShortChannelIds(EncodingType.UNCOMPRESSED, List(u.shortChannelId)), queryFlags_opt = None)
>>>>>>> d321a212
          d.sync.get(remoteNodeId) match {
            case Some(sync) =>
              // we already have a pending request to that node, let's add this channel to the list and we'll get it later
              // TODO: we only request channels with old style channel_query
              d.copy(sync = d.sync + (remoteNodeId -> sync.copy(pending = sync.pending :+ query, total = sync.total + 1)))
            case None =>
              // we send the query right away
              transport ! query
              d.copy(sync = d.sync + (remoteNodeId -> Sync(pending = Nil, total = 1)))
          }
        case _ =>
          // we don't know which node this update came from (maybe it was stashed and the channel got pruned in the meantime or some other corner case).
          // or we don't have a transport to send our query to.
          // anyway, that's not really a big deal because we have removed the channel from the pruned db so next time it shows up we will revalidate it
          d
      }
    } else {
      log.debug("ignoring announcement {} (unknown channel)", u)
      d
    }

  override def mdc(currentMessage: Any): MDC = currentMessage match {
    case SendChannelQuery(remoteNodeId, _, _) => Logs.mdc(remoteNodeId_opt = Some(remoteNodeId))
    case PeerRoutingMessage(_, remoteNodeId, _) => Logs.mdc(remoteNodeId_opt = Some(remoteNodeId))
    case _ => akka.event.Logging.emptyMDC
  }
}

object Router {
  val SHORTID_WINDOW = 100

  def props(nodeParams: NodeParams, watcher: ActorRef, initialized: Option[Promise[Done]] = None) = Props(new Router(nodeParams, watcher, initialized))

  def toFakeUpdate(extraHop: ExtraHop): ChannelUpdate =
  // the `direction` bit in flags will not be accurate but it doesn't matter because it is not used
  // what matters is that the `disable` bit is 0 so that this update doesn't get filtered out
    ChannelUpdate(signature = ByteVector64.Zeroes, chainHash = ByteVector32.Zeroes, extraHop.shortChannelId, Platform.currentTime.milliseconds.toSeconds, messageFlags = 0, channelFlags = 0, extraHop.cltvExpiryDelta, htlcMinimumMsat = MilliSatoshi(0), MilliSatoshi(extraHop.feeBaseMsat), extraHop.feeProportionalMillionths, None)

  def toFakeUpdates(extraRoute: Seq[ExtraHop], targetNodeId: PublicKey): Map[ChannelDesc, ChannelUpdate] = {
    // BOLT 11: "For each entry, the pubkey is the node ID of the start of the channel", and the last node is the destination
    val nextNodeIds = extraRoute.map(_.nodeId).drop(1) :+ targetNodeId
    extraRoute.zip(nextNodeIds).map {
      case (extraHop: ExtraHop, nextNodeId) => (ChannelDesc(extraHop.shortChannelId, extraHop.nodeId, nextNodeId) -> toFakeUpdate(extraHop))
    }.toMap
  }

  def getDesc(u: ChannelUpdate, channel: ChannelAnnouncement): ChannelDesc = {
    // the least significant bit tells us if it is node1 or node2
    if (Announcements.isNode1(u.channelFlags)) ChannelDesc(u.shortChannelId, channel.nodeId1, channel.nodeId2) else ChannelDesc(u.shortChannelId, channel.nodeId2, channel.nodeId1)
  }

  def isRelatedTo(c: ChannelAnnouncement, nodeId: PublicKey) = nodeId == c.nodeId1 || nodeId == c.nodeId2

  def hasChannels(nodeId: PublicKey, channels: Iterable[ChannelAnnouncement]): Boolean = channels.exists(c => isRelatedTo(c, nodeId))

  def isStale(u: ChannelUpdate): Boolean = isStale(u.timestamp)

  def isStale(timestamp: Long): Boolean = {
    // BOLT 7: "nodes MAY prune channels should the timestamp of the latest channel_update be older than 2 weeks"
    // but we don't want to prune brand new channels for which we didn't yet receive a channel update
    val staleThresholdSeconds = (Platform.currentTime.milliseconds - 14.days).toSeconds
    timestamp < staleThresholdSeconds
  }

  def isAlmostStale(timestamp: Long): Boolean = {
    // we define almost stale as 2 weeks minus 4 days
    val staleThresholdSeconds = (Platform.currentTime.milliseconds - 10.days).toSeconds
    timestamp < staleThresholdSeconds
  }

  /**
    * Is stale a channel that:
    * (1) is older than 2 weeks (2*7*144 = 2016 blocks)
    * AND
    * (2) has no channel_update younger than 2 weeks
    *
    * @param channel
    * @param update1_opt update corresponding to one side of the channel, if we have it
    * @param update2_opt update corresponding to the other side of the channel, if we have it
    * @return
    */
  def isStale(channel: ChannelAnnouncement, update1_opt: Option[ChannelUpdate], update2_opt: Option[ChannelUpdate]): Boolean = {
    // BOLT 7: "nodes MAY prune channels should the timestamp of the latest channel_update be older than 2 weeks (1209600 seconds)"
    // but we don't want to prune brand new channels for which we didn't yet receive a channel update, so we keep them as long as they are less than 2 weeks (2016 blocks) old
    val staleThresholdBlocks = Globals.blockCount.get() - 2016
    val TxCoordinates(blockHeight, _, _) = ShortChannelId.coordinates(channel.shortChannelId)
    blockHeight < staleThresholdBlocks && update1_opt.map(isStale).getOrElse(true) && update2_opt.map(isStale).getOrElse(true)
  }

  def getStaleChannels(channels: Iterable[ChannelAnnouncement], updates: Map[ChannelDesc, ChannelUpdate]): Iterable[ShortChannelId] = {
    val staleChannels = channels.filter { c =>
      val update1 = updates.get(ChannelDesc(c.shortChannelId, c.nodeId1, c.nodeId2))
      val update2 = updates.get(ChannelDesc(c.shortChannelId, c.nodeId2, c.nodeId1))
      isStale(c, update1, update2)
    }
    staleChannels.map(_.shortChannelId)
  }

  /**
    * Filters channels that we want to send to nodes asking for a channel range
    */
  def keep(firstBlockNum: Long, numberOfBlocks: Long, id: ShortChannelId): Boolean = {
    val TxCoordinates(height, _, _) = ShortChannelId.coordinates(id)
    height >= firstBlockNum && height <= (firstBlockNum + numberOfBlocks)
  }

<<<<<<< HEAD
  def computeFlag(channels: SortedMap[ShortChannelId, ChannelAnnouncement], updates: Map[ChannelDesc, ChannelUpdate])(
    shortChannelId: ShortChannelId,
    timestamps_opt: Option[ReplyChannelRangeTlv.Timestamps],
    checksums_opt: Option[ReplyChannelRangeTlv.Checksums]): Long = {
    import QueryShortChannelIdsTlv.QueryFlagType
    var flag = 0L
    (timestamps_opt, checksums_opt) match {
      case (Some(theirTimestamps), Some(theirChecksums)) if channels.contains(shortChannelId) =>
        val (ourTimestamps, ourChecksums) = Router.getChannelDigestInfo(channels, updates)(shortChannelId)
=======
  def computeFlag(channels: SortedMap[ShortChannelId, ChannelAnnouncement], updates: Map[ChannelDesc, ChannelUpdate])(shortChannelId: ShortChannelId, theirInfo_opt: Option[TimestampsAndChecksums]): Byte = {
    var flag = 0
    theirInfo_opt match {
      case Some(theirInfo) if channels.contains(shortChannelId) =>
        val ourInfo = Router.getChannelDigestInfo(channels, updates)(shortChannelId)
>>>>>>> d321a212
        // we request their channel_update if all those conditions are met:
        // - it is more recent than ours
        // - it is different from ours, or it is the same but ours is about to be stale
        // - it is not stale itself
<<<<<<< HEAD
        if (ourTimestamps.timestamp1 < theirTimestamps.timestamp1 && (ourChecksums.checksum1 != theirChecksums.checksum1 || isAlmostStale(ourTimestamps.timestamp1)) && !isStale(theirTimestamps.timestamp1)) flag = flag | QueryFlagType.INCLUDE_CHANNEL_UPDATE_1
        if (ourTimestamps.timestamp2 < theirTimestamps.timestamp2 && (ourChecksums.checksum2 != theirChecksums.checksum2 || isAlmostStale(ourTimestamps.timestamp1)) && !isStale(theirTimestamps.timestamp2)) flag = flag | QueryFlagType.INCLUDE_CHANNEL_UPDATE_2
      case (Some(theirTimestamps), None) if channels.contains(shortChannelId) =>
        val (ourTimestamps, _) = Router.getChannelDigestInfo(channels, updates)(shortChannelId)
        // we request their channel_update if all those conditions are met:
        // - it is more recent than ours
        // - it is not stale itself
        if (ourTimestamps.timestamp1 < theirTimestamps.timestamp1 && !isStale(theirTimestamps.timestamp1)) flag = flag | QueryFlagType.INCLUDE_CHANNEL_UPDATE_1
        if (ourTimestamps.timestamp2 < theirTimestamps.timestamp2 && !isStale(theirTimestamps.timestamp2)) flag = flag | QueryFlagType.INCLUDE_CHANNEL_UPDATE_2
      case (None, Some(theirChecksums)) if channels.contains(shortChannelId) =>
        val (_, ourChecksums) = Router.getChannelDigestInfo(channels, updates)(shortChannelId)
        // this should not happen as we will not ask for checksums without asking for timestamps too
        if (ourChecksums.checksum1 != theirChecksums.checksum1 && theirChecksums.checksum1 != 0) flag = flag | QueryFlagType.INCLUDE_CHANNEL_UPDATE_1
        if (ourChecksums.checksum2 != theirChecksums.checksum2 && theirChecksums.checksum2 != 0) flag = flag | QueryFlagType.INCLUDE_CHANNEL_UPDATE_2
      case (None, None) if channels.contains(shortChannelId) =>
        // we know this channel: we only request their channel updates
        flag = QueryFlagType.INCLUDE_CHANNEL_UPDATE_1 | QueryFlagType.INCLUDE_CHANNEL_UPDATE_2
      case _ =>
        // we don't know this channel: we request everything
        flag = QueryFlagType.INCLUDE_CHANNEL_ANNOUNCEMENT | QueryFlagType.INCLUDE_CHANNEL_UPDATE_1 | QueryFlagType.INCLUDE_CHANNEL_UPDATE_2
    }
    flag
=======
        if (ourInfo.timestamp1 < theirInfo.timestamp1 && (ourInfo.checksum1 != theirInfo.checksum1 || isAlmostStale(ourInfo.timestamp1)) && !isStale(theirInfo.timestamp1)) flag = flag | QueryFlagTypes.INCLUDE_CHANNEL_UPDATE_1
        if (ourInfo.timestamp2 < theirInfo.timestamp2 && (ourInfo.checksum2 != theirInfo.checksum2 || isAlmostStale(ourInfo.timestamp1)) && !isStale(theirInfo.timestamp2)) flag = flag | QueryFlagTypes.INCLUDE_CHANNEL_UPDATE_2
      case None if channels.contains(shortChannelId) =>
        // we know this channel: we only request their channel updates
        flag = QueryFlagTypes.INCLUDE_CHANNEL_UPDATE_1 | QueryFlagTypes.INCLUDE_CHANNEL_UPDATE_2
      case _ =>
        // we don't know this channel: we request everything
        flag = QueryFlagTypes.INCLUDE_CHANNEL_ANNOUNCEMENT | QueryFlagTypes.INCLUDE_CHANNEL_UPDATE_1 | QueryFlagTypes.INCLUDE_CHANNEL_UPDATE_2
    }
    flag.toByte
>>>>>>> d321a212
  }

  /**
    * Returns overall progress on synchronization
    *
    * @param sync
    * @return a sync progress indicator (1 means fully synced)
    */
  def syncProgress(sync: Map[PublicKey, Sync]): SyncProgress = {
    //NB: progress is in terms of requests, not individual channels
    val (pending, total) = sync.foldLeft((0, 0)) {
      case ((p, t), (_, sync)) => (p + sync.pending.size, t + sync.total)
    }
    if (total == 0) {
      SyncProgress(1)
    } else {
      SyncProgress((total - pending) / (1.0 * total))
    }
  }

  /**
    * This method is used after a payment failed, and we want to exclude some nodes that we know are failing
    */
  def getIgnoredChannelDesc(updates: Map[ChannelDesc, ChannelUpdate], ignoreNodes: Set[PublicKey]): Iterable[ChannelDesc] = {
    val desc = if (ignoreNodes.isEmpty) {
      Iterable.empty[ChannelDesc]
    } else {
      // expensive, but node blacklisting shouldn't happen often
      updates.keys.filter(desc => ignoreNodes.contains(desc.a) || ignoreNodes.contains(desc.b))
    }
    desc
  }

  /**
    *
    * @param channels id -> announcement map
    * @param updates  channel updates
    * @param id       short channel id
    * @return the timestamp of the most recent update for this channel id, 0 if we don't have any
    */
  def getTimestamp(channels: SortedMap[ShortChannelId, ChannelAnnouncement], updates: Map[ChannelDesc, ChannelUpdate])(id: ShortChannelId): Long = {
    val ca = channels(id)
    val opt1 = updates.get(ChannelDesc(ca.shortChannelId, ca.nodeId1, ca.nodeId2))
    val opt2 = updates.get(ChannelDesc(ca.shortChannelId, ca.nodeId2, ca.nodeId1))
    val timestamp = (opt1, opt2) match {
      case (Some(u1), Some(u2)) => Math.max(u1.timestamp, u2.timestamp)
      case (Some(u1), None) => u1.timestamp
      case (None, Some(u2)) => u2.timestamp
      case (None, None) => 0L
    }
    timestamp
  }

<<<<<<< HEAD
  def getChannelDigestInfo(channels: SortedMap[ShortChannelId, ChannelAnnouncement], updates: Map[ChannelDesc, ChannelUpdate])(shortChannelId: ShortChannelId): (ReplyChannelRangeTlv.Timestamps, ReplyChannelRangeTlv.Checksums) = {
=======
  def getChannelDigestInfo(channels: SortedMap[ShortChannelId, ChannelAnnouncement], updates: Map[ChannelDesc, ChannelUpdate])(shortChannelId: ShortChannelId): TimestampsAndChecksums = {
>>>>>>> d321a212
    val c = channels(shortChannelId)
    val u1_opt = updates.get(ChannelDesc(c.shortChannelId, c.nodeId1, c.nodeId2))
    val u2_opt = updates.get(ChannelDesc(c.shortChannelId, c.nodeId2, c.nodeId1))
    val timestamp1 = u1_opt.map(_.timestamp).getOrElse(0L)
    val timestamp2 = u2_opt.map(_.timestamp).getOrElse(0L)
    val checksum1 = u1_opt.map(getChecksum).getOrElse(0L)
    val checksum2 = u2_opt.map(getChecksum).getOrElse(0L)
<<<<<<< HEAD
    (ReplyChannelRangeTlv.Timestamps(timestamp1 = timestamp1, timestamp2 = timestamp2), ReplyChannelRangeTlv.Checksums(checksum1 = checksum1, checksum2 = checksum2))
=======
    TimestampsAndChecksums(
      timestamp1 = timestamp1,
      checksum1 = checksum1,
      timestamp2 = timestamp2,
      checksum2 = checksum2)
>>>>>>> d321a212
  }

  def getChecksum(u: ChannelUpdate): Long = {
    import u._
    val data = serializationResult(LightningMessageCodecs.channelUpdateChecksumCodec.encode(shortChannelId :: messageFlags :: channelFlags :: cltvExpiryDelta :: htlcMinimumMsat :: feeBaseMsat :: feeProportionalMillionths :: htlcMaximumMsat :: HNil))
<<<<<<< HEAD
    val checksum = new CRC32()
=======
    val checksum = new Adler32()
>>>>>>> d321a212
    checksum.update(data.toArray)
    checksum.getValue
  }

  case class ShortChannelIdsChunk(firstBlock: Long, numBlocks: Long, shortChannelIds: List[ShortChannelId])

  /**
    * Have to split ids because otherwise message could be too big
    * there could be several reply_channel_range messages for a single query
    *
    * @param shortChannelIds
    * @return
    */
  def split(shortChannelIds: SortedSet[ShortChannelId]): List[ShortChannelIdsChunk] = {
    // TODO: this is wrong because it can split blocks
    if (shortChannelIds.isEmpty) {
      List(ShortChannelIdsChunk(0, 0, List.empty))
    } else {
      shortChannelIds
        .grouped(2000) // LN messages must fit in 65 Kb so we split ids into groups to make sure that the output message will be valid
        .toList
        .map { group =>
          // NB: group is never empty
          val firstBlock: Long = ShortChannelId.coordinates(group.head).blockHeight.toLong
          val numBlocks: Long = ShortChannelId.coordinates(group.last).blockHeight.toLong - firstBlock + 1
          ShortChannelIdsChunk(firstBlock, numBlocks, group.toList)
        }
    }
  }

  def updateSync(syncMap: Map[PublicKey, Sync], remoteNodeId: PublicKey, pending: List[RoutingMessage]): (Map[PublicKey, Sync], Option[RoutingMessage]) = {
    pending match {
      case head +: rest =>
        // they may send back several reply_channel_range messages for a single query_channel_range query, and we must not
        // send another query_short_channel_ids query if they're still processing one
        syncMap.get(remoteNodeId) match {
          case None =>
            // we don't have a pending query with this peer, let's send it
            (syncMap + (remoteNodeId -> Sync(rest, pending.size)), Some(head))
          case Some(sync) =>
            // we already have a pending query with this peer, add missing ids to our "sync" state
            (syncMap + (remoteNodeId -> Sync(sync.pending ++ pending, sync.total + pending.size)), None)
        }
      case Nil =>
        // there is nothing to send
        (syncMap, None)
    }
  }

  /**
    * https://github.com/lightningnetwork/lightning-rfc/blob/master/04-onion-routing.md#clarifications
    */
  val ROUTE_MAX_LENGTH = 20

  // Max allowed CLTV for a route
  val DEFAULT_ROUTE_MAX_CLTV = 1008

  // The default amount of routes we'll search for when findRoute is called
  val DEFAULT_ROUTES_COUNT = 3

  def getDefaultRouteParams(routerConf: RouterConf) = RouteParams(
    randomize = routerConf.randomizeRouteSelection,
    maxFeeBase = routerConf.searchMaxFeeBase.toMilliSatoshi,
    maxFeePct = routerConf.searchMaxFeePct,
    routeMaxLength = routerConf.searchMaxRouteLength,
    routeMaxCltv = routerConf.searchMaxCltv,
    ratios = routerConf.searchHeuristicsEnabled match {
      case false => None
      case true => Some(WeightRatios(
        cltvDeltaFactor = routerConf.searchRatioCltv,
        ageFactor = routerConf.searchRatioChannelAge,
        capacityFactor = routerConf.searchRatioChannelCapacity
      ))
    }
  )

  /**
    * Find a route in the graph between localNodeId and targetNodeId, returns the route.
    * Will perform a k-shortest path selection given the @param numRoutes and randomly select one of the result.
    *
    * @param g
    * @param localNodeId
    * @param targetNodeId
    * @param amount       the amount that will be sent along this route
    * @param numRoutes    the number of shortest-paths to find
    * @param extraEdges   a set of extra edges we want to CONSIDER during the search
    * @param ignoredEdges a set of extra edges we want to IGNORE during the search
    * @param routeParams  a set of parameters that can restrict the route search
    * @return the computed route to the destination @targetNodeId
    */
  def findRoute(g: DirectedGraph,
                localNodeId: PublicKey,
                targetNodeId: PublicKey,
                amount: MilliSatoshi,
                numRoutes: Int,
                extraEdges: Set[GraphEdge] = Set.empty,
                ignoredEdges: Set[ChannelDesc] = Set.empty,
                routeParams: RouteParams): Try[Seq[Hop]] = Try {

    if (localNodeId == targetNodeId) throw CannotRouteToSelf

    val currentBlockHeight = Globals.blockCount.get()

    def feeBaseOk(fee: MilliSatoshi): Boolean = fee <= routeParams.maxFeeBase

    def feePctOk(fee: MilliSatoshi, amount: MilliSatoshi): Boolean = {
      val maxFee = amount * routeParams.maxFeePct
      fee <= maxFee
    }

    def feeOk(fee: MilliSatoshi, amount: MilliSatoshi): Boolean = feeBaseOk(fee) || feePctOk(fee, amount)

    def lengthOk(length: Int): Boolean = length <= routeParams.routeMaxLength && length <= ROUTE_MAX_LENGTH

    def cltvOk(cltv: Int): Boolean = cltv <= routeParams.routeMaxCltv

    val boundaries: RichWeight => Boolean = { weight =>
      feeOk(weight.cost - amount, amount) && lengthOk(weight.length) && cltvOk(weight.cltv)
    }

    val foundRoutes = Graph.yenKshortestPaths(g, localNodeId, targetNodeId, amount, ignoredEdges, extraEdges, numRoutes, routeParams.ratios, currentBlockHeight, boundaries).toList match {
      case Nil if routeParams.routeMaxLength < ROUTE_MAX_LENGTH => // if not found within the constraints we relax and repeat the search
        return findRoute(g, localNodeId, targetNodeId, amount, numRoutes, extraEdges, ignoredEdges, routeParams.copy(routeMaxLength = ROUTE_MAX_LENGTH, routeMaxCltv = DEFAULT_ROUTE_MAX_CLTV))
      case Nil => throw RouteNotFound
      case routes => routes.find(_.path.size == 1) match {
        case Some(directRoute) => directRoute :: Nil
        case _ => routes
      }
    }

    // At this point 'foundRoutes' cannot be empty
    Random.shuffle(foundRoutes).head.path.map(graphEdgeToHop)
  }
}<|MERGE_RESOLUTION|>--- conflicted
+++ resolved
@@ -16,11 +16,7 @@
 
 package fr.acinq.eclair.router
 
-<<<<<<< HEAD
 import java.util.zip.CRC32
-=======
-import java.util.zip.Adler32
->>>>>>> d321a212
 
 import akka.Done
 import akka.actor.{ActorRef, Props, Status}
@@ -80,21 +76,13 @@
 }
 case class ExcludeChannel(desc: ChannelDesc) // this is used when we get a TemporaryChannelFailure, to give time for the channel to recover (note that exclusions are directed)
 case class LiftChannelExclusion(desc: ChannelDesc)
-<<<<<<< HEAD
 case class SendChannelQuery(remoteNodeId: PublicKey, to: ActorRef, flags_opt: Option[QueryChannelRangeTlv])
-=======
-case class SendChannelQuery(remoteNodeId: PublicKey, to: ActorRef, flags_opt: Option[ExtendedQueryFlags])
->>>>>>> d321a212
 case object GetRoutingState
 case class RoutingState(channels: Iterable[ChannelAnnouncement], updates: Iterable[ChannelUpdate], nodes: Iterable[NodeAnnouncement])
 case class Stash(updates: Map[ChannelUpdate, Set[ActorRef]], nodes: Map[NodeAnnouncement, Set[ActorRef]])
 case class Rebroadcast(channels: Map[ChannelAnnouncement, Set[ActorRef]], updates: Map[ChannelUpdate, Set[ActorRef]], nodes: Map[NodeAnnouncement, Set[ActorRef]])
 
-<<<<<<< HEAD
 case class ShortChannelIdAndFlag(shortChannelId: ShortChannelId, flag: Long)
-=======
-case class ShortChannelIdAndFlag(shortChannelId: ShortChannelId, flag: Byte)
->>>>>>> d321a212
 
 case class Sync(pending: List[RoutingMessage], total: Int)
 
@@ -443,11 +431,7 @@
       // ask for everything
       // we currently send only one query_channel_range message per peer, when we just (re)connected to it, so we don't
       // have to worry about sending a new query_channel_range when another query is still in progress
-<<<<<<< HEAD
       val query = QueryChannelRange(nodeParams.chainHash, firstBlockNum = 0L, numberOfBlocks = Int.MaxValue.toLong, TlvStream(flags_opt.toList))
-=======
-      val query = QueryChannelRange(nodeParams.chainHash, firstBlockNum = 0, numberOfBlocks = Int.MaxValue, extendedQueryFlags_opt = flags_opt)
->>>>>>> d321a212
       log.info("sending query_channel_range={}", query)
       remote ! query
 
@@ -524,7 +508,6 @@
       val shortChannelIds: SortedSet[ShortChannelId] = d.channels.keySet.filter(keep(firstBlockNum, numberOfBlocks, _))
       log.info("replying with {} items for range=({}, {})", shortChannelIds.size, firstBlockNum, numberOfBlocks)
       split(shortChannelIds)
-<<<<<<< HEAD
         .foreach(chunk => {
           val (timestamps, checksums) = routingMessage.queryFlags match {
             case Some(extension) if extension.wantChecksums | extension.wantTimestamps =>
@@ -563,47 +546,16 @@
           (c1, u1)
       }
       log.info(s"received reply_channel_range with {} channels, we're missing {} channel announcements and {} updates, format={}", shortChannelIds.array.size, channelCount, updatesCount, shortChannelIds.encoding)
-=======
-        .foreach(chunk =>
-          transport ! ReplyChannelRange(chainHash, chunk.firstBlock, chunk.numBlocks,
-            complete = 1,
-            shortChannelIds = EncodedShortChannelIds(EncodingType.UNCOMPRESSED, chunk.shortChannelIds),
-            extendedQueryFlags_opt = extendedQueryFlags_opt,
-            extendedInfo_opt = extendedQueryFlags_opt map {
-              case ExtendedQueryFlags.TIMESTAMPS_AND_CHECKSUMS => ExtendedInfo(chunk.shortChannelIds.map(getChannelDigestInfo(d.channels, d.updates)))
-            }))
-      stay
-
-    case Event(PeerRoutingMessage(transport, remoteNodeId, routingMessage@ReplyChannelRange(chainHash, _, _, _, shortChannelIds, extendedQueryFlags_opt, extendedInfo_opt)), d) =>
-      sender ! TransportHandler.ReadAck(routingMessage)
-      val shortChannelIdAndFlags = shortChannelIds.array
-        .zipWithIndex
-        .map { case (shortChannelId: ShortChannelId, idx) => ShortChannelIdAndFlag(shortChannelId, computeFlag(d.channels, d.updates)(shortChannelId, extendedInfo_opt.map(_.array(idx)))) }
-        .filter(_.flag != 0)
-      val (channelCount, updatesCount) = shortChannelIdAndFlags.foldLeft((0, 0)) {
-        case ((c, u), ShortChannelIdAndFlag(_, flag)) =>
-          val c1 = c + (if (QueryFlagTypes.includeAnnouncement(flag)) 1 else 0)
-          val u1 = u + (if (QueryFlagTypes.includeUpdate1(flag)) 1 else 0) + (if (QueryFlagTypes.includeUpdate2(flag)) 1 else 0)
-          (c1, u1)
-      }
-      log.info(s"received reply_channel_range with {} channels, we're missing {} channel announcements and {} updates, format={} queryFlags=${extendedQueryFlags_opt.getOrElse("n/a")}", shortChannelIds.array.size, channelCount, updatesCount, shortChannelIds.encoding)
->>>>>>> d321a212
       // we update our sync data to this node (there may be multiple channel range responses and we can only query one set of ids at a time)
       val replies = shortChannelIdAndFlags
         .grouped(SHORTID_WINDOW)
         .map(chunk => QueryShortChannelIds(chainHash,
           shortChannelIds = EncodedShortChannelIds(shortChannelIds.encoding, chunk.map(_.shortChannelId)),
-<<<<<<< HEAD
           if (routingMessage.timestamps.isDefined || routingMessage.checksums.isDefined)
             TlvStream(QueryShortChannelIdsTlv.EncodedQueryFlags(shortChannelIds.encoding, chunk.map(_.flag)))
           else
             TlvStream.empty
           ))
-=======
-          queryFlags_opt = extendedQueryFlags_opt map {
-            case _ => EncodedQueryFlags(shortChannelIds.encoding, chunk.map(_.flag))
-          }))
->>>>>>> d321a212
         .toList
       val (sync1, replynow_opt) = updateSync(d.sync, remoteNodeId, replies)
       // we only send a rely right away if there were no pending requests
@@ -619,7 +571,6 @@
           case ((c, u), (shortChannelId, idx)) =>
             var c1 = c
             var u1 = u
-<<<<<<< HEAD
             val flag = routingMessage.queryFlags.map(_.array(idx)).getOrElse(QueryShortChannelIdsTlv.QueryFlagType.INCLUDE_ALL)
             d.channels.get(shortChannelId) match {
               case None => log.warning("received query for shortChannelId={} that we don't have", shortChannelId)
@@ -630,18 +581,6 @@
                 }
                 if (QueryShortChannelIdsTlv.QueryFlagType.includeUpdate1(flag)) d.updates.get(ChannelDesc(ca.shortChannelId, ca.nodeId1, ca.nodeId2)).foreach { u => transport ! u; u1 = u1 + 1 }
                 if (QueryShortChannelIdsTlv.QueryFlagType.includeUpdate2(flag)) d.updates.get(ChannelDesc(ca.shortChannelId, ca.nodeId2, ca.nodeId1)).foreach { u => transport ! u; u1 = u1 + 1 }
-=======
-            val flag = queryFlags_opt.map(_.array(idx)).getOrElse(QueryFlagTypes.INCLUDE_ALL)
-            d.channels.get(shortChannelId) match {
-              case None => log.warning("received query for shortChannelId={} that we don't have", shortChannelId)
-              case Some(ca) =>
-                if (QueryFlagTypes.includeAnnouncement(flag)) {
-                  transport ! ca
-                  c1 = c1 + 1
-                }
-                if (QueryFlagTypes.includeUpdate1(flag)) d.updates.get(ChannelDesc(ca.shortChannelId, ca.nodeId1, ca.nodeId2)).foreach { u => transport ! u; u1 = u1 + 1 }
-                if (QueryFlagTypes.includeUpdate2(flag)) d.updates.get(ChannelDesc(ca.shortChannelId, ca.nodeId2, ca.nodeId1)).foreach { u => transport ! u; u1 = u1 + 1 }
->>>>>>> d321a212
             }
             (c1, u1)
         }
@@ -799,11 +738,7 @@
       // when we're sending updates to ourselves
       (transport_opt, remoteNodeId_opt) match {
         case (Some(transport), Some(remoteNodeId)) =>
-<<<<<<< HEAD
           val query = QueryShortChannelIds(u.chainHash, EncodedShortChannelIds(EncodingType.UNCOMPRESSED, List(u.shortChannelId)), TlvStream.empty)
-=======
-          val query = QueryShortChannelIds(u.chainHash, EncodedShortChannelIds(EncodingType.UNCOMPRESSED, List(u.shortChannelId)), queryFlags_opt = None)
->>>>>>> d321a212
           d.sync.get(remoteNodeId) match {
             case Some(sync) =>
               // we already have a pending request to that node, let's add this channel to the list and we'll get it later
@@ -910,7 +845,6 @@
     height >= firstBlockNum && height <= (firstBlockNum + numberOfBlocks)
   }
 
-<<<<<<< HEAD
   def computeFlag(channels: SortedMap[ShortChannelId, ChannelAnnouncement], updates: Map[ChannelDesc, ChannelUpdate])(
     shortChannelId: ShortChannelId,
     timestamps_opt: Option[ReplyChannelRangeTlv.Timestamps],
@@ -920,18 +854,10 @@
     (timestamps_opt, checksums_opt) match {
       case (Some(theirTimestamps), Some(theirChecksums)) if channels.contains(shortChannelId) =>
         val (ourTimestamps, ourChecksums) = Router.getChannelDigestInfo(channels, updates)(shortChannelId)
-=======
-  def computeFlag(channels: SortedMap[ShortChannelId, ChannelAnnouncement], updates: Map[ChannelDesc, ChannelUpdate])(shortChannelId: ShortChannelId, theirInfo_opt: Option[TimestampsAndChecksums]): Byte = {
-    var flag = 0
-    theirInfo_opt match {
-      case Some(theirInfo) if channels.contains(shortChannelId) =>
-        val ourInfo = Router.getChannelDigestInfo(channels, updates)(shortChannelId)
->>>>>>> d321a212
         // we request their channel_update if all those conditions are met:
         // - it is more recent than ours
         // - it is different from ours, or it is the same but ours is about to be stale
         // - it is not stale itself
-<<<<<<< HEAD
         if (ourTimestamps.timestamp1 < theirTimestamps.timestamp1 && (ourChecksums.checksum1 != theirChecksums.checksum1 || isAlmostStale(ourTimestamps.timestamp1)) && !isStale(theirTimestamps.timestamp1)) flag = flag | QueryFlagType.INCLUDE_CHANNEL_UPDATE_1
         if (ourTimestamps.timestamp2 < theirTimestamps.timestamp2 && (ourChecksums.checksum2 != theirChecksums.checksum2 || isAlmostStale(ourTimestamps.timestamp1)) && !isStale(theirTimestamps.timestamp2)) flag = flag | QueryFlagType.INCLUDE_CHANNEL_UPDATE_2
       case (Some(theirTimestamps), None) if channels.contains(shortChannelId) =>
@@ -954,18 +880,6 @@
         flag = QueryFlagType.INCLUDE_CHANNEL_ANNOUNCEMENT | QueryFlagType.INCLUDE_CHANNEL_UPDATE_1 | QueryFlagType.INCLUDE_CHANNEL_UPDATE_2
     }
     flag
-=======
-        if (ourInfo.timestamp1 < theirInfo.timestamp1 && (ourInfo.checksum1 != theirInfo.checksum1 || isAlmostStale(ourInfo.timestamp1)) && !isStale(theirInfo.timestamp1)) flag = flag | QueryFlagTypes.INCLUDE_CHANNEL_UPDATE_1
-        if (ourInfo.timestamp2 < theirInfo.timestamp2 && (ourInfo.checksum2 != theirInfo.checksum2 || isAlmostStale(ourInfo.timestamp1)) && !isStale(theirInfo.timestamp2)) flag = flag | QueryFlagTypes.INCLUDE_CHANNEL_UPDATE_2
-      case None if channels.contains(shortChannelId) =>
-        // we know this channel: we only request their channel updates
-        flag = QueryFlagTypes.INCLUDE_CHANNEL_UPDATE_1 | QueryFlagTypes.INCLUDE_CHANNEL_UPDATE_2
-      case _ =>
-        // we don't know this channel: we request everything
-        flag = QueryFlagTypes.INCLUDE_CHANNEL_ANNOUNCEMENT | QueryFlagTypes.INCLUDE_CHANNEL_UPDATE_1 | QueryFlagTypes.INCLUDE_CHANNEL_UPDATE_2
-    }
-    flag.toByte
->>>>>>> d321a212
   }
 
   /**
@@ -1019,11 +933,7 @@
     timestamp
   }
 
-<<<<<<< HEAD
   def getChannelDigestInfo(channels: SortedMap[ShortChannelId, ChannelAnnouncement], updates: Map[ChannelDesc, ChannelUpdate])(shortChannelId: ShortChannelId): (ReplyChannelRangeTlv.Timestamps, ReplyChannelRangeTlv.Checksums) = {
-=======
-  def getChannelDigestInfo(channels: SortedMap[ShortChannelId, ChannelAnnouncement], updates: Map[ChannelDesc, ChannelUpdate])(shortChannelId: ShortChannelId): TimestampsAndChecksums = {
->>>>>>> d321a212
     val c = channels(shortChannelId)
     val u1_opt = updates.get(ChannelDesc(c.shortChannelId, c.nodeId1, c.nodeId2))
     val u2_opt = updates.get(ChannelDesc(c.shortChannelId, c.nodeId2, c.nodeId1))
@@ -1031,25 +941,13 @@
     val timestamp2 = u2_opt.map(_.timestamp).getOrElse(0L)
     val checksum1 = u1_opt.map(getChecksum).getOrElse(0L)
     val checksum2 = u2_opt.map(getChecksum).getOrElse(0L)
-<<<<<<< HEAD
     (ReplyChannelRangeTlv.Timestamps(timestamp1 = timestamp1, timestamp2 = timestamp2), ReplyChannelRangeTlv.Checksums(checksum1 = checksum1, checksum2 = checksum2))
-=======
-    TimestampsAndChecksums(
-      timestamp1 = timestamp1,
-      checksum1 = checksum1,
-      timestamp2 = timestamp2,
-      checksum2 = checksum2)
->>>>>>> d321a212
   }
 
   def getChecksum(u: ChannelUpdate): Long = {
     import u._
     val data = serializationResult(LightningMessageCodecs.channelUpdateChecksumCodec.encode(shortChannelId :: messageFlags :: channelFlags :: cltvExpiryDelta :: htlcMinimumMsat :: feeBaseMsat :: feeProportionalMillionths :: htlcMaximumMsat :: HNil))
-<<<<<<< HEAD
     val checksum = new CRC32()
-=======
-    val checksum = new Adler32()
->>>>>>> d321a212
     checksum.update(data.toArray)
     checksum.getValue
   }
