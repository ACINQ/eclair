--- conflicted
+++ resolved
@@ -267,7 +267,6 @@
               case Some(origin +: others) => origin ! TransportHandler.ReadAck(c) // now we can acknowledge the message, we only need to do it for the first peer that sent us the announcement
               case _ => ()
             }
-<<<<<<< HEAD
             log.info("got validation result for shortChannelId={} (awaiting={} stash.nodes={} stash.updates={})", c.shortChannelId, d0.awaiting.size, d0.stash.nodes.size, d0.stash.updates.size)
             val publicChannel_opt = v match {
               case ValidateResult(c, Left(t)) =>
@@ -300,7 +299,7 @@
                   // in case we just validated our first local channel, we announce the local node
                   if (!d0.nodes.contains(nodeParams.nodeId) && isRelatedTo(c, nodeParams.nodeId)) {
                     log.info("first local channel validated, announcing local node")
-                    val nodeAnn = Announcements.makeNodeAnnouncement(nodeParams.privateKey, nodeParams.alias, nodeParams.color, nodeParams.publicAddresses)
+                    val nodeAnn = Announcements.makeNodeAnnouncement(nodeParams.privateKey, nodeParams.alias, nodeParams.color, nodeParams.publicAddresses, nodeParams.globalFeatures)
                     self ! nodeAnn
                   }
                   Some(PublicChannel(c, tx.txid, capacity, None, None))
@@ -319,22 +318,6 @@
                 // there may be a record if we have just restarted
                 db.removeChannel(c.shortChannelId)
                 None
-=======
-            None
-          } else {
-            watcher ! WatchSpentBasic(self, tx, outputIndex, BITCOIN_FUNDING_EXTERNAL_CHANNEL_SPENT(c.shortChannelId))
-            // TODO: check feature bit set
-            log.debug("added channel channelId={}", c.shortChannelId)
-            val capacity = tx.txOut(outputIndex).amount
-            context.system.eventStream.publish(ChannelsDiscovered(SingleChannelDiscovered(c, capacity) :: Nil))
-            db.addChannel(c, tx.txid, capacity)
-
-            // in case we just validated our first local channel, we announce the local node
-            if (!d0.nodes.contains(nodeParams.nodeId) && isRelatedTo(c, nodeParams.nodeId)) {
-              log.info("first local channel validated, announcing local node")
-              val nodeAnn = Announcements.makeNodeAnnouncement(nodeParams.privateKey, nodeParams.alias, nodeParams.color, nodeParams.publicAddresses, nodeParams.globalFeatures)
-              self ! nodeAnn
->>>>>>> 77e472e0
             }
             val span1 = Kamon.spanBuilder("reprocess-stash").start
             // we also reprocess node and channel_update announcements related to channels that were just analyzed
