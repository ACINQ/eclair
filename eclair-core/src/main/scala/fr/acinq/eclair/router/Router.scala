--- conflicted
+++ resolved
@@ -30,11 +30,8 @@
 import fr.acinq.eclair.payment.PaymentRequest.ExtraHop
 import fr.acinq.eclair.router.Graph.GraphStructure.DirectedGraph.graphEdgeToHop
 import fr.acinq.eclair.router.Graph.GraphStructure.{DirectedGraph, GraphEdge}
-<<<<<<< HEAD
+import fr.acinq.eclair.router.Graph.WeightedPath
 import fr.acinq.eclair.router.Graph.WeightRatios
-=======
-import fr.acinq.eclair.router.Graph.WeightedPath
->>>>>>> d5fe4757
 import fr.acinq.eclair.transactions.Scripts
 import fr.acinq.eclair.wire._
 
@@ -384,12 +381,8 @@
       val ignoredUpdates = getIgnoredChannelDesc(d.updates ++ d.privateUpdates ++ assistedUpdates, ignoreNodes) ++ ignoreChannels ++ d.excludedChannels
       log.info(s"finding a route $start->$end with assistedChannels={} ignoreNodes={} ignoreChannels={} excludedChannels={}", assistedUpdates.keys.mkString(","), ignoreNodes.map(_.toBin).mkString(","), ignoreChannels.mkString(","), d.excludedChannels.mkString(","))
       val extraEdges = assistedUpdates.map { case (c, u) => GraphEdge(c, u) }.toSet
-<<<<<<< HEAD
-      findRoute(d.graph, start, end, amount, extraEdges = extraEdges, ignoredEdges = ignoredUpdates.toSet, wr_opt.getOrElse(DEFAULT_WEIGHT_RATIOS))
-=======
       // we ask the router to make a random selection among the three best routes, numRoutes = 3
-      findRoute(d.graph, start, end, amount, numRoutes = DEFAULT_ROUTES_COUNT, extraEdges = extraEdges, ignoredEdges = ignoredUpdates.toSet)
->>>>>>> d5fe4757
+      findRoute(d.graph, start, end, amount, numRoutes = DEFAULT_ROUTES_COUNT, extraEdges = extraEdges, ignoredEdges = ignoredUpdates.toSet, wr_opt.getOrElse(DEFAULT_WEIGHT_RATIOS))
         .map(r => sender ! RouteResponse(r, ignoreNodes, ignoreChannels))
         .recover { case t => sender ! Status.Failure(t) }
       stay
@@ -788,16 +781,13 @@
     */
   val ROUTE_MAX_LENGTH = 20
 
-<<<<<<< HEAD
-  val DEFAULT_WEIGHT_RATIOS = WeightRatios(costFactor = 1D, cltvDeltaFactor = 0, scoreFactor = 0)
-=======
   // The default amount of routes we'll search for when findRoute is called
   val DEFAULT_ROUTES_COUNT = 3
 
   // The default allowed 'spread' between the cheapest route found an the others
   // routes exceeding this difference won't be considered as a valid result
   val DEFAULT_ALLOWED_SPREAD = 0.1D
->>>>>>> d5fe4757
+  val DEFAULT_WEIGHT_RATIOS = WeightRatios(costFactor = 1D, cltvDeltaFactor = 0, scoreFactor = 0)
 
   /**
     * Find a route in the graph between localNodeId and targetNodeId, returns the route.
@@ -814,17 +804,10 @@
     * @param ignoredEdges a set of extra edges we want to IGNORE during the search
     * @return the computed route to the destination @targetNodeId
     */
-<<<<<<< HEAD
-  def findRoute(g: DirectedGraph, localNodeId: PublicKey, targetNodeId: PublicKey, amountMsat: Long, extraEdges: Set[GraphEdge] = Set.empty, ignoredEdges: Set[ChannelDesc] = Set.empty, wr: WeightRatios = DEFAULT_WEIGHT_RATIOS): Try[Seq[Hop]] = Try {
-    if (localNodeId == targetNodeId) throw CannotRouteToSelf
-
-    Graph.shortestPath(g, localNodeId, targetNodeId, amountMsat, ignoredEdges, extraEdges, wr) match {
-=======
   def findRoute(g: DirectedGraph, localNodeId: PublicKey, targetNodeId: PublicKey, amountMsat: Long, numRoutes: Int, extraEdges: Set[GraphEdge] = Set.empty, ignoredEdges: Set[ChannelDesc] = Set.empty): Try[Seq[Hop]] = Try {
     if (localNodeId == targetNodeId) throw CannotRouteToSelf
 
     val foundRoutes = Graph.yenKshortestPaths(g, localNodeId, targetNodeId, amountMsat, ignoredEdges, extraEdges, numRoutes).toList match {
->>>>>>> d5fe4757
       case Nil => throw RouteNotFound
       case route :: Nil  if route.path.isEmpty => throw RouteNotFound
       case foundRoutes => foundRoutes
