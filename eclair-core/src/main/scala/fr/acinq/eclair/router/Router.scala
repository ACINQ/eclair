/*
 * Copyright 2019 ACINQ SAS
 *
 * Licensed under the Apache License, Version 2.0 (the "License");
 * you may not use this file except in compliance with the License.
 * You may obtain a copy of the License at
 *
 *     http://www.apache.org/licenses/LICENSE-2.0
 *
 * Unless required by applicable law or agreed to in writing, software
 * distributed under the License is distributed on an "AS IS" BASIS,
 * WITHOUT WARRANTIES OR CONDITIONS OF ANY KIND, either express or implied.
 * See the License for the specific language governing permissions and
 * limitations under the License.
 */

package fr.acinq.eclair.router

import java.util.zip.CRC32C

import akka.Done
import akka.actor.{ActorRef, Props, Status}
import akka.event.Logging.MDC
import akka.event.LoggingAdapter
import fr.acinq.bitcoin.Crypto.PublicKey
import fr.acinq.bitcoin.Script.{pay2wsh, write}
import fr.acinq.bitcoin.{ByteVector32, ByteVector64, Satoshi}
import fr.acinq.eclair._
import fr.acinq.eclair.blockchain._
import fr.acinq.eclair.channel._
import fr.acinq.eclair.crypto.TransportHandler
import fr.acinq.eclair.io.Peer.{ChannelClosed, InvalidAnnouncement, InvalidSignature, PeerRoutingMessage}
import fr.acinq.eclair.payment.PaymentRequest.ExtraHop
import fr.acinq.eclair.router.Graph.GraphStructure.DirectedGraph.graphEdgeToHop
import fr.acinq.eclair.router.Graph.GraphStructure.{DirectedGraph, GraphEdge}
import fr.acinq.eclair.router.Graph.{RichWeight, WeightRatios}
import fr.acinq.eclair.transactions.Scripts
import fr.acinq.eclair.wire._
import shapeless.HNil

import scala.annotation.tailrec
import scala.collection.immutable.SortedMap
import scala.collection.{SortedSet, mutable}
import scala.compat.Platform
import scala.concurrent.duration._
import scala.concurrent.{ExecutionContext, Promise}
import scala.util.{Random, Try}

// @formatter:off

case class RouterConf(randomizeRouteSelection: Boolean,
                      channelExcludeDuration: FiniteDuration,
                      routerBroadcastInterval: FiniteDuration,
                      requestNodeAnnouncements: Boolean,
                      encodingType: EncodingType,
                      searchMaxFeeBase: Satoshi,
                      searchMaxFeePct: Double,
                      searchMaxRouteLength: Int,
                      searchMaxCltv: CltvExpiryDelta,
                      searchHeuristicsEnabled: Boolean,
                      searchRatioCltv: Double,
                      searchRatioChannelAge: Double,
                      searchRatioChannelCapacity: Double)

case class ChannelDesc(shortChannelId: ShortChannelId, a: PublicKey, b: PublicKey)

case class PublicChannel(ann: ChannelAnnouncement, fundingTxid: ByteVector32, capacity: Satoshi, update_1_opt: Option[ChannelUpdate], update_2_opt: Option[ChannelUpdate]) {
  update_1_opt.foreach(u => assert(Announcements.isNode1(u.channelFlags)))
  update_2_opt.foreach(u => assert(!Announcements.isNode1(u.channelFlags)))

  def getNodeIdSameSideAs(u: ChannelUpdate): PublicKey = if (Announcements.isNode1(u.channelFlags)) ann.nodeId1 else ann.nodeId2

  def getChannelUpdateSameSideAs(u: ChannelUpdate): Option[ChannelUpdate] = if (Announcements.isNode1(u.channelFlags)) update_1_opt else update_2_opt

  def updateChannelUpdateSameSideAs(u: ChannelUpdate): PublicChannel = if (Announcements.isNode1(u.channelFlags)) copy(update_1_opt = Some(u)) else copy(update_2_opt = Some(u))
}

case class PrivateChannel(localNodeId: PublicKey, remoteNodeId: PublicKey, update_1_opt: Option[ChannelUpdate], update_2_opt: Option[ChannelUpdate]) {
  val (nodeId1, nodeId2) = if (Announcements.isNode1(localNodeId, remoteNodeId)) (localNodeId, remoteNodeId) else (remoteNodeId, localNodeId)

  def getNodeIdSameSideAs(u: ChannelUpdate): PublicKey = if (Announcements.isNode1(u.channelFlags)) nodeId1 else nodeId2

  def getChannelUpdateSameSideAs(u: ChannelUpdate): Option[ChannelUpdate] = if (Announcements.isNode1(u.channelFlags)) update_1_opt else update_2_opt

  def updateChannelUpdateSameSideAs(u: ChannelUpdate): PrivateChannel = if (Announcements.isNode1(u.channelFlags)) copy(update_1_opt = Some(u)) else copy(update_2_opt = Some(u))
}

case class AssistedChannel(extraHop: ExtraHop, nextNodeId: PublicKey)

case class Hop(nodeId: PublicKey, nextNodeId: PublicKey, lastUpdate: ChannelUpdate)

case class RouteParams(randomize: Boolean, maxFeeBase: MilliSatoshi, maxFeePct: Double, routeMaxLength: Int, routeMaxCltv: CltvExpiryDelta, ratios: Option[WeightRatios])

case class RouteRequest(source: PublicKey,
                        target: PublicKey,
                        amount: MilliSatoshi,
                        assistedRoutes: Seq[Seq[ExtraHop]] = Nil,
                        ignoreNodes: Set[PublicKey] = Set.empty,
                        ignoreChannels: Set[ChannelDesc] = Set.empty,
                        routeParams: Option[RouteParams] = None)

case class FinalizeRoute(hops: Seq[PublicKey])

case class RouteResponse(hops: Seq[Hop], ignoreNodes: Set[PublicKey], ignoreChannels: Set[ChannelDesc]) {
  require(hops.nonEmpty, "route cannot be empty")
}

case class ExcludeChannel(desc: ChannelDesc) // this is used when we get a TemporaryChannelFailure, to give time for the channel to recover (note that exclusions are directed)
case class LiftChannelExclusion(desc: ChannelDesc)

case class SendChannelQuery(remoteNodeId: PublicKey, to: ActorRef, flags_opt: Option[QueryChannelRangeTlv])

case object GetRoutingState

case class RoutingState(channels: Iterable[PublicChannel], nodes: Iterable[NodeAnnouncement])

case class Stash(updates: Map[ChannelUpdate, Set[ActorRef]], nodes: Map[NodeAnnouncement, Set[ActorRef]])

case class Rebroadcast(channels: Map[ChannelAnnouncement, Set[ActorRef]], updates: Map[ChannelUpdate, Set[ActorRef]], nodes: Map[NodeAnnouncement, Set[ActorRef]])

case class ShortChannelIdAndFlag(shortChannelId: ShortChannelId, flag: Long)

case class Sync(pending: List[RoutingMessage], total: Int)

case class Data(nodes: Map[PublicKey, NodeAnnouncement],
                channels: SortedMap[ShortChannelId, PublicChannel],
                stash: Stash,
                rebroadcast: Rebroadcast,
                awaiting: Map[ChannelAnnouncement, Seq[ActorRef]], // note: this is a seq because we want to preserve order: first actor is the one who we need to send a tcp-ack when validation is done
                privateChannels: Map[ShortChannelId, PrivateChannel], // short_channel_id -> node_id
                excludedChannels: Set[ChannelDesc], // those channels are temporarily excluded from route calculation, because their node returned a TemporaryChannelFailure
                graph: DirectedGraph,
                sync: Map[PublicKey, Sync] // keep tracks of channel range queries sent to each peer. If there is an entry in the map, it means that there is an ongoing query
                // for which we have not yet received an 'end' message
               )

sealed trait State

case object NORMAL extends State

case object TickBroadcast

case object TickPruneStaleChannels

// @formatter:on

/**
 * Created by PM on 24/05/2016.
 */

class Router(val nodeParams: NodeParams, watcher: ActorRef, initialized: Option[Promise[Done]] = None) extends FSMDiagnosticActorLogging[State, Data] {

  import Router._

  import ExecutionContext.Implicits.global

  // we pass these to helpers classes so that they have the logging context
  implicit def implicitLog: LoggingAdapter = log

  context.system.eventStream.subscribe(self, classOf[LocalChannelUpdate])
  context.system.eventStream.subscribe(self, classOf[LocalChannelDown])

  setTimer(TickBroadcast.toString, TickBroadcast, nodeParams.routerConf.routerBroadcastInterval, repeat = true)
  setTimer(TickPruneStaleChannels.toString, TickPruneStaleChannels, 1 hour, repeat = true)

  val SHORTID_WINDOW = 100

  val defaultRouteParams = getDefaultRouteParams(nodeParams.routerConf)

  val db = nodeParams.db.network

  {
    log.info("loading network announcements from db...")
    val channels = db.listChannels()
    val nodes = db.listNodes()
    log.info("loaded from db: channels={} nodes={}", channels.size, nodes.size)
    val initChannels = channels
    // this will be used to calculate routes
    val graph = DirectedGraph.makeGraph(initChannels)
    val initNodes = nodes.map(n => (n.nodeId -> n)).toMap
    // send events for remaining channels/nodes
    context.system.eventStream.publish(ChannelsDiscovered(initChannels.values.map(pc => SingleChannelDiscovered(pc.ann, pc.capacity))))
    context.system.eventStream.publish(ChannelUpdatesReceived(initChannels.values.flatMap(pc => pc.update_1_opt ++ pc.update_2_opt ++ Nil)))
    context.system.eventStream.publish(NodesDiscovered(initNodes.values))

    // watch the funding tx of all these channels
    // note: some of them may already have been spent, in that case we will receive the watch event immediately
    initChannels.values.foreach { pc =>
      val txid = pc.fundingTxid
      val TxCoordinates(_, _, outputIndex) = ShortChannelId.coordinates(pc.ann.shortChannelId)
      val fundingOutputScript = write(pay2wsh(Scripts.multiSig2of2(pc.ann.bitcoinKey1, pc.ann.bitcoinKey2)))
      watcher ! WatchSpentBasic(self, txid, outputIndex, fundingOutputScript, BITCOIN_FUNDING_EXTERNAL_CHANNEL_SPENT(pc.ann.shortChannelId))
    }

    // on restart we update our node announcement
    // note that if we don't currently have public channels, this will be ignored
    val nodeAnn = Announcements.makeNodeAnnouncement(nodeParams.privateKey, nodeParams.alias, nodeParams.color, nodeParams.publicAddresses)
    self ! nodeAnn

    log.info(s"initialization completed, ready to process messages")
    Try(initialized.map(_.success(Done)))
    startWith(NORMAL, Data(initNodes, initChannels, Stash(Map.empty, Map.empty), rebroadcast = Rebroadcast(channels = Map.empty, updates = Map.empty, nodes = Map.empty), awaiting = Map.empty, privateChannels = Map.empty, excludedChannels = Set.empty, graph, sync = Map.empty))
  }

  when(NORMAL) {
    case Event(LocalChannelUpdate(_, _, shortChannelId, remoteNodeId, channelAnnouncement_opt, u, _), d: Data) =>
      d.channels.get(shortChannelId) match {
        case Some(_) =>
          // channel has already been announced and router knows about it, we can process the channel_update
          stay using handle(u, self, d)
        case None =>
          channelAnnouncement_opt match {
            case Some(c) if d.awaiting.contains(c) =>
              // channel is currently being verified, we can process the channel_update right away (it will be stashed)
              stay using handle(u, self, d)
            case Some(c) =>
              // channel wasn't announced but here is the announcement, we will process it *before* the channel_update
              watcher ! ValidateRequest(c)
              val d1 = d.copy(awaiting = d.awaiting + (c -> Nil)) // no origin
              // maybe the local channel was pruned (can happen if we were disconnected for more than 2 weeks)
              db.removeFromPruned(c.shortChannelId)
              stay using handle(u, self, d1)
            case None if d.privateChannels.contains(shortChannelId) =>
              // channel isn't announced but we already know about it, we can process the channel_update
              stay using handle(u, self, d)
            case None =>
              // channel isn't announced and we never heard of it (maybe it is a private channel or maybe it is a public channel that doesn't yet have 6 confirmations)
              // let's create a corresponding private channel and process the channel_update
              log.info("adding unannounced local channel to remote={} shortChannelId={}", remoteNodeId, shortChannelId)
              stay using handle(u, self, d.copy(privateChannels = d.privateChannels + (shortChannelId -> PrivateChannel(nodeParams.nodeId, remoteNodeId, None, None))))
          }
      }

    case Event(LocalChannelDown(_, channelId, shortChannelId, remoteNodeId), d: Data) =>
      // a local channel has permanently gone down
      if (d.channels.contains(shortChannelId)) {
        // the channel was public, we will receive (or have already received) a WatchEventSpentBasic event, that will trigger a clean up of the channel
        // so let's not do anything here
        stay
      } else if (d.privateChannels.contains(shortChannelId)) {
        // the channel was private or public-but-not-yet-announced, let's do the clean up
        log.debug("removing private local channel and channel_update for channelId={} shortChannelId={}", channelId, shortChannelId)
        val desc1 = ChannelDesc(shortChannelId, nodeParams.nodeId, remoteNodeId)
        val desc2 = ChannelDesc(shortChannelId, remoteNodeId, nodeParams.nodeId)
        // we remove the corresponding updates from the graph
        val graph1 = d.graph
          .removeEdge(desc1)
          .removeEdge(desc2)
        // and we remove the channel and channel_update from our state
        stay using d.copy(privateChannels = d.privateChannels - shortChannelId, graph = graph1)
      } else {
        stay
      }

    case Event(GetRoutingState, d: Data) =>
      log.info(s"getting valid announcements for $sender")
      sender ! RoutingState(d.channels.values, d.nodes.values)
      stay

    case Event(v@ValidateResult(c, _), d0) =>
      d0.awaiting.get(c) match {
        case Some(origin +: others) => origin ! TransportHandler.ReadAck(c) // now we can acknowledge the message, we only need to do it for the first peer that sent us the announcement
        case _ => ()
      }
      log.info("got validation result for shortChannelId={} (awaiting={} stash.nodes={} stash.updates={})", c.shortChannelId, d0.awaiting.size, d0.stash.nodes.size, d0.stash.updates.size)
      val publicChannel_opt = v match {
        case ValidateResult(c, Left(t)) =>
          log.warning("validation failure for shortChannelId={} reason={}", c.shortChannelId, t.getMessage)
          None
        case ValidateResult(c, Right((tx, UtxoStatus.Unspent))) =>
          val TxCoordinates(_, _, outputIndex) = ShortChannelId.coordinates(c.shortChannelId)
          // let's check that the output is indeed a P2WSH multisig 2-of-2 of nodeid1 and nodeid2)
          val fundingOutputScript = write(pay2wsh(Scripts.multiSig2of2(c.bitcoinKey1, c.bitcoinKey2)))
          if (tx.txOut.size < outputIndex + 1 || fundingOutputScript != tx.txOut(outputIndex).publicKeyScript) {
            log.error(s"invalid script for shortChannelId={}: txid={} does not have script=$fundingOutputScript at outputIndex=$outputIndex ann={}", c.shortChannelId, tx.txid, c)
            d0.awaiting.get(c) match {
              case Some(origins) => origins.foreach(_ ! InvalidAnnouncement(c))
              case _ => ()
            }
            None
          } else {
            watcher ! WatchSpentBasic(self, tx, outputIndex, BITCOIN_FUNDING_EXTERNAL_CHANNEL_SPENT(c.shortChannelId))
            // TODO: check feature bit set
            log.debug("added channel channelId={}", c.shortChannelId)
            val capacity = tx.txOut(outputIndex).amount
            context.system.eventStream.publish(ChannelsDiscovered(SingleChannelDiscovered(c, capacity) :: Nil))
            db.addChannel(c, tx.txid, capacity)

            // in case we just validated our first local channel, we announce the local node
            if (!d0.nodes.contains(nodeParams.nodeId) && isRelatedTo(c, nodeParams.nodeId)) {
              log.info("first local channel validated, announcing local node")
              val nodeAnn = Announcements.makeNodeAnnouncement(nodeParams.privateKey, nodeParams.alias, nodeParams.color, nodeParams.publicAddresses)
              self ! nodeAnn
            }
            Some(PublicChannel(c, tx.txid, capacity, None, None))
          }
        case ValidateResult(c, Right((tx, fundingTxStatus: UtxoStatus.Spent))) =>
          if (fundingTxStatus.spendingTxConfirmed) {
            log.warning("ignoring shortChannelId={} tx={} (funding tx already spent and spending tx is confirmed)", c.shortChannelId, tx.txid)
            // the funding tx has been spent by a transaction that is now confirmed: peer shouldn't send us those
            d0.awaiting.get(c) match {
              case Some(origins) => origins.foreach(_ ! ChannelClosed(c))
              case _ => ()
            }
          } else {
            log.debug("ignoring shortChannelId={} tx={} (funding tx already spent but spending tx isn't confirmed)", c.shortChannelId, tx.txid)
          }
          // there may be a record if we have just restarted
          db.removeChannel(c.shortChannelId)
          None
      }

      // we also reprocess node and channel_update announcements related to channels that were just analyzed
      val reprocessUpdates = d0.stash.updates.filterKeys(u => u.shortChannelId == c.shortChannelId)
      val reprocessNodes = d0.stash.nodes.filterKeys(n => isRelatedTo(c, n.nodeId))
      // and we remove the reprocessed messages from the stash
      val stash1 = d0.stash.copy(updates = d0.stash.updates -- reprocessUpdates.keys, nodes = d0.stash.nodes -- reprocessNodes.keys)
      // we remove channel from awaiting map
      val awaiting1 = d0.awaiting - c

      publicChannel_opt match {
        case Some(pc) =>
          // note: if the channel is graduating from private to public, the implementation (in the LocalChannelUpdate handler) guarantees that we will process a new channel_update
          // right after the channel_announcement, channel_updates will be moved from private to public at that time
          val d1 = d0.copy(
            channels = d0.channels + (c.shortChannelId -> pc),
            privateChannels = d0.privateChannels - c.shortChannelId, // we remove fake announcements that we may have made before
            rebroadcast = d0.rebroadcast.copy(channels = d0.rebroadcast.channels + (c -> d0.awaiting.getOrElse(c, Nil).toSet)), // we also add the newly validated channels to the rebroadcast queue
            stash = stash1,
            awaiting = awaiting1)
          // we only reprocess updates and nodes if validation succeeded
          val d2 = reprocessUpdates.foldLeft(d1) {
            case (d, (u, origins)) => origins.foldLeft(d) { case (d, origin) => handle(u, origin, d) } // we reprocess the same channel_update for every origin (to preserve origin information)
          }
          val d3 = reprocessNodes.foldLeft(d2) {
            case (d, (n, origins)) => origins.foldLeft(d) { case (d, origin) => handle(n, origin, d) } // we reprocess the same node_announcement for every origins (to preserve origin information)
          }
          stay using d3
        case None =>
          stay using d0.copy(stash = stash1, awaiting = awaiting1)
      }

    case Event(WatchEventSpentBasic(BITCOIN_FUNDING_EXTERNAL_CHANNEL_SPENT(shortChannelId)), d) if d.channels.contains(shortChannelId) =>
      val lostChannel = d.channels(shortChannelId).ann
      log.info("funding tx of channelId={} has been spent", shortChannelId)
      // we need to remove nodes that aren't tied to any channels anymore
      val channels1 = d.channels - lostChannel.shortChannelId
      val lostNodes = Seq(lostChannel.nodeId1, lostChannel.nodeId2).filterNot(nodeId => hasChannels(nodeId, channels1.values))
      // let's clean the db and send the events
      log.info("pruning shortChannelId={} (spent)", shortChannelId)
      db.removeChannel(shortChannelId) // NB: this also removes channel updates
      // we also need to remove updates from the graph
      val graph1 = d.graph
        .removeEdge(ChannelDesc(lostChannel.shortChannelId, lostChannel.nodeId1, lostChannel.nodeId2))
        .removeEdge(ChannelDesc(lostChannel.shortChannelId, lostChannel.nodeId2, lostChannel.nodeId1))

      context.system.eventStream.publish(ChannelLost(shortChannelId))
      lostNodes.foreach {
        case nodeId =>
          log.info("pruning nodeId={} (spent)", nodeId)
          db.removeNode(nodeId)
          context.system.eventStream.publish(NodeLost(nodeId))
      }
      stay using d.copy(nodes = d.nodes -- lostNodes, channels = d.channels - shortChannelId, graph = graph1)

    case Event(TickBroadcast, d) =>
      if (d.rebroadcast.channels.isEmpty && d.rebroadcast.updates.isEmpty && d.rebroadcast.nodes.isEmpty) {
        stay
      } else {
        log.debug("broadcasting routing messages")
        log.debug("staggered broadcast details: channels={} updates={} nodes={}", d.rebroadcast.channels.size, d.rebroadcast.updates.size, d.rebroadcast.nodes.size)
        context.actorSelection(context.system / "*" / "switchboard") ! d.rebroadcast
        stay using d.copy(rebroadcast = Rebroadcast(channels = Map.empty, updates = Map.empty, nodes = Map.empty))
      }

    case Event(TickPruneStaleChannels, d) =>
      // first we select channels that we will prune
<<<<<<< HEAD
      val staleChannels = getStaleChannels(d.channels.values, d.updates, nodeParams.currentBlockHeight)
      // then we clean up the related channel updates
      val staleUpdates = staleChannels.map(d.channels).flatMap(c => Seq(ChannelDesc(c.shortChannelId, c.nodeId1, c.nodeId2), ChannelDesc(c.shortChannelId, c.nodeId2, c.nodeId1)))
      // finally we remove nodes that aren't tied to any channels anymore (and deduplicate them)
      val potentialStaleNodes = staleChannels.map(d.channels).flatMap(c => Set(c.nodeId1, c.nodeId2)).toSet
      val channels1 = d.channels -- staleChannels
=======
      val staleChannels = getStaleChannels(d.channels.values)
      val staleChannelIds = staleChannels.map(_.ann.shortChannelId)
      // then we remove nodes that aren't tied to any channels anymore (and deduplicate them)
      val potentialStaleNodes = staleChannels.flatMap(c => Set(c.ann.nodeId1, c.ann.nodeId2)).toSet
      val channels1 = d.channels -- staleChannelIds
>>>>>>> 74af0304
      // no need to iterate on all nodes, just on those that are affected by current pruning
      val staleNodes = potentialStaleNodes.filterNot(nodeId => hasChannels(nodeId, channels1.values))

      // let's clean the db and send the events
      db.removeChannels(staleChannelIds) // NB: this also removes channel updates
      // we keep track of recently pruned channels so we don't revalidate them (zombie churn)
      db.addToPruned(staleChannelIds)
      staleChannelIds.foreach { shortChannelId =>
        log.info("pruning shortChannelId={} (stale)", shortChannelId)
        context.system.eventStream.publish(ChannelLost(shortChannelId))
      }

      val staleChannelsToRemove = new mutable.MutableList[ChannelDesc]
      staleChannels.foreach(ca => {
        staleChannelsToRemove += ChannelDesc(ca.ann.shortChannelId, ca.ann.nodeId1, ca.ann.nodeId2)
        staleChannelsToRemove += ChannelDesc(ca.ann.shortChannelId, ca.ann.nodeId2, ca.ann.nodeId1)
      })

      val graph1 = d.graph.removeEdges(staleChannelsToRemove)
      staleNodes.foreach {
        case nodeId =>
          log.info("pruning nodeId={} (stale)", nodeId)
          db.removeNode(nodeId)
          context.system.eventStream.publish(NodeLost(nodeId))
      }
      stay using d.copy(nodes = d.nodes -- staleNodes, channels = channels1, graph = graph1)

    case Event(ExcludeChannel(desc@ChannelDesc(shortChannelId, nodeId, _)), d) =>
      val banDuration = nodeParams.routerConf.channelExcludeDuration
      log.info("excluding shortChannelId={} from nodeId={} for duration={}", shortChannelId, nodeId, banDuration)
      context.system.scheduler.scheduleOnce(banDuration, self, LiftChannelExclusion(desc))
      stay using d.copy(excludedChannels = d.excludedChannels + desc)

    case Event(LiftChannelExclusion(desc@ChannelDesc(shortChannelId, nodeId, _)), d) =>
      log.info("reinstating shortChannelId={} from nodeId={}", shortChannelId, nodeId)
      stay using d.copy(excludedChannels = d.excludedChannels - desc)

    case Event('nodes, d) =>
      sender ! d.nodes.values
      stay

    case Event('channels, d) =>
      sender ! d.channels.values.map(_.ann)
      stay

    case Event('channelsMap, d) =>
      sender ! d.channels
      stay

    case Event('updates, d) =>
      val updates: Iterable[ChannelUpdate] = d.channels.values.flatMap(d => d.update_1_opt ++ d.update_2_opt) ++ d.privateChannels.values.flatMap(d => d.update_1_opt ++ d.update_2_opt)
      sender ! updates
      stay

    case Event('data, d) =>
      sender ! d
      stay

    case Event(FinalizeRoute(partialHops), d) =>
      // split into sublists [(a,b),(b,c), ...] then get the edges between each of those pairs, then select the largest edge between them
      val edges = partialHops.sliding(2).map { case List(v1, v2) => d.graph.getEdgesBetween(v1, v2).maxBy(_.update.htlcMaximumMsat.getOrElse(0 msat)) }
      val hops = edges.map(d => Hop(d.desc.a, d.desc.b, d.update)).toSeq
      sender ! RouteResponse(hops, Set.empty, Set.empty)
      stay

    case Event(RouteRequest(start, end, amount, assistedRoutes, ignoreNodes, ignoreChannels, params_opt), d) =>
      // we convert extra routing info provided in the payment request to fake channel_update
      // it takes precedence over all other channel_updates we know
      val assistedChannels: Map[ShortChannelId, AssistedChannel] = assistedRoutes.flatMap(toAssistedChannels(_, end)).toMap
      val extraEdges = assistedChannels.values.map(ac => GraphEdge(ChannelDesc(ac.extraHop.shortChannelId, ac.extraHop.nodeId, ac.nextNodeId), toFakeUpdate(ac.extraHop))).toSet
      val ignoredEdges = ignoreChannels ++ d.excludedChannels
      val params = params_opt.getOrElse(defaultRouteParams)
      val routesToFind = if (params.randomize) DEFAULT_ROUTES_COUNT else 1

      log.info(s"finding a route $start->$end with assistedChannels={} ignoreNodes={} ignoreChannels={} excludedChannels={}", assistedChannels.keys.mkString(","), ignoreNodes.map(_.value).mkString(","), ignoreChannels.mkString(","), d.excludedChannels.mkString(","))
      log.info(s"finding a route with randomize={} params={}", routesToFind > 1, params)
<<<<<<< HEAD
      findRoute(d.graph, start, end, amount, numRoutes = routesToFind, extraEdges = extraEdges, ignoredEdges = ignoredUpdates.toSet, routeParams = params, nodeParams.currentBlockHeight)
=======
      findRoute(d.graph, start, end, amount, numRoutes = routesToFind, extraEdges = extraEdges, ignoredEdges = ignoredEdges, ignoredVertices = ignoreNodes, routeParams = params)
>>>>>>> 74af0304
        .map(r => sender ! RouteResponse(r, ignoreNodes, ignoreChannels))
        .recover { case t => sender ! Status.Failure(t) }
      stay

    case Event(SendChannelQuery(remoteNodeId, remote, flags_opt), d) =>
      // ask for everything
      // we currently send only one query_channel_range message per peer, when we just (re)connected to it, so we don't
      // have to worry about sending a new query_channel_range when another query is still in progress
      val query = QueryChannelRange(nodeParams.chainHash, firstBlockNum = 0L, numberOfBlocks = Int.MaxValue.toLong, TlvStream(flags_opt.toList))
      log.info("sending query_channel_range={}", query)
      remote ! query

      // we also set a pass-all filter for now (we can update it later) for the future gossip messages, by setting
      // the first_timestamp field to the current date/time and timestamp_range to the maximum value
      // NB: we can't just set firstTimestamp to 0, because in that case peer would send us all past messages matching
      // that (i.e. the whole routing table)
      val filter = GossipTimestampFilter(nodeParams.chainHash, firstTimestamp = Platform.currentTime.milliseconds.toSeconds, timestampRange = Int.MaxValue)
      remote ! filter

      // clean our sync state for this peer: we receive a SendChannelQuery just when we connect/reconnect to a peer and
      // will start a new complete sync process
      stay using d.copy(sync = d.sync - remoteNodeId)

    // Warning: order matters here, this must be the first match for HasChainHash messages !
    case Event(PeerRoutingMessage(_, _, routingMessage: HasChainHash), d) if routingMessage.chainHash != nodeParams.chainHash =>
      sender ! TransportHandler.ReadAck(routingMessage)
      log.warning("message {} for wrong chain {}, we're on {}", routingMessage, routingMessage.chainHash, nodeParams.chainHash)
      stay

    case Event(u: ChannelUpdate, d: Data) =>
      // it was sent by us (e.g. the payment lifecycle); routing messages that are sent by our peers are now wrapped in a PeerRoutingMessage
      log.debug("received channel update from {}", sender)
      stay using handle(u, sender, d)

    case Event(PeerRoutingMessage(transport, remoteNodeId, u: ChannelUpdate), d) =>
      sender ! TransportHandler.ReadAck(u)
      log.debug("received channel update for shortChannelId={}", u.shortChannelId)
      stay using handle(u, sender, d, remoteNodeId_opt = Some(remoteNodeId), transport_opt = Some(transport))

    case Event(PeerRoutingMessage(_, _, c: ChannelAnnouncement), d) =>
      log.debug("received channel announcement for shortChannelId={} nodeId1={} nodeId2={}", c.shortChannelId, c.nodeId1, c.nodeId2)
      if (d.channels.contains(c.shortChannelId)) {
        sender ! TransportHandler.ReadAck(c)
        log.debug("ignoring {} (duplicate)", c)
        stay
      } else if (d.awaiting.contains(c)) {
        sender ! TransportHandler.ReadAck(c)
        log.debug("ignoring {} (being verified)", c)
        // adding the sender to the list of origins so that we don't send back the same announcement to this peer later
        val origins = d.awaiting(c) :+ sender
        stay using d.copy(awaiting = d.awaiting + (c -> origins))
      } else if (db.isPruned(c.shortChannelId)) {
        sender ! TransportHandler.ReadAck(c)
        // channel was pruned and we haven't received a recent channel_update, so we have no reason to revalidate it
        log.debug("ignoring {} (was pruned)", c)
        stay
      } else if (!Announcements.checkSigs(c)) {
        sender ! TransportHandler.ReadAck(c)
        log.warning("bad signature for announcement {}", c)
        sender ! InvalidSignature(c)
        stay
      } else {
        log.info("validating shortChannelId={}", c.shortChannelId)
        watcher ! ValidateRequest(c)
        // we don't acknowledge the message just yet
        stay using d.copy(awaiting = d.awaiting + (c -> Seq(sender)))
      }

    case Event(n: NodeAnnouncement, d: Data) =>
      // it was sent by us, routing messages that are sent by  our peers are now wrapped in a PeerRoutingMessage
      log.debug("received node announcement from {}", sender)
      stay using handle(n, sender, d)

    case Event(PeerRoutingMessage(_, _, n: NodeAnnouncement), d: Data) =>
      sender ! TransportHandler.ReadAck(n)
      log.debug("received node announcement for nodeId={}", n.nodeId)
      stay using handle(n, sender, d)

    case Event(PeerRoutingMessage(transport, _, routingMessage@QueryChannelRange(chainHash, firstBlockNum, numberOfBlocks, extendedQueryFlags_opt)), d) =>
      sender ! TransportHandler.ReadAck(routingMessage)
      log.info("received query_channel_range with firstBlockNum={} numberOfBlocks={} extendedQueryFlags_opt={}", firstBlockNum, numberOfBlocks, extendedQueryFlags_opt)
      // keep channel ids that are in [firstBlockNum, firstBlockNum + numberOfBlocks]
      val shortChannelIds: SortedSet[ShortChannelId] = d.channels.keySet.filter(keep(firstBlockNum, numberOfBlocks, _))
      log.info("replying with {} items for range=({}, {})", shortChannelIds.size, firstBlockNum, numberOfBlocks)
      split(shortChannelIds)
        .foreach(chunk => {
          val (timestamps, checksums) = routingMessage.queryFlags_opt match {
            case Some(extension) if extension.wantChecksums | extension.wantTimestamps =>
              // we always compute timestamps and checksums even if we don't need both, overhead is negligible
              val (timestamps, checksums) = chunk.shortChannelIds.map(getChannelDigestInfo(d.channels)).unzip
              val encodedTimestamps = if (extension.wantTimestamps) Some(ReplyChannelRangeTlv.EncodedTimestamps(nodeParams.routerConf.encodingType, timestamps)) else None
              val encodedChecksums = if (extension.wantChecksums) Some(ReplyChannelRangeTlv.EncodedChecksums(checksums)) else None
              (encodedTimestamps, encodedChecksums)
            case _ => (None, None)
          }
          transport ! ReplyChannelRange(chainHash, chunk.firstBlock, chunk.numBlocks,
            complete = 1,
            shortChannelIds = EncodedShortChannelIds(nodeParams.routerConf.encodingType, chunk.shortChannelIds),
            timestamps = timestamps,
            checksums = checksums)
        })
      stay

    case Event(PeerRoutingMessage(transport, remoteNodeId, routingMessage@ReplyChannelRange(chainHash, _, _, _, shortChannelIds, _)), d) =>
      sender ! TransportHandler.ReadAck(routingMessage)

      @tailrec
      def loop(ids: List[ShortChannelId], timestamps: List[ReplyChannelRangeTlv.Timestamps], checksums: List[ReplyChannelRangeTlv.Checksums], acc: List[ShortChannelIdAndFlag] = List.empty[ShortChannelIdAndFlag]): List[ShortChannelIdAndFlag] = {
        ids match {
          case Nil => acc.reverse
          case head :: tail =>
            val flag = computeFlag(d.channels)(head, timestamps.headOption, checksums.headOption, nodeParams.routerConf.requestNodeAnnouncements)
            // 0 means nothing to query, just don't include it
            val acc1 = if (flag != 0) ShortChannelIdAndFlag(head, flag) :: acc else acc
            loop(tail, timestamps.drop(1), checksums.drop(1), acc1)
        }
      }

      val timestamps_opt = routingMessage.timestamps_opt.map(_.timestamps).getOrElse(List.empty[ReplyChannelRangeTlv.Timestamps])
      val checksums_opt = routingMessage.checksums_opt.map(_.checksums).getOrElse(List.empty[ReplyChannelRangeTlv.Checksums])

      val shortChannelIdAndFlags = loop(shortChannelIds.array, timestamps_opt, checksums_opt)

      val (channelCount, updatesCount) = shortChannelIdAndFlags.foldLeft((0, 0)) {
        case ((c, u), ShortChannelIdAndFlag(_, flag)) =>
          val c1 = c + (if (QueryShortChannelIdsTlv.QueryFlagType.includeChannelAnnouncement(flag)) 1 else 0)
          val u1 = u + (if (QueryShortChannelIdsTlv.QueryFlagType.includeUpdate1(flag)) 1 else 0) + (if (QueryShortChannelIdsTlv.QueryFlagType.includeUpdate2(flag)) 1 else 0)
          (c1, u1)
      }
      log.info(s"received reply_channel_range with {} channels, we're missing {} channel announcements and {} updates, format={}", shortChannelIds.array.size, channelCount, updatesCount, shortChannelIds.encoding)
      // we update our sync data to this node (there may be multiple channel range responses and we can only query one set of ids at a time)
      val replies = shortChannelIdAndFlags
        .grouped(SHORTID_WINDOW)
        .map(chunk => QueryShortChannelIds(chainHash,
          shortChannelIds = EncodedShortChannelIds(shortChannelIds.encoding, chunk.map(_.shortChannelId)),
          if (routingMessage.timestamps_opt.isDefined || routingMessage.checksums_opt.isDefined)
            TlvStream(QueryShortChannelIdsTlv.EncodedQueryFlags(shortChannelIds.encoding, chunk.map(_.flag)))
          else
            TlvStream.empty
        ))
        .toList
      val (sync1, replynow_opt) = addToSync(d.sync, remoteNodeId, replies)
      // we only send a reply right away if there were no pending requests
      replynow_opt.foreach(transport ! _)
      context.system.eventStream.publish(syncProgress(sync1))
      stay using d.copy(sync = sync1)

    case Event(PeerRoutingMessage(transport, _, routingMessage@QueryShortChannelIds(chainHash, shortChannelIds, queryFlags_opt)), d) =>
      sender ! TransportHandler.ReadAck(routingMessage)
      val flags = routingMessage.queryFlags_opt.map(_.array).getOrElse(List.empty[Long])

      var channelCount = 0
      var updateCount = 0
      var nodeCount = 0

      Router.processChannelQuery(d.nodes, d.channels)(
        shortChannelIds.array,
        flags,
        ca => {
          channelCount = channelCount + 1
          transport ! ca
        },
        cu => {
          updateCount = updateCount + 1
          transport ! cu
        },
        na => {
          nodeCount = nodeCount + 1
          transport ! na
        }
      )
      log.info("received query_short_channel_ids with {} items, sent back {} channels and {} updates and {} nodes", shortChannelIds.array.size, channelCount, updateCount, nodeCount)
      transport ! ReplyShortChannelIdsEnd(chainHash, 1)
      stay

    case Event(PeerRoutingMessage(transport, remoteNodeId, routingMessage: ReplyShortChannelIdsEnd), d) =>
      sender ! TransportHandler.ReadAck(routingMessage)
      // have we more channels to ask this peer?
      val sync1 = d.sync.get(remoteNodeId) match {
        case Some(sync) =>
          sync.pending match {
            case nextRequest +: rest =>
              log.info(s"asking for the next slice of short_channel_ids (remaining=${sync.pending.size}/${sync.total})")
              transport ! nextRequest
              d.sync + (remoteNodeId -> sync.copy(pending = rest))
            case Nil =>
              // we received reply_short_channel_ids_end for our last query and have not sent another one, we can now remove
              // the remote peer from our map
              log.info(s"sync complete (total=${sync.total})")
              d.sync - remoteNodeId
          }
        case _ => d.sync
      }
      context.system.eventStream.publish(syncProgress(sync1))
      stay using d.copy(sync = sync1)

  }

  initialize()

  def handle(n: NodeAnnouncement, origin: ActorRef, d: Data): Data =
    if (d.stash.nodes.contains(n)) {
      log.debug("ignoring {} (already stashed)", n)
      val origins = d.stash.nodes(n) + origin
      d.copy(stash = d.stash.copy(nodes = d.stash.nodes + (n -> origins)))
    } else if (d.rebroadcast.nodes.contains(n)) {
      log.debug("ignoring {} (pending rebroadcast)", n)
      val origins = d.rebroadcast.nodes(n) + origin
      d.copy(rebroadcast = d.rebroadcast.copy(nodes = d.rebroadcast.nodes + (n -> origins)))
    } else if (d.nodes.contains(n.nodeId) && d.nodes(n.nodeId).timestamp >= n.timestamp) {
      log.debug("ignoring {} (duplicate)", n)
      d
    } else if (!Announcements.checkSig(n)) {
      log.warning("bad signature for {}", n)
      origin ! InvalidSignature(n)
      d
    } else if (d.nodes.contains(n.nodeId)) {
      log.debug("updated node nodeId={}", n.nodeId)
      context.system.eventStream.publish(NodeUpdated(n))
      db.updateNode(n)
      d.copy(nodes = d.nodes + (n.nodeId -> n), rebroadcast = d.rebroadcast.copy(nodes = d.rebroadcast.nodes + (n -> Set(origin))))
    } else if (d.channels.values.exists(c => isRelatedTo(c.ann, n.nodeId))) {
      log.debug("added node nodeId={}", n.nodeId)
      context.system.eventStream.publish(NodesDiscovered(n :: Nil))
      db.addNode(n)
      d.copy(nodes = d.nodes + (n.nodeId -> n), rebroadcast = d.rebroadcast.copy(nodes = d.rebroadcast.nodes + (n -> Set(origin))))
    } else if (d.awaiting.keys.exists(c => isRelatedTo(c, n.nodeId))) {
      log.debug("stashing {}", n)
      d.copy(stash = d.stash.copy(nodes = d.stash.nodes + (n -> Set(origin))))
    } else {
      log.debug("ignoring {} (no related channel found)", n)
      // there may be a record if we have just restarted
      db.removeNode(n.nodeId)
      d
    }

  def handle(u: ChannelUpdate, origin: ActorRef, d: Data, remoteNodeId_opt: Option[PublicKey] = None, transport_opt: Option[ActorRef] = None): Data =
    if (d.channels.contains(u.shortChannelId)) {
      // related channel is already known (note: this means no related channel_update is in the stash)
      val publicChannel = true
      val pc = d.channels(u.shortChannelId)
      val desc = getDesc(u, pc.ann)
      if (d.rebroadcast.updates.contains(u)) {
        log.debug("ignoring {} (pending rebroadcast)", u)
        val origins = d.rebroadcast.updates(u) + origin
        d.copy(rebroadcast = d.rebroadcast.copy(updates = d.rebroadcast.updates + (u -> origins)))
      } else if (isStale(u)) {
        log.debug("ignoring {} (stale)", u)
        d
      } else if (pc.getChannelUpdateSameSideAs(u).exists(_.timestamp >= u.timestamp)) {
        log.debug("ignoring {} (duplicate)", u)
        d
      } else if (!Announcements.checkSig(u, pc.getNodeIdSameSideAs(u))) {
        log.warning("bad signature for announcement shortChannelId={} {}", u.shortChannelId, u)
        origin ! InvalidSignature(u)
        d
      } else if (pc.getChannelUpdateSameSideAs(u).isDefined) {
        log.debug("updated channel_update for shortChannelId={} public={} flags={} {}", u.shortChannelId, publicChannel, u.channelFlags, u)
        context.system.eventStream.publish(ChannelUpdatesReceived(u :: Nil))
        db.updateChannel(u)
        // update the graph
        val graph1 = Announcements.isEnabled(u.channelFlags) match {
          case true => d.graph.removeEdge(desc).addEdge(desc, u)
          case false => d.graph.removeEdge(desc) // if the channel is now disabled, we remove it from the graph
        }
        d.copy(channels = d.channels + (u.shortChannelId -> pc.updateChannelUpdateSameSideAs(u)), rebroadcast = d.rebroadcast.copy(updates = d.rebroadcast.updates + (u -> Set(origin))), graph = graph1)
      } else {
        log.debug("added channel_update for shortChannelId={} public={} flags={} {}", u.shortChannelId, publicChannel, u.channelFlags, u)
        context.system.eventStream.publish(ChannelUpdatesReceived(u :: Nil))
        db.updateChannel(u)
        // we also need to update the graph
        val graph1 = d.graph.addEdge(desc, u)
        d.copy(channels = d.channels + (u.shortChannelId -> pc.updateChannelUpdateSameSideAs(u)), privateChannels = d.privateChannels - u.shortChannelId, rebroadcast = d.rebroadcast.copy(updates = d.rebroadcast.updates + (u -> Set(origin))), graph = graph1)
      }
    } else if (d.awaiting.keys.exists(c => c.shortChannelId == u.shortChannelId)) {
      // channel is currently being validated
      if (d.stash.updates.contains(u)) {
        log.debug("ignoring {} (already stashed)", u)
        val origins = d.stash.updates(u) + origin
        d.copy(stash = d.stash.copy(updates = d.stash.updates + (u -> origins)))
      } else {
        log.debug("stashing {}", u)
        d.copy(stash = d.stash.copy(updates = d.stash.updates + (u -> Set(origin))))
      }
    } else if (d.privateChannels.contains(u.shortChannelId)) {
      val publicChannel = false
      val pc = d.privateChannels(u.shortChannelId)
      val desc = if (Announcements.isNode1(u.channelFlags)) ChannelDesc(u.shortChannelId, pc.nodeId1, pc.nodeId2) else ChannelDesc(u.shortChannelId, pc.nodeId2, pc.nodeId1)
      if (isStale(u)) {
        log.debug("ignoring {} (stale)", u)
        d
      } else if (pc.getChannelUpdateSameSideAs(u).exists(_.timestamp >= u.timestamp)) {
        log.debug("ignoring {} (already know same or newer)", u)
        d
      } else if (!Announcements.checkSig(u, desc.a)) {
        log.warning("bad signature for announcement shortChannelId={} {}", u.shortChannelId, u)
        origin ! InvalidSignature(u)
        d
      } else if (pc.getChannelUpdateSameSideAs(u).isDefined) {
        log.debug("updated channel_update for shortChannelId={} public={} flags={} {}", u.shortChannelId, publicChannel, u.channelFlags, u)
        context.system.eventStream.publish(ChannelUpdatesReceived(u :: Nil))
        // we also need to update the graph
        val graph1 = d.graph.removeEdge(desc).addEdge(desc, u)
        d.copy(privateChannels = d.privateChannels + (u.shortChannelId -> pc.updateChannelUpdateSameSideAs(u)), graph = graph1)
      } else {
        log.debug("added channel_update for shortChannelId={} public={} flags={} {}", u.shortChannelId, publicChannel, u.channelFlags, u)
        context.system.eventStream.publish(ChannelUpdatesReceived(u :: Nil))
        // we also need to update the graph
        val graph1 = d.graph.addEdge(desc, u)
        d.copy(privateChannels = d.privateChannels + (u.shortChannelId -> pc.updateChannelUpdateSameSideAs(u)), graph = graph1)
      }
    } else if (db.isPruned(u.shortChannelId) && !isStale(u)) {
      // the channel was recently pruned, but if we are here, it means that the update is not stale so this is the case
      // of a zombie channel coming back from the dead. they probably sent us a channel_announcement right before this update,
      // but we ignored it because the channel was in the 'pruned' list. Now that we know that the channel is alive again,
      // let's remove the channel from the zombie list and ask the sender to re-send announcements (channel_announcement + updates)
      // about that channel. We can ignore this update since we will receive it again
      log.info(s"channel shortChannelId=${u.shortChannelId} is back from the dead! requesting announcements about this channel")
      db.removeFromPruned(u.shortChannelId)

      // transport_opt will contain a valid transport only when we're handling an update that we received from a peer, not
      // when we're sending updates to ourselves
      (transport_opt, remoteNodeId_opt) match {
        case (Some(transport), Some(remoteNodeId)) =>
          val query = QueryShortChannelIds(u.chainHash, EncodedShortChannelIds(nodeParams.routerConf.encodingType, List(u.shortChannelId)), TlvStream.empty)
          d.sync.get(remoteNodeId) match {
            case Some(sync) =>
              // we already have a pending request to that node, let's add this channel to the list and we'll get it later
              // TODO: we only request channels with old style channel_query
              d.copy(sync = d.sync + (remoteNodeId -> sync.copy(pending = sync.pending :+ query, total = sync.total + 1)))
            case None =>
              // we send the query right away
              transport ! query
              d.copy(sync = d.sync + (remoteNodeId -> Sync(pending = Nil, total = 1)))
          }
        case _ =>
          // we don't know which node this update came from (maybe it was stashed and the channel got pruned in the meantime or some other corner case).
          // or we don't have a transport to send our query to.
          // anyway, that's not really a big deal because we have removed the channel from the pruned db so next time it shows up we will revalidate it
          d
      }
    } else {
      log.debug("ignoring announcement {} (unknown channel)", u)
      d
    }

  override def mdc(currentMessage: Any): MDC = currentMessage match {
    case SendChannelQuery(remoteNodeId, _, _) => Logs.mdc(remoteNodeId_opt = Some(remoteNodeId))
    case PeerRoutingMessage(_, remoteNodeId, _) => Logs.mdc(remoteNodeId_opt = Some(remoteNodeId))
    case _ => akka.event.Logging.emptyMDC
  }
}

object Router {
  val SHORTID_WINDOW = 100

  def props(nodeParams: NodeParams, watcher: ActorRef, initialized: Option[Promise[Done]] = None) = Props(new Router(nodeParams, watcher, initialized))

  def toFakeUpdate(extraHop: ExtraHop): ChannelUpdate =
  // the `direction` bit in flags will not be accurate but it doesn't matter because it is not used
  // what matters is that the `disable` bit is 0 so that this update doesn't get filtered out
    ChannelUpdate(signature = ByteVector64.Zeroes, chainHash = ByteVector32.Zeroes, extraHop.shortChannelId, Platform.currentTime.milliseconds.toSeconds, messageFlags = 0, channelFlags = 0, extraHop.cltvExpiryDelta, htlcMinimumMsat = 0 msat, extraHop.feeBase, extraHop.feeProportionalMillionths, None)


  def toAssistedChannels(extraRoute: Seq[ExtraHop], targetNodeId: PublicKey): Map[ShortChannelId, AssistedChannel] = {
    // BOLT 11: "For each entry, the pubkey is the node ID of the start of the channel", and the last node is the destination
    val nextNodeIds = extraRoute.map(_.nodeId).drop(1) :+ targetNodeId
    extraRoute.zip(nextNodeIds).map {
      case (extraHop: ExtraHop, nextNodeId) => extraHop.shortChannelId -> AssistedChannel(extraHop, nextNodeId)
    }.toMap
  }

  def getDesc(u: ChannelUpdate, channel: ChannelAnnouncement): ChannelDesc = {
    // the least significant bit tells us if it is node1 or node2
    if (Announcements.isNode1(u.channelFlags)) ChannelDesc(u.shortChannelId, channel.nodeId1, channel.nodeId2) else ChannelDesc(u.shortChannelId, channel.nodeId2, channel.nodeId1)
  }

  def isRelatedTo(c: ChannelAnnouncement, nodeId: PublicKey) = nodeId == c.nodeId1 || nodeId == c.nodeId2

  def hasChannels(nodeId: PublicKey, channels: Iterable[PublicChannel]): Boolean = channels.exists(c => isRelatedTo(c.ann, nodeId))

  def isStale(u: ChannelUpdate): Boolean = isStale(u.timestamp)

  def isStale(timestamp: Long): Boolean = {
    // BOLT 7: "nodes MAY prune channels should the timestamp of the latest channel_update be older than 2 weeks"
    // but we don't want to prune brand new channels for which we didn't yet receive a channel update
    val staleThresholdSeconds = (Platform.currentTime.milliseconds - 14.days).toSeconds
    timestamp < staleThresholdSeconds
  }

  def isAlmostStale(timestamp: Long): Boolean = {
    // we define almost stale as 2 weeks minus 4 days
    val staleThresholdSeconds = (Platform.currentTime.milliseconds - 10.days).toSeconds
    timestamp < staleThresholdSeconds
  }

  /**
   * Is stale a channel that:
   * (1) is older than 2 weeks (2*7*144 = 2016 blocks)
   * AND
   * (2) has no channel_update younger than 2 weeks
   *
   * @param channel
   * @param update1_opt update corresponding to one side of the channel, if we have it
   * @param update2_opt update corresponding to the other side of the channel, if we have it
   * @return
   */
  def isStale(channel: ChannelAnnouncement, update1_opt: Option[ChannelUpdate], update2_opt: Option[ChannelUpdate], blockCount: Long): Boolean = {
    // BOLT 7: "nodes MAY prune channels should the timestamp of the latest channel_update be older than 2 weeks (1209600 seconds)"
    // but we don't want to prune brand new channels for which we didn't yet receive a channel update, so we keep them as long as they are less than 2 weeks (2016 blocks) old
    val staleThresholdBlocks = blockCount - 2016
    val TxCoordinates(blockHeight, _, _) = ShortChannelId.coordinates(channel.shortChannelId)
    blockHeight < staleThresholdBlocks && update1_opt.map(isStale).getOrElse(true) && update2_opt.map(isStale).getOrElse(true)
  }

<<<<<<< HEAD
  def getStaleChannels(channels: Iterable[ChannelAnnouncement], updates: Map[ChannelDesc, ChannelUpdate], blockCount: Long): Iterable[ShortChannelId] = {
    val staleChannels = channels.filter { c =>
      val update1 = updates.get(ChannelDesc(c.shortChannelId, c.nodeId1, c.nodeId2))
      val update2 = updates.get(ChannelDesc(c.shortChannelId, c.nodeId2, c.nodeId1))
      isStale(c, update1, update2, blockCount)
    }
    staleChannels.map(_.shortChannelId)
  }
=======
  def getStaleChannels(channels: Iterable[PublicChannel]): Iterable[PublicChannel] = channels.filter(data => isStale(data.ann, data.update_1_opt, data.update_2_opt))
>>>>>>> 74af0304

  /**
   * Filters channels that we want to send to nodes asking for a channel range
   */
  def keep(firstBlockNum: Long, numberOfBlocks: Long, id: ShortChannelId): Boolean = {
    val TxCoordinates(height, _, _) = ShortChannelId.coordinates(id)
    height >= firstBlockNum && height <= (firstBlockNum + numberOfBlocks)
  }

  def shouldRequestUpdate(ourTimestamp: Long, ourChecksum: Long, theirTimestamp_opt: Option[Long], theirChecksum_opt: Option[Long]): Boolean = {
    (theirTimestamp_opt, theirChecksum_opt) match {
      case (Some(theirTimestamp), Some(theirChecksum)) =>
        // we request their channel_update if all those conditions are met:
        // - it is more recent than ours
        // - it is different from ours, or it is the same but ours is about to be stale
        // - it is not stale
        val theirsIsMoreRecent = ourTimestamp < theirTimestamp
        val areDifferent = ourChecksum != theirChecksum
        val oursIsAlmostStale = isAlmostStale(ourTimestamp)
        val theirsIsStale = isStale(theirTimestamp)
        theirsIsMoreRecent && (areDifferent || oursIsAlmostStale) && !theirsIsStale
      case (Some(theirTimestamp), None) =>
        // if we only have their timestamp, we request their channel_update if theirs is more recent than ours
        val theirsIsMoreRecent = ourTimestamp < theirTimestamp
        val theirsIsStale = isStale(theirTimestamp)
        theirsIsMoreRecent && !theirsIsStale
      case (None, Some(theirChecksum)) =>
        // if we only have their checksum, we request their channel_update if it is different from ours
        // NB: a zero checksum means that they don't have the data
        val areDifferent = theirChecksum != 0 && ourChecksum != theirChecksum
        areDifferent
      case (None, None) =>
        // if we have neither their timestamp nor their checksum we request their channel_update
        true
    }
  }

  def computeFlag(channels: SortedMap[ShortChannelId, PublicChannel])(
    shortChannelId: ShortChannelId,
    theirTimestamps_opt: Option[ReplyChannelRangeTlv.Timestamps],
    theirChecksums_opt: Option[ReplyChannelRangeTlv.Checksums],
    includeNodeAnnouncements: Boolean): Long = {
    import QueryShortChannelIdsTlv.QueryFlagType._

    val flagsNodes = if (includeNodeAnnouncements) INCLUDE_NODE_ANNOUNCEMENT_1 | INCLUDE_NODE_ANNOUNCEMENT_2 else 0

    val flags = if (!channels.contains(shortChannelId)) {
      INCLUDE_CHANNEL_ANNOUNCEMENT | INCLUDE_CHANNEL_UPDATE_1 | INCLUDE_CHANNEL_UPDATE_2
    } else {
      // we already know this channel
      val (ourTimestamps, ourChecksums) = Router.getChannelDigestInfo(channels)(shortChannelId)
      // if they don't provide timestamps or checksums, we set appropriate default values:
      // - we assume their timestamp is more recent than ours by setting timestamp = Long.MaxValue
      // - we assume their update is different from ours by setting checkum = Long.MaxValue (NB: our default value for checksum is 0)
      val shouldRequestUpdate1 = shouldRequestUpdate(ourTimestamps.timestamp1, ourChecksums.checksum1, theirTimestamps_opt.map(_.timestamp1), theirChecksums_opt.map(_.checksum1))
      val shouldRequestUpdate2 = shouldRequestUpdate(ourTimestamps.timestamp2, ourChecksums.checksum2, theirTimestamps_opt.map(_.timestamp2), theirChecksums_opt.map(_.checksum2))
      val flagUpdate1 = if (shouldRequestUpdate1) INCLUDE_CHANNEL_UPDATE_1 else 0
      val flagUpdate2 = if (shouldRequestUpdate2) INCLUDE_CHANNEL_UPDATE_2 else 0
      flagUpdate1 | flagUpdate2
    }

    if (flags == 0) 0 else flags | flagsNodes
  }

  /**
   * Handle a query message, which includes a list of channel ids and flags.
   *
   * @param nodes     node id -> node announcement
   * @param channels  channel id -> channel announcement + updates
   * @param ids       list of channel ids
   * @param flags     list of query flags, either empty one flag per channel id
   * @param onChannel called when a channel announcement matches (i.e. its bit is set in the query flag and we have it)
   * @param onUpdate  called when a channel update matches
   * @param onNode    called when a node announcement matches
   *
   */
  def processChannelQuery(nodes: Map[PublicKey, NodeAnnouncement],
                          channels: SortedMap[ShortChannelId, PublicChannel])(
                           ids: List[ShortChannelId],
                           flags: List[Long],
                           onChannel: ChannelAnnouncement => Unit,
                           onUpdate: ChannelUpdate => Unit,
                           onNode: NodeAnnouncement => Unit)(implicit log: LoggingAdapter): Unit = {
    import QueryShortChannelIdsTlv.QueryFlagType

    // we loop over channel ids and query flag. We track node Ids for node announcement
    // we've already sent to avoid sending them multiple times, as requested by the BOLTs
    @tailrec
    def loop(ids: List[ShortChannelId], flags: List[Long], numca: Int = 0, numcu: Int = 0, nodesSent: Set[PublicKey] = Set.empty[PublicKey]): (Int, Int, Int) = ids match {
      case Nil => (numca, numcu, nodesSent.size)
      case head :: tail if !channels.contains(head) =>
        log.warning("received query for shortChannelId={} that we don't have", head)
        loop(tail, flags.drop(1), numca, numcu, nodesSent)
      case head :: tail =>
        var numca1 = numca
        var numcu1 = numcu
        var sent1 = nodesSent
        val pc = channels(head)
        val flag_opt = flags.headOption
        // no flag means send everything

        val includeChannel = flag_opt.forall(QueryFlagType.includeChannelAnnouncement)
        val includeUpdate1 = flag_opt.forall(QueryFlagType.includeUpdate1)
        val includeUpdate2 = flag_opt.forall(QueryFlagType.includeUpdate2)
        val includeNode1 = flag_opt.forall(QueryFlagType.includeNodeAnnouncement1)
        val includeNode2 = flag_opt.forall(QueryFlagType.includeNodeAnnouncement2)

        if (includeChannel) {
          onChannel(pc.ann)
        }
        if (includeUpdate1) {
          pc.update_1_opt.foreach { u =>
            onUpdate(u)
          }
        }
        if (includeUpdate2) {
          pc.update_2_opt.foreach { u =>
            onUpdate(u)
          }
        }
        if (includeNode1 && !sent1.contains(pc.ann.nodeId1)) {
          nodes.get(pc.ann.nodeId1).foreach { n =>
            onNode(n)
            sent1 = sent1 + pc.ann.nodeId1
          }
        }
        if (includeNode2 && !sent1.contains(pc.ann.nodeId2)) {
          nodes.get(pc.ann.nodeId2).foreach { n =>
            onNode(n)
            sent1 = sent1 + pc.ann.nodeId2
          }
        }
        loop(tail, flags.drop(1), numca1, numcu1, sent1)
    }

    loop(ids, flags)
  }

  /**
   * Returns overall progress on synchronization
   *
   * @param sync
   * @return a sync progress indicator (1 means fully synced)
   */
  def syncProgress(sync: Map[PublicKey, Sync]): SyncProgress = {
    //NB: progress is in terms of requests, not individual channels
    val (pending, total) = sync.foldLeft((0, 0)) {
      case ((p, t), (_, sync)) => (p + sync.pending.size, t + sync.total)
    }
    if (total == 0) {
      SyncProgress(1)
    } else {
      SyncProgress((total - pending) / (1.0 * total))
    }
  }

  /**
   * This method is used after a payment failed, and we want to exclude some nodes that we know are failing
   */
  def getIgnoredChannelDesc(channels: Map[ShortChannelId, PublicChannel], ignoreNodes: Set[PublicKey]): Iterable[ChannelDesc] = {
    val desc = if (ignoreNodes.isEmpty) {
      Iterable.empty[ChannelDesc]
    } else {
      // expensive, but node blacklisting shouldn't happen often
      channels.values
        .filter(channelData => ignoreNodes.contains(channelData.ann.nodeId1) || ignoreNodes.contains(channelData.ann.nodeId2))
        .flatMap(channelData => Vector(ChannelDesc(channelData.ann.shortChannelId, channelData.ann.nodeId1, channelData.ann.nodeId2), ChannelDesc(channelData.ann.shortChannelId, channelData.ann.nodeId2, channelData.ann.nodeId1)))
    }
    desc
  }

  def getChannelDigestInfo(channels: SortedMap[ShortChannelId, PublicChannel])(shortChannelId: ShortChannelId): (ReplyChannelRangeTlv.Timestamps, ReplyChannelRangeTlv.Checksums) = {
    val c = channels(shortChannelId)
    val timestamp1 = c.update_1_opt.map(_.timestamp).getOrElse(0L)
    val timestamp2 = c.update_2_opt.map(_.timestamp).getOrElse(0L)
    val checksum1 = c.update_1_opt.map(getChecksum).getOrElse(0L)
    val checksum2 = c.update_2_opt.map(getChecksum).getOrElse(0L)
    (ReplyChannelRangeTlv.Timestamps(timestamp1 = timestamp1, timestamp2 = timestamp2), ReplyChannelRangeTlv.Checksums(checksum1 = checksum1, checksum2 = checksum2))
  }

  def getChecksum(u: ChannelUpdate): Long = {
    import u._
    val data = serializationResult(LightningMessageCodecs.channelUpdateChecksumCodec.encode(chainHash :: shortChannelId :: messageFlags :: channelFlags :: cltvExpiryDelta :: htlcMinimumMsat :: feeBaseMsat :: feeProportionalMillionths :: htlcMaximumMsat :: HNil))
    val checksum = new CRC32C()
    checksum.update(data.toArray)
    checksum.getValue
  }

  case class ShortChannelIdsChunk(firstBlock: Long, numBlocks: Long, shortChannelIds: List[ShortChannelId])

  /**
   * Have to split ids because otherwise message could be too big
   * there could be several reply_channel_range messages for a single query
   *
   * @param shortChannelIds
   * @return
   */
  def split(shortChannelIds: SortedSet[ShortChannelId]): List[ShortChannelIdsChunk] = {
    // this algorithm can split blocks (meaning that we can in theory generate several replies with the same first_block/num_blocks
    // and a different set of short_channel_ids) but it doesn't matter
    val SPLIT_SIZE = 3500 // we can theoretically fit 4091 uncompressed channel ids in a single lightning message (max size 65 Kb)
    if (shortChannelIds.isEmpty) {
      List(ShortChannelIdsChunk(0, 0, List.empty))
    } else {
      shortChannelIds
        .grouped(SPLIT_SIZE)
        .toList
        .map { group =>
          // NB: group is never empty
          val firstBlock: Long = ShortChannelId.coordinates(group.head).blockHeight.toLong
          val numBlocks: Long = ShortChannelId.coordinates(group.last).blockHeight.toLong - firstBlock + 1
          ShortChannelIdsChunk(firstBlock, numBlocks, group.toList)
        }
    }
  }

  def addToSync(syncMap: Map[PublicKey, Sync], remoteNodeId: PublicKey, pending: List[RoutingMessage]): (Map[PublicKey, Sync], Option[RoutingMessage]) = {
    pending match {
      case head +: rest =>
        // they may send back several reply_channel_range messages for a single query_channel_range query, and we must not
        // send another query_short_channel_ids query if they're still processing one
        syncMap.get(remoteNodeId) match {
          case None =>
            // we don't have a pending query with this peer, let's send it
            (syncMap + (remoteNodeId -> Sync(rest, pending.size)), Some(head))
          case Some(sync) =>
            // we already have a pending query with this peer, add missing ids to our "sync" state
            (syncMap + (remoteNodeId -> Sync(sync.pending ++ pending, sync.total + pending.size)), None)
        }
      case Nil =>
        // there is nothing to send
        (syncMap, None)
    }
  }

  /**
   * https://github.com/lightningnetwork/lightning-rfc/blob/master/04-onion-routing.md#clarifications
   */
  val ROUTE_MAX_LENGTH = 20

  // Max allowed CLTV for a route
  val DEFAULT_ROUTE_MAX_CLTV = CltvExpiryDelta(1008)

  // The default amount of routes we'll search for when findRoute is called
  val DEFAULT_ROUTES_COUNT = 3

  def getDefaultRouteParams(routerConf: RouterConf) = RouteParams(
    randomize = routerConf.randomizeRouteSelection,
    maxFeeBase = routerConf.searchMaxFeeBase.toMilliSatoshi,
    maxFeePct = routerConf.searchMaxFeePct,
    routeMaxLength = routerConf.searchMaxRouteLength,
    routeMaxCltv = routerConf.searchMaxCltv,
    ratios = routerConf.searchHeuristicsEnabled match {
      case false => None
      case true => Some(WeightRatios(
        cltvDeltaFactor = routerConf.searchRatioCltv,
        ageFactor = routerConf.searchRatioChannelAge,
        capacityFactor = routerConf.searchRatioChannelCapacity
      ))
    }
  )

  /**
   * Find a route in the graph between localNodeId and targetNodeId, returns the route.
   * Will perform a k-shortest path selection given the @param numRoutes and randomly select one of the result.
   *
   * @param g
   * @param localNodeId
   * @param targetNodeId
   * @param amount       the amount that will be sent along this route
   * @param numRoutes    the number of shortest-paths to find
   * @param extraEdges   a set of extra edges we want to CONSIDER during the search
   * @param ignoredEdges a set of extra edges we want to IGNORE during the search
   * @param routeParams  a set of parameters that can restrict the route search
   * @return the computed route to the destination @targetNodeId
   */
  def findRoute(g: DirectedGraph,
                localNodeId: PublicKey,
                targetNodeId: PublicKey,
                amount: MilliSatoshi,
                numRoutes: Int,
                extraEdges: Set[GraphEdge] = Set.empty,
                ignoredEdges: Set[ChannelDesc] = Set.empty,
<<<<<<< HEAD
                routeParams: RouteParams,
                currentBlockHeight: Long): Try[Seq[Hop]] = Try {
=======
                ignoredVertices: Set[PublicKey] = Set.empty,
                routeParams: RouteParams): Try[Seq[Hop]] = Try {
>>>>>>> 74af0304

    if (localNodeId == targetNodeId) throw CannotRouteToSelf

    def feeBaseOk(fee: MilliSatoshi): Boolean = fee <= routeParams.maxFeeBase

    def feePctOk(fee: MilliSatoshi, amount: MilliSatoshi): Boolean = {
      val maxFee = amount * routeParams.maxFeePct
      fee <= maxFee
    }

    def feeOk(fee: MilliSatoshi, amount: MilliSatoshi): Boolean = feeBaseOk(fee) || feePctOk(fee, amount)

    def lengthOk(length: Int): Boolean = length <= routeParams.routeMaxLength && length <= ROUTE_MAX_LENGTH

    def cltvOk(cltv: CltvExpiryDelta): Boolean = cltv <= routeParams.routeMaxCltv

    val boundaries: RichWeight => Boolean = { weight =>
      feeOk(weight.cost - amount, amount) && lengthOk(weight.length) && cltvOk(weight.cltv)
    }

    val foundRoutes = Graph.yenKshortestPaths(g, localNodeId, targetNodeId, amount, ignoredEdges, ignoredVertices, extraEdges, numRoutes, routeParams.ratios, currentBlockHeight, boundaries).toList match {
      case Nil if routeParams.routeMaxLength < ROUTE_MAX_LENGTH => // if not found within the constraints we relax and repeat the search
<<<<<<< HEAD
        return findRoute(g, localNodeId, targetNodeId, amount, numRoutes, extraEdges, ignoredEdges, routeParams.copy(routeMaxLength = ROUTE_MAX_LENGTH, routeMaxCltv = DEFAULT_ROUTE_MAX_CLTV), currentBlockHeight)
=======
        return findRoute(g, localNodeId, targetNodeId, amount, numRoutes, extraEdges, ignoredEdges, ignoredVertices, routeParams.copy(routeMaxLength = ROUTE_MAX_LENGTH, routeMaxCltv = DEFAULT_ROUTE_MAX_CLTV))
>>>>>>> 74af0304
      case Nil => throw RouteNotFound
      case routes => routes.find(_.path.size == 1) match {
        case Some(directRoute) => directRoute :: Nil
        case _ => routes
      }
    }

    // At this point 'foundRoutes' cannot be empty
    Random.shuffle(foundRoutes).head.path.map(graphEdgeToHop)
  }
}<|MERGE_RESOLUTION|>--- conflicted
+++ resolved
@@ -375,20 +375,11 @@
 
     case Event(TickPruneStaleChannels, d) =>
       // first we select channels that we will prune
-<<<<<<< HEAD
-      val staleChannels = getStaleChannels(d.channels.values, d.updates, nodeParams.currentBlockHeight)
-      // then we clean up the related channel updates
-      val staleUpdates = staleChannels.map(d.channels).flatMap(c => Seq(ChannelDesc(c.shortChannelId, c.nodeId1, c.nodeId2), ChannelDesc(c.shortChannelId, c.nodeId2, c.nodeId1)))
-      // finally we remove nodes that aren't tied to any channels anymore (and deduplicate them)
-      val potentialStaleNodes = staleChannels.map(d.channels).flatMap(c => Set(c.nodeId1, c.nodeId2)).toSet
-      val channels1 = d.channels -- staleChannels
-=======
-      val staleChannels = getStaleChannels(d.channels.values)
+      val staleChannels = getStaleChannels(d.channels.values, nodeParams.currentBlockHeight)
       val staleChannelIds = staleChannels.map(_.ann.shortChannelId)
       // then we remove nodes that aren't tied to any channels anymore (and deduplicate them)
       val potentialStaleNodes = staleChannels.flatMap(c => Set(c.ann.nodeId1, c.ann.nodeId2)).toSet
       val channels1 = d.channels -- staleChannelIds
->>>>>>> 74af0304
       // no need to iterate on all nodes, just on those that are affected by current pruning
       val staleNodes = potentialStaleNodes.filterNot(nodeId => hasChannels(nodeId, channels1.values))
 
@@ -465,11 +456,7 @@
 
       log.info(s"finding a route $start->$end with assistedChannels={} ignoreNodes={} ignoreChannels={} excludedChannels={}", assistedChannels.keys.mkString(","), ignoreNodes.map(_.value).mkString(","), ignoreChannels.mkString(","), d.excludedChannels.mkString(","))
       log.info(s"finding a route with randomize={} params={}", routesToFind > 1, params)
-<<<<<<< HEAD
-      findRoute(d.graph, start, end, amount, numRoutes = routesToFind, extraEdges = extraEdges, ignoredEdges = ignoredUpdates.toSet, routeParams = params, nodeParams.currentBlockHeight)
-=======
-      findRoute(d.graph, start, end, amount, numRoutes = routesToFind, extraEdges = extraEdges, ignoredEdges = ignoredEdges, ignoredVertices = ignoreNodes, routeParams = params)
->>>>>>> 74af0304
+      findRoute(d.graph, start, end, amount, numRoutes = routesToFind, extraEdges = extraEdges, ignoredEdges = ignoredEdges, ignoredVertices = ignoreNodes, routeParams = params, nodeParams.currentBlockHeight)
         .map(r => sender ! RouteResponse(r, ignoreNodes, ignoreChannels))
         .recover { case t => sender ! Status.Failure(t) }
       stay
@@ -877,26 +864,15 @@
    * @param update2_opt update corresponding to the other side of the channel, if we have it
    * @return
    */
-  def isStale(channel: ChannelAnnouncement, update1_opt: Option[ChannelUpdate], update2_opt: Option[ChannelUpdate], blockCount: Long): Boolean = {
+  def isStale(channel: ChannelAnnouncement, update1_opt: Option[ChannelUpdate], update2_opt: Option[ChannelUpdate], currentBlockHeight: Long): Boolean = {
     // BOLT 7: "nodes MAY prune channels should the timestamp of the latest channel_update be older than 2 weeks (1209600 seconds)"
     // but we don't want to prune brand new channels for which we didn't yet receive a channel update, so we keep them as long as they are less than 2 weeks (2016 blocks) old
-    val staleThresholdBlocks = blockCount - 2016
+    val staleThresholdBlocks = currentBlockHeight - 2016
     val TxCoordinates(blockHeight, _, _) = ShortChannelId.coordinates(channel.shortChannelId)
     blockHeight < staleThresholdBlocks && update1_opt.map(isStale).getOrElse(true) && update2_opt.map(isStale).getOrElse(true)
   }
 
-<<<<<<< HEAD
-  def getStaleChannels(channels: Iterable[ChannelAnnouncement], updates: Map[ChannelDesc, ChannelUpdate], blockCount: Long): Iterable[ShortChannelId] = {
-    val staleChannels = channels.filter { c =>
-      val update1 = updates.get(ChannelDesc(c.shortChannelId, c.nodeId1, c.nodeId2))
-      val update2 = updates.get(ChannelDesc(c.shortChannelId, c.nodeId2, c.nodeId1))
-      isStale(c, update1, update2, blockCount)
-    }
-    staleChannels.map(_.shortChannelId)
-  }
-=======
-  def getStaleChannels(channels: Iterable[PublicChannel]): Iterable[PublicChannel] = channels.filter(data => isStale(data.ann, data.update_1_opt, data.update_2_opt))
->>>>>>> 74af0304
+  def getStaleChannels(channels: Iterable[PublicChannel], currentBlockHeight: Long): Iterable[PublicChannel] = channels.filter(data => isStale(data.ann, data.update_1_opt, data.update_2_opt, currentBlockHeight))
 
   /**
    * Filters channels that we want to send to nodes asking for a channel range
@@ -1180,13 +1156,9 @@
                 numRoutes: Int,
                 extraEdges: Set[GraphEdge] = Set.empty,
                 ignoredEdges: Set[ChannelDesc] = Set.empty,
-<<<<<<< HEAD
+                ignoredVertices: Set[PublicKey] = Set.empty,
                 routeParams: RouteParams,
                 currentBlockHeight: Long): Try[Seq[Hop]] = Try {
-=======
-                ignoredVertices: Set[PublicKey] = Set.empty,
-                routeParams: RouteParams): Try[Seq[Hop]] = Try {
->>>>>>> 74af0304
 
     if (localNodeId == targetNodeId) throw CannotRouteToSelf
 
@@ -1209,11 +1181,7 @@
 
     val foundRoutes = Graph.yenKshortestPaths(g, localNodeId, targetNodeId, amount, ignoredEdges, ignoredVertices, extraEdges, numRoutes, routeParams.ratios, currentBlockHeight, boundaries).toList match {
       case Nil if routeParams.routeMaxLength < ROUTE_MAX_LENGTH => // if not found within the constraints we relax and repeat the search
-<<<<<<< HEAD
-        return findRoute(g, localNodeId, targetNodeId, amount, numRoutes, extraEdges, ignoredEdges, routeParams.copy(routeMaxLength = ROUTE_MAX_LENGTH, routeMaxCltv = DEFAULT_ROUTE_MAX_CLTV), currentBlockHeight)
-=======
-        return findRoute(g, localNodeId, targetNodeId, amount, numRoutes, extraEdges, ignoredEdges, ignoredVertices, routeParams.copy(routeMaxLength = ROUTE_MAX_LENGTH, routeMaxCltv = DEFAULT_ROUTE_MAX_CLTV))
->>>>>>> 74af0304
+        return findRoute(g, localNodeId, targetNodeId, amount, numRoutes, extraEdges, ignoredEdges, ignoredVertices, routeParams.copy(routeMaxLength = ROUTE_MAX_LENGTH, routeMaxCltv = DEFAULT_ROUTE_MAX_CLTV), currentBlockHeight)
       case Nil => throw RouteNotFound
       case routes => routes.find(_.path.size == 1) match {
         case Some(directRoute) => directRoute :: Nil
