--- conflicted
+++ resolved
@@ -121,12 +121,8 @@
     }.toMap
 
     log.info(s"initialization completed, ready to process messages")
-<<<<<<< HEAD
+    Try(initialized.map(_.success(())))
     startWith(NORMAL, Data(Map.empty, initChannels, initChannelUpdates, Stash(Map.empty, Map.empty), awaiting = Map.empty, privateChannels = Map.empty, privateUpdates = Map.empty, excludedChannels = Set.empty, graph, sync = Map.empty))
-=======
-    Try(initialized.map(_.success(())))
-    startWith(NORMAL, Data(initNodes, initChannels, initChannelUpdates, Stash(Map.empty, Map.empty), rebroadcast = Rebroadcast(channels = Map.empty, updates = Map.empty, nodes = Map.empty), awaiting = Map.empty, privateChannels = Map.empty, privateUpdates = Map.empty, excludedChannels = Set.empty, graph, sync = Map.empty))
->>>>>>> ff588b57
   }
 
   when(NORMAL) {
