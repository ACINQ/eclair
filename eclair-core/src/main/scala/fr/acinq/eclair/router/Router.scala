package fr.acinq.eclair.router

import java.io.StringWriter

import akka.actor.{ActorRef, FSM, Props}
import akka.pattern.pipe
import fr.acinq.bitcoin.BinaryData
import fr.acinq.bitcoin.Crypto.PublicKey
import fr.acinq.bitcoin.Script.{pay2wsh, write}
import fr.acinq.eclair._
import fr.acinq.eclair.blockchain._
import fr.acinq.eclair.channel._
import fr.acinq.eclair.io.Peer
import fr.acinq.eclair.transactions.Scripts
import fr.acinq.eclair.wire._
import fr.acinq.eclair.payment.Hop
import org.jgrapht.alg.shortestpath.DijkstraShortestPath
import org.jgrapht.ext._
import org.jgrapht.graph.{DefaultDirectedGraph, DefaultEdge, SimpleGraph}

import scala.collection.JavaConversions._
import scala.compat.Platform
import scala.concurrent.{ExecutionContext, Future}
import scala.util.{Random, Success, Try}
import scala.concurrent.duration._

// @formatter:off

case class ChannelDesc(id: Long, a: PublicKey, b: PublicKey)
case class RouteRequest(source: PublicKey, target: PublicKey, ignoreNodes: Set[PublicKey] = Set.empty, ignoreChannels: Set[Long] = Set.empty)
case class RouteResponse(hops: Seq[Hop], ignoreNodes: Set[PublicKey], ignoreChannels: Set[Long]) { require(hops.size > 0, "route cannot be empty") }
case class ExcludeChannel(desc: ChannelDesc) // this is used when we get a TemporaryChannelFailure, to give time for the channel to recover (note that exclusions are directed)
case class LiftChannelExclusion(desc: ChannelDesc)
case class SendRoutingState(to: ActorRef)
case class Rebroadcast(ann: Seq[RoutingMessage], origins: Map[RoutingMessage, ActorRef])

case class Data(nodes: Map[PublicKey, NodeAnnouncement],
                  channels: Map[Long, ChannelAnnouncement],
                  updates: Map[ChannelDesc, ChannelUpdate],
                  rebroadcast: Seq[RoutingMessage],
                  stash: Seq[RoutingMessage],
                  awaiting: Seq[ChannelAnnouncement],
                  origins: Map[RoutingMessage, ActorRef],
                  localChannels: Map[BinaryData, PublicKey],
                  excludedChannels: Set[ChannelDesc]) // those channels are temporarily excluded from route calculation, because their node returned a TemporaryChannelFailure

sealed trait State
case object NORMAL extends State
case object WAITING_FOR_VALIDATION extends State

case object TickBroadcast
case object TickValidate
case object TickPruneStaleChannels

// @formatter:on

/**
  * Created by PM on 24/05/2016.
  */

class Router(nodeParams: NodeParams, watcher: ActorRef) extends FSM[State, Data] {

  import Router._

  import ExecutionContext.Implicits.global

  context.system.eventStream.subscribe(self, classOf[ChannelStateChanged])

  setTimer(TickBroadcast.toString, TickBroadcast, nodeParams.routerBroadcastInterval, repeat = true)
  setTimer(TickValidate.toString, TickValidate, nodeParams.routerValidateInterval, repeat = true)
  setTimer(TickPruneStaleChannels.toString, TickPruneStaleChannels, 1 day, repeat = true)

  val db = nodeParams.networkDb

  // Note: We go through the whole validation process instead of directly loading into memory, because the channels
  // could have been closed while we were shutdown, and if someone connects to us right after startup we don't want to
  // advertise invalid channels. We could optimize this (at least not fetch txes from the blockchain, and not check sigs)
  log.info(s"loading network announcements from db...")
  db.listChannels().map(self ! _)
  db.listNodes().map(self ! _)
  db.listChannelUpdates().map(self ! _)
  if (db.listChannels().size > 0) {
    val nodeAnn = Announcements.makeNodeAnnouncement(nodeParams.privateKey, nodeParams.alias, nodeParams.color, nodeParams.publicAddresses, Platform.currentTime / 1000)
    self ! nodeAnn
  }
  log.info(s"starting state machine")

  startWith(NORMAL, Data(Map.empty, Map.empty, Map.empty, Nil, Nil, Nil, Map.empty, Map.empty, Set.empty))

  when(NORMAL) {
    case Event(TickValidate, d) =>
      require(d.awaiting.size == 0)
      var i = 0
      // we extract a batch of channel announcements from the stash
      val (channelAnns: Seq[ChannelAnnouncement]@unchecked, otherAnns) = d.stash.partition {
        case _: ChannelAnnouncement =>
          i = i + 1
          i <= MAX_PARALLEL_JSONRPC_REQUESTS
        case _ => false
      }
      if (channelAnns.size > 0) {
        log.info(s"validating a batch of ${channelAnns.size} channels")
        watcher ! ParallelGetRequest(channelAnns)
        goto(WAITING_FOR_VALIDATION) using d.copy(stash = otherAnns, awaiting = channelAnns)
      } else stay
  }

  when(WAITING_FOR_VALIDATION) {
    case Event(ParallelGetResponse(results), d) =>
      val validated = results.map {
        case IndividualResult(c, Some(tx), true) =>
          // TODO: blacklisting
          val (_, _, outputIndex) = fromShortId(c.shortChannelId)
          // let's check that the output is indeed a P2WSH multisig 2-of-2 of nodeid1 and nodeid2)
          val fundingOutputScript = write(pay2wsh(Scripts.multiSig2of2(PublicKey(c.bitcoinKey1), PublicKey(c.bitcoinKey2))))
          if (tx.txOut.size < outputIndex + 1) {
            log.error(s"invalid script for shortChannelId=${c.shortChannelId}: txid=${tx.txid} does not have outputIndex=$outputIndex ann=$c")
            None
          } else if (fundingOutputScript != tx.txOut(outputIndex).publicKeyScript) {
            log.error(s"invalid script for shortChannelId=${c.shortChannelId} txid=${tx.txid} ann=$c")
            None
          } else {
<<<<<<< HEAD
            watcher ! WatchSpentBasic(self, tx, outputIndex, BITCOIN_FUNDING_OTHER_CHANNEL_SPENT(c.shortChannelId))
=======
            watcher ! WatchSpentBasic(self, tx.txid, outputIndex, BITCOIN_FUNDING_EXTERNAL_CHANNEL_SPENT(c.shortChannelId))
>>>>>>> 68cbcf74
            // TODO: check feature bit set
            log.debug(s"added channel channelId=${c.shortChannelId}")
            context.system.eventStream.publish(ChannelDiscovered(c, tx.txOut(outputIndex).amount))
            db.addChannel(c)
            Some(c)
          }
        case IndividualResult(c, Some(tx), false) =>
          // TODO: vulnerability if they flood us with spent funding tx?
          log.warning(s"ignoring shortChannelId=${c.shortChannelId} tx=${tx.txid} (funding tx not found in utxo)")
          // there may be a record if we have just restarted
          db.removeChannel(c.shortChannelId)
          None
        case IndividualResult(c, None, _) =>
          // TODO: blacklist?
          log.warning(s"could not retrieve tx for shortChannelId=${c.shortChannelId}")
          None
      }.flatten
      // we reprocess node and channel-update announcements that may have been validated
      val (resend, stash1) = d.stash.partition {
        case n: NodeAnnouncement => results.exists(r => isRelatedTo(r.c, n.nodeId))
        case u: ChannelUpdate => results.exists(r => r.c.shortChannelId == u.shortChannelId)
        case _ => false
      }
      resend.foreach(self ! _)
      goto(NORMAL) using d.copy(channels = d.channels ++ validated.map(c => (c.shortChannelId -> c)), rebroadcast = d.rebroadcast ++ validated, stash = stash1, awaiting = Nil)
  }

  whenUnhandled {
    case Event(ChannelStateChanged(_, _, _, _, channel.NORMAL, d: DATA_NORMAL), d1) =>
      stay using d1.copy(localChannels = d1.localChannels + (d.commitments.channelId -> d.commitments.remoteParams.nodeId))

    case Event(ChannelStateChanged(_, _, _, channel.NORMAL, _, d: DATA_NEGOTIATING), d1) =>
      stay using d1.copy(localChannels = d1.localChannels - d.commitments.channelId)

    case Event(_: ChannelStateChanged, _) => stay

    case Event(SendRoutingState(remote), Data(nodes, channels, updates, _, _, _, _, _, _)) =>
      log.debug(s"info sending all announcements to $remote: channels=${channels.size} nodes=${nodes.size} updates=${updates.size}")
      // we group and add delays to leave room for channel messages
      context.actorOf(ThrottleForwarder.props(remote, channels.values ++ nodes.values ++ updates.values, 100, 100 millis))
      stay

    case Event(c: ChannelAnnouncement, d) =>
      log.debug(s"received channel announcement for shortChannelId=${c.shortChannelId} nodeId1=${c.nodeId1} nodeId2=${c.nodeId2}")
      if (d.channels.containsKey(c.shortChannelId) || d.awaiting.exists(_.shortChannelId == c.shortChannelId) || d.stash.contains(c)) {
        log.debug(s"ignoring $c (duplicate)")
        stay
      } else if (!Announcements.checkSigs(c)) {
        log.error(s"bad signature for announcement $c")
        sender ! Error(Peer.CHANNELID_ZERO, "bad announcement sig!!!".getBytes())
        stay
      } else {
        log.debug(s"stashing $c")
        stay using d.copy(stash = d.stash :+ c, origins = d.origins + (c -> sender))
      }

    case Event(n: NodeAnnouncement, d: Data) =>
      if (d.nodes.containsKey(n.nodeId) && d.nodes(n.nodeId).timestamp >= n.timestamp) {
        log.debug(s"ignoring announcement $n (old timestamp or duplicate)")
        stay
      } else if (!Announcements.checkSig(n)) {
        log.error(s"bad signature for announcement $n")
        sender ! Error(Peer.CHANNELID_ZERO, "bad announcement sig!!!".getBytes())
        stay
      } else if (d.nodes.containsKey(n.nodeId)) {
        log.debug(s"updated node nodeId=${n.nodeId}")
        context.system.eventStream.publish(NodeUpdated(n))
        db.updateNode(n)
        stay using d.copy(nodes = d.nodes + (n.nodeId -> n), rebroadcast = d.rebroadcast :+ n, origins = d.origins + (n -> sender))
      } else if (d.channels.values.exists(c => isRelatedTo(c, n.nodeId))) {
        log.debug(s"added node nodeId=${n.nodeId}")
        context.system.eventStream.publish(NodeDiscovered(n))
        db.addNode(n)
        stay using d.copy(nodes = d.nodes + (n.nodeId -> n), rebroadcast = d.rebroadcast :+ n, origins = d.origins + (n -> sender))
      } else if (d.awaiting.exists(c => isRelatedTo(c, n.nodeId)) || d.stash.collectFirst { case c: ChannelAnnouncement if isRelatedTo(c, n.nodeId) => c }.isDefined) {
        log.debug(s"stashing $n")
        stay using d.copy(stash = d.stash :+ n, origins = d.origins + (n -> sender))
      } else {
        log.warning(s"ignoring $n (no related channel found)")
        // there may be a record if we have just restarted
        db.removeNode(n.nodeId)
        stay
      }

    case Event(u: ChannelUpdate, d: Data) =>
      if (d.channels.contains(u.shortChannelId)) {
        val c = d.channels(u.shortChannelId)
        val desc = getDesc(u, c)
        if (d.updates.contains(desc) && d.updates(desc).timestamp >= u.timestamp) {
          log.debug(s"ignoring $u (old timestamp or duplicate)")
          stay
        } else if (!Announcements.checkSig(u, getDesc(u, d.channels(u.shortChannelId)).a)) {
          // TODO: (dirty) this will make the origin channel close the connection
          log.error(s"bad signature for announcement $u")
          sender ! Error(Peer.CHANNELID_ZERO, "bad announcement sig!!!".getBytes())
          stay
        } else if (d.updates.contains(desc)) {
          log.debug(s"updated $u")
          context.system.eventStream.publish(ChannelUpdateReceived(u))
          db.updateChannelUpdate(u)
          stay using d.copy(updates = d.updates + (desc -> u), rebroadcast = d.rebroadcast :+ u, origins = d.origins + (u -> sender))
        } else {
          log.debug(s"added $u")
          context.system.eventStream.publish(ChannelUpdateReceived(u))
          db.addChannelUpdate(u)
          stay using d.copy(updates = d.updates + (desc -> u), rebroadcast = d.rebroadcast :+ u, origins = d.origins + (u -> sender))
        }
      } else if (d.awaiting.exists(c => c.shortChannelId == u.shortChannelId) || d.stash.collectFirst { case c: ChannelAnnouncement if c.shortChannelId == u.shortChannelId => c }.isDefined) {
        log.debug(s"stashing $u")
        stay using d.copy(stash = d.stash :+ u, origins = d.origins + (u -> sender))
      } else {
        log.warning(s"ignoring announcement $u (unknown channel)")
        stay
      }

    case Event(WatchEventSpentBasic(BITCOIN_FUNDING_EXTERNAL_CHANNEL_SPENT(shortChannelId)), d)
      if d.channels.containsKey(shortChannelId) =>
      val lostChannel = d.channels(shortChannelId)
      log.info(s"funding tx of channelId=$shortChannelId has been spent")
      // we need to remove nodes that aren't tied to any channels anymore
      val channels1 = d.channels - lostChannel.shortChannelId
      val lostNodes = Seq(lostChannel.nodeId1, lostChannel.nodeId2).filterNot(nodeId => hasChannels(nodeId, channels1.values))
      // let's clean the db and send the events
      log.info(s"pruning shortChannelId=$shortChannelId (spent)")
      db.removeChannel(shortChannelId) // NB: this also removes channel updates
      context.system.eventStream.publish(ChannelLost(shortChannelId))
      lostNodes.foreach {
        case nodeId =>
          log.info(s"pruning nodeId=$nodeId (spent)")
          db.removeNode(nodeId)
          context.system.eventStream.publish(NodeLost(nodeId))
      }
      stay using d.copy(nodes = d.nodes -- lostNodes, channels = d.channels - shortChannelId, updates = d.updates.filterKeys(_.id != shortChannelId))

    case Event(TickValidate, d) => stay // ignored

    case Event(TickBroadcast, d) =>
      d.rebroadcast match {
        case Nil => stay using d.copy(origins = Map.empty)
        case _ =>
          log.info(s"broadcasting ${d.rebroadcast.size} routing messages")
          context.actorSelection(context.system / "*" / "switchboard") ! Rebroadcast(d.rebroadcast, d.origins)
          stay using d.copy(rebroadcast = Nil, origins = Map.empty)
      }

    case Event(TickPruneStaleChannels, d) =>
      // first we select channels that we will prune
      val staleChannels = getStaleChannels(d.channels, d.updates)
      // then we clean up the related channel updates
      val staleUpdates = d.updates.keys.filter(desc => staleChannels.contains(desc.id))
      // finally we remove nodes that aren't tied to any channels anymore
      val channels1 = d.channels -- staleChannels
      val staleNodes = d.nodes.keys.filterNot(nodeId => hasChannels(nodeId, channels1.values))
      // let's clean the db and send the events
      staleChannels.foreach {
        case shortChannelId =>
          log.info(s"pruning shortChannelId=$shortChannelId (stale)")
          db.removeChannel(shortChannelId) // NB: this also removes channel updates
          context.system.eventStream.publish(ChannelLost(shortChannelId))
      }
      staleNodes.foreach {
        case nodeId =>
          log.info(s"pruning nodeId=$nodeId (stale)")
          db.removeNode(nodeId)
          context.system.eventStream.publish(NodeLost(nodeId))
      }
      stay using d.copy(nodes = d.nodes -- staleNodes, channels = channels1, updates = d.updates -- staleUpdates)

    case Event(ExcludeChannel(desc@ChannelDesc(shortChannelId, nodeId, _)), d) =>
      val banDuration = nodeParams.channelExcludeDuration
      log.info(s"excluding shortChannelId=$shortChannelId from nodeId=$nodeId for duration=$banDuration")
      context.system.scheduler.scheduleOnce(banDuration, self, LiftChannelExclusion(desc))
      stay using d.copy(excludedChannels = d.excludedChannels + desc)

    case Event(LiftChannelExclusion(desc@ChannelDesc(shortChannelId, nodeId, _)), d) =>
      log.info(s"reinstating shortChannelId=$shortChannelId from nodeId=$nodeId")
      stay using d.copy(excludedChannels = d.excludedChannels - desc)

    case Event('nodes, d) =>
      sender ! d.nodes.values
      stay

    case Event('channels, d) =>
      sender ! d.channels.values
      stay

    case Event('updates, d) =>
      sender ! d.updates.values
      stay

    case Event('dot, d) =>
      graph2dot(d.nodes, d.channels) pipeTo sender
      stay

    case Event(RouteRequest(start, end, ignoreNodes, ignoreChannels), d) =>
      val localNodeId = nodeParams.privateKey.publicKey
      // TODO: HACK!!!!! the following is a workaround to make our routing work with private/not-yet-announced channels, that do not have a channelUpdate
      val fakeUpdates = d.localChannels.map { case (channelId, remoteNodeId) =>
        // note that this id is deterministic, otherwise filterUpdates would not work
        val fakeShortId = BigInt(channelId.take(7).toArray).toLong
        val channelDesc = ChannelDesc(fakeShortId, localNodeId, remoteNodeId)
        // note that we store the channelId in the sig, other values are not used because if it is selected this will be the first channel in the route
        val channelUpdate = ChannelUpdate(signature = channelId, chainHash = nodeParams.chainHash, fakeShortId, 0, "0000", 0, 0, 0, 0)
        (channelDesc -> channelUpdate)
      }
      // we replace local channelUpdates (we have them for regular public already-announced channels) by the ones we just generated
      val updates1 = d.updates.filterKeys(_.a != localNodeId) ++ fakeUpdates
      // we then filter out the currently excluded channels
      val updates2 = updates1.filterKeys(!d.excludedChannels.contains(_))
      // we also filter out  excluded channels
      val updates3 = filterUpdates(updates2, ignoreNodes, ignoreChannels)
      log.info(s"finding a route $start->$end with ignoreNodes=${ignoreNodes.map(_.toBin).mkString(",")} ignoreChannels=${ignoreChannels.map(_.toHexString).mkString(",")}")
      findRoute(start, end, updates3).map(r => RouteResponse(r, ignoreNodes, ignoreChannels)) pipeTo sender
      stay
  }

  onTransition {
    case _ -> NORMAL => log.info(s"current status channels=${nextStateData.channels.size} nodes=${nextStateData.nodes.size} updates=${nextStateData.updates.size}")
  }

  initialize()

}

object Router {

  val MAX_PARALLEL_JSONRPC_REQUESTS = 50

  def props(nodeParams: NodeParams, watcher: ActorRef) = Props(new Router(nodeParams, watcher))

  def getDesc(u: ChannelUpdate, channel: ChannelAnnouncement): ChannelDesc = {
    require(u.flags.data.size == 2, s"invalid flags length ${u.flags.data.size} != 2")
    // the least significant bit tells us if it is node1 or node2
    if (Announcements.isNode1(u.flags)) ChannelDesc(u.shortChannelId, channel.nodeId1, channel.nodeId2) else ChannelDesc(u.shortChannelId, channel.nodeId2, channel.nodeId1)
  }

  def isRelatedTo(c: ChannelAnnouncement, nodeId: PublicKey) = nodeId == c.nodeId1 || nodeId == c.nodeId2

  def hasChannels(nodeId: PublicKey, channels: Iterable[ChannelAnnouncement]): Boolean = channels.exists(c => isRelatedTo(c, nodeId))

  def getStaleChannels(channels: Map[Long, ChannelAnnouncement], updates: Map[ChannelDesc, ChannelUpdate]): Iterable[Long] = {
    // BOLT 7: "nodes MAY prune channels should the timestamp of the latest channel_update be older than 2 weeks (1209600 seconds)"
    // but we don't want to prune brand new channels for which we didn't yet receive a channel update
    // so we consider stale a channel that:
    // (1) is older than 2 weeks (2*7*144 = 2016 blocks)
    //  AND
    // (2) didn't have an update during the last 2 weeks
    val staleThresholdSeconds = Platform.currentTime / 1000 - 1209600
    val staleThresholdBlocks = Globals.blockCount.get() - 2016
    val staleChannels = channels
      .filterKeys(shortChannelId => fromShortId(shortChannelId)._1 < staleThresholdBlocks) // consider only channels older than 2 weeks
      .filterKeys(shortChannelId => !updates.values.exists(u => u.shortChannelId == shortChannelId && u.timestamp >= staleThresholdSeconds)) // no update in the past 2 weeks
    staleChannels.keys
  }

  /**
    * This method is used after a payment failed, and we want to exclude some nodes/channels that we know are failing
    */
  def filterUpdates(updates: Map[ChannelDesc, ChannelUpdate], ignoreNodes: Set[PublicKey], ignoreChannels: Set[Long]) =
    updates
      .filterNot(u => ignoreNodes.map(_.toBin).contains(u._1.a) || ignoreNodes.map(_.toBin).contains(u._1.b))
      .filterNot(u => ignoreChannels.contains(u._1.id))
      .filterNot(u => !Announcements.isEnabled(u._2.flags))

  def findRouteDijkstra(localNodeId: PublicKey, targetNodeId: PublicKey, channels: Iterable[ChannelDesc]): Seq[ChannelDesc] = {
    if (localNodeId == targetNodeId) throw CannotRouteToSelf
    case class DescEdge(desc: ChannelDesc) extends DefaultEdge
    val g = new DefaultDirectedGraph[PublicKey, DescEdge](classOf[DescEdge])
    Random.shuffle(channels).foreach(d => {
      g.addVertex(d.a)
      g.addVertex(d.b)
      g.addEdge(d.a, d.b, new DescEdge(d))
    })
    Try(Option(DijkstraShortestPath.findPathBetween(g, localNodeId, targetNodeId))) match {
      case Success(Some(path)) => path.getEdgeList.map(_.desc)
      case _ => throw RouteNotFound
    }
  }

  def findRoute(localNodeId: PublicKey, targetNodeId: PublicKey, updates: Map[ChannelDesc, ChannelUpdate])(implicit ec: ExecutionContext): Future[Seq[Hop]] = Future {
    findRouteDijkstra(localNodeId, targetNodeId, updates.keys)
      .map(desc => Hop(desc.a, desc.b, updates(desc)))
  }

  def graph2dot(nodes: Map[PublicKey, NodeAnnouncement], channels: Map[Long, ChannelAnnouncement])(implicit ec: ExecutionContext): Future[String] = Future {
    case class DescEdge(channelId: Long) extends DefaultEdge
    val g = new SimpleGraph[PublicKey, DescEdge](classOf[DescEdge])
    channels.foreach(d => {
      g.addVertex(d._2.nodeId1)
      g.addVertex(d._2.nodeId2)
      g.addEdge(d._2.nodeId1, d._2.nodeId2, new DescEdge(d._1))
    })
    val vertexIDProvider = new ComponentNameProvider[PublicKey]() {
      override def getName(nodeId: PublicKey): String = "\"" + nodeId.toString() + "\""
    }
    val edgeLabelProvider = new ComponentNameProvider[DescEdge]() {
      override def getName(e: DescEdge): String = e.channelId.toString
    }
    val vertexAttributeProvider = new ComponentAttributeProvider[PublicKey]() {

      override def getComponentAttributes(nodeId: PublicKey): java.util.Map[String, String] =

        nodes.get(nodeId) match {
          case Some(ann) => Map("label" -> ann.alias, "color" -> f"#${ann.rgbColor._1}%02x${ann.rgbColor._2}%02x${ann.rgbColor._3}%02x")
          case None => Map.empty[String, String]
        }
    }
    val exporter = new DOTExporter[PublicKey, DescEdge](vertexIDProvider, null, edgeLabelProvider, vertexAttributeProvider, null)
    val writer = new StringWriter()
    try {
      exporter.exportGraph(g, writer)
      writer.toString
    } finally {
      writer.close()
    }

  }


}<|MERGE_RESOLUTION|>--- conflicted
+++ resolved
@@ -120,11 +120,7 @@
             log.error(s"invalid script for shortChannelId=${c.shortChannelId} txid=${tx.txid} ann=$c")
             None
           } else {
-<<<<<<< HEAD
-            watcher ! WatchSpentBasic(self, tx, outputIndex, BITCOIN_FUNDING_OTHER_CHANNEL_SPENT(c.shortChannelId))
-=======
-            watcher ! WatchSpentBasic(self, tx.txid, outputIndex, BITCOIN_FUNDING_EXTERNAL_CHANNEL_SPENT(c.shortChannelId))
->>>>>>> 68cbcf74
+            watcher ! WatchSpentBasic(self, tx, outputIndex, BITCOIN_FUNDING_EXTERNAL_CHANNEL_SPENT(c.shortChannelId))
             // TODO: check feature bit set
             log.debug(s"added channel channelId=${c.shortChannelId}")
             context.system.eventStream.publish(ChannelDiscovered(c, tx.txOut(outputIndex).amount))
