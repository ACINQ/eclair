--- conflicted
+++ resolved
@@ -43,11 +43,7 @@
 
 case class ChannelDesc(shortChannelId: ShortChannelId, a: PublicKey, b: PublicKey)
 case class Hop(nodeId: PublicKey, nextNodeId: PublicKey, lastUpdate: ChannelUpdate)
-<<<<<<< HEAD
-case class RouteRequest(source: PublicKey, target: PublicKey, assistedRoutes: Seq[Seq[ExtraHop]] = Nil, ignoreNodes: Set[PublicKey] = Set.empty, ignoreChannels: Set[ChannelDesc] = Set.empty)
-=======
 case class RouteRequest(source: PublicKey, target: PublicKey, amountMsat: Long, assistedRoutes: Seq[Seq[ExtraHop]] = Nil, ignoreNodes: Set[PublicKey] = Set.empty, ignoreChannels: Set[ChannelDesc] = Set.empty)
->>>>>>> 52f67138
 case class RouteResponse(hops: Seq[Hop], ignoreNodes: Set[PublicKey], ignoreChannels: Set[ChannelDesc]) {
   require(hops.size > 0, "route cannot be empty")
 }
@@ -1045,7 +1041,6 @@
   }
 
   /**
-<<<<<<< HEAD
     *
     * @param channels id -> announcement map
     * @param updates  channel updates
@@ -1082,10 +1077,7 @@
   }
 
   /**
-    * Routing fee have a variable part, as a simplification we compute fees using a default constant value for the amount
-=======
     * Routing fee have a variable part, this value will be used as a default if none is provided when search for a route
->>>>>>> 52f67138
     */
   val DEFAULT_AMOUNT_MSAT = 10000000
 
