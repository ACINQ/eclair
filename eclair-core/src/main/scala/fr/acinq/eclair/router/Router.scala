/*
 * Copyright 2019 ACINQ SAS
 *
 * Licensed under the Apache License, Version 2.0 (the "License");
 * you may not use this file except in compliance with the License.
 * You may obtain a copy of the License at
 *
 *     http://www.apache.org/licenses/LICENSE-2.0
 *
 * Unless required by applicable law or agreed to in writing, software
 * distributed under the License is distributed on an "AS IS" BASIS,
 * WITHOUT WARRANTIES OR CONDITIONS OF ANY KIND, either express or implied.
 * See the License for the specific language governing permissions and
 * limitations under the License.
 */

package fr.acinq.eclair.router

import java.util.zip.CRC32

import akka.Done
import akka.actor.{ActorRef, Props, Status}
import akka.event.Logging.MDC
import akka.event.LoggingAdapter
import fr.acinq.bitcoin.Crypto.PublicKey
import fr.acinq.bitcoin.Script.{pay2wsh, write}
import fr.acinq.bitcoin.{ByteVector32, ByteVector64, Satoshi}
import fr.acinq.eclair._
import fr.acinq.eclair.blockchain._
import fr.acinq.eclair.channel._
import fr.acinq.eclair.crypto.TransportHandler
import fr.acinq.eclair.io.Peer.{ChannelClosed, InvalidAnnouncement, InvalidSignature, PeerRoutingMessage}
import fr.acinq.eclair.payment.PaymentRequest.ExtraHop
import fr.acinq.eclair.router.Graph.GraphStructure.DirectedGraph.graphEdgeToHop
import fr.acinq.eclair.router.Graph.GraphStructure.{DirectedGraph, GraphEdge}
import fr.acinq.eclair.router.Graph.{RichWeight, WeightRatios}
import fr.acinq.eclair.transactions.Scripts
import fr.acinq.eclair.wire._
import shapeless.HNil

import scala.annotation.tailrec
import scala.collection.immutable.{SortedMap, TreeMap}
import scala.collection.{SortedSet, mutable}
import scala.compat.Platform
import scala.concurrent.duration._
import scala.concurrent.{ExecutionContext, Promise}
import scala.util.{Random, Try}

// @formatter:off

case class RouterConf(randomizeRouteSelection: Boolean,
                      channelExcludeDuration: FiniteDuration,
                      routerBroadcastInterval: FiniteDuration,
                      requestNodeAnnouncements: Boolean,
                      searchMaxFeeBase: Satoshi,
                      searchMaxFeePct: Double,
                      searchMaxRouteLength: Int,
                      searchMaxCltv: CltvExpiryDelta,
                      searchHeuristicsEnabled: Boolean,
                      searchRatioCltv: Double,
                      searchRatioChannelAge: Double,
                      searchRatioChannelCapacity: Double)

case class ChannelDesc(shortChannelId: ShortChannelId, a: PublicKey, b: PublicKey)
case class Hop(nodeId: PublicKey, nextNodeId: PublicKey, lastUpdate: ChannelUpdate)
case class RouteParams(randomize: Boolean, maxFeeBase: MilliSatoshi, maxFeePct: Double, routeMaxLength: Int, routeMaxCltv: CltvExpiryDelta, ratios: Option[WeightRatios])
case class RouteRequest(source: PublicKey,
                        target: PublicKey,
                        amount: MilliSatoshi,
                        assistedRoutes: Seq[Seq[ExtraHop]] = Nil,
                        ignoreNodes: Set[PublicKey] = Set.empty,
                        ignoreChannels: Set[ChannelDesc] = Set.empty,
                        routeParams: Option[RouteParams] = None)

case class FinalizeRoute(hops:Seq[PublicKey])
case class RouteResponse(hops: Seq[Hop], ignoreNodes: Set[PublicKey], ignoreChannels: Set[ChannelDesc]) {
  require(hops.nonEmpty, "route cannot be empty")
}
case class ExcludeChannel(desc: ChannelDesc) // this is used when we get a TemporaryChannelFailure, to give time for the channel to recover (note that exclusions are directed)
case class LiftChannelExclusion(desc: ChannelDesc)
case class SendChannelQuery(remoteNodeId: PublicKey, to: ActorRef, flags_opt: Option[QueryChannelRangeTlv])
case object GetRoutingState
case class RoutingState(channels: Iterable[ChannelAnnouncement], updates: Iterable[ChannelUpdate], nodes: Iterable[NodeAnnouncement])
case class Stash(updates: Map[ChannelUpdate, Set[ActorRef]], nodes: Map[NodeAnnouncement, Set[ActorRef]])
case class Rebroadcast(channels: Map[ChannelAnnouncement, Set[ActorRef]], updates: Map[ChannelUpdate, Set[ActorRef]], nodes: Map[NodeAnnouncement, Set[ActorRef]])

case class ShortChannelIdAndFlag(shortChannelId: ShortChannelId, flag: Long)

case class Sync(pending: List[RoutingMessage], total: Int)

case class Data(nodes: Map[PublicKey, NodeAnnouncement],
                channels: SortedMap[ShortChannelId, ChannelAnnouncement],
                updates: Map[ChannelDesc, ChannelUpdate],
                stash: Stash,
                rebroadcast: Rebroadcast,
                awaiting: Map[ChannelAnnouncement, Seq[ActorRef]], // note: this is a seq because we want to preserve order: first actor is the one who we need to send a tcp-ack when validation is done
                privateChannels: Map[ShortChannelId, PublicKey], // short_channel_id -> node_id
                privateUpdates: Map[ChannelDesc, ChannelUpdate],
                excludedChannels: Set[ChannelDesc], // those channels are temporarily excluded from route calculation, because their node returned a TemporaryChannelFailure
                graph: DirectedGraph,
                sync: Map[PublicKey, Sync] // keep tracks of channel range queries sent to each peer. If there is an entry in the map, it means that there is an ongoing query
                // for which we have not yet received an 'end' message
               )

sealed trait State
case object NORMAL extends State

case object TickBroadcast
case object TickPruneStaleChannels

// @formatter:on

/**
 * Created by PM on 24/05/2016.
 */

class Router(val nodeParams: NodeParams, watcher: ActorRef, initialized: Option[Promise[Done]] = None) extends FSMDiagnosticActorLogging[State, Data] {

  import Router._

  import ExecutionContext.Implicits.global

  // we pass these to helpers classes so that they have the logging context
  implicit def implicitLog: LoggingAdapter = log

  context.system.eventStream.subscribe(self, classOf[LocalChannelUpdate])
  context.system.eventStream.subscribe(self, classOf[LocalChannelDown])

  setTimer(TickBroadcast.toString, TickBroadcast, nodeParams.routerConf.routerBroadcastInterval, repeat = true)
  setTimer(TickPruneStaleChannels.toString, TickPruneStaleChannels, 1 hour, repeat = true)

  val SHORTID_WINDOW = 100

  val defaultRouteParams = getDefaultRouteParams(nodeParams.routerConf)

  val db = nodeParams.db.network

  {
    log.info("loading network announcements from db...")
    val channels = db.listChannels()
    val nodes = db.listNodes()
    val updates = db.listChannelUpdates()
    log.info("loaded from db: channels={} nodes={} updates={}", channels.size, nodes.size, updates.size)
    val initChannels = channels.keys.foldLeft(TreeMap.empty[ShortChannelId, ChannelAnnouncement]) { case (m, c) => m + (c.shortChannelId -> c) }
    val initChannelUpdates = updates.map { u =>
      val desc = getDesc(u, initChannels(u.shortChannelId))
      desc -> u
    }.toMap
    // this will be used to calculate routes
    val graph = DirectedGraph.makeGraph(initChannelUpdates)
    val initNodes = nodes.map(n => (n.nodeId -> n)).toMap
    // send events for remaining channels/nodes
    context.system.eventStream.publish(ChannelsDiscovered(initChannels.values.map(c => SingleChannelDiscovered(c, channels(c)._2))))
    context.system.eventStream.publish(ChannelUpdatesReceived(initChannelUpdates.values))
    context.system.eventStream.publish(NodesDiscovered(initNodes.values))

    // watch the funding tx of all these channels
    // note: some of them may already have been spent, in that case we will receive the watch event immediately
    initChannels.values.foreach { c =>
      val txid = channels(c)._1
      val TxCoordinates(_, _, outputIndex) = ShortChannelId.coordinates(c.shortChannelId)
      val fundingOutputScript = write(pay2wsh(Scripts.multiSig2of2(c.bitcoinKey1, c.bitcoinKey2)))
      watcher ! WatchSpentBasic(self, txid, outputIndex, fundingOutputScript, BITCOIN_FUNDING_EXTERNAL_CHANNEL_SPENT(c.shortChannelId))
    }

    // on restart we update our node announcement
    // note that if we don't currently have public channels, this will be ignored
    val nodeAnn = Announcements.makeNodeAnnouncement(nodeParams.privateKey, nodeParams.alias, nodeParams.color, nodeParams.publicAddresses)
    self ! nodeAnn

    log.info(s"initialization completed, ready to process messages")
    Try(initialized.map(_.success(Done)))
    startWith(NORMAL, Data(initNodes, initChannels, initChannelUpdates, Stash(Map.empty, Map.empty), rebroadcast = Rebroadcast(channels = Map.empty, updates = Map.empty, nodes = Map.empty), awaiting = Map.empty, privateChannels = Map.empty, privateUpdates = Map.empty, excludedChannels = Set.empty, graph, sync = Map.empty))
  }

  when(NORMAL) {
    case Event(LocalChannelUpdate(_, _, shortChannelId, remoteNodeId, channelAnnouncement_opt, u, _), d: Data) =>
      d.channels.get(shortChannelId) match {
        case Some(_) =>
          // channel has already been announced and router knows about it, we can process the channel_update
          stay using handle(u, self, d)
        case None =>
          channelAnnouncement_opt match {
            case Some(c) if d.awaiting.contains(c) =>
              // channel is currently being verified, we can process the channel_update right away (it will be stashed)
              stay using handle(u, self, d)
            case Some(c) =>
              // channel wasn't announced but here is the announcement, we will process it *before* the channel_update
              watcher ! ValidateRequest(c)
              val d1 = d.copy(awaiting = d.awaiting + (c -> Nil)) // no origin
              // maybe the local channel was pruned (can happen if we were disconnected for more than 2 weeks)
              db.removeFromPruned(c.shortChannelId)
              stay using handle(u, self, d1)
            case None if d.privateChannels.contains(shortChannelId) =>
              // channel isn't announced but we already know about it, we can process the channel_update
              stay using handle(u, self, d)
            case None =>
              // channel isn't announced and we never heard of it (maybe it is a private channel or maybe it is a public channel that doesn't yet have 6 confirmations)
              // let's create a corresponding private channel and process the channel_update
              log.info("adding unannounced local channel to remote={} shortChannelId={}", remoteNodeId, shortChannelId)
              stay using handle(u, self, d.copy(privateChannels = d.privateChannels + (shortChannelId -> remoteNodeId)))
          }
      }

    case Event(LocalChannelDown(_, channelId, shortChannelId, remoteNodeId), d: Data) =>
      // a local channel has permanently gone down
      if (d.channels.contains(shortChannelId)) {
        // the channel was public, we will receive (or have already received) a WatchEventSpentBasic event, that will trigger a clean up of the channel
        // so let's not do anything here
        stay
      } else if (d.privateChannels.contains(shortChannelId)) {
        // the channel was private or public-but-not-yet-announced, let's do the clean up
        log.debug("removing private local channel and channel_update for channelId={} shortChannelId={}", channelId, shortChannelId)
        val desc1 = ChannelDesc(shortChannelId, nodeParams.nodeId, remoteNodeId)
        val desc2 = ChannelDesc(shortChannelId, remoteNodeId, nodeParams.nodeId)
        // we remove the corresponding updates from the graph
        val graph1 = d.graph
          .removeEdge(desc1)
          .removeEdge(desc2)
        // and we remove the channel and channel_update from our state
        stay using d.copy(privateChannels = d.privateChannels - shortChannelId, privateUpdates = d.privateUpdates - desc1 - desc2, graph = graph1)
      } else {
        stay
      }

    case Event(GetRoutingState, d: Data) =>
      log.info(s"getting valid announcements for $sender")
      sender ! RoutingState(d.channels.values, d.updates.values, d.nodes.values)
      stay

    case Event(v@ValidateResult(c, _), d0) =>
      d0.awaiting.get(c) match {
        case Some(origin +: others) => origin ! TransportHandler.ReadAck(c) // now we can acknowledge the message, we only need to do it for the first peer that sent us the announcement
        case _ => ()
      }
      log.info("got validation result for shortChannelId={} (awaiting={} stash.nodes={} stash.updates={})", c.shortChannelId, d0.awaiting.size, d0.stash.nodes.size, d0.stash.updates.size)
      val success = v match {
        case ValidateResult(c, Left(t)) =>
          log.warning("validation failure for shortChannelId={} reason={}", c.shortChannelId, t.getMessage)
          false
        case ValidateResult(c, Right((tx, UtxoStatus.Unspent))) =>
          val TxCoordinates(_, _, outputIndex) = ShortChannelId.coordinates(c.shortChannelId)
          // let's check that the output is indeed a P2WSH multisig 2-of-2 of nodeid1 and nodeid2)
          val fundingOutputScript = write(pay2wsh(Scripts.multiSig2of2(c.bitcoinKey1, c.bitcoinKey2)))
          if (tx.txOut.size < outputIndex + 1 || fundingOutputScript != tx.txOut(outputIndex).publicKeyScript) {
            log.error(s"invalid script for shortChannelId={}: txid={} does not have script=$fundingOutputScript at outputIndex=$outputIndex ann={}", c.shortChannelId, tx.txid, c)
            d0.awaiting.get(c) match {
              case Some(origins) => origins.foreach(_ ! InvalidAnnouncement(c))
              case _ => ()
            }
            false
          } else {
            watcher ! WatchSpentBasic(self, tx, outputIndex, BITCOIN_FUNDING_EXTERNAL_CHANNEL_SPENT(c.shortChannelId))
            // TODO: check feature bit set
            log.debug("added channel channelId={}", c.shortChannelId)
            val capacity = tx.txOut(outputIndex).amount
            context.system.eventStream.publish(ChannelsDiscovered(SingleChannelDiscovered(c, capacity) :: Nil))
            db.addChannel(c, tx.txid, capacity)

            // in case we just validated our first local channel, we announce the local node
            if (!d0.nodes.contains(nodeParams.nodeId) && isRelatedTo(c, nodeParams.nodeId)) {
              log.info("first local channel validated, announcing local node")
              val nodeAnn = Announcements.makeNodeAnnouncement(nodeParams.privateKey, nodeParams.alias, nodeParams.color, nodeParams.publicAddresses)
              self ! nodeAnn
            }
            true
          }
        case ValidateResult(c, Right((tx, fundingTxStatus: UtxoStatus.Spent))) =>
          if (fundingTxStatus.spendingTxConfirmed) {
            log.warning("ignoring shortChannelId={} tx={} (funding tx already spent and spending tx is confirmed)", c.shortChannelId, tx.txid)
            // the funding tx has been spent by a transaction that is now confirmed: peer shouldn't send us those
            d0.awaiting.get(c) match {
              case Some(origins) => origins.foreach(_ ! ChannelClosed(c))
              case _ => ()
            }
          } else {
            log.debug("ignoring shortChannelId={} tx={} (funding tx already spent but spending tx isn't confirmed)", c.shortChannelId, tx.txid)
          }
          // there may be a record if we have just restarted
          db.removeChannel(c.shortChannelId)
          false
      }

      // we also reprocess node and channel_update announcements related to channels that were just analyzed
      val reprocessUpdates = d0.stash.updates.filterKeys(u => u.shortChannelId == c.shortChannelId)
      val reprocessNodes = d0.stash.nodes.filterKeys(n => isRelatedTo(c, n.nodeId))
      // and we remove the reprocessed messages from the stash
      val stash1 = d0.stash.copy(updates = d0.stash.updates -- reprocessUpdates.keys, nodes = d0.stash.nodes -- reprocessNodes.keys)
      // we remove channel from awaiting map
      val awaiting1 = d0.awaiting - c
      if (success) {
        // note: if the channel is graduating from private to public, the implementation (in the LocalChannelUpdate handler) guarantees that we will process a new channel_update
        // right after the channel_announcement, channel_updates will be moved from private to public at that time
        val d1 = d0.copy(
          channels = d0.channels + (c.shortChannelId -> c),
          privateChannels = d0.privateChannels - c.shortChannelId, // we remove fake announcements that we may have made before
          rebroadcast = d0.rebroadcast.copy(channels = d0.rebroadcast.channels + (c -> d0.awaiting.getOrElse(c, Nil).toSet)), // we also add the newly validated channels to the rebroadcast queue
          stash = stash1,
          awaiting = awaiting1)
        // we only reprocess updates and nodes if validation succeeded
        val d2 = reprocessUpdates.foldLeft(d1) {
          case (d, (u, origins)) => origins.foldLeft(d) { case (d, origin) => handle(u, origin, d) } // we reprocess the same channel_update for every origin (to preserve origin information)
        }
        val d3 = reprocessNodes.foldLeft(d2) {
          case (d, (n, origins)) => origins.foldLeft(d) { case (d, origin) => handle(n, origin, d) } // we reprocess the same node_announcement for every origins (to preserve origin information)
        }
        stay using d3
      } else {
        stay using d0.copy(stash = stash1, awaiting = awaiting1)
      }

    case Event(WatchEventSpentBasic(BITCOIN_FUNDING_EXTERNAL_CHANNEL_SPENT(shortChannelId)), d) if d.channels.contains(shortChannelId) =>
      val lostChannel = d.channels(shortChannelId)
      log.info("funding tx of channelId={} has been spent", shortChannelId)
      // we need to remove nodes that aren't tied to any channels anymore
      val channels1 = d.channels - lostChannel.shortChannelId
      val lostNodes = Seq(lostChannel.nodeId1, lostChannel.nodeId2).filterNot(nodeId => hasChannels(nodeId, channels1.values))
      // let's clean the db and send the events
      log.info("pruning shortChannelId={} (spent)", shortChannelId)
      db.removeChannel(shortChannelId) // NB: this also removes channel updates
      // we also need to remove updates from the graph
      val graph1 = d.graph
        .removeEdge(ChannelDesc(lostChannel.shortChannelId, lostChannel.nodeId1, lostChannel.nodeId2))
        .removeEdge(ChannelDesc(lostChannel.shortChannelId, lostChannel.nodeId2, lostChannel.nodeId1))

      context.system.eventStream.publish(ChannelLost(shortChannelId))
      lostNodes.foreach {
        case nodeId =>
          log.info("pruning nodeId={} (spent)", nodeId)
          db.removeNode(nodeId)
          context.system.eventStream.publish(NodeLost(nodeId))
      }
      stay using d.copy(nodes = d.nodes -- lostNodes, channels = d.channels - shortChannelId, updates = d.updates.filterKeys(_.shortChannelId != shortChannelId), graph = graph1)

    case Event(TickBroadcast, d) =>
      if (d.rebroadcast.channels.isEmpty && d.rebroadcast.updates.isEmpty && d.rebroadcast.nodes.isEmpty) {
        stay
      } else {
        log.debug("broadcasting routing messages")
        log.debug("staggered broadcast details: channels={} updates={} nodes={}", d.rebroadcast.channels.size, d.rebroadcast.updates.size, d.rebroadcast.nodes.size)
        context.actorSelection(context.system / "*" / "switchboard") ! d.rebroadcast
        stay using d.copy(rebroadcast = Rebroadcast(channels = Map.empty, updates = Map.empty, nodes = Map.empty))
      }

    case Event(TickPruneStaleChannels, d) =>
      // first we select channels that we will prune
      val staleChannels = getStaleChannels(d.channels.values, d.updates)
      // then we clean up the related channel updates
      val staleUpdates = staleChannels.map(d.channels).flatMap(c => Seq(ChannelDesc(c.shortChannelId, c.nodeId1, c.nodeId2), ChannelDesc(c.shortChannelId, c.nodeId2, c.nodeId1)))
      // finally we remove nodes that aren't tied to any channels anymore (and deduplicate them)
      val potentialStaleNodes = staleChannels.map(d.channels).flatMap(c => Set(c.nodeId1, c.nodeId2)).toSet
      val channels1 = d.channels -- staleChannels
      // no need to iterate on all nodes, just on those that are affected by current pruning
      val staleNodes = potentialStaleNodes.filterNot(nodeId => hasChannels(nodeId, channels1.values))

      // let's clean the db and send the events
      db.removeChannels(staleChannels) // NB: this also removes channel updates
      // we keep track of recently pruned channels so we don't revalidate them (zombie churn)
      db.addToPruned(staleChannels)
      staleChannels.foreach { shortChannelId =>
        log.info("pruning shortChannelId={} (stale)", shortChannelId)
        context.system.eventStream.publish(ChannelLost(shortChannelId))
      }

      val staleChannelsToRemove = new mutable.MutableList[ChannelDesc]
      staleChannels.map(d.channels).foreach(ca => {
        staleChannelsToRemove += ChannelDesc(ca.shortChannelId, ca.nodeId1, ca.nodeId2)
        staleChannelsToRemove += ChannelDesc(ca.shortChannelId, ca.nodeId2, ca.nodeId1)
      })

      val graph1 = d.graph.removeEdges(staleChannelsToRemove)
      staleNodes.foreach {
        case nodeId =>
          log.info("pruning nodeId={} (stale)", nodeId)
          db.removeNode(nodeId)
          context.system.eventStream.publish(NodeLost(nodeId))
      }
      stay using d.copy(nodes = d.nodes -- staleNodes, channels = channels1, updates = d.updates -- staleUpdates, graph = graph1)

    case Event(ExcludeChannel(desc@ChannelDesc(shortChannelId, nodeId, _)), d) =>
      val banDuration = nodeParams.routerConf.channelExcludeDuration
      log.info("excluding shortChannelId={} from nodeId={} for duration={}", shortChannelId, nodeId, banDuration)
      context.system.scheduler.scheduleOnce(banDuration, self, LiftChannelExclusion(desc))
      stay using d.copy(excludedChannels = d.excludedChannels + desc)

    case Event(LiftChannelExclusion(desc@ChannelDesc(shortChannelId, nodeId, _)), d) =>
      log.info("reinstating shortChannelId={} from nodeId={}", shortChannelId, nodeId)
      stay using d.copy(excludedChannels = d.excludedChannels - desc)

    case Event('nodes, d) =>
      sender ! d.nodes.values
      stay

    case Event('channels, d) =>
      sender ! d.channels.values
      stay

    case Event('updates, d) =>
      sender ! (d.updates ++ d.privateUpdates).values
      stay

    case Event('updatesMap, d) =>
      sender ! (d.updates ++ d.privateUpdates)
      stay

    case Event('data, d) =>
      sender ! d
      stay

    case Event(FinalizeRoute(partialHops), d) =>
      // split into sublists [(a,b),(b,c), ...] then get the edges between each of those pairs, then select the largest edge between them
      val edges = partialHops.sliding(2).map { case List(v1, v2) => d.graph.getEdgesBetween(v1, v2).maxBy(_.update.htlcMaximumMsat) }
      val hops = edges.map(d => Hop(d.desc.a, d.desc.b, d.update)).toSeq
      sender ! RouteResponse(hops, Set.empty, Set.empty)
      stay

    case Event(RouteRequest(start, end, amount, assistedRoutes, ignoreNodes, ignoreChannels, params_opt), d) =>
      // we convert extra routing info provided in the payment request to fake channel_update
      // it takes precedence over all other channel_updates we know
      val assistedUpdates = assistedRoutes.flatMap(toFakeUpdates(_, end)).toMap
      // we also filter out updates corresponding to channels/nodes that are blacklisted for this particular request
      // TODO: in case of duplicates, d.updates will be overridden by assistedUpdates even if they are more recent!
      val ignoredUpdates = getIgnoredChannelDesc(d.updates ++ d.privateUpdates ++ assistedUpdates, ignoreNodes) ++ ignoreChannels ++ d.excludedChannels
      val extraEdges = assistedUpdates.map { case (c, u) => GraphEdge(c, u) }.toSet
      val params = params_opt.getOrElse(defaultRouteParams)
      val routesToFind = if (params.randomize) DEFAULT_ROUTES_COUNT else 1

      log.info(s"finding a route $start->$end with assistedChannels={} ignoreNodes={} ignoreChannels={} excludedChannels={}", assistedUpdates.keys.mkString(","), ignoreNodes.map(_.value).mkString(","), ignoreChannels.mkString(","), d.excludedChannels.mkString(","))
      log.info(s"finding a route with randomize={} params={}", routesToFind > 1, params)
      findRoute(d.graph, start, end, amount, numRoutes = routesToFind, extraEdges = extraEdges, ignoredEdges = ignoredUpdates.toSet, routeParams = params)
        .map(r => sender ! RouteResponse(r, ignoreNodes, ignoreChannels))
        .recover { case t => sender ! Status.Failure(t) }
      stay

    case Event(SendChannelQuery(remoteNodeId, remote, flags_opt), d) =>
      // ask for everything
      // we currently send only one query_channel_range message per peer, when we just (re)connected to it, so we don't
      // have to worry about sending a new query_channel_range when another query is still in progress
      val query = QueryChannelRange(nodeParams.chainHash, firstBlockNum = 0L, numberOfBlocks = Int.MaxValue.toLong, TlvStream(flags_opt.toList))
      log.info("sending query_channel_range={}", query)
      remote ! query

      // we also set a pass-all filter for now (we can update it later) for the future gossip messages, by setting
      // the first_timestamp field to the current date/time and timestamp_range to the maximum value
      // NB: we can't just set firstTimestamp to 0, because in that case peer would send us all past messages matching
      // that (i.e. the whole routing table)
      val filter = GossipTimestampFilter(nodeParams.chainHash, firstTimestamp = Platform.currentTime.milliseconds.toSeconds, timestampRange = Int.MaxValue)
      remote ! filter

      // clean our sync state for this peer: we receive a SendChannelQuery just when we connect/reconnect to a peer and
      // will start a new complete sync process
      stay using d.copy(sync = d.sync - remoteNodeId)

    // Warning: order matters here, this must be the first match for HasChainHash messages !
    case Event(PeerRoutingMessage(_, _, routingMessage: HasChainHash), d) if routingMessage.chainHash != nodeParams.chainHash =>
      sender ! TransportHandler.ReadAck(routingMessage)
      log.warning("message {} for wrong chain {}, we're on {}", routingMessage, routingMessage.chainHash, nodeParams.chainHash)
      stay

    case Event(u: ChannelUpdate, d: Data) =>
      // it was sent by us (e.g. the payment lifecycle); routing messages that are sent by our peers are now wrapped in a PeerRoutingMessage
      log.debug("received channel update from {}", sender)
      stay using handle(u, sender, d)

    case Event(PeerRoutingMessage(transport, remoteNodeId, u: ChannelUpdate), d) =>
      sender ! TransportHandler.ReadAck(u)
      log.debug("received channel update for shortChannelId={}", u.shortChannelId)
      stay using handle(u, sender, d, remoteNodeId_opt = Some(remoteNodeId), transport_opt = Some(transport))

    case Event(PeerRoutingMessage(_, _, c: ChannelAnnouncement), d) =>
      log.debug("received channel announcement for shortChannelId={} nodeId1={} nodeId2={}", c.shortChannelId, c.nodeId1, c.nodeId2)
      if (d.channels.contains(c.shortChannelId)) {
        sender ! TransportHandler.ReadAck(c)
        log.debug("ignoring {} (duplicate)", c)
        stay
      } else if (d.awaiting.contains(c)) {
        sender ! TransportHandler.ReadAck(c)
        log.debug("ignoring {} (being verified)", c)
        // adding the sender to the list of origins so that we don't send back the same announcement to this peer later
        val origins = d.awaiting(c) :+ sender
        stay using d.copy(awaiting = d.awaiting + (c -> origins))
      } else if (db.isPruned(c.shortChannelId)) {
        sender ! TransportHandler.ReadAck(c)
        // channel was pruned and we haven't received a recent channel_update, so we have no reason to revalidate it
        log.debug("ignoring {} (was pruned)", c)
        stay
      } else if (!Announcements.checkSigs(c)) {
        sender ! TransportHandler.ReadAck(c)
        log.warning("bad signature for announcement {}", c)
        sender ! InvalidSignature(c)
        stay
      } else {
        log.info("validating shortChannelId={}", c.shortChannelId)
        watcher ! ValidateRequest(c)
        // we don't acknowledge the message just yet
        stay using d.copy(awaiting = d.awaiting + (c -> Seq(sender)))
      }

    case Event(n: NodeAnnouncement, d: Data) =>
      // it was sent by us, routing messages that are sent by  our peers are now wrapped in a PeerRoutingMessage
      log.debug("received node announcement from {}", sender)
      stay using handle(n, sender, d)

    case Event(PeerRoutingMessage(_, _, n: NodeAnnouncement), d: Data) =>
      sender ! TransportHandler.ReadAck(n)
      log.debug("received node announcement for nodeId={}", n.nodeId)
      stay using handle(n, sender, d)

    case Event(PeerRoutingMessage(transport, _, routingMessage@QueryChannelRange(chainHash, firstBlockNum, numberOfBlocks, extendedQueryFlags_opt)), d) =>
      sender ! TransportHandler.ReadAck(routingMessage)
      log.info("received query_channel_range with firstBlockNum={} numberOfBlocks={} extendedQueryFlags_opt={}", firstBlockNum, numberOfBlocks, extendedQueryFlags_opt)
      // keep channel ids that are in [firstBlockNum, firstBlockNum + numberOfBlocks]
      val shortChannelIds: SortedSet[ShortChannelId] = d.channels.keySet.filter(keep(firstBlockNum, numberOfBlocks, _))
      log.info("replying with {} items for range=({}, {})", shortChannelIds.size, firstBlockNum, numberOfBlocks)
      split(shortChannelIds)
        .foreach(chunk => {
          val (timestamps, checksums) = routingMessage.queryFlags_opt match {
            case Some(extension) if extension.wantChecksums | extension.wantTimestamps =>
              // we always compute timestamps and checksums even if we don't need both, overhead is negligible
              val (timestamps, checksums) = chunk.shortChannelIds.map(getChannelDigestInfo(d.channels, d.updates)).unzip
              val encodedTimestamps = if (extension.wantTimestamps) Some(ReplyChannelRangeTlv.EncodedTimestamps(EncodingType.UNCOMPRESSED, timestamps)) else None
              val encodedChecksums = if (extension.wantChecksums) Some(ReplyChannelRangeTlv.EncodedChecksums(checksums)) else None
              (encodedTimestamps, encodedChecksums)
            case _ => (None, None)
          }
          val reply = ReplyChannelRange(chainHash, chunk.firstBlock, chunk.numBlocks,
            complete = 1,
            shortChannelIds = EncodedShortChannelIds(EncodingType.UNCOMPRESSED, chunk.shortChannelIds),
            timestamps = timestamps,
            checksums = checksums)
          transport ! reply
        })
      stay

    case Event(PeerRoutingMessage(transport, remoteNodeId, routingMessage@ReplyChannelRange(chainHash, _, _, _, shortChannelIds, _)), d) =>
      sender ! TransportHandler.ReadAck(routingMessage)

      @tailrec
      def loop(ids: List[ShortChannelId], timestamps: List[ReplyChannelRangeTlv.Timestamps], checksums: List[ReplyChannelRangeTlv.Checksums], acc: List[ShortChannelIdAndFlag] = List.empty[ShortChannelIdAndFlag]): List[ShortChannelIdAndFlag] = {
        ids match {
          case Nil => acc.reverse
          case head :: tail =>
            val flag = computeFlag(d.channels, d.updates)(head, timestamps.headOption, checksums.headOption, nodeParams.routerConf.requestNodeAnnouncements)
            // 0 means nothing to query, just don't include it
            val acc1 = if (flag != 0) ShortChannelIdAndFlag(head, flag) :: acc else acc
            loop(tail, timestamps.drop(1), checksums.drop(1), acc1)
        }
      }

      val timestamps_opt = routingMessage.timestamps_opt.map(_.timestamps).getOrElse(List.empty[ReplyChannelRangeTlv.Timestamps])
      val checksums_opt = routingMessage.checksums_opt.map(_.checksums).getOrElse(List.empty[ReplyChannelRangeTlv.Checksums])

      val shortChannelIdAndFlags = loop(shortChannelIds.array, timestamps_opt, checksums_opt)

      val (channelCount, updatesCount) = shortChannelIdAndFlags.foldLeft((0, 0)) {
        case ((c, u), ShortChannelIdAndFlag(_, flag)) =>
          val c1 = c + (if (QueryShortChannelIdsTlv.QueryFlagType.includeChannelAnnouncement(flag)) 1 else 0)
          val u1 = u + (if (QueryShortChannelIdsTlv.QueryFlagType.includeUpdate1(flag)) 1 else 0) + (if (QueryShortChannelIdsTlv.QueryFlagType.includeUpdate2(flag)) 1 else 0)
          (c1, u1)
      }
      log.info(s"received reply_channel_range with {} channels, we're missing {} channel announcements and {} updates, format={}", shortChannelIds.array.size, channelCount, updatesCount, shortChannelIds.encoding)
      // we update our sync data to this node (there may be multiple channel range responses and we can only query one set of ids at a time)
      val replies = shortChannelIdAndFlags
        .grouped(SHORTID_WINDOW)
        .map(chunk => QueryShortChannelIds(chainHash,
          shortChannelIds = EncodedShortChannelIds(shortChannelIds.encoding, chunk.map(_.shortChannelId)),
          if (routingMessage.timestamps_opt.isDefined || routingMessage.checksums_opt.isDefined)
            TlvStream(QueryShortChannelIdsTlv.EncodedQueryFlags(shortChannelIds.encoding, chunk.map(_.flag)))
          else
            TlvStream.empty
          ))
        .toList
      val (sync1, replynow_opt) = updateSync(d.sync, remoteNodeId, replies)
      // we only send a rely right away if there were no pending requests
      replynow_opt.foreach(transport ! _)
      context.system.eventStream.publish(syncProgress(sync1))
      stay using d.copy(sync = sync1)

    case Event(PeerRoutingMessage(transport, _, routingMessage@QueryShortChannelIds(chainHash, shortChannelIds, queryFlags_opt)), d) =>
      sender ! TransportHandler.ReadAck(routingMessage)
      val flags = routingMessage.queryFlags_opt.map(_.array).getOrElse(List.empty[Long])

      var channelCount = 0
      var updateCount = 0
      var nodeCount = 0

      Router.processChannelQuery(d.nodes, d.channels, d.updates)(
        shortChannelIds.array,
        flags,
        ca => {
          channelCount = channelCount + 1
          transport ! ca
        },
        cu => {
          updateCount = updateCount + 1
          transport ! cu
        },
        na => {
          nodeCount = nodeCount + 1
          transport ! na
        }
      )
      log.info("received query_short_channel_ids with {} items, sent back {} channels and {} updates and {} nodes", shortChannelIds.array.size, channelCount, updateCount, nodeCount)
      transport ! ReplyShortChannelIdsEnd(chainHash, 1)
      stay

    case Event(PeerRoutingMessage(transport, remoteNodeId, routingMessage: ReplyShortChannelIdsEnd), d) =>
      sender ! TransportHandler.ReadAck(routingMessage)
      // have we more channels to ask this peer?
      val sync1 = d.sync.get(remoteNodeId) match {
        case Some(sync) =>
          sync.pending match {
            case nextRequest +: rest =>
              log.info(s"asking for the next slice of short_channel_ids (remaining=${sync.pending.size}/${sync.total})")
              transport ! nextRequest
              d.sync + (remoteNodeId -> sync.copy(pending = rest))
            case Nil =>
              // we received reply_short_channel_ids_end for our last query and have not sent another one, we can now remove
              // the remote peer from our map
              log.info(s"sync complete (total=${sync.total})")
              d.sync - remoteNodeId
          }
        case _ => d.sync
      }
      context.system.eventStream.publish(syncProgress(sync1))
      stay using d.copy(sync = sync1)

  }

  initialize()

  def handle(n: NodeAnnouncement, origin: ActorRef, d: Data): Data =
    if (d.stash.nodes.contains(n)) {
      log.debug("ignoring {} (already stashed)", n)
      val origins = d.stash.nodes(n) + origin
      d.copy(stash = d.stash.copy(nodes = d.stash.nodes + (n -> origins)))
    } else if (d.rebroadcast.nodes.contains(n)) {
      log.debug("ignoring {} (pending rebroadcast)", n)
      val origins = d.rebroadcast.nodes(n) + origin
      d.copy(rebroadcast = d.rebroadcast.copy(nodes = d.rebroadcast.nodes + (n -> origins)))
    } else if (d.nodes.contains(n.nodeId) && d.nodes(n.nodeId).timestamp >= n.timestamp) {
      log.debug("ignoring {} (duplicate)", n)
      d
    } else if (!Announcements.checkSig(n)) {
      log.warning("bad signature for {}", n)
      origin ! InvalidSignature(n)
      d
    } else if (d.nodes.contains(n.nodeId)) {
      log.debug("updated node nodeId={}", n.nodeId)
      context.system.eventStream.publish(NodeUpdated(n))
      db.updateNode(n)
      d.copy(nodes = d.nodes + (n.nodeId -> n), rebroadcast = d.rebroadcast.copy(nodes = d.rebroadcast.nodes + (n -> Set(origin))))
    } else if (d.channels.values.exists(c => isRelatedTo(c, n.nodeId))) {
      log.debug("added node nodeId={}", n.nodeId)
      context.system.eventStream.publish(NodesDiscovered(n :: Nil))
      db.addNode(n)
      d.copy(nodes = d.nodes + (n.nodeId -> n), rebroadcast = d.rebroadcast.copy(nodes = d.rebroadcast.nodes + (n -> Set(origin))))
    } else if (d.awaiting.keys.exists(c => isRelatedTo(c, n.nodeId))) {
      log.debug("stashing {}", n)
      d.copy(stash = d.stash.copy(nodes = d.stash.nodes + (n -> Set(origin))))
    } else {
      log.debug("ignoring {} (no related channel found)", n)
      // there may be a record if we have just restarted
      db.removeNode(n.nodeId)
      d
    }

  def handle(u: ChannelUpdate, origin: ActorRef, d: Data, remoteNodeId_opt: Option[PublicKey] = None, transport_opt: Option[ActorRef] = None): Data =
    if (d.channels.contains(u.shortChannelId)) {
      // related channel is already known (note: this means no related channel_update is in the stash)
      val publicChannel = true
      val c = d.channels(u.shortChannelId)
      val desc = getDesc(u, c)
      if (d.rebroadcast.updates.contains(u)) {
        log.debug("ignoring {} (pending rebroadcast)", u)
        val origins = d.rebroadcast.updates(u) + origin
        d.copy(rebroadcast = d.rebroadcast.copy(updates = d.rebroadcast.updates + (u -> origins)))
      } else if (isStale(u)) {
        log.debug("ignoring {} (stale)", u)
        d
      } else if (d.updates.contains(desc) && d.updates(desc).timestamp >= u.timestamp) {
        log.debug("ignoring {} (duplicate)", u)
        d
      } else if (!Announcements.checkSig(u, desc.a)) {
        log.warning("bad signature for announcement shortChannelId={} {}", u.shortChannelId, u)
        origin ! InvalidSignature(u)
        d
      } else if (d.updates.contains(desc)) {
        log.debug("updated channel_update for shortChannelId={} public={} flags={} {}", u.shortChannelId, publicChannel, u.channelFlags, u)
        context.system.eventStream.publish(ChannelUpdatesReceived(u :: Nil))
        db.updateChannelUpdate(u)
        // update the graph
        val graph1 = Announcements.isEnabled(u.channelFlags) match {
          case true => d.graph.removeEdge(desc).addEdge(desc, u)
          case false => d.graph.removeEdge(desc) // if the channel is now disabled, we remove it from the graph
        }
        d.copy(updates = d.updates + (desc -> u), rebroadcast = d.rebroadcast.copy(updates = d.rebroadcast.updates + (u -> Set(origin))), graph = graph1)
      } else {
        log.debug("added channel_update for shortChannelId={} public={} flags={} {}", u.shortChannelId, publicChannel, u.channelFlags, u)
        context.system.eventStream.publish(ChannelUpdatesReceived(u :: Nil))
        db.addChannelUpdate(u)
        // we also need to update the graph
        val graph1 = d.graph.addEdge(desc, u)
        d.copy(updates = d.updates + (desc -> u), privateUpdates = d.privateUpdates - desc, rebroadcast = d.rebroadcast.copy(updates = d.rebroadcast.updates + (u -> Set(origin))), graph = graph1)
      }
    } else if (d.awaiting.keys.exists(c => c.shortChannelId == u.shortChannelId)) {
      // channel is currently being validated
      if (d.stash.updates.contains(u)) {
        log.debug("ignoring {} (already stashed)", u)
        val origins = d.stash.updates(u) + origin
        d.copy(stash = d.stash.copy(updates = d.stash.updates + (u -> origins)))
      } else {
        log.debug("stashing {}", u)
        d.copy(stash = d.stash.copy(updates = d.stash.updates + (u -> Set(origin))))
      }
    } else if (d.privateChannels.contains(u.shortChannelId)) {
      val publicChannel = false
      val remoteNodeId = d.privateChannels(u.shortChannelId)
      val (a, b) = if (Announcements.isNode1(nodeParams.nodeId, remoteNodeId)) (nodeParams.nodeId, remoteNodeId) else (remoteNodeId, nodeParams.nodeId)
      val desc = if (Announcements.isNode1(u.channelFlags)) ChannelDesc(u.shortChannelId, a, b) else ChannelDesc(u.shortChannelId, b, a)
      if (isStale(u)) {
        log.debug("ignoring {} (stale)", u)
        d
      } else if (d.updates.contains(desc) && d.updates(desc).timestamp >= u.timestamp) {
        log.debug("ignoring {} (already know same or newer)", u)
        d
      } else if (!Announcements.checkSig(u, desc.a)) {
        log.warning("bad signature for announcement shortChannelId={} {}", u.shortChannelId, u)
        origin ! InvalidSignature(u)
        d
      } else if (d.privateUpdates.contains(desc)) {
        log.debug("updated channel_update for shortChannelId={} public={} flags={} {}", u.shortChannelId, publicChannel, u.channelFlags, u)
        context.system.eventStream.publish(ChannelUpdatesReceived(u :: Nil))
        // we also need to update the graph
        val graph1 = d.graph.removeEdge(desc).addEdge(desc, u)
        d.copy(privateUpdates = d.privateUpdates + (desc -> u), graph = graph1)
      } else {
        log.debug("added channel_update for shortChannelId={} public={} flags={} {}", u.shortChannelId, publicChannel, u.channelFlags, u)
        context.system.eventStream.publish(ChannelUpdatesReceived(u :: Nil))
        // we also need to update the graph
        val graph1 = d.graph.addEdge(desc, u)
        d.copy(privateUpdates = d.privateUpdates + (desc -> u), graph = graph1)
      }
    } else if (db.isPruned(u.shortChannelId) && !isStale(u)) {
      // the channel was recently pruned, but if we are here, it means that the update is not stale so this is the case
      // of a zombie channel coming back from the dead. they probably sent us a channel_announcement right before this update,
      // but we ignored it because the channel was in the 'pruned' list. Now that we know that the channel is alive again,
      // let's remove the channel from the zombie list and ask the sender to re-send announcements (channel_announcement + updates)
      // about that channel. We can ignore this update since we will receive it again
      log.info(s"channel shortChannelId=${u.shortChannelId} is back from the dead! requesting announcements about this channel")
      db.removeFromPruned(u.shortChannelId)

      // transport_opt will contain a valid transport only when we're handling an update that we received from a peer, not
      // when we're sending updates to ourselves
      (transport_opt, remoteNodeId_opt) match {
        case (Some(transport), Some(remoteNodeId)) =>
          val query = QueryShortChannelIds(u.chainHash, EncodedShortChannelIds(EncodingType.UNCOMPRESSED, List(u.shortChannelId)), TlvStream.empty)
          d.sync.get(remoteNodeId) match {
            case Some(sync) =>
              // we already have a pending request to that node, let's add this channel to the list and we'll get it later
              // TODO: we only request channels with old style channel_query
              d.copy(sync = d.sync + (remoteNodeId -> sync.copy(pending = sync.pending :+ query, total = sync.total + 1)))
            case None =>
              // we send the query right away
              transport ! query
              d.copy(sync = d.sync + (remoteNodeId -> Sync(pending = Nil, total = 1)))
          }
        case _ =>
          // we don't know which node this update came from (maybe it was stashed and the channel got pruned in the meantime or some other corner case).
          // or we don't have a transport to send our query to.
          // anyway, that's not really a big deal because we have removed the channel from the pruned db so next time it shows up we will revalidate it
          d
      }
    } else {
      log.debug("ignoring announcement {} (unknown channel)", u)
      d
    }

  override def mdc(currentMessage: Any): MDC = currentMessage match {
    case SendChannelQuery(remoteNodeId, _, _) => Logs.mdc(remoteNodeId_opt = Some(remoteNodeId))
    case PeerRoutingMessage(_, remoteNodeId, _) => Logs.mdc(remoteNodeId_opt = Some(remoteNodeId))
    case _ => akka.event.Logging.emptyMDC
  }
}

object Router {
  val SHORTID_WINDOW = 100

  def props(nodeParams: NodeParams, watcher: ActorRef, initialized: Option[Promise[Done]] = None) = Props(new Router(nodeParams, watcher, initialized))

  def toFakeUpdate(extraHop: ExtraHop): ChannelUpdate =
  // the `direction` bit in flags will not be accurate but it doesn't matter because it is not used
  // what matters is that the `disable` bit is 0 so that this update doesn't get filtered out
    ChannelUpdate(signature = ByteVector64.Zeroes, chainHash = ByteVector32.Zeroes, extraHop.shortChannelId, Platform.currentTime.milliseconds.toSeconds, messageFlags = 0, channelFlags = 0, extraHop.cltvExpiryDelta, htlcMinimumMsat = MilliSatoshi(0), MilliSatoshi(extraHop.feeBaseMsat), extraHop.feeProportionalMillionths, None)

  def toFakeUpdates(extraRoute: Seq[ExtraHop], targetNodeId: PublicKey): Map[ChannelDesc, ChannelUpdate] = {
    // BOLT 11: "For each entry, the pubkey is the node ID of the start of the channel", and the last node is the destination
    val nextNodeIds = extraRoute.map(_.nodeId).drop(1) :+ targetNodeId
    extraRoute.zip(nextNodeIds).map {
      case (extraHop: ExtraHop, nextNodeId) => (ChannelDesc(extraHop.shortChannelId, extraHop.nodeId, nextNodeId) -> toFakeUpdate(extraHop))
    }.toMap
  }

  def getDesc(u: ChannelUpdate, channel: ChannelAnnouncement): ChannelDesc = {
    // the least significant bit tells us if it is node1 or node2
    if (Announcements.isNode1(u.channelFlags)) ChannelDesc(u.shortChannelId, channel.nodeId1, channel.nodeId2) else ChannelDesc(u.shortChannelId, channel.nodeId2, channel.nodeId1)
  }

  def isRelatedTo(c: ChannelAnnouncement, nodeId: PublicKey) = nodeId == c.nodeId1 || nodeId == c.nodeId2

  def hasChannels(nodeId: PublicKey, channels: Iterable[ChannelAnnouncement]): Boolean = channels.exists(c => isRelatedTo(c, nodeId))

  def isStale(u: ChannelUpdate): Boolean = isStale(u.timestamp)

  def isStale(timestamp: Long): Boolean = {
    // BOLT 7: "nodes MAY prune channels should the timestamp of the latest channel_update be older than 2 weeks"
    // but we don't want to prune brand new channels for which we didn't yet receive a channel update
    val staleThresholdSeconds = (Platform.currentTime.milliseconds - 14.days).toSeconds
    timestamp < staleThresholdSeconds
  }

  def isAlmostStale(timestamp: Long): Boolean = {
    // we define almost stale as 2 weeks minus 4 days
    val staleThresholdSeconds = (Platform.currentTime.milliseconds - 10.days).toSeconds
    timestamp < staleThresholdSeconds
  }

  /**
   * Is stale a channel that:
   * (1) is older than 2 weeks (2*7*144 = 2016 blocks)
   * AND
   * (2) has no channel_update younger than 2 weeks
   *
   * @param channel
   * @param update1_opt update corresponding to one side of the channel, if we have it
   * @param update2_opt update corresponding to the other side of the channel, if we have it
   * @return
   */
  def isStale(channel: ChannelAnnouncement, update1_opt: Option[ChannelUpdate], update2_opt: Option[ChannelUpdate]): Boolean = {
    // BOLT 7: "nodes MAY prune channels should the timestamp of the latest channel_update be older than 2 weeks (1209600 seconds)"
    // but we don't want to prune brand new channels for which we didn't yet receive a channel update, so we keep them as long as they are less than 2 weeks (2016 blocks) old
    val staleThresholdBlocks = Globals.blockCount.get() - 2016
    val TxCoordinates(blockHeight, _, _) = ShortChannelId.coordinates(channel.shortChannelId)
    blockHeight < staleThresholdBlocks && update1_opt.map(isStale).getOrElse(true) && update2_opt.map(isStale).getOrElse(true)
  }

  def getStaleChannels(channels: Iterable[ChannelAnnouncement], updates: Map[ChannelDesc, ChannelUpdate]): Iterable[ShortChannelId] = {
    val staleChannels = channels.filter { c =>
      val update1 = updates.get(ChannelDesc(c.shortChannelId, c.nodeId1, c.nodeId2))
      val update2 = updates.get(ChannelDesc(c.shortChannelId, c.nodeId2, c.nodeId1))
      isStale(c, update1, update2)
    }
    staleChannels.map(_.shortChannelId)
  }

  /**
<<<<<<< HEAD
    * Filters channels that we want to send to nodes asking for a channel range
    */
  def keep(firstBlockNum: Long, numberOfBlocks: Long, id: ShortChannelId): Boolean = {
=======
   * Filters channels that we want to send to nodes asking for a channel range
   */
  def keep(firstBlockNum: Long, numberOfBlocks: Long, id: ShortChannelId, channels: Map[ShortChannelId, ChannelAnnouncement], updates: Map[ChannelDesc, ChannelUpdate]): Boolean = {
>>>>>>> 0b18abfc
    val TxCoordinates(height, _, _) = ShortChannelId.coordinates(id)
    height >= firstBlockNum && height <= (firstBlockNum + numberOfBlocks)
  }

  def shouldRequestUpdate(ourTimestamp: Long, ourChecksum: Long, theirTimestamp_opt: Option[Long], theirChecksum_opt: Option[Long]): Boolean = {
    (theirTimestamp_opt, theirChecksum_opt) match {
      case (Some(theirTimestamp), Some(theirChecksum)) =>
        // we request their channel_update if all those conditions are met:
        // - it is more recent than ours
        // - it is different from ours, or it is the same but ours is about to be stale
        // - it is not stale
        val theirsIsMoreRecent = ourTimestamp < theirTimestamp
        val areDifferent = ourChecksum != theirChecksum
        val oursIsAlmostStale = isAlmostStale(ourTimestamp)
        val theirsIsStale = isStale(theirTimestamp)
        theirsIsMoreRecent && (areDifferent || oursIsAlmostStale) && !theirsIsStale
      case (Some(theirTimestamp), None) =>
        // if we only have their timestamp, we request their channel_update if theirs is more recent than ours
        val theirsIsMoreRecent = ourTimestamp < theirTimestamp
        val theirsIsStale = isStale(theirTimestamp)
        theirsIsMoreRecent && !theirsIsStale
      case (None, Some(theirChecksum)) =>
        // if we only have their checksum, we request their channel_update if it is different from ours
        val areDifferent = theirChecksum != 0 && ourChecksum != theirChecksum
        areDifferent
      case (None, None) =>
        // if we have neither their timestamp nor their checksum we request their channel_update
        true
    }
  }

  def computeFlag(channels: SortedMap[ShortChannelId, ChannelAnnouncement], updates: Map[ChannelDesc, ChannelUpdate])(
    shortChannelId: ShortChannelId,
    theirTimestamps_opt: Option[ReplyChannelRangeTlv.Timestamps],
    theirChecksums_opt: Option[ReplyChannelRangeTlv.Checksums],
    includeNodeAnnouncements: Boolean): Long = {
    import QueryShortChannelIdsTlv.QueryFlagType._

    val flagsNodes = if (includeNodeAnnouncements) INCLUDE_NODE_ANNOUNCEMENT_1 | INCLUDE_NODE_ANNOUNCEMENT_2 else 0

    val flags = if (!channels.contains(shortChannelId)) {
      INCLUDE_CHANNEL_ANNOUNCEMENT | INCLUDE_CHANNEL_UPDATE_1 | INCLUDE_CHANNEL_UPDATE_2
    } else {
      // we already know this channel
      val (ourTimestamps, ourChecksums) = Router.getChannelDigestInfo(channels, updates)(shortChannelId)
      // if they don't provide timestamps or checksums, we set appropriate default values:
      // - we assume their timestamp is more recent than ours by setting timestamp = Long.MaxValue
      // - we assume their update is different from ours by setting checkum = Long.MaxValue (NB: our default value for checksum is 0)
      val shouldRequestUpdate1 = shouldRequestUpdate(ourTimestamps.timestamp1, ourChecksums.checksum1, theirTimestamps_opt.map(_.timestamp1), theirChecksums_opt.map(_.checksum1))
      val shouldRequestUpdate2 = shouldRequestUpdate(ourTimestamps.timestamp2, ourChecksums.checksum2, theirTimestamps_opt.map(_.timestamp2), theirChecksums_opt.map(_.checksum2))
      val flagUpdate1 = if (shouldRequestUpdate1) INCLUDE_CHANNEL_UPDATE_1 else 0
      val flagUpdate2 = if (shouldRequestUpdate2) INCLUDE_CHANNEL_UPDATE_2 else 0
      flagUpdate1 | flagUpdate2
    }

    if (flags == 0) 0 else flags | flagsNodes
  }

  /**
    * Handle a query message, which includes a list of channel ids and flags.
    *
    * @param nodes node id -> node announcement
    * @param channels channel id -> channel announcement
    * @param updates channel description -> channel update
    * @param ids list of channel ids
    * @param flags list of query flags, either empty one flag per channel id
    * @param onChannel called when a channel announcement matches (i.e. its bit is set in the query flag and we have it)
    * @param onUpdate called when a channel update matches
    * @param onNode called when a node announcement matches
    *
    */
  def processChannelQuery(nodes: Map[PublicKey, NodeAnnouncement],
                          channels: SortedMap[ShortChannelId, ChannelAnnouncement],
                          updates: Map[ChannelDesc, ChannelUpdate])(
    ids: List[ShortChannelId],
    flags: List[Long],
    onChannel: ChannelAnnouncement => Unit,
    onUpdate: ChannelUpdate => Unit,
    onNode: NodeAnnouncement => Unit)(implicit log: LoggingAdapter): Unit = {
    import QueryShortChannelIdsTlv.QueryFlagType

    // we loop over channel ids and query flag. We track node Ids for node announcement
    // we've already sent to avoid sending them multiple times, as requested by the BOLTs
    @tailrec
    def loop(ids: List[ShortChannelId], flags: List[Long], numca: Int = 0, numcu: Int = 0, nodesSent: Set[PublicKey] = Set.empty[PublicKey]): (Int, Int, Int) = ids match {
      case Nil => (numca, numcu, nodesSent.size)
      case head :: tail if !channels.contains(head) =>
        log.warning("received query for shortChannelId={} that we don't have", head)
        loop(tail, flags.drop(1), numca, numcu, nodesSent)
      case head :: tail =>
        var numca1 = numca
        var numcu1 = numcu
        var sent1 = nodesSent
        val ca = channels(head)
        val flag_opt = flags.headOption
        // no flag means send everything

        val includeChannel = flag_opt.forall(QueryFlagType.includeChannelAnnouncement)
        val includeUpdate1 = flag_opt.forall(QueryFlagType.includeUpdate1)
        val includeUpdate2 = flag_opt.forall(QueryFlagType.includeUpdate2)
        val includeNode1 = flag_opt.forall(QueryFlagType.includeNodeAnnouncement1)
        val includeNode2 = flag_opt.forall(QueryFlagType.includeNodeAnnouncement2)

        if (includeChannel) {
          onChannel(ca)
        }
        if (includeUpdate1) {
          updates.get(ChannelDesc(ca.shortChannelId, ca.nodeId1, ca.nodeId2)).foreach { u =>
            onUpdate(u)
          }
        }
        if (includeUpdate2) {
          updates.get(ChannelDesc(ca.shortChannelId, ca.nodeId2, ca.nodeId1)).foreach { u =>
            onUpdate(u)
          }
        }
        if (includeNode1 && !sent1.contains(ca.nodeId1)) {
          nodes.get(ca.nodeId1).foreach { n =>
            onNode(n)
            sent1 = sent1 + ca.nodeId1
          }
        }
        if (includeNode2 && !sent1.contains(ca.nodeId2)) {
          nodes.get(ca.nodeId2).foreach { n =>
            onNode(n)
            sent1 = sent1 + ca.nodeId2
          }
        }
        loop(tail, flags.drop(1), numca1, numcu1, sent1)
    }

    loop(ids, flags)
  }

  /**
    * Returns overall progress on synchronization
    *
    * @param sync
    * @return a sync progress indicator (1 means fully synced)
    */
  def syncProgress(sync: Map[PublicKey, Sync]): SyncProgress = {
    //NB: progress is in terms of requests, not individual channels
    val (pending, total) = sync.foldLeft((0, 0)) {
      case ((p, t), (_, sync)) => (p + sync.pending.size, t + sync.total)
    }
    if (total == 0) {
      SyncProgress(1)
    } else {
      SyncProgress((total - pending) / (1.0 * total))
    }
  }

  /**
   * This method is used after a payment failed, and we want to exclude some nodes that we know are failing
   */
  def getIgnoredChannelDesc(updates: Map[ChannelDesc, ChannelUpdate], ignoreNodes: Set[PublicKey]): Iterable[ChannelDesc] = {
    val desc = if (ignoreNodes.isEmpty) {
      Iterable.empty[ChannelDesc]
    } else {
      // expensive, but node blacklisting shouldn't happen often
      updates.keys.filter(desc => ignoreNodes.contains(desc.a) || ignoreNodes.contains(desc.b))
    }
    desc
  }

  /**
<<<<<<< HEAD
    *
    * @param channels id -> announcement map
    * @param updates  channel updates
    * @param id       short channel id
    * @return the timestamp of the most recent update for this channel id, 0 if we don't have any
    */
  def getTimestamp(channels: SortedMap[ShortChannelId, ChannelAnnouncement], updates: Map[ChannelDesc, ChannelUpdate])(id: ShortChannelId): Long = {
    val ca = channels(id)
    val opt1 = updates.get(ChannelDesc(ca.shortChannelId, ca.nodeId1, ca.nodeId2))
    val opt2 = updates.get(ChannelDesc(ca.shortChannelId, ca.nodeId2, ca.nodeId1))
    val timestamp = (opt1, opt2) match {
      case (Some(u1), Some(u2)) => Math.max(u1.timestamp, u2.timestamp)
      case (Some(u1), None) => u1.timestamp
      case (None, Some(u2)) => u2.timestamp
      case (None, None) => 0L
    }
    timestamp
  }

  def getChannelDigestInfo(channels: SortedMap[ShortChannelId, ChannelAnnouncement], updates: Map[ChannelDesc, ChannelUpdate])(shortChannelId: ShortChannelId): (ReplyChannelRangeTlv.Timestamps, ReplyChannelRangeTlv.Checksums) = {
    val c = channels(shortChannelId)
    val u1_opt = updates.get(ChannelDesc(c.shortChannelId, c.nodeId1, c.nodeId2))
    val u2_opt = updates.get(ChannelDesc(c.shortChannelId, c.nodeId2, c.nodeId1))
    val timestamp1 = u1_opt.map(_.timestamp).getOrElse(0L)
    val timestamp2 = u2_opt.map(_.timestamp).getOrElse(0L)
    val checksum1 = u1_opt.map(getChecksum).getOrElse(0L)
    val checksum2 = u2_opt.map(getChecksum).getOrElse(0L)
    (ReplyChannelRangeTlv.Timestamps(timestamp1 = timestamp1, timestamp2 = timestamp2), ReplyChannelRangeTlv.Checksums(checksum1 = checksum1, checksum2 = checksum2))
  }

  def getChecksum(u: ChannelUpdate): Long = {
    import u._
    val data = serializationResult(LightningMessageCodecs.channelUpdateChecksumCodec.encode(shortChannelId :: messageFlags :: channelFlags :: cltvExpiryDelta :: htlcMinimumMsat :: feeBaseMsat :: feeProportionalMillionths :: htlcMaximumMsat :: HNil))
    val checksum = new CRC32()
    checksum.update(data.toArray)
    checksum.getValue
  }

  case class ShortChannelIdsChunk(firstBlock: Long, numBlocks: Long, shortChannelIds: List[ShortChannelId])

  /**
    * Have to split ids because otherwise message could be too big
    * there could be several reply_channel_range messages for a single query
    *
    * @param shortChannelIds
    * @return
    */
  def split(shortChannelIds: SortedSet[ShortChannelId]): List[ShortChannelIdsChunk] = {
    // TODO: this is wrong because it can split blocks
    if (shortChannelIds.isEmpty) {
      List(ShortChannelIdsChunk(0, 0, List.empty))
    } else {
      shortChannelIds
        .grouped(2000) // LN messages must fit in 65 Kb so we split ids into groups to make sure that the output message will be valid
        .toList
        .map { group =>
          // NB: group is never empty
          val firstBlock: Long = ShortChannelId.coordinates(group.head).blockHeight.toLong
          val numBlocks: Long = ShortChannelId.coordinates(group.last).blockHeight.toLong - firstBlock + 1
          ShortChannelIdsChunk(firstBlock, numBlocks, group.toList)
        }
    }
  }

  def updateSync(syncMap: Map[PublicKey, Sync], remoteNodeId: PublicKey, pending: List[RoutingMessage]): (Map[PublicKey, Sync], Option[RoutingMessage]) = {
    pending match {
      case head +: rest =>
        // they may send back several reply_channel_range messages for a single query_channel_range query, and we must not
        // send another query_short_channel_ids query if they're still processing one
        syncMap.get(remoteNodeId) match {
          case None =>
            // we don't have a pending query with this peer, let's send it
            (syncMap + (remoteNodeId -> Sync(rest, pending.size)), Some(head))
          case Some(sync) =>
            // we already have a pending query with this peer, add missing ids to our "sync" state
            (syncMap + (remoteNodeId -> Sync(sync.pending ++ pending, sync.total + pending.size)), None)
        }
      case Nil =>
        // there is nothing to send
        (syncMap, None)
    }
  }

  /**
    * https://github.com/lightningnetwork/lightning-rfc/blob/master/04-onion-routing.md#clarifications
    */
=======
   * https://github.com/lightningnetwork/lightning-rfc/blob/master/04-onion-routing.md#clarifications
   */
>>>>>>> 0b18abfc
  val ROUTE_MAX_LENGTH = 20

  // Max allowed CLTV for a route
  val DEFAULT_ROUTE_MAX_CLTV = CltvExpiryDelta(1008)

  // The default amount of routes we'll search for when findRoute is called
  val DEFAULT_ROUTES_COUNT = 3

  def getDefaultRouteParams(routerConf: RouterConf) = RouteParams(
    randomize = routerConf.randomizeRouteSelection,
    maxFeeBase = routerConf.searchMaxFeeBase.toMilliSatoshi,
    maxFeePct = routerConf.searchMaxFeePct,
    routeMaxLength = routerConf.searchMaxRouteLength,
    routeMaxCltv = routerConf.searchMaxCltv,
    ratios = routerConf.searchHeuristicsEnabled match {
      case false => None
      case true => Some(WeightRatios(
        cltvDeltaFactor = routerConf.searchRatioCltv,
        ageFactor = routerConf.searchRatioChannelAge,
        capacityFactor = routerConf.searchRatioChannelCapacity
      ))
    }
  )

  /**
   * Find a route in the graph between localNodeId and targetNodeId, returns the route.
   * Will perform a k-shortest path selection given the @param numRoutes and randomly select one of the result.
   *
   * @param g
   * @param localNodeId
   * @param targetNodeId
   * @param amount       the amount that will be sent along this route
   * @param numRoutes    the number of shortest-paths to find
   * @param extraEdges   a set of extra edges we want to CONSIDER during the search
   * @param ignoredEdges a set of extra edges we want to IGNORE during the search
   * @param routeParams  a set of parameters that can restrict the route search
   * @return the computed route to the destination @targetNodeId
   */
  def findRoute(g: DirectedGraph,
                localNodeId: PublicKey,
                targetNodeId: PublicKey,
                amount: MilliSatoshi,
                numRoutes: Int,
                extraEdges: Set[GraphEdge] = Set.empty,
                ignoredEdges: Set[ChannelDesc] = Set.empty,
                routeParams: RouteParams): Try[Seq[Hop]] = Try {

    if (localNodeId == targetNodeId) throw CannotRouteToSelf

    val currentBlockHeight = Globals.blockCount.get()

    def feeBaseOk(fee: MilliSatoshi): Boolean = fee <= routeParams.maxFeeBase

    def feePctOk(fee: MilliSatoshi, amount: MilliSatoshi): Boolean = {
      val maxFee = amount * routeParams.maxFeePct
      fee <= maxFee
    }

    def feeOk(fee: MilliSatoshi, amount: MilliSatoshi): Boolean = feeBaseOk(fee) || feePctOk(fee, amount)

    def lengthOk(length: Int): Boolean = length <= routeParams.routeMaxLength && length <= ROUTE_MAX_LENGTH

    def cltvOk(cltv: CltvExpiryDelta): Boolean = cltv <= routeParams.routeMaxCltv

    val boundaries: RichWeight => Boolean = { weight =>
      feeOk(weight.cost - amount, amount) && lengthOk(weight.length) && cltvOk(weight.cltv)
    }

    val foundRoutes = Graph.yenKshortestPaths(g, localNodeId, targetNodeId, amount, ignoredEdges, extraEdges, numRoutes, routeParams.ratios, currentBlockHeight, boundaries).toList match {
      case Nil if routeParams.routeMaxLength < ROUTE_MAX_LENGTH => // if not found within the constraints we relax and repeat the search
        return findRoute(g, localNodeId, targetNodeId, amount, numRoutes, extraEdges, ignoredEdges, routeParams.copy(routeMaxLength = ROUTE_MAX_LENGTH, routeMaxCltv = DEFAULT_ROUTE_MAX_CLTV))
      case Nil => throw RouteNotFound
      case routes => routes.find(_.path.size == 1) match {
        case Some(directRoute) => directRoute :: Nil
        case _ => routes
      }
    }

    // At this point 'foundRoutes' cannot be empty
    Random.shuffle(foundRoutes).head.path.map(graphEdgeToHop)
  }
}<|MERGE_RESOLUTION|>--- conflicted
+++ resolved
@@ -510,7 +510,7 @@
       sender ! TransportHandler.ReadAck(routingMessage)
       log.info("received query_channel_range with firstBlockNum={} numberOfBlocks={} extendedQueryFlags_opt={}", firstBlockNum, numberOfBlocks, extendedQueryFlags_opt)
       // keep channel ids that are in [firstBlockNum, firstBlockNum + numberOfBlocks]
-      val shortChannelIds: SortedSet[ShortChannelId] = d.channels.keySet.filter(keep(firstBlockNum, numberOfBlocks, _))
+      val shortChannelIds: SortedSet[ShortChannelId] = d.channels.keySet.filter(keep(firstBlockNum, numberOfBlocks, _, d.channels, d.updates))
       log.info("replying with {} items for range=({}, {})", shortChannelIds.size, firstBlockNum, numberOfBlocks)
       split(shortChannelIds)
         .foreach(chunk => {
@@ -854,15 +854,9 @@
   }
 
   /**
-<<<<<<< HEAD
-    * Filters channels that we want to send to nodes asking for a channel range
-    */
-  def keep(firstBlockNum: Long, numberOfBlocks: Long, id: ShortChannelId): Boolean = {
-=======
    * Filters channels that we want to send to nodes asking for a channel range
    */
   def keep(firstBlockNum: Long, numberOfBlocks: Long, id: ShortChannelId, channels: Map[ShortChannelId, ChannelAnnouncement], updates: Map[ChannelDesc, ChannelUpdate]): Boolean = {
->>>>>>> 0b18abfc
     val TxCoordinates(height, _, _) = ShortChannelId.coordinates(id)
     height >= firstBlockNum && height <= (firstBlockNum + numberOfBlocks)
   }
@@ -1029,7 +1023,6 @@
   }
 
   /**
-<<<<<<< HEAD
     *
     * @param channels id -> announcement map
     * @param updates  channel updates
@@ -1114,12 +1107,8 @@
   }
 
   /**
-    * https://github.com/lightningnetwork/lightning-rfc/blob/master/04-onion-routing.md#clarifications
-    */
-=======
    * https://github.com/lightningnetwork/lightning-rfc/blob/master/04-onion-routing.md#clarifications
    */
->>>>>>> 0b18abfc
   val ROUTE_MAX_LENGTH = 20
 
   // Max allowed CLTV for a route
