/*
 * Copyright 2019 ACINQ SAS
 *
 * Licensed under the Apache License, Version 2.0 (the "License");
 * you may not use this file except in compliance with the License.
 * You may obtain a copy of the License at
 *
 *     http://www.apache.org/licenses/LICENSE-2.0
 *
 * Unless required by applicable law or agreed to in writing, software
 * distributed under the License is distributed on an "AS IS" BASIS,
 * WITHOUT WARRANTIES OR CONDITIONS OF ANY KIND, either express or implied.
 * See the License for the specific language governing permissions and
 * limitations under the License.
 */

package fr.acinq.eclair.router

import java.util.zip.CRC32C

import akka.Done
import akka.actor.{ActorRef, Props, Status}
import akka.event.Logging.MDC
import akka.event.LoggingAdapter
import fr.acinq.bitcoin.Crypto.PublicKey
import fr.acinq.bitcoin.Script.{pay2wsh, write}
import fr.acinq.bitcoin.{ByteVector32, ByteVector64, Satoshi}
import fr.acinq.eclair._
import fr.acinq.eclair.blockchain._
import fr.acinq.eclair.channel._
import fr.acinq.eclair.crypto.TransportHandler
import fr.acinq.eclair.io.Peer.{ChannelClosed, InvalidAnnouncement, InvalidSignature, PeerRoutingMessage}
import fr.acinq.eclair.payment.PaymentRequest.ExtraHop
import fr.acinq.eclair.router.Graph.GraphStructure.DirectedGraph.graphEdgeToHop
import fr.acinq.eclair.router.Graph.GraphStructure.{DirectedGraph, GraphEdge}
import fr.acinq.eclair.router.Graph.{RichWeight, WeightRatios}
import fr.acinq.eclair.transactions.Scripts
import fr.acinq.eclair.wire._
import shapeless.HNil

import scala.annotation.tailrec
import scala.collection.immutable.SortedMap
import scala.collection.{SortedSet, mutable}
import scala.compat.Platform
import scala.concurrent.duration._
import scala.concurrent.{ExecutionContext, Promise}
import scala.util.{Random, Try}

// @formatter:off

case class RouterConf(randomizeRouteSelection: Boolean,
                      channelExcludeDuration: FiniteDuration,
                      routerBroadcastInterval: FiniteDuration,
                      requestNodeAnnouncements: Boolean,
                      encodingType: EncodingType,
                      channelRangeChunkSize: Int,
<<<<<<< HEAD
                      shortIdWindow: Int,
=======
                      channelQueryChunkSize: Int,
>>>>>>> 4bea8551
                      searchMaxFeeBase: Satoshi,
                      searchMaxFeePct: Double,
                      searchMaxRouteLength: Int,
                      searchMaxCltv: CltvExpiryDelta,
                      searchHeuristicsEnabled: Boolean,
                      searchRatioCltv: Double,
                      searchRatioChannelAge: Double,
                      searchRatioChannelCapacity: Double)

case class ChannelDesc(shortChannelId: ShortChannelId, a: PublicKey, b: PublicKey)

case class PublicChannel(ann: ChannelAnnouncement, fundingTxid: ByteVector32, capacity: Satoshi, update_1_opt: Option[ChannelUpdate], update_2_opt: Option[ChannelUpdate]) {
  update_1_opt.foreach(u => assert(Announcements.isNode1(u.channelFlags)))
  update_2_opt.foreach(u => assert(!Announcements.isNode1(u.channelFlags)))

  def getNodeIdSameSideAs(u: ChannelUpdate): PublicKey = if (Announcements.isNode1(u.channelFlags)) ann.nodeId1 else ann.nodeId2

  def getChannelUpdateSameSideAs(u: ChannelUpdate): Option[ChannelUpdate] = if (Announcements.isNode1(u.channelFlags)) update_1_opt else update_2_opt

  def updateChannelUpdateSameSideAs(u: ChannelUpdate): PublicChannel = if (Announcements.isNode1(u.channelFlags)) copy(update_1_opt = Some(u)) else copy(update_2_opt = Some(u))
}

case class PrivateChannel(localNodeId: PublicKey, remoteNodeId: PublicKey, update_1_opt: Option[ChannelUpdate], update_2_opt: Option[ChannelUpdate]) {
  val (nodeId1, nodeId2) = if (Announcements.isNode1(localNodeId, remoteNodeId)) (localNodeId, remoteNodeId) else (remoteNodeId, localNodeId)

  def getNodeIdSameSideAs(u: ChannelUpdate): PublicKey = if (Announcements.isNode1(u.channelFlags)) nodeId1 else nodeId2

  def getChannelUpdateSameSideAs(u: ChannelUpdate): Option[ChannelUpdate] = if (Announcements.isNode1(u.channelFlags)) update_1_opt else update_2_opt

  def updateChannelUpdateSameSideAs(u: ChannelUpdate): PrivateChannel = if (Announcements.isNode1(u.channelFlags)) copy(update_1_opt = Some(u)) else copy(update_2_opt = Some(u))
}

case class AssistedChannel(extraHop: ExtraHop, nextNodeId: PublicKey)

case class Hop(nodeId: PublicKey, nextNodeId: PublicKey, lastUpdate: ChannelUpdate)

case class RouteParams(randomize: Boolean, maxFeeBase: MilliSatoshi, maxFeePct: Double, routeMaxLength: Int, routeMaxCltv: CltvExpiryDelta, ratios: Option[WeightRatios])

case class RouteRequest(source: PublicKey,
                        target: PublicKey,
                        amount: MilliSatoshi,
                        assistedRoutes: Seq[Seq[ExtraHop]] = Nil,
                        ignoreNodes: Set[PublicKey] = Set.empty,
                        ignoreChannels: Set[ChannelDesc] = Set.empty,
                        routeParams: Option[RouteParams] = None)

case class FinalizeRoute(hops: Seq[PublicKey])

case class RouteResponse(hops: Seq[Hop], ignoreNodes: Set[PublicKey], ignoreChannels: Set[ChannelDesc]) {
  require(hops.nonEmpty, "route cannot be empty")
}

case class ExcludeChannel(desc: ChannelDesc) // this is used when we get a TemporaryChannelFailure, to give time for the channel to recover (note that exclusions are directed)
case class LiftChannelExclusion(desc: ChannelDesc)

case class SendChannelQuery(remoteNodeId: PublicKey, to: ActorRef, flags_opt: Option[QueryChannelRangeTlv])

case object GetRoutingState

case class RoutingState(channels: Iterable[PublicChannel], nodes: Iterable[NodeAnnouncement])

case class Stash(updates: Map[ChannelUpdate, Set[ActorRef]], nodes: Map[NodeAnnouncement, Set[ActorRef]])

case class Rebroadcast(channels: Map[ChannelAnnouncement, Set[ActorRef]], updates: Map[ChannelUpdate, Set[ActorRef]], nodes: Map[NodeAnnouncement, Set[ActorRef]])

case class ShortChannelIdAndFlag(shortChannelId: ShortChannelId, flag: Long)

case class Sync(pending: List[RoutingMessage], total: Int)

case class Data(nodes: Map[PublicKey, NodeAnnouncement],
                channels: SortedMap[ShortChannelId, PublicChannel],
                stash: Stash,
                rebroadcast: Rebroadcast,
                awaiting: Map[ChannelAnnouncement, Seq[ActorRef]], // note: this is a seq because we want to preserve order: first actor is the one who we need to send a tcp-ack when validation is done
                privateChannels: Map[ShortChannelId, PrivateChannel], // short_channel_id -> node_id
                excludedChannels: Set[ChannelDesc], // those channels are temporarily excluded from route calculation, because their node returned a TemporaryChannelFailure
                graph: DirectedGraph,
                sync: Map[PublicKey, Sync] // keep tracks of channel range queries sent to each peer. If there is an entry in the map, it means that there is an ongoing query
                // for which we have not yet received an 'end' message
               )

sealed trait State

case object NORMAL extends State

case object TickBroadcast

case object TickPruneStaleChannels

// @formatter:on

/**
 * Created by PM on 24/05/2016.
 */

class Router(val nodeParams: NodeParams, watcher: ActorRef, initialized: Option[Promise[Done]] = None) extends FSMDiagnosticActorLogging[State, Data] {

  import Router._

  import ExecutionContext.Implicits.global

  // we pass these to helpers classes so that they have the logging context
  implicit def implicitLog: LoggingAdapter = log

  context.system.eventStream.subscribe(self, classOf[LocalChannelUpdate])
  context.system.eventStream.subscribe(self, classOf[LocalChannelDown])

  setTimer(TickBroadcast.toString, TickBroadcast, nodeParams.routerConf.routerBroadcastInterval, repeat = true)
  setTimer(TickPruneStaleChannels.toString, TickPruneStaleChannels, 1 hour, repeat = true)

  val defaultRouteParams = getDefaultRouteParams(nodeParams.routerConf)

  val db = nodeParams.db.network

  {
    log.info("loading network announcements from db...")
    val channels = db.listChannels()
    val nodes = db.listNodes()
    log.info("loaded from db: channels={} nodes={}", channels.size, nodes.size)
    val initChannels = channels
    // this will be used to calculate routes
    val graph = DirectedGraph.makeGraph(initChannels)
    val initNodes = nodes.map(n => (n.nodeId -> n)).toMap
    // send events for remaining channels/nodes
    context.system.eventStream.publish(ChannelsDiscovered(initChannels.values.map(pc => SingleChannelDiscovered(pc.ann, pc.capacity))))
    context.system.eventStream.publish(ChannelUpdatesReceived(initChannels.values.flatMap(pc => pc.update_1_opt ++ pc.update_2_opt ++ Nil)))
    context.system.eventStream.publish(NodesDiscovered(initNodes.values))

    // watch the funding tx of all these channels
    // note: some of them may already have been spent, in that case we will receive the watch event immediately
    initChannels.values.foreach { pc =>
      val txid = pc.fundingTxid
      val TxCoordinates(_, _, outputIndex) = ShortChannelId.coordinates(pc.ann.shortChannelId)
      val fundingOutputScript = write(pay2wsh(Scripts.multiSig2of2(pc.ann.bitcoinKey1, pc.ann.bitcoinKey2)))
      watcher ! WatchSpentBasic(self, txid, outputIndex, fundingOutputScript, BITCOIN_FUNDING_EXTERNAL_CHANNEL_SPENT(pc.ann.shortChannelId))
    }

    // on restart we update our node announcement
    // note that if we don't currently have public channels, this will be ignored
    val nodeAnn = Announcements.makeNodeAnnouncement(nodeParams.privateKey, nodeParams.alias, nodeParams.color, nodeParams.publicAddresses)
    self ! nodeAnn

    log.info(s"initialization completed, ready to process messages")
    Try(initialized.map(_.success(Done)))
    startWith(NORMAL, Data(initNodes, initChannels, Stash(Map.empty, Map.empty), rebroadcast = Rebroadcast(channels = Map.empty, updates = Map.empty, nodes = Map.empty), awaiting = Map.empty, privateChannels = Map.empty, excludedChannels = Set.empty, graph, sync = Map.empty))
  }

  when(NORMAL) {
    case Event(LocalChannelUpdate(_, _, shortChannelId, remoteNodeId, channelAnnouncement_opt, u, _), d: Data) =>
      d.channels.get(shortChannelId) match {
        case Some(_) =>
          // channel has already been announced and router knows about it, we can process the channel_update
          stay using handle(u, self, d)
        case None =>
          channelAnnouncement_opt match {
            case Some(c) if d.awaiting.contains(c) =>
              // channel is currently being verified, we can process the channel_update right away (it will be stashed)
              stay using handle(u, self, d)
            case Some(c) =>
              // channel wasn't announced but here is the announcement, we will process it *before* the channel_update
              watcher ! ValidateRequest(c)
              val d1 = d.copy(awaiting = d.awaiting + (c -> Nil)) // no origin
              // maybe the local channel was pruned (can happen if we were disconnected for more than 2 weeks)
              db.removeFromPruned(c.shortChannelId)
              stay using handle(u, self, d1)
            case None if d.privateChannels.contains(shortChannelId) =>
              // channel isn't announced but we already know about it, we can process the channel_update
              stay using handle(u, self, d)
            case None =>
              // channel isn't announced and we never heard of it (maybe it is a private channel or maybe it is a public channel that doesn't yet have 6 confirmations)
              // let's create a corresponding private channel and process the channel_update
              log.info("adding unannounced local channel to remote={} shortChannelId={}", remoteNodeId, shortChannelId)
              stay using handle(u, self, d.copy(privateChannels = d.privateChannels + (shortChannelId -> PrivateChannel(nodeParams.nodeId, remoteNodeId, None, None))))
          }
      }

    case Event(LocalChannelDown(_, channelId, shortChannelId, remoteNodeId), d: Data) =>
      // a local channel has permanently gone down
      if (d.channels.contains(shortChannelId)) {
        // the channel was public, we will receive (or have already received) a WatchEventSpentBasic event, that will trigger a clean up of the channel
        // so let's not do anything here
        stay
      } else if (d.privateChannels.contains(shortChannelId)) {
        // the channel was private or public-but-not-yet-announced, let's do the clean up
        log.debug("removing private local channel and channel_update for channelId={} shortChannelId={}", channelId, shortChannelId)
        val desc1 = ChannelDesc(shortChannelId, nodeParams.nodeId, remoteNodeId)
        val desc2 = ChannelDesc(shortChannelId, remoteNodeId, nodeParams.nodeId)
        // we remove the corresponding updates from the graph
        val graph1 = d.graph
          .removeEdge(desc1)
          .removeEdge(desc2)
        // and we remove the channel and channel_update from our state
        stay using d.copy(privateChannels = d.privateChannels - shortChannelId, graph = graph1)
      } else {
        stay
      }

    case Event(GetRoutingState, d: Data) =>
      log.info(s"getting valid announcements for $sender")
      sender ! RoutingState(d.channels.values, d.nodes.values)
      stay

    case Event(v@ValidateResult(c, _), d0) =>
      d0.awaiting.get(c) match {
        case Some(origin +: others) => origin ! TransportHandler.ReadAck(c) // now we can acknowledge the message, we only need to do it for the first peer that sent us the announcement
        case _ => ()
      }
      log.info("got validation result for shortChannelId={} (awaiting={} stash.nodes={} stash.updates={})", c.shortChannelId, d0.awaiting.size, d0.stash.nodes.size, d0.stash.updates.size)
      val publicChannel_opt = v match {
        case ValidateResult(c, Left(t)) =>
          log.warning("validation failure for shortChannelId={} reason={}", c.shortChannelId, t.getMessage)
          None
        case ValidateResult(c, Right((tx, UtxoStatus.Unspent))) =>
          val TxCoordinates(_, _, outputIndex) = ShortChannelId.coordinates(c.shortChannelId)
          // let's check that the output is indeed a P2WSH multisig 2-of-2 of nodeid1 and nodeid2)
          val fundingOutputScript = write(pay2wsh(Scripts.multiSig2of2(c.bitcoinKey1, c.bitcoinKey2)))
          if (tx.txOut.size < outputIndex + 1 || fundingOutputScript != tx.txOut(outputIndex).publicKeyScript) {
            log.error(s"invalid script for shortChannelId={}: txid={} does not have script=$fundingOutputScript at outputIndex=$outputIndex ann={}", c.shortChannelId, tx.txid, c)
            d0.awaiting.get(c) match {
              case Some(origins) => origins.foreach(_ ! InvalidAnnouncement(c))
              case _ => ()
            }
            None
          } else {
            watcher ! WatchSpentBasic(self, tx, outputIndex, BITCOIN_FUNDING_EXTERNAL_CHANNEL_SPENT(c.shortChannelId))
            // TODO: check feature bit set
            log.debug("added channel channelId={}", c.shortChannelId)
            val capacity = tx.txOut(outputIndex).amount
            context.system.eventStream.publish(ChannelsDiscovered(SingleChannelDiscovered(c, capacity) :: Nil))
            db.addChannel(c, tx.txid, capacity)

            // in case we just validated our first local channel, we announce the local node
            if (!d0.nodes.contains(nodeParams.nodeId) && isRelatedTo(c, nodeParams.nodeId)) {
              log.info("first local channel validated, announcing local node")
              val nodeAnn = Announcements.makeNodeAnnouncement(nodeParams.privateKey, nodeParams.alias, nodeParams.color, nodeParams.publicAddresses)
              self ! nodeAnn
            }
            Some(PublicChannel(c, tx.txid, capacity, None, None))
          }
        case ValidateResult(c, Right((tx, fundingTxStatus: UtxoStatus.Spent))) =>
          if (fundingTxStatus.spendingTxConfirmed) {
            log.warning("ignoring shortChannelId={} tx={} (funding tx already spent and spending tx is confirmed)", c.shortChannelId, tx.txid)
            // the funding tx has been spent by a transaction that is now confirmed: peer shouldn't send us those
            d0.awaiting.get(c) match {
              case Some(origins) => origins.foreach(_ ! ChannelClosed(c))
              case _ => ()
            }
          } else {
            log.debug("ignoring shortChannelId={} tx={} (funding tx already spent but spending tx isn't confirmed)", c.shortChannelId, tx.txid)
          }
          // there may be a record if we have just restarted
          db.removeChannel(c.shortChannelId)
          None
      }

      // we also reprocess node and channel_update announcements related to channels that were just analyzed
      val reprocessUpdates = d0.stash.updates.filterKeys(u => u.shortChannelId == c.shortChannelId)
      val reprocessNodes = d0.stash.nodes.filterKeys(n => isRelatedTo(c, n.nodeId))
      // and we remove the reprocessed messages from the stash
      val stash1 = d0.stash.copy(updates = d0.stash.updates -- reprocessUpdates.keys, nodes = d0.stash.nodes -- reprocessNodes.keys)
      // we remove channel from awaiting map
      val awaiting1 = d0.awaiting - c

      publicChannel_opt match {
        case Some(pc) =>
          // note: if the channel is graduating from private to public, the implementation (in the LocalChannelUpdate handler) guarantees that we will process a new channel_update
          // right after the channel_announcement, channel_updates will be moved from private to public at that time
          val d1 = d0.copy(
            channels = d0.channels + (c.shortChannelId -> pc),
            privateChannels = d0.privateChannels - c.shortChannelId, // we remove fake announcements that we may have made before
            rebroadcast = d0.rebroadcast.copy(channels = d0.rebroadcast.channels + (c -> d0.awaiting.getOrElse(c, Nil).toSet)), // we also add the newly validated channels to the rebroadcast queue
            stash = stash1,
            awaiting = awaiting1)
          // we only reprocess updates and nodes if validation succeeded
          val d2 = reprocessUpdates.foldLeft(d1) {
            case (d, (u, origins)) => origins.foldLeft(d) { case (d, origin) => handle(u, origin, d) } // we reprocess the same channel_update for every origin (to preserve origin information)
          }
          val d3 = reprocessNodes.foldLeft(d2) {
            case (d, (n, origins)) => origins.foldLeft(d) { case (d, origin) => handle(n, origin, d) } // we reprocess the same node_announcement for every origins (to preserve origin information)
          }
          stay using d3
        case None =>
          stay using d0.copy(stash = stash1, awaiting = awaiting1)
      }

    case Event(WatchEventSpentBasic(BITCOIN_FUNDING_EXTERNAL_CHANNEL_SPENT(shortChannelId)), d) if d.channels.contains(shortChannelId) =>
      val lostChannel = d.channels(shortChannelId).ann
      log.info("funding tx of channelId={} has been spent", shortChannelId)
      // we need to remove nodes that aren't tied to any channels anymore
      val channels1 = d.channels - lostChannel.shortChannelId
      val lostNodes = Seq(lostChannel.nodeId1, lostChannel.nodeId2).filterNot(nodeId => hasChannels(nodeId, channels1.values))
      // let's clean the db and send the events
      log.info("pruning shortChannelId={} (spent)", shortChannelId)
      db.removeChannel(shortChannelId) // NB: this also removes channel updates
      // we also need to remove updates from the graph
      val graph1 = d.graph
        .removeEdge(ChannelDesc(lostChannel.shortChannelId, lostChannel.nodeId1, lostChannel.nodeId2))
        .removeEdge(ChannelDesc(lostChannel.shortChannelId, lostChannel.nodeId2, lostChannel.nodeId1))

      context.system.eventStream.publish(ChannelLost(shortChannelId))
      lostNodes.foreach {
        case nodeId =>
          log.info("pruning nodeId={} (spent)", nodeId)
          db.removeNode(nodeId)
          context.system.eventStream.publish(NodeLost(nodeId))
      }
      stay using d.copy(nodes = d.nodes -- lostNodes, channels = d.channels - shortChannelId, graph = graph1)

    case Event(TickBroadcast, d) =>
      if (d.rebroadcast.channels.isEmpty && d.rebroadcast.updates.isEmpty && d.rebroadcast.nodes.isEmpty) {
        stay
      } else {
        log.debug("broadcasting routing messages")
        log.debug("staggered broadcast details: channels={} updates={} nodes={}", d.rebroadcast.channels.size, d.rebroadcast.updates.size, d.rebroadcast.nodes.size)
        context.actorSelection(context.system / "*" / "switchboard") ! d.rebroadcast
        stay using d.copy(rebroadcast = Rebroadcast(channels = Map.empty, updates = Map.empty, nodes = Map.empty))
      }

    case Event(TickPruneStaleChannels, d) =>
      // first we select channels that we will prune
      val staleChannels = getStaleChannels(d.channels.values, nodeParams.currentBlockHeight)
      val staleChannelIds = staleChannels.map(_.ann.shortChannelId)
      // then we remove nodes that aren't tied to any channels anymore (and deduplicate them)
      val potentialStaleNodes = staleChannels.flatMap(c => Set(c.ann.nodeId1, c.ann.nodeId2)).toSet
      val channels1 = d.channels -- staleChannelIds
      // no need to iterate on all nodes, just on those that are affected by current pruning
      val staleNodes = potentialStaleNodes.filterNot(nodeId => hasChannels(nodeId, channels1.values))

      // let's clean the db and send the events
      db.removeChannels(staleChannelIds) // NB: this also removes channel updates
      // we keep track of recently pruned channels so we don't revalidate them (zombie churn)
      db.addToPruned(staleChannelIds)
      staleChannelIds.foreach { shortChannelId =>
        log.info("pruning shortChannelId={} (stale)", shortChannelId)
        context.system.eventStream.publish(ChannelLost(shortChannelId))
      }

      val staleChannelsToRemove = new mutable.MutableList[ChannelDesc]
      staleChannels.foreach(ca => {
        staleChannelsToRemove += ChannelDesc(ca.ann.shortChannelId, ca.ann.nodeId1, ca.ann.nodeId2)
        staleChannelsToRemove += ChannelDesc(ca.ann.shortChannelId, ca.ann.nodeId2, ca.ann.nodeId1)
      })

      val graph1 = d.graph.removeEdges(staleChannelsToRemove)
      staleNodes.foreach {
        case nodeId =>
          log.info("pruning nodeId={} (stale)", nodeId)
          db.removeNode(nodeId)
          context.system.eventStream.publish(NodeLost(nodeId))
      }
      stay using d.copy(nodes = d.nodes -- staleNodes, channels = channels1, graph = graph1)

    case Event(ExcludeChannel(desc@ChannelDesc(shortChannelId, nodeId, _)), d) =>
      val banDuration = nodeParams.routerConf.channelExcludeDuration
      log.info("excluding shortChannelId={} from nodeId={} for duration={}", shortChannelId, nodeId, banDuration)
      context.system.scheduler.scheduleOnce(banDuration, self, LiftChannelExclusion(desc))
      stay using d.copy(excludedChannels = d.excludedChannels + desc)

    case Event(LiftChannelExclusion(desc@ChannelDesc(shortChannelId, nodeId, _)), d) =>
      log.info("reinstating shortChannelId={} from nodeId={}", shortChannelId, nodeId)
      stay using d.copy(excludedChannels = d.excludedChannels - desc)

    case Event('nodes, d) =>
      sender ! d.nodes.values
      stay

    case Event('channels, d) =>
      sender ! d.channels.values.map(_.ann)
      stay

    case Event('channelsMap, d) =>
      sender ! d.channels
      stay

    case Event('updates, d) =>
      val updates: Iterable[ChannelUpdate] = d.channels.values.flatMap(d => d.update_1_opt ++ d.update_2_opt) ++ d.privateChannels.values.flatMap(d => d.update_1_opt ++ d.update_2_opt)
      sender ! updates
      stay

    case Event('data, d) =>
      sender ! d
      stay

    case Event(FinalizeRoute(partialHops), d) =>
      // split into sublists [(a,b),(b,c), ...] then get the edges between each of those pairs, then select the largest edge between them
      val edges = partialHops.sliding(2).map { case List(v1, v2) => d.graph.getEdgesBetween(v1, v2).maxBy(_.update.htlcMaximumMsat.getOrElse(0 msat)) }
      val hops = edges.map(d => Hop(d.desc.a, d.desc.b, d.update)).toSeq
      sender ! RouteResponse(hops, Set.empty, Set.empty)
      stay

    case Event(RouteRequest(start, end, amount, assistedRoutes, ignoreNodes, ignoreChannels, params_opt), d) =>
      // we convert extra routing info provided in the payment request to fake channel_update
      // it takes precedence over all other channel_updates we know
      val assistedChannels: Map[ShortChannelId, AssistedChannel] = assistedRoutes.flatMap(toAssistedChannels(_, end)).toMap
      val extraEdges = assistedChannels.values.map(ac => GraphEdge(ChannelDesc(ac.extraHop.shortChannelId, ac.extraHop.nodeId, ac.nextNodeId), toFakeUpdate(ac.extraHop))).toSet
      val ignoredEdges = ignoreChannels ++ d.excludedChannels
      val params = params_opt.getOrElse(defaultRouteParams)
      val routesToFind = if (params.randomize) DEFAULT_ROUTES_COUNT else 1

      log.info(s"finding a route $start->$end with assistedChannels={} ignoreNodes={} ignoreChannels={} excludedChannels={}", assistedChannels.keys.mkString(","), ignoreNodes.map(_.value).mkString(","), ignoreChannels.mkString(","), d.excludedChannels.mkString(","))
      log.info(s"finding a route with randomize={} params={}", routesToFind > 1, params)
      findRoute(d.graph, start, end, amount, numRoutes = routesToFind, extraEdges = extraEdges, ignoredEdges = ignoredEdges, ignoredVertices = ignoreNodes, routeParams = params, nodeParams.currentBlockHeight)
        .map(r => sender ! RouteResponse(r, ignoreNodes, ignoreChannels))
        .recover { case t => sender ! Status.Failure(t) }
      stay

    case Event(SendChannelQuery(remoteNodeId, remote, flags_opt), d) =>
      // ask for everything
      // we currently send only one query_channel_range message per peer, when we just (re)connected to it, so we don't
      // have to worry about sending a new query_channel_range when another query is still in progress
      val query = QueryChannelRange(nodeParams.chainHash, firstBlockNum = 0L, numberOfBlocks = Int.MaxValue.toLong, TlvStream(flags_opt.toList))
      log.info("sending query_channel_range={}", query)
      remote ! query

      // we also set a pass-all filter for now (we can update it later) for the future gossip messages, by setting
      // the first_timestamp field to the current date/time and timestamp_range to the maximum value
      // NB: we can't just set firstTimestamp to 0, because in that case peer would send us all past messages matching
      // that (i.e. the whole routing table)
      val filter = GossipTimestampFilter(nodeParams.chainHash, firstTimestamp = Platform.currentTime.milliseconds.toSeconds, timestampRange = Int.MaxValue)
      remote ! filter

      // clean our sync state for this peer: we receive a SendChannelQuery just when we connect/reconnect to a peer and
      // will start a new complete sync process
      stay using d.copy(sync = d.sync - remoteNodeId)

    // Warning: order matters here, this must be the first match for HasChainHash messages !
    case Event(PeerRoutingMessage(_, _, routingMessage: HasChainHash), d) if routingMessage.chainHash != nodeParams.chainHash =>
      sender ! TransportHandler.ReadAck(routingMessage)
      log.warning("message {} for wrong chain {}, we're on {}", routingMessage, routingMessage.chainHash, nodeParams.chainHash)
      stay

    case Event(u: ChannelUpdate, d: Data) =>
      // it was sent by us (e.g. the payment lifecycle); routing messages that are sent by our peers are now wrapped in a PeerRoutingMessage
      log.debug("received channel update from {}", sender)
      stay using handle(u, sender, d)

    case Event(PeerRoutingMessage(transport, remoteNodeId, u: ChannelUpdate), d) =>
      sender ! TransportHandler.ReadAck(u)
      log.debug("received channel update for shortChannelId={}", u.shortChannelId)
      stay using handle(u, sender, d, remoteNodeId_opt = Some(remoteNodeId), transport_opt = Some(transport))

    case Event(PeerRoutingMessage(_, _, c: ChannelAnnouncement), d) =>
      log.debug("received channel announcement for shortChannelId={} nodeId1={} nodeId2={}", c.shortChannelId, c.nodeId1, c.nodeId2)
      if (d.channels.contains(c.shortChannelId)) {
        sender ! TransportHandler.ReadAck(c)
        log.debug("ignoring {} (duplicate)", c)
        stay
      } else if (d.awaiting.contains(c)) {
        sender ! TransportHandler.ReadAck(c)
        log.debug("ignoring {} (being verified)", c)
        // adding the sender to the list of origins so that we don't send back the same announcement to this peer later
        val origins = d.awaiting(c) :+ sender
        stay using d.copy(awaiting = d.awaiting + (c -> origins))
      } else if (db.isPruned(c.shortChannelId)) {
        sender ! TransportHandler.ReadAck(c)
        // channel was pruned and we haven't received a recent channel_update, so we have no reason to revalidate it
        log.debug("ignoring {} (was pruned)", c)
        stay
      } else if (!Announcements.checkSigs(c)) {
        sender ! TransportHandler.ReadAck(c)
        log.warning("bad signature for announcement {}", c)
        sender ! InvalidSignature(c)
        stay
      } else {
        log.info("validating shortChannelId={}", c.shortChannelId)
        watcher ! ValidateRequest(c)
        // we don't acknowledge the message just yet
        stay using d.copy(awaiting = d.awaiting + (c -> Seq(sender)))
      }

    case Event(n: NodeAnnouncement, d: Data) =>
      // it was sent by us, routing messages that are sent by  our peers are now wrapped in a PeerRoutingMessage
      log.debug("received node announcement from {}", sender)
      stay using handle(n, sender, d)

    case Event(PeerRoutingMessage(_, _, n: NodeAnnouncement), d: Data) =>
      sender ! TransportHandler.ReadAck(n)
      log.debug("received node announcement for nodeId={}", n.nodeId)
      stay using handle(n, sender, d)

    case Event(PeerRoutingMessage(transport, _, routingMessage@QueryChannelRange(chainHash, firstBlockNum, numberOfBlocks, extendedQueryFlags_opt)), d) =>
      sender ! TransportHandler.ReadAck(routingMessage)
      log.info("received query_channel_range with firstBlockNum={} numberOfBlocks={} extendedQueryFlags_opt={}", firstBlockNum, numberOfBlocks, extendedQueryFlags_opt)
      // keep channel ids that are in [firstBlockNum, firstBlockNum + numberOfBlocks]
      val shortChannelIds: SortedSet[ShortChannelId] = d.channels.keySet.filter(keep(firstBlockNum, numberOfBlocks, _))
      log.info("replying with {} items for range=({}, {})", shortChannelIds.size, firstBlockNum, numberOfBlocks)
      split(shortChannelIds, nodeParams.routerConf.channelRangeChunkSize)
        .foreach(chunk => {
          val (timestamps, checksums) = routingMessage.queryFlags_opt match {
            case Some(extension) if extension.wantChecksums | extension.wantTimestamps =>
              // we always compute timestamps and checksums even if we don't need both, overhead is negligible
              val (timestamps, checksums) = chunk.shortChannelIds.map(getChannelDigestInfo(d.channels)).unzip
              val encodedTimestamps = if (extension.wantTimestamps) Some(ReplyChannelRangeTlv.EncodedTimestamps(nodeParams.routerConf.encodingType, timestamps)) else None
              val encodedChecksums = if (extension.wantChecksums) Some(ReplyChannelRangeTlv.EncodedChecksums(checksums)) else None
              (encodedTimestamps, encodedChecksums)
            case _ => (None, None)
          }
          transport ! ReplyChannelRange(chainHash, chunk.firstBlock, chunk.numBlocks,
            complete = 1,
            shortChannelIds = EncodedShortChannelIds(nodeParams.routerConf.encodingType, chunk.shortChannelIds),
            timestamps = timestamps,
            checksums = checksums)
        })
      stay

    case Event(PeerRoutingMessage(transport, remoteNodeId, routingMessage@ReplyChannelRange(chainHash, _, _, _, shortChannelIds, _)), d) =>
      sender ! TransportHandler.ReadAck(routingMessage)

      @tailrec
      def loop(ids: List[ShortChannelId], timestamps: List[ReplyChannelRangeTlv.Timestamps], checksums: List[ReplyChannelRangeTlv.Checksums], acc: List[ShortChannelIdAndFlag] = List.empty[ShortChannelIdAndFlag]): List[ShortChannelIdAndFlag] = {
        ids match {
          case Nil => acc.reverse
          case head :: tail =>
            val flag = computeFlag(d.channels)(head, timestamps.headOption, checksums.headOption, nodeParams.routerConf.requestNodeAnnouncements)
            // 0 means nothing to query, just don't include it
            val acc1 = if (flag != 0) ShortChannelIdAndFlag(head, flag) :: acc else acc
            loop(tail, timestamps.drop(1), checksums.drop(1), acc1)
        }
      }

      val timestamps_opt = routingMessage.timestamps_opt.map(_.timestamps).getOrElse(List.empty[ReplyChannelRangeTlv.Timestamps])
      val checksums_opt = routingMessage.checksums_opt.map(_.checksums).getOrElse(List.empty[ReplyChannelRangeTlv.Checksums])

      val shortChannelIdAndFlags = loop(shortChannelIds.array, timestamps_opt, checksums_opt)

      val (channelCount, updatesCount) = shortChannelIdAndFlags.foldLeft((0, 0)) {
        case ((c, u), ShortChannelIdAndFlag(_, flag)) =>
          val c1 = c + (if (QueryShortChannelIdsTlv.QueryFlagType.includeChannelAnnouncement(flag)) 1 else 0)
          val u1 = u + (if (QueryShortChannelIdsTlv.QueryFlagType.includeUpdate1(flag)) 1 else 0) + (if (QueryShortChannelIdsTlv.QueryFlagType.includeUpdate2(flag)) 1 else 0)
          (c1, u1)
      }
      log.info(s"received reply_channel_range with {} channels, we're missing {} channel announcements and {} updates, format={}", shortChannelIds.array.size, channelCount, updatesCount, shortChannelIds.encoding)
      // we update our sync data to this node (there may be multiple channel range responses and we can only query one set of ids at a time)
      val replies = shortChannelIdAndFlags
<<<<<<< HEAD
        .grouped(nodeParams.routerConf.shortIdWindow)
=======
        .grouped(nodeParams.routerConf.channelQueryChunkSize)
>>>>>>> 4bea8551
        .map(chunk => QueryShortChannelIds(chainHash,
          shortChannelIds = EncodedShortChannelIds(shortChannelIds.encoding, chunk.map(_.shortChannelId)),
          if (routingMessage.timestamps_opt.isDefined || routingMessage.checksums_opt.isDefined)
            TlvStream(QueryShortChannelIdsTlv.EncodedQueryFlags(shortChannelIds.encoding, chunk.map(_.flag)))
          else
            TlvStream.empty
        ))
        .toList
      val (sync1, replynow_opt) = addToSync(d.sync, remoteNodeId, replies)
      // we only send a reply right away if there were no pending requests
      replynow_opt.foreach(transport ! _)
      context.system.eventStream.publish(syncProgress(sync1))
      stay using d.copy(sync = sync1)

    case Event(PeerRoutingMessage(transport, _, routingMessage@QueryShortChannelIds(chainHash, shortChannelIds, queryFlags_opt)), d) =>
      sender ! TransportHandler.ReadAck(routingMessage)
      val flags = routingMessage.queryFlags_opt.map(_.array).getOrElse(List.empty[Long])

      var channelCount = 0
      var updateCount = 0
      var nodeCount = 0

      Router.processChannelQuery(d.nodes, d.channels)(
        shortChannelIds.array,
        flags,
        ca => {
          channelCount = channelCount + 1
          transport ! ca
        },
        cu => {
          updateCount = updateCount + 1
          transport ! cu
        },
        na => {
          nodeCount = nodeCount + 1
          transport ! na
        }
      )
      log.info("received query_short_channel_ids with {} items, sent back {} channels and {} updates and {} nodes", shortChannelIds.array.size, channelCount, updateCount, nodeCount)
      transport ! ReplyShortChannelIdsEnd(chainHash, 1)
      stay

    case Event(PeerRoutingMessage(transport, remoteNodeId, routingMessage: ReplyShortChannelIdsEnd), d) =>
      sender ! TransportHandler.ReadAck(routingMessage)
      // have we more channels to ask this peer?
      val sync1 = d.sync.get(remoteNodeId) match {
        case Some(sync) =>
          sync.pending match {
            case nextRequest +: rest =>
              log.info(s"asking for the next slice of short_channel_ids (remaining=${sync.pending.size}/${sync.total})")
              transport ! nextRequest
              d.sync + (remoteNodeId -> sync.copy(pending = rest))
            case Nil =>
              // we received reply_short_channel_ids_end for our last query and have not sent another one, we can now remove
              // the remote peer from our map
              log.info(s"sync complete (total=${sync.total})")
              d.sync - remoteNodeId
          }
        case _ => d.sync
      }
      context.system.eventStream.publish(syncProgress(sync1))
      stay using d.copy(sync = sync1)

  }

  initialize()

  def handle(n: NodeAnnouncement, origin: ActorRef, d: Data): Data =
    if (d.stash.nodes.contains(n)) {
      log.debug("ignoring {} (already stashed)", n)
      val origins = d.stash.nodes(n) + origin
      d.copy(stash = d.stash.copy(nodes = d.stash.nodes + (n -> origins)))
    } else if (d.rebroadcast.nodes.contains(n)) {
      log.debug("ignoring {} (pending rebroadcast)", n)
      val origins = d.rebroadcast.nodes(n) + origin
      d.copy(rebroadcast = d.rebroadcast.copy(nodes = d.rebroadcast.nodes + (n -> origins)))
    } else if (d.nodes.contains(n.nodeId) && d.nodes(n.nodeId).timestamp >= n.timestamp) {
      log.debug("ignoring {} (duplicate)", n)
      d
    } else if (!Announcements.checkSig(n)) {
      log.warning("bad signature for {}", n)
      origin ! InvalidSignature(n)
      d
    } else if (d.nodes.contains(n.nodeId)) {
      log.debug("updated node nodeId={}", n.nodeId)
      context.system.eventStream.publish(NodeUpdated(n))
      db.updateNode(n)
      d.copy(nodes = d.nodes + (n.nodeId -> n), rebroadcast = d.rebroadcast.copy(nodes = d.rebroadcast.nodes + (n -> Set(origin))))
    } else if (d.channels.values.exists(c => isRelatedTo(c.ann, n.nodeId))) {
      log.debug("added node nodeId={}", n.nodeId)
      context.system.eventStream.publish(NodesDiscovered(n :: Nil))
      db.addNode(n)
      d.copy(nodes = d.nodes + (n.nodeId -> n), rebroadcast = d.rebroadcast.copy(nodes = d.rebroadcast.nodes + (n -> Set(origin))))
    } else if (d.awaiting.keys.exists(c => isRelatedTo(c, n.nodeId))) {
      log.debug("stashing {}", n)
      d.copy(stash = d.stash.copy(nodes = d.stash.nodes + (n -> Set(origin))))
    } else {
      log.debug("ignoring {} (no related channel found)", n)
      // there may be a record if we have just restarted
      db.removeNode(n.nodeId)
      d
    }

  def handle(u: ChannelUpdate, origin: ActorRef, d: Data, remoteNodeId_opt: Option[PublicKey] = None, transport_opt: Option[ActorRef] = None): Data =
    if (d.channels.contains(u.shortChannelId)) {
      // related channel is already known (note: this means no related channel_update is in the stash)
      val publicChannel = true
      val pc = d.channels(u.shortChannelId)
      val desc = getDesc(u, pc.ann)
      if (d.rebroadcast.updates.contains(u)) {
        log.debug("ignoring {} (pending rebroadcast)", u)
        val origins = d.rebroadcast.updates(u) + origin
        d.copy(rebroadcast = d.rebroadcast.copy(updates = d.rebroadcast.updates + (u -> origins)))
      } else if (isStale(u)) {
        log.debug("ignoring {} (stale)", u)
        d
      } else if (pc.getChannelUpdateSameSideAs(u).exists(_.timestamp >= u.timestamp)) {
        log.debug("ignoring {} (duplicate)", u)
        d
      } else if (!Announcements.checkSig(u, pc.getNodeIdSameSideAs(u))) {
        log.warning("bad signature for announcement shortChannelId={} {}", u.shortChannelId, u)
        origin ! InvalidSignature(u)
        d
      } else if (pc.getChannelUpdateSameSideAs(u).isDefined) {
        log.debug("updated channel_update for shortChannelId={} public={} flags={} {}", u.shortChannelId, publicChannel, u.channelFlags, u)
        context.system.eventStream.publish(ChannelUpdatesReceived(u :: Nil))
        db.updateChannel(u)
        // update the graph
        val graph1 = Announcements.isEnabled(u.channelFlags) match {
          case true => d.graph.removeEdge(desc).addEdge(desc, u)
          case false => d.graph.removeEdge(desc) // if the channel is now disabled, we remove it from the graph
        }
        d.copy(channels = d.channels + (u.shortChannelId -> pc.updateChannelUpdateSameSideAs(u)), rebroadcast = d.rebroadcast.copy(updates = d.rebroadcast.updates + (u -> Set(origin))), graph = graph1)
      } else {
        log.debug("added channel_update for shortChannelId={} public={} flags={} {}", u.shortChannelId, publicChannel, u.channelFlags, u)
        context.system.eventStream.publish(ChannelUpdatesReceived(u :: Nil))
        db.updateChannel(u)
        // we also need to update the graph
        val graph1 = d.graph.addEdge(desc, u)
        d.copy(channels = d.channels + (u.shortChannelId -> pc.updateChannelUpdateSameSideAs(u)), privateChannels = d.privateChannels - u.shortChannelId, rebroadcast = d.rebroadcast.copy(updates = d.rebroadcast.updates + (u -> Set(origin))), graph = graph1)
      }
    } else if (d.awaiting.keys.exists(c => c.shortChannelId == u.shortChannelId)) {
      // channel is currently being validated
      if (d.stash.updates.contains(u)) {
        log.debug("ignoring {} (already stashed)", u)
        val origins = d.stash.updates(u) + origin
        d.copy(stash = d.stash.copy(updates = d.stash.updates + (u -> origins)))
      } else {
        log.debug("stashing {}", u)
        d.copy(stash = d.stash.copy(updates = d.stash.updates + (u -> Set(origin))))
      }
    } else if (d.privateChannels.contains(u.shortChannelId)) {
      val publicChannel = false
      val pc = d.privateChannels(u.shortChannelId)
      val desc = if (Announcements.isNode1(u.channelFlags)) ChannelDesc(u.shortChannelId, pc.nodeId1, pc.nodeId2) else ChannelDesc(u.shortChannelId, pc.nodeId2, pc.nodeId1)
      if (isStale(u)) {
        log.debug("ignoring {} (stale)", u)
        d
      } else if (pc.getChannelUpdateSameSideAs(u).exists(_.timestamp >= u.timestamp)) {
        log.debug("ignoring {} (already know same or newer)", u)
        d
      } else if (!Announcements.checkSig(u, desc.a)) {
        log.warning("bad signature for announcement shortChannelId={} {}", u.shortChannelId, u)
        origin ! InvalidSignature(u)
        d
      } else if (pc.getChannelUpdateSameSideAs(u).isDefined) {
        log.debug("updated channel_update for shortChannelId={} public={} flags={} {}", u.shortChannelId, publicChannel, u.channelFlags, u)
        context.system.eventStream.publish(ChannelUpdatesReceived(u :: Nil))
        // we also need to update the graph
        val graph1 = d.graph.removeEdge(desc).addEdge(desc, u)
        d.copy(privateChannels = d.privateChannels + (u.shortChannelId -> pc.updateChannelUpdateSameSideAs(u)), graph = graph1)
      } else {
        log.debug("added channel_update for shortChannelId={} public={} flags={} {}", u.shortChannelId, publicChannel, u.channelFlags, u)
        context.system.eventStream.publish(ChannelUpdatesReceived(u :: Nil))
        // we also need to update the graph
        val graph1 = d.graph.addEdge(desc, u)
        d.copy(privateChannels = d.privateChannels + (u.shortChannelId -> pc.updateChannelUpdateSameSideAs(u)), graph = graph1)
      }
    } else if (db.isPruned(u.shortChannelId) && !isStale(u)) {
      // the channel was recently pruned, but if we are here, it means that the update is not stale so this is the case
      // of a zombie channel coming back from the dead. they probably sent us a channel_announcement right before this update,
      // but we ignored it because the channel was in the 'pruned' list. Now that we know that the channel is alive again,
      // let's remove the channel from the zombie list and ask the sender to re-send announcements (channel_announcement + updates)
      // about that channel. We can ignore this update since we will receive it again
      log.info(s"channel shortChannelId=${u.shortChannelId} is back from the dead! requesting announcements about this channel")
      db.removeFromPruned(u.shortChannelId)

      // transport_opt will contain a valid transport only when we're handling an update that we received from a peer, not
      // when we're sending updates to ourselves
      (transport_opt, remoteNodeId_opt) match {
        case (Some(transport), Some(remoteNodeId)) =>
          val query = QueryShortChannelIds(u.chainHash, EncodedShortChannelIds(nodeParams.routerConf.encodingType, List(u.shortChannelId)), TlvStream.empty)
          d.sync.get(remoteNodeId) match {
            case Some(sync) =>
              // we already have a pending request to that node, let's add this channel to the list and we'll get it later
              // TODO: we only request channels with old style channel_query
              d.copy(sync = d.sync + (remoteNodeId -> sync.copy(pending = sync.pending :+ query, total = sync.total + 1)))
            case None =>
              // we send the query right away
              transport ! query
              d.copy(sync = d.sync + (remoteNodeId -> Sync(pending = Nil, total = 1)))
          }
        case _ =>
          // we don't know which node this update came from (maybe it was stashed and the channel got pruned in the meantime or some other corner case).
          // or we don't have a transport to send our query to.
          // anyway, that's not really a big deal because we have removed the channel from the pruned db so next time it shows up we will revalidate it
          d
      }
    } else {
      log.debug("ignoring announcement {} (unknown channel)", u)
      d
    }

  override def mdc(currentMessage: Any): MDC = currentMessage match {
    case SendChannelQuery(remoteNodeId, _, _) => Logs.mdc(remoteNodeId_opt = Some(remoteNodeId))
    case PeerRoutingMessage(_, remoteNodeId, _) => Logs.mdc(remoteNodeId_opt = Some(remoteNodeId))
    case _ => akka.event.Logging.emptyMDC
  }
}

object Router {

  def props(nodeParams: NodeParams, watcher: ActorRef, initialized: Option[Promise[Done]] = None) = Props(new Router(nodeParams, watcher, initialized))

  def toFakeUpdate(extraHop: ExtraHop): ChannelUpdate =
  // the `direction` bit in flags will not be accurate but it doesn't matter because it is not used
  // what matters is that the `disable` bit is 0 so that this update doesn't get filtered out
    ChannelUpdate(signature = ByteVector64.Zeroes, chainHash = ByteVector32.Zeroes, extraHop.shortChannelId, Platform.currentTime.milliseconds.toSeconds, messageFlags = 0, channelFlags = 0, extraHop.cltvExpiryDelta, htlcMinimumMsat = 0 msat, extraHop.feeBase, extraHop.feeProportionalMillionths, None)


  def toAssistedChannels(extraRoute: Seq[ExtraHop], targetNodeId: PublicKey): Map[ShortChannelId, AssistedChannel] = {
    // BOLT 11: "For each entry, the pubkey is the node ID of the start of the channel", and the last node is the destination
    val nextNodeIds = extraRoute.map(_.nodeId).drop(1) :+ targetNodeId
    extraRoute.zip(nextNodeIds).map {
      case (extraHop: ExtraHop, nextNodeId) => extraHop.shortChannelId -> AssistedChannel(extraHop, nextNodeId)
    }.toMap
  }

  def getDesc(u: ChannelUpdate, channel: ChannelAnnouncement): ChannelDesc = {
    // the least significant bit tells us if it is node1 or node2
    if (Announcements.isNode1(u.channelFlags)) ChannelDesc(u.shortChannelId, channel.nodeId1, channel.nodeId2) else ChannelDesc(u.shortChannelId, channel.nodeId2, channel.nodeId1)
  }

  def isRelatedTo(c: ChannelAnnouncement, nodeId: PublicKey) = nodeId == c.nodeId1 || nodeId == c.nodeId2

  def hasChannels(nodeId: PublicKey, channels: Iterable[PublicChannel]): Boolean = channels.exists(c => isRelatedTo(c.ann, nodeId))

  def isStale(u: ChannelUpdate): Boolean = isStale(u.timestamp)

  def isStale(timestamp: Long): Boolean = {
    // BOLT 7: "nodes MAY prune channels should the timestamp of the latest channel_update be older than 2 weeks"
    // but we don't want to prune brand new channels for which we didn't yet receive a channel update
    val staleThresholdSeconds = (Platform.currentTime.milliseconds - 14.days).toSeconds
    timestamp < staleThresholdSeconds
  }

  def isAlmostStale(timestamp: Long): Boolean = {
    // we define almost stale as 2 weeks minus 4 days
    val staleThresholdSeconds = (Platform.currentTime.milliseconds - 10.days).toSeconds
    timestamp < staleThresholdSeconds
  }

  /**
   * Is stale a channel that:
   * (1) is older than 2 weeks (2*7*144 = 2016 blocks)
   * AND
   * (2) has no channel_update younger than 2 weeks
   *
   * @param channel
   * @param update1_opt update corresponding to one side of the channel, if we have it
   * @param update2_opt update corresponding to the other side of the channel, if we have it
   * @return
   */
  def isStale(channel: ChannelAnnouncement, update1_opt: Option[ChannelUpdate], update2_opt: Option[ChannelUpdate], currentBlockHeight: Long): Boolean = {
    // BOLT 7: "nodes MAY prune channels should the timestamp of the latest channel_update be older than 2 weeks (1209600 seconds)"
    // but we don't want to prune brand new channels for which we didn't yet receive a channel update, so we keep them as long as they are less than 2 weeks (2016 blocks) old
    val staleThresholdBlocks = currentBlockHeight - 2016
    val TxCoordinates(blockHeight, _, _) = ShortChannelId.coordinates(channel.shortChannelId)
    blockHeight < staleThresholdBlocks && update1_opt.map(isStale).getOrElse(true) && update2_opt.map(isStale).getOrElse(true)
  }

  def getStaleChannels(channels: Iterable[PublicChannel], currentBlockHeight: Long): Iterable[PublicChannel] = channels.filter(data => isStale(data.ann, data.update_1_opt, data.update_2_opt, currentBlockHeight))

  /**
   * Filters channels that we want to send to nodes asking for a channel range
   */
  def keep(firstBlockNum: Long, numberOfBlocks: Long, id: ShortChannelId): Boolean = {
    val TxCoordinates(height, _, _) = ShortChannelId.coordinates(id)
    height >= firstBlockNum && height <= (firstBlockNum + numberOfBlocks)
  }

  def shouldRequestUpdate(ourTimestamp: Long, ourChecksum: Long, theirTimestamp_opt: Option[Long], theirChecksum_opt: Option[Long]): Boolean = {
    (theirTimestamp_opt, theirChecksum_opt) match {
      case (Some(theirTimestamp), Some(theirChecksum)) =>
        // we request their channel_update if all those conditions are met:
        // - it is more recent than ours
        // - it is different from ours, or it is the same but ours is about to be stale
        // - it is not stale
        val theirsIsMoreRecent = ourTimestamp < theirTimestamp
        val areDifferent = ourChecksum != theirChecksum
        val oursIsAlmostStale = isAlmostStale(ourTimestamp)
        val theirsIsStale = isStale(theirTimestamp)
        theirsIsMoreRecent && (areDifferent || oursIsAlmostStale) && !theirsIsStale
      case (Some(theirTimestamp), None) =>
        // if we only have their timestamp, we request their channel_update if theirs is more recent than ours
        val theirsIsMoreRecent = ourTimestamp < theirTimestamp
        val theirsIsStale = isStale(theirTimestamp)
        theirsIsMoreRecent && !theirsIsStale
      case (None, Some(theirChecksum)) =>
        // if we only have their checksum, we request their channel_update if it is different from ours
        // NB: a zero checksum means that they don't have the data
        val areDifferent = theirChecksum != 0 && ourChecksum != theirChecksum
        areDifferent
      case (None, None) =>
        // if we have neither their timestamp nor their checksum we request their channel_update
        true
    }
  }

  def computeFlag(channels: SortedMap[ShortChannelId, PublicChannel])(
    shortChannelId: ShortChannelId,
    theirTimestamps_opt: Option[ReplyChannelRangeTlv.Timestamps],
    theirChecksums_opt: Option[ReplyChannelRangeTlv.Checksums],
    includeNodeAnnouncements: Boolean): Long = {
    import QueryShortChannelIdsTlv.QueryFlagType._

    val flagsNodes = if (includeNodeAnnouncements) INCLUDE_NODE_ANNOUNCEMENT_1 | INCLUDE_NODE_ANNOUNCEMENT_2 else 0

    val flags = if (!channels.contains(shortChannelId)) {
      INCLUDE_CHANNEL_ANNOUNCEMENT | INCLUDE_CHANNEL_UPDATE_1 | INCLUDE_CHANNEL_UPDATE_2
    } else {
      // we already know this channel
      val (ourTimestamps, ourChecksums) = Router.getChannelDigestInfo(channels)(shortChannelId)
      // if they don't provide timestamps or checksums, we set appropriate default values:
      // - we assume their timestamp is more recent than ours by setting timestamp = Long.MaxValue
      // - we assume their update is different from ours by setting checkum = Long.MaxValue (NB: our default value for checksum is 0)
      val shouldRequestUpdate1 = shouldRequestUpdate(ourTimestamps.timestamp1, ourChecksums.checksum1, theirTimestamps_opt.map(_.timestamp1), theirChecksums_opt.map(_.checksum1))
      val shouldRequestUpdate2 = shouldRequestUpdate(ourTimestamps.timestamp2, ourChecksums.checksum2, theirTimestamps_opt.map(_.timestamp2), theirChecksums_opt.map(_.checksum2))
      val flagUpdate1 = if (shouldRequestUpdate1) INCLUDE_CHANNEL_UPDATE_1 else 0
      val flagUpdate2 = if (shouldRequestUpdate2) INCLUDE_CHANNEL_UPDATE_2 else 0
      flagUpdate1 | flagUpdate2
    }

    if (flags == 0) 0 else flags | flagsNodes
  }

  /**
   * Handle a query message, which includes a list of channel ids and flags.
   *
   * @param nodes     node id -> node announcement
   * @param channels  channel id -> channel announcement + updates
   * @param ids       list of channel ids
   * @param flags     list of query flags, either empty one flag per channel id
   * @param onChannel called when a channel announcement matches (i.e. its bit is set in the query flag and we have it)
   * @param onUpdate  called when a channel update matches
   * @param onNode    called when a node announcement matches
   *
   */
  def processChannelQuery(nodes: Map[PublicKey, NodeAnnouncement],
                          channels: SortedMap[ShortChannelId, PublicChannel])(
                           ids: List[ShortChannelId],
                           flags: List[Long],
                           onChannel: ChannelAnnouncement => Unit,
                           onUpdate: ChannelUpdate => Unit,
                           onNode: NodeAnnouncement => Unit)(implicit log: LoggingAdapter): Unit = {
    import QueryShortChannelIdsTlv.QueryFlagType

    // we loop over channel ids and query flag. We track node Ids for node announcement
    // we've already sent to avoid sending them multiple times, as requested by the BOLTs
    @tailrec
    def loop(ids: List[ShortChannelId], flags: List[Long], numca: Int = 0, numcu: Int = 0, nodesSent: Set[PublicKey] = Set.empty[PublicKey]): (Int, Int, Int) = ids match {
      case Nil => (numca, numcu, nodesSent.size)
      case head :: tail if !channels.contains(head) =>
        log.warning("received query for shortChannelId={} that we don't have", head)
        loop(tail, flags.drop(1), numca, numcu, nodesSent)
      case head :: tail =>
        var numca1 = numca
        var numcu1 = numcu
        var sent1 = nodesSent
        val pc = channels(head)
        val flag_opt = flags.headOption
        // no flag means send everything

        val includeChannel = flag_opt.forall(QueryFlagType.includeChannelAnnouncement)
        val includeUpdate1 = flag_opt.forall(QueryFlagType.includeUpdate1)
        val includeUpdate2 = flag_opt.forall(QueryFlagType.includeUpdate2)
        val includeNode1 = flag_opt.forall(QueryFlagType.includeNodeAnnouncement1)
        val includeNode2 = flag_opt.forall(QueryFlagType.includeNodeAnnouncement2)

        if (includeChannel) {
          onChannel(pc.ann)
        }
        if (includeUpdate1) {
          pc.update_1_opt.foreach { u =>
            onUpdate(u)
          }
        }
        if (includeUpdate2) {
          pc.update_2_opt.foreach { u =>
            onUpdate(u)
          }
        }
        if (includeNode1 && !sent1.contains(pc.ann.nodeId1)) {
          nodes.get(pc.ann.nodeId1).foreach { n =>
            onNode(n)
            sent1 = sent1 + pc.ann.nodeId1
          }
        }
        if (includeNode2 && !sent1.contains(pc.ann.nodeId2)) {
          nodes.get(pc.ann.nodeId2).foreach { n =>
            onNode(n)
            sent1 = sent1 + pc.ann.nodeId2
          }
        }
        loop(tail, flags.drop(1), numca1, numcu1, sent1)
    }

    loop(ids, flags)
  }

  /**
   * Returns overall progress on synchronization
   *
   * @param sync
   * @return a sync progress indicator (1 means fully synced)
   */
  def syncProgress(sync: Map[PublicKey, Sync]): SyncProgress = {
    //NB: progress is in terms of requests, not individual channels
    val (pending, total) = sync.foldLeft((0, 0)) {
      case ((p, t), (_, sync)) => (p + sync.pending.size, t + sync.total)
    }
    if (total == 0) {
      SyncProgress(1)
    } else {
      SyncProgress((total - pending) / (1.0 * total))
    }
  }

  /**
   * This method is used after a payment failed, and we want to exclude some nodes that we know are failing
   */
  def getIgnoredChannelDesc(channels: Map[ShortChannelId, PublicChannel], ignoreNodes: Set[PublicKey]): Iterable[ChannelDesc] = {
    val desc = if (ignoreNodes.isEmpty) {
      Iterable.empty[ChannelDesc]
    } else {
      // expensive, but node blacklisting shouldn't happen often
      channels.values
        .filter(channelData => ignoreNodes.contains(channelData.ann.nodeId1) || ignoreNodes.contains(channelData.ann.nodeId2))
        .flatMap(channelData => Vector(ChannelDesc(channelData.ann.shortChannelId, channelData.ann.nodeId1, channelData.ann.nodeId2), ChannelDesc(channelData.ann.shortChannelId, channelData.ann.nodeId2, channelData.ann.nodeId1)))
    }
    desc
  }

  def getChannelDigestInfo(channels: SortedMap[ShortChannelId, PublicChannel])(shortChannelId: ShortChannelId): (ReplyChannelRangeTlv.Timestamps, ReplyChannelRangeTlv.Checksums) = {
    val c = channels(shortChannelId)
    val timestamp1 = c.update_1_opt.map(_.timestamp).getOrElse(0L)
    val timestamp2 = c.update_2_opt.map(_.timestamp).getOrElse(0L)
    val checksum1 = c.update_1_opt.map(getChecksum).getOrElse(0L)
    val checksum2 = c.update_2_opt.map(getChecksum).getOrElse(0L)
    (ReplyChannelRangeTlv.Timestamps(timestamp1 = timestamp1, timestamp2 = timestamp2), ReplyChannelRangeTlv.Checksums(checksum1 = checksum1, checksum2 = checksum2))
  }

  def getChecksum(u: ChannelUpdate): Long = {
    import u._
    val data = serializationResult(LightningMessageCodecs.channelUpdateChecksumCodec.encode(chainHash :: shortChannelId :: messageFlags :: channelFlags :: cltvExpiryDelta :: htlcMinimumMsat :: feeBaseMsat :: feeProportionalMillionths :: htlcMaximumMsat :: HNil))
    val checksum = new CRC32C()
    checksum.update(data.toArray)
    checksum.getValue
  }

  case class ShortChannelIdsChunk(firstBlock: Long, numBlocks: Long, shortChannelIds: List[ShortChannelId])

  /**
   * Have to split ids because otherwise message could be too big
   * there could be several reply_channel_range messages for a single query
   *
   * @param shortChannelIds
   * @return
   */
  def split(shortChannelIds: SortedSet[ShortChannelId], channelRangeChunkSize: Int): List[ShortChannelIdsChunk] = {
    // this algorithm can split blocks (meaning that we can in theory generate several replies with the same first_block/num_blocks
    // and a different set of short_channel_ids) but it doesn't matter
    if (shortChannelIds.isEmpty) {
      List(ShortChannelIdsChunk(0, 0, List.empty))
    } else {
      shortChannelIds
        .grouped(channelRangeChunkSize)
        .toList
        .map { group =>
          // NB: group is never empty
          val firstBlock: Long = ShortChannelId.coordinates(group.head).blockHeight.toLong
          val numBlocks: Long = ShortChannelId.coordinates(group.last).blockHeight.toLong - firstBlock + 1
          ShortChannelIdsChunk(firstBlock, numBlocks, group.toList)
        }
    }
  }

  def addToSync(syncMap: Map[PublicKey, Sync], remoteNodeId: PublicKey, pending: List[RoutingMessage]): (Map[PublicKey, Sync], Option[RoutingMessage]) = {
    pending match {
      case head +: rest =>
        // they may send back several reply_channel_range messages for a single query_channel_range query, and we must not
        // send another query_short_channel_ids query if they're still processing one
        syncMap.get(remoteNodeId) match {
          case None =>
            // we don't have a pending query with this peer, let's send it
            (syncMap + (remoteNodeId -> Sync(rest, pending.size)), Some(head))
          case Some(sync) =>
            // we already have a pending query with this peer, add missing ids to our "sync" state
            (syncMap + (remoteNodeId -> Sync(sync.pending ++ pending, sync.total + pending.size)), None)
        }
      case Nil =>
        // there is nothing to send
        (syncMap, None)
    }
  }

  /**
   * https://github.com/lightningnetwork/lightning-rfc/blob/master/04-onion-routing.md#clarifications
   */
  val ROUTE_MAX_LENGTH = 20

  // Max allowed CLTV for a route
  val DEFAULT_ROUTE_MAX_CLTV = CltvExpiryDelta(1008)

  // The default amount of routes we'll search for when findRoute is called
  val DEFAULT_ROUTES_COUNT = 3

  def getDefaultRouteParams(routerConf: RouterConf) = RouteParams(
    randomize = routerConf.randomizeRouteSelection,
    maxFeeBase = routerConf.searchMaxFeeBase.toMilliSatoshi,
    maxFeePct = routerConf.searchMaxFeePct,
    routeMaxLength = routerConf.searchMaxRouteLength,
    routeMaxCltv = routerConf.searchMaxCltv,
    ratios = routerConf.searchHeuristicsEnabled match {
      case false => None
      case true => Some(WeightRatios(
        cltvDeltaFactor = routerConf.searchRatioCltv,
        ageFactor = routerConf.searchRatioChannelAge,
        capacityFactor = routerConf.searchRatioChannelCapacity
      ))
    }
  )

  /**
   * Find a route in the graph between localNodeId and targetNodeId, returns the route.
   * Will perform a k-shortest path selection given the @param numRoutes and randomly select one of the result.
   *
   * @param g
   * @param localNodeId
   * @param targetNodeId
   * @param amount       the amount that will be sent along this route
   * @param numRoutes    the number of shortest-paths to find
   * @param extraEdges   a set of extra edges we want to CONSIDER during the search
   * @param ignoredEdges a set of extra edges we want to IGNORE during the search
   * @param routeParams  a set of parameters that can restrict the route search
   * @return the computed route to the destination @targetNodeId
   */
  def findRoute(g: DirectedGraph,
                localNodeId: PublicKey,
                targetNodeId: PublicKey,
                amount: MilliSatoshi,
                numRoutes: Int,
                extraEdges: Set[GraphEdge] = Set.empty,
                ignoredEdges: Set[ChannelDesc] = Set.empty,
                ignoredVertices: Set[PublicKey] = Set.empty,
                routeParams: RouteParams,
                currentBlockHeight: Long): Try[Seq[Hop]] = Try {

    if (localNodeId == targetNodeId) throw CannotRouteToSelf

    def feeBaseOk(fee: MilliSatoshi): Boolean = fee <= routeParams.maxFeeBase

    def feePctOk(fee: MilliSatoshi, amount: MilliSatoshi): Boolean = {
      val maxFee = amount * routeParams.maxFeePct
      fee <= maxFee
    }

    def feeOk(fee: MilliSatoshi, amount: MilliSatoshi): Boolean = feeBaseOk(fee) || feePctOk(fee, amount)

    def lengthOk(length: Int): Boolean = length <= routeParams.routeMaxLength && length <= ROUTE_MAX_LENGTH

    def cltvOk(cltv: CltvExpiryDelta): Boolean = cltv <= routeParams.routeMaxCltv

    val boundaries: RichWeight => Boolean = { weight =>
      feeOk(weight.cost - amount, amount) && lengthOk(weight.length) && cltvOk(weight.cltv)
    }

    val foundRoutes = Graph.yenKshortestPaths(g, localNodeId, targetNodeId, amount, ignoredEdges, ignoredVertices, extraEdges, numRoutes, routeParams.ratios, currentBlockHeight, boundaries).toList match {
      case Nil if routeParams.routeMaxLength < ROUTE_MAX_LENGTH => // if not found within the constraints we relax and repeat the search
        return findRoute(g, localNodeId, targetNodeId, amount, numRoutes, extraEdges, ignoredEdges, ignoredVertices, routeParams.copy(routeMaxLength = ROUTE_MAX_LENGTH, routeMaxCltv = DEFAULT_ROUTE_MAX_CLTV), currentBlockHeight)
      case Nil => throw RouteNotFound
      case routes => routes.find(_.path.size == 1) match {
        case Some(directRoute) => directRoute :: Nil
        case _ => routes
      }
    }

    // At this point 'foundRoutes' cannot be empty
    Random.shuffle(foundRoutes).head.path.map(graphEdgeToHop)
  }
}<|MERGE_RESOLUTION|>--- conflicted
+++ resolved
@@ -54,11 +54,7 @@
                       requestNodeAnnouncements: Boolean,
                       encodingType: EncodingType,
                       channelRangeChunkSize: Int,
-<<<<<<< HEAD
-                      shortIdWindow: Int,
-=======
                       channelQueryChunkSize: Int,
->>>>>>> 4bea8551
                       searchMaxFeeBase: Satoshi,
                       searchMaxFeePct: Double,
                       searchMaxRouteLength: Int,
@@ -593,11 +589,7 @@
       log.info(s"received reply_channel_range with {} channels, we're missing {} channel announcements and {} updates, format={}", shortChannelIds.array.size, channelCount, updatesCount, shortChannelIds.encoding)
       // we update our sync data to this node (there may be multiple channel range responses and we can only query one set of ids at a time)
       val replies = shortChannelIdAndFlags
-<<<<<<< HEAD
-        .grouped(nodeParams.routerConf.shortIdWindow)
-=======
         .grouped(nodeParams.routerConf.channelQueryChunkSize)
->>>>>>> 4bea8551
         .map(chunk => QueryShortChannelIds(chainHash,
           shortChannelIds = EncodedShortChannelIds(shortChannelIds.encoding, chunk.map(_.shortChannelId)),
           if (routingMessage.timestamps_opt.isDefined || routingMessage.checksums_opt.isDefined)
