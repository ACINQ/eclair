/*
 * Copyright 2018 ACINQ SAS
 *
 * Licensed under the Apache License, Version 2.0 (the "License");
 * you may not use this file except in compliance with the License.
 * You may obtain a copy of the License at
 *
 *     http://www.apache.org/licenses/LICENSE-2.0
 *
 * Unless required by applicable law or agreed to in writing, software
 * distributed under the License is distributed on an "AS IS" BASIS,
 * WITHOUT WARRANTIES OR CONDITIONS OF ANY KIND, either express or implied.
 * See the License for the specific language governing permissions and
 * limitations under the License.
 */

package fr.acinq.eclair.router

import akka.actor.{ActorRef, Props, Status}
import akka.event.Logging.MDC
import akka.pattern.pipe
import fr.acinq.bitcoin.{BinaryData, Block}
import fr.acinq.bitcoin.Crypto.PublicKey
import fr.acinq.bitcoin.Script.{pay2wsh, write}
import fr.acinq.eclair._
import fr.acinq.eclair.blockchain._
import fr.acinq.eclair.channel._
import fr.acinq.eclair.crypto.TransportHandler
import fr.acinq.eclair.io.Peer.{ChannelClosed, InvalidSignature, NonexistingChannel, PeerRoutingMessage}
import fr.acinq.eclair.payment.PaymentRequest.ExtraHop
import fr.acinq.eclair.router.Graph.GraphStructure.{DirectedGraph, GraphEdge}
import fr.acinq.eclair.transactions.Scripts
import fr.acinq.eclair.wire._
import DirectedGraph._
import scala.collection.{SortedSet, mutable}
import scala.collection.immutable.{SortedMap, TreeMap}
import scala.compat.Platform
import scala.concurrent.duration._
import scala.concurrent.{ExecutionContext, Promise}
import scala.util.Try

// @formatter:off

case class ChannelDesc(shortChannelId: ShortChannelId, a: PublicKey, b: PublicKey) {
  def reverse():ChannelDesc = this.copy(a = b, b = a)
}
case class Hop(nodeId: PublicKey, nextNodeId: PublicKey, lastUpdate: ChannelUpdate)
case class RouteRequest(source: PublicKey, target: PublicKey, amountMsat: Long, assistedRoutes: Seq[Seq[ExtraHop]] = Nil, ignoreNodes: Set[PublicKey] = Set.empty, ignoreChannels: Set[ChannelDesc] = Set.empty)
case class RouteResponse(hops: Seq[Hop], ignoreNodes: Set[PublicKey], ignoreChannels: Set[ChannelDesc]) {
  require(hops.size > 0, "route cannot be empty")
}
case class ExcludeChannel(desc: ChannelDesc) // this is used when we get a TemporaryChannelFailure, to give time for the channel to recover (note that exclusions are directed)
case class LiftChannelExclusion(desc: ChannelDesc)
case class SendChannelQuery(remoteNodeId: PublicKey, to: ActorRef)
case object GetRoutingState
case class RoutingState(channels: Iterable[ChannelAnnouncement], updates: Iterable[ChannelUpdate], nodes: Iterable[NodeAnnouncement])
case class Stash(updates: Map[ChannelUpdate, Set[ActorRef]], nodes: Map[NodeAnnouncement, Set[ActorRef]])
case class Rebroadcast(channels: Map[ChannelAnnouncement, Set[ActorRef]], updates: Map[ChannelUpdate, Set[ActorRef]], nodes: Map[NodeAnnouncement, Set[ActorRef]])

case class Sync(missing: SortedSet[ShortChannelId], totalMissingCount: Int)

case class Data(nodes: Map[PublicKey, NodeAnnouncement],
                channels: SortedMap[ShortChannelId, ChannelAnnouncement],
                updates: Map[ChannelDesc, ChannelUpdate],
                stash: Stash,
                rebroadcast: Rebroadcast,
                awaiting: Map[ChannelAnnouncement, Seq[ActorRef]], // note: this is a seq because we want to preserve order: first actor is the one who we need to send a tcp-ack when validation is done
                privateChannels: Map[ShortChannelId, PublicKey], // short_channel_id -> node_id
                privateUpdates: Map[ChannelDesc, ChannelUpdate],
                excludedChannels: Set[ChannelDesc], // those channels are temporarily excluded from route calculation, because their node returned a TemporaryChannelFailure
                graph: DirectedGraph,
                sync: Map[PublicKey, Sync] // keep tracks of channel range queries sent to each peer. If there is an entry in the map, it means that there is an ongoing query
                // for which we have not yet received an 'end' message
               )

sealed trait State
case object NORMAL extends State

case object TickBroadcast
case object TickPruneStaleChannels

// @formatter:on

/**
  * Created by PM on 24/05/2016.
  */

class Router(nodeParams: NodeParams, watcher: ActorRef, initialized: Option[Promise[Unit]] = None) extends FSMDiagnosticActorLogging[State, Data] {

  import Router._

  import ExecutionContext.Implicits.global

  context.system.eventStream.subscribe(self, classOf[LocalChannelUpdate])
  context.system.eventStream.subscribe(self, classOf[LocalChannelDown])

  setTimer(TickBroadcast.toString, TickBroadcast, nodeParams.routerBroadcastInterval, repeat = true)
  setTimer(TickPruneStaleChannels.toString, TickPruneStaleChannels, 1 hour, repeat = true)

  val SHORTID_WINDOW = 100

  val db = nodeParams.networkDb

  {
    log.info("loading network announcements from db...")
    val channels = db.listChannels()
    val nodes = db.listNodes()
    val updates = db.listChannelUpdates()
    log.info("loaded from db: channels={} nodes={} updates={}", channels.size, nodes.size, updates.size)
    val initChannels = channels.keys.foldLeft(TreeMap.empty[ShortChannelId, ChannelAnnouncement]) { case (m, c) => m + (c.shortChannelId -> c) }
    val initChannelUpdates = updates.map { u =>
      val desc = getDesc(u, initChannels(u.shortChannelId))
      desc -> u
    }.toMap
    // this will be used to calculate routes
    val graph = DirectedGraph.makeGraph(initChannelUpdates)
    val initNodes = nodes.map(n => (n.nodeId -> n)).toMap
    // send events for remaining channels/nodes
    initChannels.values.foreach(c => context.system.eventStream.publish(ChannelDiscovered(c, channels(c)._2)))
    initChannelUpdates.values.foreach(u => context.system.eventStream.publish(ChannelUpdateReceived(u)))
    initNodes.values.foreach(n => context.system.eventStream.publish(NodeDiscovered(n)))

    // watch the funding tx of all these channels
    // note: some of them may already have been spent, in that case we will receive the watch event immediately
    initChannels.values.foreach { c =>
      val txid = channels(c)._1
      val TxCoordinates(_, _, outputIndex) = ShortChannelId.coordinates(c.shortChannelId)
      val fundingOutputScript = write(pay2wsh(Scripts.multiSig2of2(PublicKey(c.bitcoinKey1), PublicKey(c.bitcoinKey2))))
      watcher ! WatchSpentBasic(self, txid, outputIndex, fundingOutputScript, BITCOIN_FUNDING_EXTERNAL_CHANNEL_SPENT(c.shortChannelId))
    }

    // on restart we update our node announcement
    // note that if we don't currently have public channels, this will be ignored
    val nodeAnn = Announcements.makeNodeAnnouncement(nodeParams.privateKey, nodeParams.alias, nodeParams.color, nodeParams.publicAddresses)
    self ! nodeAnn

    log.info(s"initialization completed, ready to process messages")
    Try(initialized.map(_.success(())))
    startWith(NORMAL, Data(initNodes, initChannels, initChannelUpdates, Stash(Map.empty, Map.empty), rebroadcast = Rebroadcast(channels = Map.empty, updates = Map.empty, nodes = Map.empty), awaiting = Map.empty, privateChannels = Map.empty, privateUpdates = Map.empty, excludedChannels = Set.empty, graph, sync = Map.empty))
  }

  when(NORMAL) {
    case Event(LocalChannelUpdate(_, _, shortChannelId, remoteNodeId, channelAnnouncement_opt, u, _), d: Data) =>
      d.channels.get(shortChannelId) match {
        case Some(_) =>
          // channel has already been announced and router knows about it, we can process the channel_update
          stay using handle(u, self, d)
        case None =>
          channelAnnouncement_opt match {
            case Some(c) if d.awaiting.contains(c) =>
              // channel is currently being verified, we can process the channel_update right away (it will be stashed)
              stay using handle(u, self, d)
            case Some(c) =>
              // channel wasn't announced but here is the announcement, we will process it *before* the channel_update
              watcher ! ValidateRequest(c)
              val d1 = d.copy(awaiting = d.awaiting + (c -> Nil)) // no origin
              // maybe the local channel was pruned (can happen if we were disconnected for more than 2 weeks)
              db.removeFromPruned(c.shortChannelId)
              stay using handle(u, self, d1)
            case None if d.privateChannels.contains(shortChannelId) =>
              // channel isn't announced but we already know about it, we can process the channel_update
              stay using handle(u, self, d)
            case None =>
              // channel isn't announced and we never heard of it (maybe it is a private channel or maybe it is a public channel that doesn't yet have 6 confirmations)
              // let's create a corresponding private channel and process the channel_update
              log.info("adding unannounced local channel to remote={} shortChannelId={}", remoteNodeId, shortChannelId)
              stay using handle(u, self, d.copy(privateChannels = d.privateChannels + (shortChannelId -> remoteNodeId)))
          }
      }

    case Event(LocalChannelDown(_, channelId, shortChannelId, remoteNodeId), d: Data) =>
      // a local channel has permanently gone down
      if (d.channels.contains(shortChannelId)) {
        // the channel was public, we will receive (or have already received) a WatchEventSpentBasic event, that will trigger a clean up of the channel
        // so let's not do anything here
        stay
      } else if (d.privateChannels.contains(shortChannelId)) {
        // the channel was private or public-but-not-yet-announced, let's do the clean up
        log.debug("removing private local channel and channel_update for channelId={} shortChannelId={}", channelId, shortChannelId)
        val desc1 = ChannelDesc(shortChannelId, nodeParams.nodeId, remoteNodeId)
        val desc2 = ChannelDesc(shortChannelId, remoteNodeId, nodeParams.nodeId)
        // we remove the corresponding updates from the graph
        val graph1 = d.graph
          .removeEdge(desc1)
          .removeEdge(desc2)
        // and we remove the channel and channel_update from our state
        stay using d.copy(privateChannels = d.privateChannels - shortChannelId, privateUpdates = d.privateUpdates - desc1 - desc2, graph = graph1)
      } else {
        stay
      }

    case Event(GetRoutingState, d: Data) =>
      log.info(s"getting valid announcements for $sender")
      sender ! RoutingState(d.channels.values, d.updates.values, d.nodes.values)
      stay

    case Event(v@ValidateResult(c, _, _, _), d0) =>
      d0.awaiting.get(c) match {
        case Some(origin +: others) => origin ! TransportHandler.ReadAck(c) // now we can acknowledge the message, we only need to do it for the first peer that sent us the announcement
        case _ => ()
      }
      log.info("got validation result for shortChannelId={} (awaiting={} stash.nodes={} stash.updates={})", c.shortChannelId, d0.awaiting.size, d0.stash.nodes.size, d0.stash.updates.size)
      val success = v match {
        case ValidateResult(c, _, _, Some(t)) =>
          log.warning("validation failure for shortChannelId={} reason={}", c.shortChannelId, t.getMessage)
          false
        case ValidateResult(c, Some(tx), true, None) =>
          val TxCoordinates(_, _, outputIndex) = ShortChannelId.coordinates(c.shortChannelId)
          // let's check that the output is indeed a P2WSH multisig 2-of-2 of nodeid1 and nodeid2)
          val fundingOutputScript = write(pay2wsh(Scripts.multiSig2of2(PublicKey(c.bitcoinKey1), PublicKey(c.bitcoinKey2))))
          if (tx.txOut.size < outputIndex + 1) {
            log.error("invalid script for shortChannelId={}: txid={} does not have outputIndex={} ann={}", c.shortChannelId, tx.txid, outputIndex, c)
            false
          } else if (fundingOutputScript != tx.txOut(outputIndex).publicKeyScript) {
            log.error("invalid script for shortChannelId={} txid={} ann={}", c.shortChannelId, tx.txid, c)
            false
          } else {
            watcher ! WatchSpentBasic(self, tx, outputIndex, BITCOIN_FUNDING_EXTERNAL_CHANNEL_SPENT(c.shortChannelId))
            // TODO: check feature bit set
            log.debug("added channel channelId={}", c.shortChannelId)
            val capacity = tx.txOut(outputIndex).amount
            context.system.eventStream.publish(ChannelDiscovered(c, capacity))
            db.addChannel(c, tx.txid, capacity)

            // in case we just validated our first local channel, we announce the local node
            if (!d0.nodes.contains(nodeParams.nodeId) && isRelatedTo(c, nodeParams.nodeId)) {
              log.info("first local channel validated, announcing local node")
              val nodeAnn = Announcements.makeNodeAnnouncement(nodeParams.privateKey, nodeParams.alias, nodeParams.color, nodeParams.publicAddresses)
              self ! nodeAnn
            }
            true
          }
        case ValidateResult(c, Some(tx), false, None) =>
          log.warning("ignoring shortChannelId={} tx={} (funding tx already spent)", c.shortChannelId, tx.txid)
          d0.awaiting.get(c) match {
            case Some(origins) => origins.foreach(_ ! ChannelClosed(c))
            case _ => ()
          }
          // there may be a record if we have just restarted
          db.removeChannel(c.shortChannelId)
          false
        case ValidateResult(c, None, _, None) =>
          // we couldn't find the funding tx in the blockchain, this is highly suspicious because it should have at least 6 confirmations to be announced
          log.warning("could not retrieve tx for shortChannelId={}", c.shortChannelId)
          d0.awaiting.get(c) match {
            case Some(origins) => origins.foreach(_ ! NonexistingChannel(c))
            case _ => ()
          }
          false
      }

      // we also reprocess node and channel_update announcements related to channels that were just analyzed
      val reprocessUpdates = d0.stash.updates.filterKeys(u => u.shortChannelId == c.shortChannelId)
      val reprocessNodes = d0.stash.nodes.filterKeys(n => isRelatedTo(c, n.nodeId))
      // and we remove the reprocessed messages from the stash
      val stash1 = d0.stash.copy(updates = d0.stash.updates -- reprocessUpdates.keys, nodes = d0.stash.nodes -- reprocessNodes.keys)
      // we remove channel from awaiting map
      val awaiting1 = d0.awaiting - c
      if (success) {
        // note: if the channel is graduating from private to public, the implementation (in the LocalChannelUpdate handler) guarantees that we will process a new channel_update
        // right after the channel_announcement, channel_updates will be moved from private to public at that time
        val d1 = d0.copy(
          channels = d0.channels + (c.shortChannelId -> c),
          privateChannels = d0.privateChannels - c.shortChannelId, // we remove fake announcements that we may have made before
          rebroadcast = d0.rebroadcast.copy(channels = d0.rebroadcast.channels + (c -> d0.awaiting.getOrElse(c, Nil).toSet)), // we also add the newly validated channels to the rebroadcast queue
          stash = stash1,
          awaiting = awaiting1)
        // we only reprocess updates and nodes if validation succeeded
        val d2 = reprocessUpdates.foldLeft(d1) {
          case (d, (u, origins)) => origins.foldLeft(d) { case (d, origin) => handle(u, origin, d) } // we reprocess the same channel_update for every origin (to preserve origin information)
        }
        val d3 = reprocessNodes.foldLeft(d2) {
          case (d, (n, origins)) => origins.foldLeft(d) { case (d, origin) => handle(n, origin, d) } // we reprocess the same node_announcement for every origins (to preserve origin information)
        }
        stay using d3
      } else {
        stay using d0.copy(stash = stash1, awaiting = awaiting1)
      }

    case Event(WatchEventSpentBasic(BITCOIN_FUNDING_EXTERNAL_CHANNEL_SPENT(shortChannelId)), d) if d.channels.contains(shortChannelId) =>
      val lostChannel = d.channels(shortChannelId)
      log.info("funding tx of channelId={} has been spent", shortChannelId)
      // we need to remove nodes that aren't tied to any channels anymore
      val channels1 = d.channels - lostChannel.shortChannelId
      val lostNodes = Seq(lostChannel.nodeId1, lostChannel.nodeId2).filterNot(nodeId => hasChannels(nodeId, channels1.values))
      // let's clean the db and send the events
      log.info("pruning shortChannelId={} (spent)", shortChannelId)
      db.removeChannel(shortChannelId) // NB: this also removes channel updates
    // we also need to remove updates from the graph
    val graph1 = d.graph
      .removeEdge(ChannelDesc(lostChannel.shortChannelId, lostChannel.nodeId1, lostChannel.nodeId2))
      .removeEdge(ChannelDesc(lostChannel.shortChannelId, lostChannel.nodeId2, lostChannel.nodeId1))

      context.system.eventStream.publish(ChannelLost(shortChannelId))
      lostNodes.foreach {
        case nodeId =>
          log.info("pruning nodeId={} (spent)", nodeId)
          db.removeNode(nodeId)
          context.system.eventStream.publish(NodeLost(nodeId))
      }
      stay using d.copy(nodes = d.nodes -- lostNodes, channels = d.channels - shortChannelId, updates = d.updates.filterKeys(_.shortChannelId != shortChannelId), graph = graph1)

    case Event(TickBroadcast, d) =>
      if (d.rebroadcast.channels.isEmpty && d.rebroadcast.updates.isEmpty && d.rebroadcast.nodes.isEmpty) {
        stay
      } else {
        log.debug("broadcasting routing messages")
        log.debug("staggered broadcast details: channels={} updates={} nodes={}", d.rebroadcast.channels.size, d.rebroadcast.updates.size, d.rebroadcast.nodes.size)
        context.actorSelection(context.system / "*" / "switchboard") ! d.rebroadcast
        stay using d.copy(rebroadcast = Rebroadcast(channels = Map.empty, updates = Map.empty, nodes = Map.empty))
      }

    case Event(TickPruneStaleChannels, d) =>
      // first we select channels that we will prune
      val staleChannels = getStaleChannels(d.channels.values, d.updates)
      // then we clean up the related channel updates
      val staleUpdates = staleChannels.map(d.channels).flatMap(c => Seq(ChannelDesc(c.shortChannelId, c.nodeId1, c.nodeId2), ChannelDesc(c.shortChannelId, c.nodeId2, c.nodeId1)))
      // finally we remove nodes that aren't tied to any channels anymore (and deduplicate them)
      val potentialStaleNodes = staleChannels.map(d.channels).flatMap(c => Set(c.nodeId1, c.nodeId2)).toSet
      val channels1 = d.channels -- staleChannels
      // no need to iterate on all nodes, just on those that are affected by current pruning
      val staleNodes = potentialStaleNodes.filterNot(nodeId => hasChannels(nodeId, channels1.values))

      // let's clean the db and send the events
      staleChannels.foreach { shortChannelId =>
        log.info("pruning shortChannelId={} (stale)", shortChannelId)
        db.removeChannel(shortChannelId) // NB: this also removes channel updates
        // we keep track of recently pruned channels so we don't revalidate them (zombie churn)
        db.addToPruned(shortChannelId)
        context.system.eventStream.publish(ChannelLost(shortChannelId))
      }

      val staleChannelsToRemove = new mutable.MutableList[ChannelDesc]
      staleChannels.map(d.channels).foreach( ca => {
        staleChannelsToRemove += ChannelDesc(ca.shortChannelId, ca.nodeId1, ca.nodeId2)
        staleChannelsToRemove += ChannelDesc(ca.shortChannelId, ca.nodeId2, ca.nodeId1)
      })

      val graph1 = d.graph.removeEdges(staleChannelsToRemove)
      staleNodes.foreach {
        case nodeId =>
          log.info("pruning nodeId={} (stale)", nodeId)
          db.removeNode(nodeId)
          context.system.eventStream.publish(NodeLost(nodeId))
      }
      stay using d.copy(nodes = d.nodes -- staleNodes, channels = channels1, updates = d.updates -- staleUpdates, graph = graph1)

    case Event(ExcludeChannel(desc@ChannelDesc(shortChannelId, nodeId, _)), d) =>
      val banDuration = nodeParams.channelExcludeDuration
      log.info("excluding shortChannelId={} from nodeId={} for duration={}", shortChannelId, nodeId, banDuration)
      context.system.scheduler.scheduleOnce(banDuration, self, LiftChannelExclusion(desc))
      stay using d.copy(excludedChannels = d.excludedChannels + desc)

    case Event(LiftChannelExclusion(desc@ChannelDesc(shortChannelId, nodeId, _)), d) =>
      log.info("reinstating shortChannelId={} from nodeId={}", shortChannelId, nodeId)
      stay using d.copy(excludedChannels = d.excludedChannels - desc)

    case Event('nodes, d) =>
      sender ! d.nodes.values
      stay

    case Event('channels, d) =>
      sender ! d.channels.values
      stay

    case Event('updates, d) =>
      sender ! (d.updates ++ d.privateUpdates).values
      stay

    case Event('updatesMap, d) =>
      sender ! (d.updates ++ d.privateUpdates)
      stay

    case Event(RouteRequest(start, end, amount, assistedRoutes, ignoreNodes, ignoreChannels), d) =>
      // we convert extra routing info provided in the payment request to fake channel_update
      // it takes precedence over all other channel_updates we know
      val assistedUpdates = assistedRoutes.flatMap(toFakeUpdates(_, end)).toMap
      // we also filter out updates corresponding to channels/nodes that are blacklisted for this particular request
      // TODO: in case of duplicates, d.updates will be overridden by assistedUpdates even if they are more recent!
      val ignoredUpdates = getIgnoredChannelDesc(d.updates ++ d.privateUpdates ++ assistedUpdates, ignoreNodes) ++ ignoreChannels ++ d.excludedChannels
      log.info(s"finding a route $start->$end with assistedChannels={} ignoreNodes={} ignoreChannels={} excludedChannels={}", assistedUpdates.keys.mkString(","), ignoreNodes.map(_.toBin).mkString(","), ignoreChannels.mkString(","), d.excludedChannels.mkString(","))
      val extraEdges = assistedUpdates.map { case (c, u) => GraphEdge(c, u) }.toSet
      findRoute(d.graph, start, end, amount, extraEdges = extraEdges, ignoredEdges = ignoredUpdates.toSet)
        .map(r => sender ! RouteResponse(r, ignoreNodes, ignoreChannels))
        .recover { case t => sender ! Status.Failure(t) }
      stay

    case Event(SendChannelQuery(remoteNodeId, remote), d) =>
      // ask for everything
      // we currently send only one query_channel_range message per peer, when we just (re)connected to it, so we don't
      // have to worry about sending a new query_channel_range when another query is still in progress
      val query = QueryChannelRange(nodeParams.chainHash, firstBlockNum = 0, numberOfBlocks = Int.MaxValue)
      log.info("sending query_channel_range={}", query)
      remote ! query

      // we also set a pass-all filter for now (we can update it later)
      val filter = GossipTimestampFilter(nodeParams.chainHash, firstTimestamp = 0, timestampRange = Int.MaxValue)
      remote ! filter

      // clean our sync state for this peer: we receive a SendChannelQuery just when we connect/reconnect to a peer and
      // will start a new complete sync process
      stay using d.copy(sync = d.sync - remoteNodeId)

    // Warning: order matters here, this must be the first match for HasChainHash messages !
    case Event(PeerRoutingMessage(_, _, routingMessage: HasChainHash), d) if routingMessage.chainHash != nodeParams.chainHash =>
      sender ! TransportHandler.ReadAck(routingMessage)
      log.warning("message {} for wrong chain {}, we're on {}", routingMessage, routingMessage.chainHash, nodeParams.chainHash)
      stay

    case Event(u: ChannelUpdate, d: Data) =>
      // it was sent by us, routing messages that are sent by  our peers are now wrapped in a PeerRoutingMessage
      log.debug("received channel update from {}", sender)
      stay using handle(u, sender, d)

    case Event(PeerRoutingMessage(transport, remoteNodeId, u: ChannelUpdate), d) =>
      sender ! TransportHandler.ReadAck(u)
      log.debug("received channel update for shortChannelId={}", u.shortChannelId)
      stay using handle(u, sender, d, remoteNodeId_opt = Some(remoteNodeId), transport_opt = Some(transport))

    case Event(PeerRoutingMessage(_, _, c: ChannelAnnouncement), d) =>
      log.debug("received channel announcement for shortChannelId={} nodeId1={} nodeId2={}", c.shortChannelId, c.nodeId1, c.nodeId2)
      if (d.channels.contains(c.shortChannelId)) {
        sender ! TransportHandler.ReadAck(c)
        log.debug("ignoring {} (duplicate)", c)
        stay
      } else if (d.awaiting.contains(c)) {
        sender ! TransportHandler.ReadAck(c)
        log.debug("ignoring {} (being verified)", c)
        // adding the sender to the list of origins so that we don't send back the same announcement to this peer later
        val origins = d.awaiting(c) :+ sender
        stay using d.copy(awaiting = d.awaiting + (c -> origins))
      } else if (db.isPruned(c.shortChannelId)) {
        sender ! TransportHandler.ReadAck(c)
        // channel was pruned and we haven't received a recent channel_update, so we have no reason to revalidate it
        log.debug("ignoring {} (was pruned)", c)
        stay
      } else if (!Announcements.checkSigs(c)) {
        sender ! TransportHandler.ReadAck(c)
        log.warning("bad signature for announcement {}", c)
        sender ! InvalidSignature(c)
        stay
      } else {
        log.info("validating shortChannelId={}", c.shortChannelId)
        watcher ! ValidateRequest(c)
        // we don't acknowledge the message just yet
        stay using d.copy(awaiting = d.awaiting + (c -> Seq(sender)))
      }

    case Event(n: NodeAnnouncement, d: Data) =>
      // it was sent by us, routing messages that are sent by  our peers are now wrapped in a PeerRoutingMessage
      log.debug("received node announcement from {}", sender)
      stay using handle(n, sender, d)

    case Event(PeerRoutingMessage(_, _, n: NodeAnnouncement), d: Data) =>
      sender ! TransportHandler.ReadAck(n)
      log.debug("received node announcement for nodeId={}", n.nodeId)
      stay using handle(n, sender, d)

    case Event(PeerRoutingMessage(transport, _, routingMessage@QueryChannelRange(chainHash, firstBlockNum, numberOfBlocks)), d) =>
      sender ! TransportHandler.ReadAck(routingMessage)
      log.info("received query_channel_range={}", routingMessage)
      // sort channel ids and keep the ones which are in [firstBlockNum, firstBlockNum + numberOfBlocks]
      val shortChannelIds: SortedSet[ShortChannelId] = d.channels.keySet.filter(keep(firstBlockNum, numberOfBlocks, _, d.channels, d.updates))
      // TODO: we don't compress to be compatible with old mobile apps, switch to ZLIB ASAP
      // Careful: when we remove GZIP support, eclair-wallet 0.3.0 will stop working i.e. channels to ACINQ nodes will not
      // work anymore
      val blocks = ChannelRangeQueries.encodeShortChannelIds(firstBlockNum, numberOfBlocks, shortChannelIds, ChannelRangeQueries.UNCOMPRESSED_FORMAT)
      log.info("sending back reply_channel_range with {} items for range=({}, {})", shortChannelIds.size, firstBlockNum, numberOfBlocks)
      // there could be several reply_channel_range messages for a single query
      val replies = blocks.map(block => ReplyChannelRange(chainHash, block.firstBlock, block.numBlocks, 1, block.shortChannelIds))
      replies.foreach(reply => transport ! reply)
      stay

    case Event(PeerRoutingMessage(transport, remoteNodeId, routingMessage@ReplyChannelRange(chainHash, firstBlockNum, numberOfBlocks, _, data)), d) =>
      sender ! TransportHandler.ReadAck(routingMessage)
      val (format, theirShortChannelIds, useGzip) = ChannelRangeQueries.decodeShortChannelIds(data)
      val ourShortChannelIds: SortedSet[ShortChannelId] = d.channels.keySet.filter(keep(firstBlockNum, numberOfBlocks, _, d.channels, d.updates))
      val missing: SortedSet[ShortChannelId] = theirShortChannelIds -- ourShortChannelIds
      log.info("received reply_channel_range, we're missing {} channel announcements/updates, format={} useGzip={}", missing.size, format, useGzip)
      val d1 = if (missing.nonEmpty) {
        // they may send back several reply_channel_range messages for a single query_channel_range query, and we must not
        // send another query_short_channel_ids query if they're still processing one
        d.sync.get(remoteNodeId) match {
          case None =>
            // we don't have a pending query with this peer
            val (slice, rest) = missing.splitAt(SHORTID_WINDOW)
            transport ! QueryShortChannelIds(chainHash, ChannelRangeQueries.encodeShortChannelIdsSingle(slice, format, useGzip))
            d.copy(sync = d.sync + (remoteNodeId -> Sync(rest, missing.size)))
          case Some(sync) =>
            // we already have a pending query with this peer, add missing ids to our "sync" state
            d.copy(sync = d.sync + (remoteNodeId -> Sync(sync.missing ++ missing, sync.totalMissingCount + missing.size)))
        }
      } else d
      context.system.eventStream.publish(syncProgress(d1))
      stay using d1

    case Event(PeerRoutingMessage(transport, _, routingMessage@QueryShortChannelIds(chainHash, data)), d) =>
      sender ! TransportHandler.ReadAck(routingMessage)
      val (_, shortChannelIds, useGzip) = ChannelRangeQueries.decodeShortChannelIds(data)
      log.info("received query_short_channel_ids for {} channel announcements, useGzip={}", shortChannelIds.size, useGzip)
      shortChannelIds.foreach(shortChannelId => {
        d.channels.get(shortChannelId) match {
          case None => log.warning("received query for shortChannelId={} that we don't have", shortChannelId)
          case Some(ca) =>
            transport ! ca
            d.updates.get(ChannelDesc(ca.shortChannelId, ca.nodeId1, ca.nodeId2)).map(u => transport ! u)
            d.updates.get(ChannelDesc(ca.shortChannelId, ca.nodeId2, ca.nodeId1)).map(u => transport ! u)
        }
      })
      transport ! ReplyShortChannelIdsEnd(chainHash, 1)
      stay

    case Event(PeerRoutingMessage(transport, remoteNodeId, routingMessage@ReplyShortChannelIdsEnd(chainHash, complete)), d) =>
      sender ! TransportHandler.ReadAck(routingMessage)
      log.info("received reply_short_channel_ids_end={}", routingMessage)
      // have we more channels to ask this peer?
      val d1 = d.sync.get(remoteNodeId) match {
        case Some(sync) if sync.missing.nonEmpty =>
          log.info(s"asking {} for the next slice of short_channel_ids", remoteNodeId)
          val (slice, rest) = sync.missing.splitAt(SHORTID_WINDOW)
          transport ! QueryShortChannelIds(chainHash, ChannelRangeQueries.encodeShortChannelIdsSingle(slice, ChannelRangeQueries.UNCOMPRESSED_FORMAT, useGzip = false))
          d.copy(sync = d.sync + (remoteNodeId -> sync.copy(missing = rest)))
        case Some(sync) if sync.missing.isEmpty =>
          // we received reply_short_channel_ids_end for our last query aand have not sent another one, we can now remove
          // the remote peer from our map
          d.copy(sync = d.sync - remoteNodeId)
        case _ =>
          d
      }
      context.system.eventStream.publish(syncProgress(d1))
      stay using d1
  }

  initialize()

  def handle(n: NodeAnnouncement, origin: ActorRef, d: Data): Data =
    if (d.stash.nodes.contains(n)) {
      log.debug("ignoring {} (already stashed)", n)
      val origins = d.stash.nodes(n) + origin
      d.copy(stash = d.stash.copy(nodes = d.stash.nodes + (n -> origins)))
    } else if (d.rebroadcast.nodes.contains(n)) {
      log.debug("ignoring {} (pending rebroadcast)", n)
      val origins = d.rebroadcast.nodes(n) + origin
      d.copy(rebroadcast = d.rebroadcast.copy(nodes = d.rebroadcast.nodes + (n -> origins)))
    } else if (d.nodes.contains(n.nodeId) && d.nodes(n.nodeId).timestamp >= n.timestamp) {
      log.debug("ignoring {} (duplicate)", n)
      d
    } else if (!Announcements.checkSig(n)) {
      log.warning("bad signature for {}", n)
      origin ! InvalidSignature(n)
      d
    } else if (d.nodes.contains(n.nodeId)) {
      log.debug("updated node nodeId={}", n.nodeId)
      context.system.eventStream.publish(NodeUpdated(n))
      db.updateNode(n)
      d.copy(nodes = d.nodes + (n.nodeId -> n), rebroadcast = d.rebroadcast.copy(nodes = d.rebroadcast.nodes + (n -> Set(origin))))
    } else if (d.channels.values.exists(c => isRelatedTo(c, n.nodeId))) {
      log.debug("added node nodeId={}", n.nodeId)
      context.system.eventStream.publish(NodeDiscovered(n))
      db.addNode(n)
      d.copy(nodes = d.nodes + (n.nodeId -> n), rebroadcast = d.rebroadcast.copy(nodes = d.rebroadcast.nodes + (n -> Set(origin))))
    } else if (d.awaiting.keys.exists(c => isRelatedTo(c, n.nodeId))) {
      log.debug("stashing {}", n)
      d.copy(stash = d.stash.copy(nodes = d.stash.nodes + (n -> Set(origin))))
    } else {
      log.debug("ignoring {} (no related channel found)", n)
      // there may be a record if we have just restarted
      db.removeNode(n.nodeId)
      d
    }

  def handle(u: ChannelUpdate, origin: ActorRef, d: Data, remoteNodeId_opt: Option[PublicKey] = None, transport_opt: Option[ActorRef] = None): Data =
    if (d.channels.contains(u.shortChannelId)) {
      // related channel is already known (note: this means no related channel_update is in the stash)
      val publicChannel = true
      val c = d.channels(u.shortChannelId)
      val desc = getDesc(u, c)
      if (d.rebroadcast.updates.contains(u)) {
        log.debug("ignoring {} (pending rebroadcast)", u)
        val origins = d.rebroadcast.updates(u) + origin
        d.copy(rebroadcast = d.rebroadcast.copy(updates = d.rebroadcast.updates + (u -> origins)))
      } else if (isStale(u)) {
        log.debug("ignoring {} (stale)", u)
        d
      } else if (d.updates.contains(desc) && d.updates(desc).timestamp >= u.timestamp) {
        log.debug("ignoring {} (duplicate)", u)
        d
      } else if (!Announcements.checkSig(u, desc.a)) {
        log.warning("bad signature for announcement shortChannelId={} {}", u.shortChannelId, u)
        origin ! InvalidSignature(u)
        d
      } else if (d.updates.contains(desc)) {
        log.debug("updated channel_update for shortChannelId={} public={} flags={} {}", u.shortChannelId, publicChannel, u.channelFlags, u)
        context.system.eventStream.publish(ChannelUpdateReceived(u))
        db.updateChannelUpdate(u)
        // update the graph
        val graph1 = Announcements.isEnabled(u.channelFlags) match {
          case true => d.graph.removeEdge(desc).addEdge(desc, u)
          case false => d.graph.removeEdge(desc) // if the channel is now disabled, we remove it from the graph
        }
        d.copy(updates = d.updates + (desc -> u), rebroadcast = d.rebroadcast.copy(updates = d.rebroadcast.updates + (u -> Set(origin))), graph = graph1)
      } else {
        log.debug("added channel_update for shortChannelId={} public={} flags={} {}", u.shortChannelId, publicChannel, u.channelFlags, u)
        context.system.eventStream.publish(ChannelUpdateReceived(u))
        db.addChannelUpdate(u)
        // we also need to update the graph
        val graph1 = d.graph.addEdge(desc, u)
        d.copy(updates = d.updates + (desc -> u), privateUpdates = d.privateUpdates - desc, rebroadcast = d.rebroadcast.copy(updates = d.rebroadcast.updates + (u -> Set(origin))), graph = graph1)
      }
    } else if (d.awaiting.keys.exists(c => c.shortChannelId == u.shortChannelId)) {
      // channel is currently being validated
      if (d.stash.updates.contains(u)) {
        log.debug("ignoring {} (already stashed)", u)
        val origins = d.stash.updates(u) + origin
        d.copy(stash = d.stash.copy(updates = d.stash.updates + (u -> origins)))
      } else {
        log.debug("stashing {}", u)
        d.copy(stash = d.stash.copy(updates = d.stash.updates + (u -> Set(origin))))
      }
    } else if (d.privateChannels.contains(u.shortChannelId)) {
      val publicChannel = false
      val remoteNodeId = d.privateChannels(u.shortChannelId)
      val (a, b) = if (Announcements.isNode1(nodeParams.nodeId, remoteNodeId)) (nodeParams.nodeId, remoteNodeId) else (remoteNodeId, nodeParams.nodeId)
      val desc = if (Announcements.isNode1(u.channelFlags)) ChannelDesc(u.shortChannelId, a, b) else ChannelDesc(u.shortChannelId, b, a)
      if (isStale(u)) {
        log.debug("ignoring {} (stale)", u)
        d
      } else if (d.updates.contains(desc) && d.updates(desc).timestamp >= u.timestamp) {
        log.debug("ignoring {} (already know same or newer)", u)
        d
      } else if (!Announcements.checkSig(u, desc.a)) {
        log.warning("bad signature for announcement shortChannelId={} {}", u.shortChannelId, u)
        origin ! InvalidSignature(u)
        d
      } else if (d.privateUpdates.contains(desc)) {
        log.debug("updated channel_update for shortChannelId={} public={} flags={} {}", u.shortChannelId, publicChannel, u.channelFlags, u)
        context.system.eventStream.publish(ChannelUpdateReceived(u))
        // we also need to update the graph
        val graph1 = d.graph.removeEdge(desc).addEdge(desc, u)
        d.copy(privateUpdates = d.privateUpdates + (desc -> u), graph = graph1)
      } else {
        log.debug("added channel_update for shortChannelId={} public={} flags={} {}", u.shortChannelId, publicChannel, u.channelFlags, u)
        context.system.eventStream.publish(ChannelUpdateReceived(u))
        // we also need to update the graph
        val graph1 = d.graph.addEdge(desc, u)
        d.copy(privateUpdates = d.privateUpdates + (desc -> u), graph = graph1)
      }
    } else if (db.isPruned(u.shortChannelId) && !isStale(u)) {
      // the channel was recently pruned, but if we are here, it means that the update is not stale so this is the case
      // of a zombie channel coming back from the dead. they probably sent us a channel_announcement right before this update,
      // but we ignored it because the channel was in the 'pruned' list. Now that we know that the channel is alive again,
      // let's remove the channel from the zombie list and ask the sender to re-send announcements (channel_announcement + updates)
      // about that channel. We can ignore this update since we will receive it again
      log.info(s"channel shortChannelId=${u.shortChannelId} is back from the dead! requesting announcements about this channel")
      db.removeFromPruned(u.shortChannelId)

      // transport_opt will contain a valid transport only when we're handling an update that we received from a peer, not
      // when we're sending updates to ourselves
      (transport_opt, remoteNodeId_opt) match {
        case (Some(transport), Some(remoteNodeId)) =>
          d.sync.get(remoteNodeId) match {
            case Some(sync) =>
              // we already have a pending request to that node, let's add this channel to the list and we'll get it later
              d.copy(sync = d.sync + (remoteNodeId -> sync.copy(missing = sync.missing + u.shortChannelId, totalMissingCount = sync.totalMissingCount + 1)))
            case None =>
              // we send the query right away
              transport ! QueryShortChannelIds(u.chainHash, ChannelRangeQueries.encodeShortChannelIdsSingle(Seq(u.shortChannelId), ChannelRangeQueries.UNCOMPRESSED_FORMAT, useGzip = false))
              d.copy(sync = d.sync + (remoteNodeId -> Sync(missing = SortedSet(u.shortChannelId), totalMissingCount = 1)))
          }
        case _ =>
          // we don't know which node this update came from (maybe it was stashed and the channel got pruned in the meantime or some other corner case).
          // or we don't have a transport to send our query with.
          // anyway, that's not really a big deal because we have removed the channel from the pruned db so next time it shows up we will revalidate it
          d
      }
    } else {
      log.debug("ignoring announcement {} (unknown channel)", u)
      d
    }

  override def mdc(currentMessage: Any): MDC = currentMessage match {
    case SendChannelQuery(remoteNodeId, _) => Logs.mdc(remoteNodeId_opt = Some(remoteNodeId))
    case PeerRoutingMessage(_, remoteNodeId, _) => Logs.mdc(remoteNodeId_opt = Some(remoteNodeId))
    case _ => akka.event.Logging.emptyMDC
  }
}

object Router {

  def props(nodeParams: NodeParams, watcher: ActorRef, initialized: Option[Promise[Unit]] = None) = Props(new Router(nodeParams, watcher, initialized))

  def toFakeUpdate(extraHop: ExtraHop): ChannelUpdate =
  // the `direction` bit in flags will not be accurate but it doesn't matter because it is not used
  // what matters is that the `disable` bit is 0 so that this update doesn't get filtered out
    ChannelUpdate(signature = "", chainHash = "", extraHop.shortChannelId, Platform.currentTime / 1000, messageFlags = 0, channelFlags = 0, extraHop.cltvExpiryDelta, htlcMinimumMsat = 0L, extraHop.feeBaseMsat, extraHop.feeProportionalMillionths, None)

  def toFakeUpdates(extraRoute: Seq[ExtraHop], targetNodeId: PublicKey): Map[ChannelDesc, ChannelUpdate] = {
    // BOLT 11: "For each entry, the pubkey is the node ID of the start of the channel", and the last node is the destination
    val nextNodeIds = extraRoute.map(_.nodeId).drop(1) :+ targetNodeId
    extraRoute.zip(nextNodeIds).map {
      case (extraHop: ExtraHop, nextNodeId) => (ChannelDesc(extraHop.shortChannelId, extraHop.nodeId, nextNodeId) -> toFakeUpdate(extraHop))
    }.toMap
  }

  def getDesc(u: ChannelUpdate, channel: ChannelAnnouncement): ChannelDesc = {
    // the least significant bit tells us if it is node1 or node2
    if (Announcements.isNode1(u.channelFlags)) ChannelDesc(u.shortChannelId, channel.nodeId1, channel.nodeId2) else ChannelDesc(u.shortChannelId, channel.nodeId2, channel.nodeId1)
  }

  def isRelatedTo(c: ChannelAnnouncement, nodeId: PublicKey) = nodeId == c.nodeId1 || nodeId == c.nodeId2

  def hasChannels(nodeId: PublicKey, channels: Iterable[ChannelAnnouncement]): Boolean = channels.exists(c => isRelatedTo(c, nodeId))

  def isStale(u: ChannelUpdate): Boolean = {
    // BOLT 7: "nodes MAY prune channels should the timestamp of the latest channel_update be older than 2 weeks (1209600 seconds)"
    // but we don't want to prune brand new channels for which we didn't yet receive a channel update
    val staleThresholdSeconds = Platform.currentTime / 1000 - 1209600
    u.timestamp < staleThresholdSeconds
  }

  /**
    * Is stale a channel that:
    * (1) is older than 2 weeks (2*7*144 = 2016 blocks)
    * AND
    * (2) has no channel_update younger than 2 weeks
    *
    * @param channel
    * @param update1_opt update corresponding to one side of the channel, if we have it
    * @param update2_opt update corresponding to the other side of the channel, if we have it
    * @return
    */
  def isStale(channel: ChannelAnnouncement, update1_opt: Option[ChannelUpdate], update2_opt: Option[ChannelUpdate]): Boolean = {
    // BOLT 7: "nodes MAY prune channels should the timestamp of the latest channel_update be older than 2 weeks (1209600 seconds)"
    // but we don't want to prune brand new channels for which we didn't yet receive a channel update, so we keep them as long as they are less than 2 weeks (2016 blocks) old
    val staleThresholdBlocks = Globals.blockCount.get() - 2016
    val TxCoordinates(blockHeight, _, _) = ShortChannelId.coordinates(channel.shortChannelId)
    blockHeight < staleThresholdBlocks && update1_opt.map(isStale).getOrElse(true) && update2_opt.map(isStale).getOrElse(true)
  }

  def getStaleChannels(channels: Iterable[ChannelAnnouncement], updates: Map[ChannelDesc, ChannelUpdate]): Iterable[ShortChannelId] = {
    val staleChannels = channels.filter { c =>
      val update1 = updates.get(ChannelDesc(c.shortChannelId, c.nodeId1, c.nodeId2))
      val update2 = updates.get(ChannelDesc(c.shortChannelId, c.nodeId2, c.nodeId1))
      isStale(c, update1, update2)
    }
    staleChannels.map(_.shortChannelId)
  }

  /**
    * Filters channels that we want to send to nodes asking for a channel range
    */
  def keep(firstBlockNum: Long, numberOfBlocks: Long, id: ShortChannelId, channels: Map[ShortChannelId, ChannelAnnouncement], updates: Map[ChannelDesc, ChannelUpdate]): Boolean = {
    val TxCoordinates(height, _, _) = ShortChannelId.coordinates(id)
    height >= firstBlockNum && height <= (firstBlockNum + numberOfBlocks)
  }

  def syncProgress(d: Data): SyncProgress =
    if (d.sync.isEmpty) {
      SyncProgress(1)
    } else {
      SyncProgress(1 - d.sync.values.map(_.missing.size).sum * 1.0 / d.sync.values.map(_.totalMissingCount).sum)
    }

  /**
    * This method is used after a payment failed, and we want to exclude some nodes that we know are failing
    */
  def getIgnoredChannelDesc(updates: Map[ChannelDesc, ChannelUpdate], ignoreNodes: Set[PublicKey]): Iterable[ChannelDesc] = {
    val desc = if (ignoreNodes.isEmpty) {
      Iterable.empty[ChannelDesc]
    } else {
      // expensive, but node blacklisting shouldn't happen often
      updates.keys.filter(desc => ignoreNodes.contains(desc.a) || ignoreNodes.contains(desc.b))
    }
    desc
  }

  /**
    * Routing fee have a variable part, this value will be used as a default if none is provided when search for a route
    */
  val DEFAULT_AMOUNT_MSAT = 10000000

  /**
    * Find a route in the graph between localNodeId and targetNodeId, returns the route and its cost
    *
    * @param g
    * @param localNodeId
    * @param targetNodeId
    * @param amountMsat   the amount that will be sent along this route
    * @param extraEdges   a set of extra edges we want to CONSIDER during the search
    * @param ignoredEdges a set of extra edges we want to IGNORE during the search
    * @return the computed route to the destination @targetNodeId
    */
  def findRoute(g: DirectedGraph, localNodeId: PublicKey, targetNodeId: PublicKey, amountMsat: Long, extraEdges: Set[GraphEdge] = Set.empty, ignoredEdges: Set[ChannelDesc] = Set.empty): Try[Seq[Hop]] = {
    findRoutes(g, localNodeId, targetNodeId, amountMsat, 1, extraEdges.map(edge => edge.copy(desc = reverseDesc(edge.desc))), ignoredEdges.map(reverseDesc)).map(_.head)
  }

  def findRoutes(g: DirectedGraph, localNodeId: PublicKey, targetNodeId: PublicKey, amountMsat: Long, numRoutes: Int, extraEdges: Set[GraphEdge] = Set.empty, ignoredEdges: Set[ChannelDesc] = Set.empty): Try[Seq[Seq[Hop]]] = Try {
    if (localNodeId == targetNodeId) throw CannotRouteToSelf

<<<<<<< HEAD
    val routes = Graph.yenKshortestPaths(g, targetNodeId, localNodeId, amountMsat, ignoredEdges, extraEdges, numRoutes).map(_.path).map(_.map(graphEdgeToHop)).toList

    routes match {
=======
    Graph.shortestPath(g, targetNodeId, localNodeId, amountMsat, ignoredEdges.map(_.reverse()), extraEdges.map(edge => edge.copy(desc = edge.desc.reverse()))) match {
>>>>>>> 0966e87f
      case Nil => throw RouteNotFound
      case route :: Nil  if route.isEmpty => throw RouteNotFound
      case foundRoutes => foundRoutes
    }
  }
}<|MERGE_RESOLUTION|>--- conflicted
+++ resolved
@@ -791,19 +791,15 @@
     * @return the computed route to the destination @targetNodeId
     */
   def findRoute(g: DirectedGraph, localNodeId: PublicKey, targetNodeId: PublicKey, amountMsat: Long, extraEdges: Set[GraphEdge] = Set.empty, ignoredEdges: Set[ChannelDesc] = Set.empty): Try[Seq[Hop]] = {
-    findRoutes(g, localNodeId, targetNodeId, amountMsat, 1, extraEdges.map(edge => edge.copy(desc = reverseDesc(edge.desc))), ignoredEdges.map(reverseDesc)).map(_.head)
+    findRoutes(g, localNodeId, targetNodeId, amountMsat, 1, extraEdges.map(edge => edge.copy(desc = edge.desc.reverse())), ignoredEdges.map(_.reverse())).map(_.head)
   }
 
   def findRoutes(g: DirectedGraph, localNodeId: PublicKey, targetNodeId: PublicKey, amountMsat: Long, numRoutes: Int, extraEdges: Set[GraphEdge] = Set.empty, ignoredEdges: Set[ChannelDesc] = Set.empty): Try[Seq[Seq[Hop]]] = Try {
     if (localNodeId == targetNodeId) throw CannotRouteToSelf
 
-<<<<<<< HEAD
     val routes = Graph.yenKshortestPaths(g, targetNodeId, localNodeId, amountMsat, ignoredEdges, extraEdges, numRoutes).map(_.path).map(_.map(graphEdgeToHop)).toList
 
     routes match {
-=======
-    Graph.shortestPath(g, targetNodeId, localNodeId, amountMsat, ignoredEdges.map(_.reverse()), extraEdges.map(edge => edge.copy(desc = edge.desc.reverse()))) match {
->>>>>>> 0966e87f
       case Nil => throw RouteNotFound
       case route :: Nil  if route.isEmpty => throw RouteNotFound
       case foundRoutes => foundRoutes
