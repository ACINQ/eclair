--- conflicted
+++ resolved
@@ -33,7 +33,6 @@
 import fr.acinq.eclair.router.Graph.WeightedPath
 import fr.acinq.eclair.transactions.Scripts
 import fr.acinq.eclair.wire._
-
 import scala.collection.{SortedSet, mutable}
 import scala.collection.immutable.{SortedMap, TreeMap}
 import scala.compat.Platform
@@ -804,11 +803,7 @@
   def findRoutes(g: DirectedGraph, localNodeId: PublicKey, targetNodeId: PublicKey, amountMsat: Long, numRoutes: Int, extraEdges: Set[GraphEdge] = Set.empty, ignoredEdges: Set[ChannelDesc] = Set.empty): Try[Seq[WeightedPath]] = Try {
     if (localNodeId == targetNodeId) throw CannotRouteToSelf
 
-<<<<<<< HEAD
     Graph.yenKshortestPaths(g, targetNodeId, localNodeId, amountMsat, ignoredEdges, extraEdges, numRoutes).toList match {
-=======
-    Graph.shortestPath(g, localNodeId, targetNodeId, amountMsat, ignoredEdges, extraEdges) match {
->>>>>>> faab2631
       case Nil => throw RouteNotFound
       case route :: Nil  if route.path.isEmpty => throw RouteNotFound
       case foundRoutes => foundRoutes
