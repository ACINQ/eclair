/*
 * Copyright 2019 ACINQ SAS
 *
 * Licensed under the Apache License, Version 2.0 (the "License");
 * you may not use this file except in compliance with the License.
 * You may obtain a copy of the License at
 *
 *     http://www.apache.org/licenses/LICENSE-2.0
 *
 * Unless required by applicable law or agreed to in writing, software
 * distributed under the License is distributed on an "AS IS" BASIS,
 * WITHOUT WARRANTIES OR CONDITIONS OF ANY KIND, either express or implied.
 * See the License for the specific language governing permissions and
 * limitations under the License.
 */

package fr.acinq.eclair.router

import java.util.zip.CRC32C

import akka.Done
import akka.actor.{ActorRef, Props, Status}
import akka.event.Logging.MDC
import akka.event.LoggingAdapter
import fr.acinq.bitcoin.Crypto.PublicKey
import fr.acinq.bitcoin.Script.{pay2wsh, write}
import fr.acinq.bitcoin.{ByteVector32, ByteVector64, Satoshi}
import fr.acinq.eclair._
import fr.acinq.eclair.blockchain._
import fr.acinq.eclair.channel._
import fr.acinq.eclair.crypto.TransportHandler
import fr.acinq.eclair.io.Peer.{ChannelClosed, InvalidAnnouncement, InvalidSignature, PeerRoutingMessage}
import fr.acinq.eclair.payment.PaymentRequest.ExtraHop
import fr.acinq.eclair.router.Graph.GraphStructure.DirectedGraph.graphEdgeToHop
import fr.acinq.eclair.router.Graph.GraphStructure.{DirectedGraph, GraphEdge}
import fr.acinq.eclair.router.Graph.{RichWeight, RoutingHeuristics, WeightRatios}
import fr.acinq.eclair.transactions.Scripts
import fr.acinq.eclair.wire._
import kamon.Kamon
import kamon.context.Context
import shapeless.HNil

import scala.annotation.tailrec
import scala.collection.immutable.SortedMap
import scala.collection.{SortedSet, mutable}
import scala.compat.Platform
import scala.concurrent.duration._
import scala.concurrent.{ExecutionContext, Promise}
import scala.util.{Random, Try}

/**
 * Created by PM on 24/05/2016.
 */

case class RouterConf(randomizeRouteSelection: Boolean,
                      channelExcludeDuration: FiniteDuration,
                      routerBroadcastInterval: FiniteDuration,
                      networkStatsRefreshInterval: FiniteDuration,
                      requestNodeAnnouncements: Boolean,
                      encodingType: EncodingType,
                      channelRangeChunkSize: Int,
                      channelQueryChunkSize: Int,
                      searchMaxFeeBase: Satoshi,
                      searchMaxFeePct: Double,
                      searchMaxRouteLength: Int,
                      searchMaxCltv: CltvExpiryDelta,
                      searchHeuristicsEnabled: Boolean,
                      searchRatioCltv: Double,
                      searchRatioChannelAge: Double,
                      searchRatioChannelCapacity: Double)

// @formatter:off
case class ChannelDesc(shortChannelId: ShortChannelId, a: PublicKey, b: PublicKey)
case class PublicChannel(ann: ChannelAnnouncement, fundingTxid: ByteVector32, capacity: Satoshi, update_1_opt: Option[ChannelUpdate], update_2_opt: Option[ChannelUpdate]) {
  update_1_opt.foreach(u => assert(Announcements.isNode1(u.channelFlags)))
  update_2_opt.foreach(u => assert(!Announcements.isNode1(u.channelFlags)))

  def getNodeIdSameSideAs(u: ChannelUpdate): PublicKey = if (Announcements.isNode1(u.channelFlags)) ann.nodeId1 else ann.nodeId2

  def getChannelUpdateSameSideAs(u: ChannelUpdate): Option[ChannelUpdate] = if (Announcements.isNode1(u.channelFlags)) update_1_opt else update_2_opt

  def updateChannelUpdateSameSideAs(u: ChannelUpdate): PublicChannel = if (Announcements.isNode1(u.channelFlags)) copy(update_1_opt = Some(u)) else copy(update_2_opt = Some(u))
}
case class PrivateChannel(localNodeId: PublicKey, remoteNodeId: PublicKey, update_1_opt: Option[ChannelUpdate], update_2_opt: Option[ChannelUpdate]) {
  val (nodeId1, nodeId2) = if (Announcements.isNode1(localNodeId, remoteNodeId)) (localNodeId, remoteNodeId) else (remoteNodeId, localNodeId)

  def getNodeIdSameSideAs(u: ChannelUpdate): PublicKey = if (Announcements.isNode1(u.channelFlags)) nodeId1 else nodeId2

  def getChannelUpdateSameSideAs(u: ChannelUpdate): Option[ChannelUpdate] = if (Announcements.isNode1(u.channelFlags)) update_1_opt else update_2_opt

  def updateChannelUpdateSameSideAs(u: ChannelUpdate): PrivateChannel = if (Announcements.isNode1(u.channelFlags)) copy(update_1_opt = Some(u)) else copy(update_2_opt = Some(u))
}
// @formatter:on

case class AssistedChannel(extraHop: ExtraHop, nextNodeId: PublicKey, htlcMaximum: MilliSatoshi)

case class Hop(nodeId: PublicKey, nextNodeId: PublicKey, lastUpdate: ChannelUpdate)

case class RouteParams(randomize: Boolean, maxFeeBase: MilliSatoshi, maxFeePct: Double, routeMaxLength: Int, routeMaxCltv: CltvExpiryDelta, ratios: Option[WeightRatios])

case class RouteRequest(source: PublicKey,
                        target: PublicKey,
                        amount: MilliSatoshi,
                        assistedRoutes: Seq[Seq[ExtraHop]] = Nil,
                        ignoreNodes: Set[PublicKey] = Set.empty,
                        ignoreChannels: Set[ChannelDesc] = Set.empty,
                        routeParams: Option[RouteParams] = None)

case class FinalizeRoute(hops: Seq[PublicKey])

case class RouteResponse(hops: Seq[Hop], ignoreNodes: Set[PublicKey], ignoreChannels: Set[ChannelDesc]) {
  require(hops.nonEmpty, "route cannot be empty")
}

// @formatter:off
/** This is used when we get a TemporaryChannelFailure, to give time for the channel to recover (note that exclusions are directed) */
case class ExcludeChannel(desc: ChannelDesc)
case class LiftChannelExclusion(desc: ChannelDesc)
// @formatter:on

case class SendChannelQuery(remoteNodeId: PublicKey, to: ActorRef, flags_opt: Option[QueryChannelRangeTlv])

case object GetNetworkStats

case object GetRoutingState

case class RoutingState(channels: Iterable[PublicChannel], nodes: Iterable[NodeAnnouncement])

case class Stash(updates: Map[ChannelUpdate, Set[ActorRef]], nodes: Map[NodeAnnouncement, Set[ActorRef]])

case class Rebroadcast(channels: Map[ChannelAnnouncement, Set[ActorRef]], updates: Map[ChannelUpdate, Set[ActorRef]], nodes: Map[NodeAnnouncement, Set[ActorRef]])

case class ShortChannelIdAndFlag(shortChannelId: ShortChannelId, flag: Long)

case class Sync(pending: List[RoutingMessage], total: Int)

case class Data(nodes: Map[PublicKey, NodeAnnouncement],
                channels: SortedMap[ShortChannelId, PublicChannel],
                stats: Option[NetworkStats],
                stash: Stash,
                rebroadcast: Rebroadcast,
                awaiting: Map[ChannelAnnouncement, Seq[ActorRef]], // note: this is a seq because we want to preserve order: first actor is the one who we need to send a tcp-ack when validation is done
                privateChannels: Map[ShortChannelId, PrivateChannel], // short_channel_id -> node_id
                excludedChannels: Set[ChannelDesc], // those channels are temporarily excluded from route calculation, because their node returned a TemporaryChannelFailure
                graph: DirectedGraph,
                sync: Map[PublicKey, Sync] // keep tracks of channel range queries sent to each peer. If there is an entry in the map, it means that there is an ongoing query
                // for which we have not yet received an 'end' message
               )

// @formatter:off
sealed trait State
case object NORMAL extends State

case object TickBroadcast
case object TickPruneStaleChannels
case object TickComputeNetworkStats
// @formatter:on

class Router(val nodeParams: NodeParams, watcher: ActorRef, initialized: Option[Promise[Done]] = None) extends FSMDiagnosticActorLogging[State, Data] {

  import Router._

  import ExecutionContext.Implicits.global

  // we pass these to helpers classes so that they have the logging context
  implicit def implicitLog: LoggingAdapter = log

  context.system.eventStream.subscribe(self, classOf[LocalChannelUpdate])
  context.system.eventStream.subscribe(self, classOf[LocalChannelDown])

  setTimer(TickBroadcast.toString, TickBroadcast, nodeParams.routerConf.routerBroadcastInterval, repeat = true)
  setTimer(TickPruneStaleChannels.toString, TickPruneStaleChannels, 1 hour, repeat = true)
  setTimer(TickComputeNetworkStats.toString, TickComputeNetworkStats, nodeParams.routerConf.networkStatsRefreshInterval, repeat = true)

  val defaultRouteParams = getDefaultRouteParams(nodeParams.routerConf)

  val db = nodeParams.db.network

  {
    log.info("loading network announcements from db...")
    val channels = db.listChannels()
    val nodes = db.listNodes()
    log.info("loaded from db: channels={} nodes={}", channels.size, nodes.size)
    val initChannels = channels
    // this will be used to calculate routes
    val graph = DirectedGraph.makeGraph(initChannels)
    val initNodes = nodes.map(n => n.nodeId -> n).toMap
    // send events for remaining channels/nodes
    context.system.eventStream.publish(ChannelsDiscovered(initChannels.values.map(pc => SingleChannelDiscovered(pc.ann, pc.capacity))))
    context.system.eventStream.publish(ChannelUpdatesReceived(initChannels.values.flatMap(pc => pc.update_1_opt ++ pc.update_2_opt ++ Nil)))
    context.system.eventStream.publish(NodesDiscovered(initNodes.values))

    // watch the funding tx of all these channels
    // note: some of them may already have been spent, in that case we will receive the watch event immediately
    initChannels.values.foreach { pc =>
      val txid = pc.fundingTxid
      val TxCoordinates(_, _, outputIndex) = ShortChannelId.coordinates(pc.ann.shortChannelId)
      val fundingOutputScript = write(pay2wsh(Scripts.multiSig2of2(pc.ann.bitcoinKey1, pc.ann.bitcoinKey2)))
      watcher ! WatchSpentBasic(self, txid, outputIndex, fundingOutputScript, BITCOIN_FUNDING_EXTERNAL_CHANNEL_SPENT(pc.ann.shortChannelId))
    }

    // on restart we update our node announcement
    // note that if we don't currently have public channels, this will be ignored
    val nodeAnn = Announcements.makeNodeAnnouncement(nodeParams.privateKey, nodeParams.alias, nodeParams.color, nodeParams.publicAddresses, nodeParams.globalFeatures)
    self ! nodeAnn

    log.info(s"initialization completed, ready to process messages")
    Try(initialized.map(_.success(Done)))
    startWith(NORMAL, Data(initNodes, initChannels, None, Stash(Map.empty, Map.empty), rebroadcast = Rebroadcast(channels = Map.empty, updates = Map.empty, nodes = Map.empty), awaiting = Map.empty, privateChannels = Map.empty, excludedChannels = Set.empty, graph, sync = Map.empty))
  }

  when(NORMAL) {
    case Event(LocalChannelUpdate(_, _, shortChannelId, remoteNodeId, channelAnnouncement_opt, u, _), d: Data) =>
      d.channels.get(shortChannelId) match {
        case Some(_) =>
          // channel has already been announced and router knows about it, we can process the channel_update
          stay using handle(u, self, d)
        case None =>
          channelAnnouncement_opt match {
            case Some(c) if d.awaiting.contains(c) =>
              // channel is currently being verified, we can process the channel_update right away (it will be stashed)
              stay using handle(u, self, d)
            case Some(c) =>
              // channel wasn't announced but here is the announcement, we will process it *before* the channel_update
              watcher ! ValidateRequest(c)
              val d1 = d.copy(awaiting = d.awaiting + (c -> Nil)) // no origin
              // maybe the local channel was pruned (can happen if we were disconnected for more than 2 weeks)
              db.removeFromPruned(c.shortChannelId)
              stay using handle(u, self, d1)
            case None if d.privateChannels.contains(shortChannelId) =>
              // channel isn't announced but we already know about it, we can process the channel_update
              stay using handle(u, self, d)
            case None =>
              // channel isn't announced and we never heard of it (maybe it is a private channel or maybe it is a public channel that doesn't yet have 6 confirmations)
              // let's create a corresponding private channel and process the channel_update
              log.info("adding unannounced local channel to remote={} shortChannelId={}", remoteNodeId, shortChannelId)
              stay using handle(u, self, d.copy(privateChannels = d.privateChannels + (shortChannelId -> PrivateChannel(nodeParams.nodeId, remoteNodeId, None, None))))
          }
      }

    case Event(LocalChannelDown(_, channelId, shortChannelId, remoteNodeId), d: Data) =>
      // a local channel has permanently gone down
      if (d.channels.contains(shortChannelId)) {
        // the channel was public, we will receive (or have already received) a WatchEventSpentBasic event, that will trigger a clean up of the channel
        // so let's not do anything here
        stay
      } else if (d.privateChannels.contains(shortChannelId)) {
        // the channel was private or public-but-not-yet-announced, let's do the clean up
        log.debug("removing private local channel and channel_update for channelId={} shortChannelId={}", channelId, shortChannelId)
        val desc1 = ChannelDesc(shortChannelId, nodeParams.nodeId, remoteNodeId)
        val desc2 = ChannelDesc(shortChannelId, remoteNodeId, nodeParams.nodeId)
        // we remove the corresponding updates from the graph
        val graph1 = d.graph
          .removeEdge(desc1)
          .removeEdge(desc2)
        // and we remove the channel and channel_update from our state
        stay using d.copy(privateChannels = d.privateChannels - shortChannelId, graph = graph1)
      } else {
        stay
      }

    case Event(SyncProgress(progress), d: Data) =>
      if (d.stats.isEmpty && progress == 1.0 && d.channels.nonEmpty) {
        log.info("initial routing sync done: computing network statistics")
        stay using d.copy(stats = NetworkStats(d.channels.values.toSeq))
      } else {
        stay
      }

    case Event(GetRoutingState, d: Data) =>
      log.info(s"getting valid announcements for $sender")
      sender ! RoutingState(d.channels.values, d.nodes.values)
      stay

    case Event(GetNetworkStats, d: Data) =>
      sender ! d.stats
      stay

    case Event(v@ValidateResult(c, _), d0) =>
<<<<<<< HEAD
      Kamon.runWithContextEntry(shortChannelIdKey, c.shortChannelId) {
        Kamon.runWithSpan(Kamon.currentSpan(), finishSpan = true) {
          Kamon.runWithSpan(Kamon.spanBuilder("process-validate-result").start(), finishSpan = true) {
=======
      d0.awaiting.get(c) match {
        case Some(origin +: _) => origin ! TransportHandler.ReadAck(c) // now we can acknowledge the message, we only need to do it for the first peer that sent us the announcement
        case _ => ()
      }
      log.info("got validation result for shortChannelId={} (awaiting={} stash.nodes={} stash.updates={})", c.shortChannelId, d0.awaiting.size, d0.stash.nodes.size, d0.stash.updates.size)
      val publicChannel_opt = v match {
        case ValidateResult(c, Left(t)) =>
          log.warning("validation failure for shortChannelId={} reason={}", c.shortChannelId, t.getMessage)
          None
        case ValidateResult(c, Right((tx, UtxoStatus.Unspent))) =>
          val TxCoordinates(_, _, outputIndex) = ShortChannelId.coordinates(c.shortChannelId)
          // let's check that the output is indeed a P2WSH multisig 2-of-2 of nodeid1 and nodeid2)
          val fundingOutputScript = write(pay2wsh(Scripts.multiSig2of2(c.bitcoinKey1, c.bitcoinKey2)))
          if (tx.txOut.size < outputIndex + 1 || fundingOutputScript != tx.txOut(outputIndex).publicKeyScript) {
            log.error(s"invalid script for shortChannelId={}: txid={} does not have script=$fundingOutputScript at outputIndex=$outputIndex ann={}", c.shortChannelId, tx.txid, c)
>>>>>>> 7a50610e
            d0.awaiting.get(c) match {
              case Some(origin +: others) => origin ! TransportHandler.ReadAck(c) // now we can acknowledge the message, we only need to do it for the first peer that sent us the announcement
              case _ => ()
            }
            log.info("got validation result for shortChannelId={} (awaiting={} stash.nodes={} stash.updates={})", c.shortChannelId, d0.awaiting.size, d0.stash.nodes.size, d0.stash.updates.size)
            val publicChannel_opt = v match {
              case ValidateResult(c, Left(t)) =>
                log.warning("validation failure for shortChannelId={} reason={}", c.shortChannelId, t.getMessage)
                None
              case ValidateResult(c, Right((tx, UtxoStatus.Unspent))) =>
                val TxCoordinates(_, _, outputIndex) = ShortChannelId.coordinates(c.shortChannelId)
                val (fundingOutputScript, ok) = Kamon.runWithSpan(Kamon.spanBuilder("checked-pubkeyscript").start(), finishSpan = true) {
                  // let's check that the output is indeed a P2WSH multisig 2-of-2 of nodeid1 and nodeid2)
                  val fundingOutputScript = write(pay2wsh(Scripts.multiSig2of2(c.bitcoinKey1, c.bitcoinKey2)))
                  val ok = tx.txOut.size < outputIndex + 1 || fundingOutputScript != tx.txOut(outputIndex).publicKeyScript
                  (fundingOutputScript, ok)
                }
                if (ok) {
                  log.error(s"invalid script for shortChannelId={}: txid={} does not have script=$fundingOutputScript at outputIndex=$outputIndex ann={}", c.shortChannelId, tx.txid, c)
                  d0.awaiting.get(c) match {
                    case Some(origins) => origins.foreach(_ ! InvalidAnnouncement(c))
                    case _ => ()
                  }
                  None
                } else {
                  watcher ! WatchSpentBasic(self, tx, outputIndex, BITCOIN_FUNDING_EXTERNAL_CHANNEL_SPENT(c.shortChannelId))
                  // TODO: check feature bit set
                  log.debug("added channel channelId={}", c.shortChannelId)
                  val capacity = tx.txOut(outputIndex).amount
                  context.system.eventStream.publish(ChannelsDiscovered(SingleChannelDiscovered(c, capacity) :: Nil))
                  Kamon.runWithSpan(Kamon.spanBuilder("add-to-db").start(), finishSpan = true) {
                    db.addChannel(c, tx.txid, capacity)
                  }
                  // in case we just validated our first local channel, we announce the local node
                  if (!d0.nodes.contains(nodeParams.nodeId) && isRelatedTo(c, nodeParams.nodeId)) {
                    log.info("first local channel validated, announcing local node")
                    val nodeAnn = Announcements.makeNodeAnnouncement(nodeParams.privateKey, nodeParams.alias, nodeParams.color, nodeParams.publicAddresses, nodeParams.globalFeatures)
                    self ! nodeAnn
                  }
                  Some(PublicChannel(c, tx.txid, capacity, None, None))
                }
              case ValidateResult(c, Right((tx, fundingTxStatus: UtxoStatus.Spent))) =>
                if (fundingTxStatus.spendingTxConfirmed) {
                  log.warning("ignoring shortChannelId={} tx={} (funding tx already spent and spending tx is confirmed)", c.shortChannelId, tx.txid)
                  // the funding tx has been spent by a transaction that is now confirmed: peer shouldn't send us those
                  d0.awaiting.get(c) match {
                    case Some(origins) => origins.foreach(_ ! ChannelClosed(c))
                    case _ => ()
                  }
                } else {
                  log.debug("ignoring shortChannelId={} tx={} (funding tx already spent but spending tx isn't confirmed)", c.shortChannelId, tx.txid)
                }
                // there may be a record if we have just restarted
                db.removeChannel(c.shortChannelId)
                None
            }
            val span1 = Kamon.spanBuilder("reprocess-stash").start
            // we also reprocess node and channel_update announcements related to channels that were just analyzed
            val reprocessUpdates = d0.stash.updates.filterKeys(u => u.shortChannelId == c.shortChannelId)
            val reprocessNodes = d0.stash.nodes.filterKeys(n => isRelatedTo(c, n.nodeId))
            // and we remove the reprocessed messages from the stash
            val stash1 = d0.stash.copy(updates = d0.stash.updates -- reprocessUpdates.keys, nodes = d0.stash.nodes -- reprocessNodes.keys)
            // we remove channel from awaiting map
            val awaiting1 = d0.awaiting - c
            span1.finish()

            publicChannel_opt match {
              case Some(pc) =>
                Kamon.runWithSpan(Kamon.spanBuilder("build-new-state").start, finishSpan = true) {
                  // note: if the channel is graduating from private to public, the implementation (in the LocalChannelUpdate handler) guarantees that we will process a new channel_update
                  // right after the channel_announcement, channel_updates will be moved from private to public at that time
                  val d1 = d0.copy(
                    channels = d0.channels + (c.shortChannelId -> pc),
                    privateChannels = d0.privateChannels - c.shortChannelId, // we remove fake announcements that we may have made before
                    rebroadcast = d0.rebroadcast.copy(channels = d0.rebroadcast.channels + (c -> d0.awaiting.getOrElse(c, Nil).toSet)), // we also add the newly validated channels to the rebroadcast queue
                    stash = stash1,
                    awaiting = awaiting1)
                  // we only reprocess updates and nodes if validation succeeded
                  val d2 = reprocessUpdates.foldLeft(d1) {
                    case (d, (u, origins)) => origins.foldLeft(d) { case (d, origin) => handle(u, origin, d) } // we reprocess the same channel_update for every origin (to preserve origin information)
                  }
                  val d3 = reprocessNodes.foldLeft(d2) {
                    case (d, (n, origins)) => origins.foldLeft(d) { case (d, origin) => handle(n, origin, d) } // we reprocess the same node_announcement for every origins (to preserve origin information)
                  }
                  stay using d3
                }
              case None =>
                stay using d0.copy(stash = stash1, awaiting = awaiting1)
            }
          }
        }
      }

    case Event(WatchEventSpentBasic(BITCOIN_FUNDING_EXTERNAL_CHANNEL_SPENT(shortChannelId)), d) if d.channels.contains(shortChannelId) =>
      val lostChannel = d.channels(shortChannelId).ann
      log.info("funding tx of channelId={} has been spent", shortChannelId)
      // we need to remove nodes that aren't tied to any channels anymore
      val channels1 = d.channels - lostChannel.shortChannelId
      val lostNodes = Seq(lostChannel.nodeId1, lostChannel.nodeId2).filterNot(nodeId => hasChannels(nodeId, channels1.values))
      // let's clean the db and send the events
      log.info("pruning shortChannelId={} (spent)", shortChannelId)
      db.removeChannel(shortChannelId) // NB: this also removes channel updates
      // we also need to remove updates from the graph
      val graph1 = d.graph
        .removeEdge(ChannelDesc(lostChannel.shortChannelId, lostChannel.nodeId1, lostChannel.nodeId2))
        .removeEdge(ChannelDesc(lostChannel.shortChannelId, lostChannel.nodeId2, lostChannel.nodeId1))

      context.system.eventStream.publish(ChannelLost(shortChannelId))
      lostNodes.foreach {
        nodeId =>
          log.info("pruning nodeId={} (spent)", nodeId)
          db.removeNode(nodeId)
          context.system.eventStream.publish(NodeLost(nodeId))
      }
      stay using d.copy(nodes = d.nodes -- lostNodes, channels = d.channels - shortChannelId, graph = graph1)

    case Event(TickBroadcast, d) =>
      if (d.rebroadcast.channels.isEmpty && d.rebroadcast.updates.isEmpty && d.rebroadcast.nodes.isEmpty) {
        stay
      } else {
        log.debug("broadcasting routing messages")
        log.debug("staggered broadcast details: channels={} updates={} nodes={}", d.rebroadcast.channels.size, d.rebroadcast.updates.size, d.rebroadcast.nodes.size)
        context.actorSelection(context.system / "*" / "switchboard") ! d.rebroadcast
        stay using d.copy(rebroadcast = Rebroadcast(channels = Map.empty, updates = Map.empty, nodes = Map.empty))
      }

    case Event(TickComputeNetworkStats, d) if d.channels.nonEmpty =>
      log.info("re-computing network statistics")
      stay using d.copy(stats = NetworkStats(d.channels.values.toSeq))

    case Event(TickPruneStaleChannels, d) =>
      // first we select channels that we will prune
      val staleChannels = getStaleChannels(d.channels.values)
      val staleChannelIds = staleChannels.map(_.ann.shortChannelId)
      // then we remove nodes that aren't tied to any channels anymore (and deduplicate them)
      val potentialStaleNodes = staleChannels.flatMap(c => Set(c.ann.nodeId1, c.ann.nodeId2)).toSet
      val channels1 = d.channels -- staleChannelIds
      // no need to iterate on all nodes, just on those that are affected by current pruning
      val staleNodes = potentialStaleNodes.filterNot(nodeId => hasChannels(nodeId, channels1.values))

      // let's clean the db and send the events
      db.removeChannels(staleChannelIds) // NB: this also removes channel updates
      // we keep track of recently pruned channels so we don't revalidate them (zombie churn)
      db.addToPruned(staleChannelIds)
      staleChannelIds.foreach { shortChannelId =>
        log.info("pruning shortChannelId={} (stale)", shortChannelId)
        context.system.eventStream.publish(ChannelLost(shortChannelId))
      }

      val staleChannelsToRemove = new mutable.MutableList[ChannelDesc]
      staleChannels.foreach(ca => {
        staleChannelsToRemove += ChannelDesc(ca.ann.shortChannelId, ca.ann.nodeId1, ca.ann.nodeId2)
        staleChannelsToRemove += ChannelDesc(ca.ann.shortChannelId, ca.ann.nodeId2, ca.ann.nodeId1)
      })

      val graph1 = d.graph.removeEdges(staleChannelsToRemove)
      staleNodes.foreach {
        nodeId =>
          log.info("pruning nodeId={} (stale)", nodeId)
          db.removeNode(nodeId)
          context.system.eventStream.publish(NodeLost(nodeId))
      }
      stay using d.copy(nodes = d.nodes -- staleNodes, channels = channels1, graph = graph1)

    case Event(ExcludeChannel(desc@ChannelDesc(shortChannelId, nodeId, _)), d) =>
      val banDuration = nodeParams.routerConf.channelExcludeDuration
      log.info("excluding shortChannelId={} from nodeId={} for duration={}", shortChannelId, nodeId, banDuration)
      context.system.scheduler.scheduleOnce(banDuration, self, LiftChannelExclusion(desc))
      stay using d.copy(excludedChannels = d.excludedChannels + desc)

    case Event(LiftChannelExclusion(desc@ChannelDesc(shortChannelId, nodeId, _)), d) =>
      log.info("reinstating shortChannelId={} from nodeId={}", shortChannelId, nodeId)
      stay using d.copy(excludedChannels = d.excludedChannels - desc)

    case Event('nodes, d) =>
      sender ! d.nodes.values
      stay

    case Event('channels, d) =>
      sender ! d.channels.values.map(_.ann)
      stay

    case Event('channelsMap, d) =>
      sender ! d.channels
      stay

    case Event('updates, d) =>
      val updates: Iterable[ChannelUpdate] = d.channels.values.flatMap(d => d.update_1_opt ++ d.update_2_opt) ++ d.privateChannels.values.flatMap(d => d.update_1_opt ++ d.update_2_opt)
      sender ! updates
      stay

    case Event('data, d) =>
      sender ! d
      stay

    case Event(FinalizeRoute(partialHops), d) =>
      // split into sublists [(a,b),(b,c), ...] then get the edges between each of those pairs, then select the largest edge between them
      val edges = partialHops.sliding(2).map { case List(v1, v2) => d.graph.getEdgesBetween(v1, v2).maxBy(_.update.htlcMaximumMsat.getOrElse(0 msat)) }
      val hops = edges.map(d => Hop(d.desc.a, d.desc.b, d.update)).toSeq
      sender ! RouteResponse(hops, Set.empty, Set.empty)
      stay

    case Event(RouteRequest(start, end, amount, assistedRoutes, ignoreNodes, ignoreChannels, params_opt), d) =>
      // we convert extra routing info provided in the payment request to fake channel_update
      // it takes precedence over all other channel_updates we know
      val assistedChannels: Map[ShortChannelId, AssistedChannel] = assistedRoutes.flatMap(toAssistedChannels(_, end, amount)).toMap
      val extraEdges = assistedChannels.values.map(ac => GraphEdge(ChannelDesc(ac.extraHop.shortChannelId, ac.extraHop.nodeId, ac.nextNodeId), toFakeUpdate(ac.extraHop, ac.htlcMaximum))).toSet
      val ignoredEdges = ignoreChannels ++ d.excludedChannels
      val params = params_opt.getOrElse(defaultRouteParams)
      val routesToFind = if (params.randomize) DEFAULT_ROUTES_COUNT else 1

      log.info(s"finding a route $start->$end with assistedChannels={} ignoreNodes={} ignoreChannels={} excludedChannels={}", assistedChannels.keys.mkString(","), ignoreNodes.map(_.value).mkString(","), ignoreChannels.mkString(","), d.excludedChannels.mkString(","))
      log.info(s"finding a route with randomize={} params={}", routesToFind > 1, params)
      findRoute(d.graph, start, end, amount, numRoutes = routesToFind, extraEdges = extraEdges, ignoredEdges = ignoredEdges, ignoredVertices = ignoreNodes, routeParams = params)
        .map(r => sender ! RouteResponse(r, ignoreNodes, ignoreChannels))
        .recover { case t => sender ! Status.Failure(t) }
      stay

    case Event(SendChannelQuery(remoteNodeId, remote, flags_opt), d) =>
      // ask for everything
      // we currently send only one query_channel_range message per peer, when we just (re)connected to it, so we don't
      // have to worry about sending a new query_channel_range when another query is still in progress
      val query = QueryChannelRange(nodeParams.chainHash, firstBlockNum = 0L, numberOfBlocks = Int.MaxValue.toLong, TlvStream(flags_opt.toList))
      log.info("sending query_channel_range={}", query)
      remote ! query

      // we also set a pass-all filter for now (we can update it later) for the future gossip messages, by setting
      // the first_timestamp field to the current date/time and timestamp_range to the maximum value
      // NB: we can't just set firstTimestamp to 0, because in that case peer would send us all past messages matching
      // that (i.e. the whole routing table)
      val filter = GossipTimestampFilter(nodeParams.chainHash, firstTimestamp = Platform.currentTime.milliseconds.toSeconds, timestampRange = Int.MaxValue)
      remote ! filter

      // clean our sync state for this peer: we receive a SendChannelQuery just when we connect/reconnect to a peer and
      // will start a new complete sync process
      stay using d.copy(sync = d.sync - remoteNodeId)

    // Warning: order matters here, this must be the first match for HasChainHash messages !
    case Event(PeerRoutingMessage(_, _, routingMessage: HasChainHash), _) if routingMessage.chainHash != nodeParams.chainHash =>
      sender ! TransportHandler.ReadAck(routingMessage)
      log.warning("message {} for wrong chain {}, we're on {}", routingMessage, routingMessage.chainHash, nodeParams.chainHash)
      stay

    case Event(u: ChannelUpdate, d: Data) =>
      // it was sent by us (e.g. the payment lifecycle); routing messages that are sent by our peers are now wrapped in a PeerRoutingMessage
      log.debug("received channel update from {}", sender)
      stay using handle(u, sender, d)

    case Event(PeerRoutingMessage(transport, remoteNodeId, u: ChannelUpdate), d) =>
      sender ! TransportHandler.ReadAck(u)
      log.debug("received channel update for shortChannelId={}", u.shortChannelId)
      stay using handle(u, sender, d, remoteNodeId_opt = Some(remoteNodeId), transport_opt = Some(transport))

    case Event(PeerRoutingMessage(_, _, c: ChannelAnnouncement), d) =>
      log.debug("received channel announcement for shortChannelId={} nodeId1={} nodeId2={}", c.shortChannelId, c.nodeId1, c.nodeId2)
      if (d.channels.contains(c.shortChannelId)) {
        sender ! TransportHandler.ReadAck(c)
        log.debug("ignoring {} (duplicate)", c)
        stay
      } else if (d.awaiting.contains(c)) {
        sender ! TransportHandler.ReadAck(c)
        log.debug("ignoring {} (being verified)", c)
        // adding the sender to the list of origins so that we don't send back the same announcement to this peer later
        val origins = d.awaiting(c) :+ sender
        stay using d.copy(awaiting = d.awaiting + (c -> origins))
      } else if (db.isPruned(c.shortChannelId)) {
        sender ! TransportHandler.ReadAck(c)
        // channel was pruned and we haven't received a recent channel_update, so we have no reason to revalidate it
        log.debug("ignoring {} (was pruned)", c)
        stay
      } else if (!Announcements.checkSigs(c)) {
        sender ! TransportHandler.ReadAck(c)
        log.warning("bad signature for announcement {}", c)
        sender ! InvalidSignature(c)
        stay
      } else {
        log.info("validating shortChannelId={}", c.shortChannelId)
        Kamon.runWithContextEntry(shortChannelIdKey, c.shortChannelId) {
          Kamon.runWithSpan(Kamon.spanBuilder("validate-channel").tag("shortChannelId", c.shortChannelId.toString).start(), finishSpan = false) {
            watcher ! ValidateRequest(c)
          }
        }
        // we don't acknowledge the message just yet
        stay using d.copy(awaiting = d.awaiting + (c -> Seq(sender)))
      }

    case Event(n: NodeAnnouncement, d: Data) =>
      // it was sent by us, routing messages that are sent by  our peers are now wrapped in a PeerRoutingMessage
      log.debug("received node announcement from {}", sender)
      stay using handle(n, sender, d)

    case Event(PeerRoutingMessage(_, _, n: NodeAnnouncement), d: Data) =>
      sender ! TransportHandler.ReadAck(n)
      log.debug("received node announcement for nodeId={}", n.nodeId)
      stay using handle(n, sender, d)

    case Event(PeerRoutingMessage(transport, remoteNodeId, routingMessage@QueryChannelRange(chainHash, firstBlockNum, numberOfBlocks, extendedQueryFlags_opt)), d) =>
      sender ! TransportHandler.ReadAck(routingMessage)
      Kamon.runWithContextEntry(remoteNodeIdKey, remoteNodeId.toString) {
        Kamon.runWithSpan(Kamon.spanBuilder("query-channel-range").start(), finishSpan = true) {
          log.info("received query_channel_range with firstBlockNum={} numberOfBlocks={} extendedQueryFlags_opt={}", firstBlockNum, numberOfBlocks, extendedQueryFlags_opt)
          // keep channel ids that are in [firstBlockNum, firstBlockNum + numberOfBlocks]
          val shortChannelIds: SortedSet[ShortChannelId] = d.channels.keySet.filter(keep(firstBlockNum, numberOfBlocks, _))
          log.info("replying with {} items for range=({}, {})", shortChannelIds.size, firstBlockNum, numberOfBlocks)
          val chunks = Kamon.runWithSpan(Kamon.spanBuilder("split-channel-ids").start(), finishSpan = true) {
            split(shortChannelIds, nodeParams.routerConf.channelRangeChunkSize)
          }
          Kamon.runWithSpan(Kamon.spanBuilder("compute-timestamps-checksums").start(), finishSpan = true) {
            chunks.foreach { chunk =>
              val (timestamps, checksums) = routingMessage.queryFlags_opt match {
                case Some(extension) if extension.wantChecksums | extension.wantTimestamps =>
                  // we always compute timestamps and checksums even if we don't need both, overhead is negligible
                  val (timestamps, checksums) = chunk.shortChannelIds.map(getChannelDigestInfo(d.channels)).unzip
                  val encodedTimestamps = if (extension.wantTimestamps) Some(ReplyChannelRangeTlv.EncodedTimestamps(nodeParams.routerConf.encodingType, timestamps)) else None
                  val encodedChecksums = if (extension.wantChecksums) Some(ReplyChannelRangeTlv.EncodedChecksums(checksums)) else None
                  (encodedTimestamps, encodedChecksums)
                case _ => (None, None)
              }
              transport ! ReplyChannelRange(chainHash, chunk.firstBlock, chunk.numBlocks,
                complete = 1,
                shortChannelIds = EncodedShortChannelIds(nodeParams.routerConf.encodingType, chunk.shortChannelIds),
                timestamps = timestamps,
                checksums = checksums)
            }
          }
          stay
        }
      }

    case Event(PeerRoutingMessage(transport, remoteNodeId, routingMessage@ReplyChannelRange(chainHash, _, _, _, shortChannelIds, _)), d) =>
      sender ! TransportHandler.ReadAck(routingMessage)

      Kamon.runWithContextEntry(remoteNodeIdKey, remoteNodeId.toString) {
        Kamon.runWithSpan(Kamon.spanBuilder("reply-channel-range").start(), finishSpan = true) {

          @tailrec
          def loop(ids: List[ShortChannelId], timestamps: List[ReplyChannelRangeTlv.Timestamps], checksums: List[ReplyChannelRangeTlv.Checksums], acc: List[ShortChannelIdAndFlag] = List.empty[ShortChannelIdAndFlag]): List[ShortChannelIdAndFlag] = {
            ids match {
              case Nil => acc.reverse
              case head :: tail =>
                val flag = computeFlag(d.channels)(head, timestamps.headOption, checksums.headOption, nodeParams.routerConf.requestNodeAnnouncements)
                // 0 means nothing to query, just don't include it
                val acc1 = if (flag != 0) ShortChannelIdAndFlag(head, flag) :: acc else acc
                loop(tail, timestamps.drop(1), checksums.drop(1), acc1)
            }
          }

          val timestamps_opt = routingMessage.timestamps_opt.map(_.timestamps).getOrElse(List.empty[ReplyChannelRangeTlv.Timestamps])
          val checksums_opt = routingMessage.checksums_opt.map(_.checksums).getOrElse(List.empty[ReplyChannelRangeTlv.Checksums])

          val shortChannelIdAndFlags = Kamon.runWithSpan(Kamon.spanBuilder("compute-flags").start(), finishSpan = true) {
            loop(shortChannelIds.array, timestamps_opt, checksums_opt)
          }

          val (channelCount, updatesCount) = shortChannelIdAndFlags.foldLeft((0, 0)) {
            case ((c, u), ShortChannelIdAndFlag(_, flag)) =>
              val c1 = c + (if (QueryShortChannelIdsTlv.QueryFlagType.includeChannelAnnouncement(flag)) 1 else 0)
              val u1 = u + (if (QueryShortChannelIdsTlv.QueryFlagType.includeUpdate1(flag)) 1 else 0) + (if (QueryShortChannelIdsTlv.QueryFlagType.includeUpdate2(flag)) 1 else 0)
              (c1, u1)
          }
          log.info(s"received reply_channel_range with {} channels, we're missing {} channel announcements and {} updates, format={}", shortChannelIds.array.size, channelCount, updatesCount, shortChannelIds.encoding)
          // we update our sync data to this node (there may be multiple channel range responses and we can only query one set of ids at a time)
          val replies = shortChannelIdAndFlags
            .grouped(nodeParams.routerConf.channelQueryChunkSize)
            .map(chunk => QueryShortChannelIds(chainHash,
              shortChannelIds = EncodedShortChannelIds(shortChannelIds.encoding, chunk.map(_.shortChannelId)),
              if (routingMessage.timestamps_opt.isDefined || routingMessage.checksums_opt.isDefined)
                TlvStream(QueryShortChannelIdsTlv.EncodedQueryFlags(shortChannelIds.encoding, chunk.map(_.flag)))
              else
                TlvStream.empty
            ))
            .toList
          val (sync1, replynow_opt) = addToSync(d.sync, remoteNodeId, replies)
          // we only send a reply right away if there were no pending requests
          replynow_opt.foreach(transport ! _)
          context.system.eventStream.publish(syncProgress(sync1))
          stay using d.copy(sync = sync1)
        }
      }
<<<<<<< HEAD

    case Event(PeerRoutingMessage(transport, remoteNodeId, routingMessage@QueryShortChannelIds(chainHash, shortChannelIds, queryFlags_opt)), d) =>
=======
      log.info(s"received reply_channel_range with {} channels, we're missing {} channel announcements and {} updates, format={}", shortChannelIds.array.size, channelCount, updatesCount, shortChannelIds.encoding)
      // we update our sync data to this node (there may be multiple channel range responses and we can only query one set of ids at a time)
      val replies = shortChannelIdAndFlags
        .grouped(nodeParams.routerConf.channelQueryChunkSize)
        .map(chunk => QueryShortChannelIds(chainHash,
          shortChannelIds = EncodedShortChannelIds(shortChannelIds.encoding, chunk.map(_.shortChannelId)),
          if (routingMessage.timestamps_opt.isDefined || routingMessage.checksums_opt.isDefined)
            TlvStream(QueryShortChannelIdsTlv.EncodedQueryFlags(shortChannelIds.encoding, chunk.map(_.flag)))
          else
            TlvStream.empty
        ))
        .toList
      val (sync1, replynow_opt) = addToSync(d.sync, remoteNodeId, replies)
      // we only send a reply right away if there were no pending requests
      replynow_opt.foreach(transport ! _)
      val progress = syncProgress(sync1)
      context.system.eventStream.publish(progress)
      self ! progress
      stay using d.copy(sync = sync1)

    case Event(PeerRoutingMessage(transport, _, routingMessage@QueryShortChannelIds(chainHash, shortChannelIds, _)), d) =>
>>>>>>> 7a50610e
      sender ! TransportHandler.ReadAck(routingMessage)

      Kamon.runWithContextEntry(remoteNodeIdKey, remoteNodeId.toString) {
        Kamon.runWithSpan(Kamon.spanBuilder("query-short-channel-ids").start(), finishSpan = true) {

          val flags = routingMessage.queryFlags_opt.map(_.array).getOrElse(List.empty[Long])

          var channelCount = 0
          var updateCount = 0
          var nodeCount = 0

          Router.processChannelQuery(d.nodes, d.channels)(
            shortChannelIds.array,
            flags,
            ca => {
              channelCount = channelCount + 1
              transport ! ca
            },
            cu => {
              updateCount = updateCount + 1
              transport ! cu
            },
            na => {
              nodeCount = nodeCount + 1
              transport ! na
            }
          )
          log.info("received query_short_channel_ids with {} items, sent back {} channels and {} updates and {} nodes", shortChannelIds.array.size, channelCount, updateCount, nodeCount)
          transport ! ReplyShortChannelIdsEnd(chainHash, 1)
          stay
        }
      }

    case Event(PeerRoutingMessage(transport, remoteNodeId, routingMessage: ReplyShortChannelIdsEnd), d) =>
      sender ! TransportHandler.ReadAck(routingMessage)
      // have we more channels to ask this peer?
      val sync1 = d.sync.get(remoteNodeId) match {
        case Some(sync) =>
          sync.pending match {
            case nextRequest +: rest =>
              log.info(s"asking for the next slice of short_channel_ids (remaining=${sync.pending.size}/${sync.total})")
              transport ! nextRequest
              d.sync + (remoteNodeId -> sync.copy(pending = rest))
            case Nil =>
              // we received reply_short_channel_ids_end for our last query and have not sent another one, we can now remove
              // the remote peer from our map
              log.info(s"sync complete (total=${sync.total})")
              d.sync - remoteNodeId
          }
        case _ => d.sync
      }
      val progress = syncProgress(sync1)
      context.system.eventStream.publish(progress)
      self ! progress
      stay using d.copy(sync = sync1)

  }

  initialize()

  def handle(n: NodeAnnouncement, origin: ActorRef, d: Data): Data =
    if (d.stash.nodes.contains(n)) {
      log.debug("ignoring {} (already stashed)", n)
      val origins = d.stash.nodes(n) + origin
      d.copy(stash = d.stash.copy(nodes = d.stash.nodes + (n -> origins)))
    } else if (d.rebroadcast.nodes.contains(n)) {
      log.debug("ignoring {} (pending rebroadcast)", n)
      val origins = d.rebroadcast.nodes(n) + origin
      d.copy(rebroadcast = d.rebroadcast.copy(nodes = d.rebroadcast.nodes + (n -> origins)))
    } else if (d.nodes.contains(n.nodeId) && d.nodes(n.nodeId).timestamp >= n.timestamp) {
      log.debug("ignoring {} (duplicate)", n)
      d
    } else if (!Announcements.checkSig(n)) {
      log.warning("bad signature for {}", n)
      origin ! InvalidSignature(n)
      d
    } else if (d.nodes.contains(n.nodeId)) {
      log.debug("updated node nodeId={}", n.nodeId)
      context.system.eventStream.publish(NodeUpdated(n))
      db.updateNode(n)
      d.copy(nodes = d.nodes + (n.nodeId -> n), rebroadcast = d.rebroadcast.copy(nodes = d.rebroadcast.nodes + (n -> Set(origin))))
    } else if (d.channels.values.exists(c => isRelatedTo(c.ann, n.nodeId))) {
      log.debug("added node nodeId={}", n.nodeId)
      context.system.eventStream.publish(NodesDiscovered(n :: Nil))
      db.addNode(n)
      d.copy(nodes = d.nodes + (n.nodeId -> n), rebroadcast = d.rebroadcast.copy(nodes = d.rebroadcast.nodes + (n -> Set(origin))))
    } else if (d.awaiting.keys.exists(c => isRelatedTo(c, n.nodeId))) {
      log.debug("stashing {}", n)
      d.copy(stash = d.stash.copy(nodes = d.stash.nodes + (n -> Set(origin))))
    } else {
      log.debug("ignoring {} (no related channel found)", n)
      // there may be a record if we have just restarted
      db.removeNode(n.nodeId)
      d
    }

  def handle(u: ChannelUpdate, origin: ActorRef, d: Data, remoteNodeId_opt: Option[PublicKey] = None, transport_opt: Option[ActorRef] = None): Data =
    if (d.channels.contains(u.shortChannelId)) {
      // related channel is already known (note: this means no related channel_update is in the stash)
      val publicChannel = true
      val pc = d.channels(u.shortChannelId)
      val desc = getDesc(u, pc.ann)
      if (d.rebroadcast.updates.contains(u)) {
        log.debug("ignoring {} (pending rebroadcast)", u)
        val origins = d.rebroadcast.updates(u) + origin
        d.copy(rebroadcast = d.rebroadcast.copy(updates = d.rebroadcast.updates + (u -> origins)))
      } else if (isStale(u)) {
        log.debug("ignoring {} (stale)", u)
        d
      } else if (pc.getChannelUpdateSameSideAs(u).exists(_.timestamp >= u.timestamp)) {
        log.debug("ignoring {} (duplicate)", u)
        d
      } else if (!Announcements.checkSig(u, pc.getNodeIdSameSideAs(u))) {
        log.warning("bad signature for announcement shortChannelId={} {}", u.shortChannelId, u)
        origin ! InvalidSignature(u)
        d
      } else if (pc.getChannelUpdateSameSideAs(u).isDefined) {
        log.debug("updated channel_update for shortChannelId={} public={} flags={} {}", u.shortChannelId, publicChannel, u.channelFlags, u)
        context.system.eventStream.publish(ChannelUpdatesReceived(u :: Nil))
        db.updateChannel(u)
        // update the graph
        val graph1 = Announcements.isEnabled(u.channelFlags) match {
          case true => d.graph.removeEdge(desc).addEdge(desc, u)
          case false => d.graph.removeEdge(desc) // if the channel is now disabled, we remove it from the graph
        }
        d.copy(channels = d.channels + (u.shortChannelId -> pc.updateChannelUpdateSameSideAs(u)), rebroadcast = d.rebroadcast.copy(updates = d.rebroadcast.updates + (u -> Set(origin))), graph = graph1)
      } else {
        log.debug("added channel_update for shortChannelId={} public={} flags={} {}", u.shortChannelId, publicChannel, u.channelFlags, u)
        context.system.eventStream.publish(ChannelUpdatesReceived(u :: Nil))
        db.updateChannel(u)
        // we also need to update the graph
        val graph1 = d.graph.addEdge(desc, u)
        d.copy(channels = d.channels + (u.shortChannelId -> pc.updateChannelUpdateSameSideAs(u)), privateChannels = d.privateChannels - u.shortChannelId, rebroadcast = d.rebroadcast.copy(updates = d.rebroadcast.updates + (u -> Set(origin))), graph = graph1)
      }
    } else if (d.awaiting.keys.exists(c => c.shortChannelId == u.shortChannelId)) {
      // channel is currently being validated
      if (d.stash.updates.contains(u)) {
        log.debug("ignoring {} (already stashed)", u)
        val origins = d.stash.updates(u) + origin
        d.copy(stash = d.stash.copy(updates = d.stash.updates + (u -> origins)))
      } else {
        log.debug("stashing {}", u)
        d.copy(stash = d.stash.copy(updates = d.stash.updates + (u -> Set(origin))))
      }
    } else if (d.privateChannels.contains(u.shortChannelId)) {
      val publicChannel = false
      val pc = d.privateChannels(u.shortChannelId)
      val desc = if (Announcements.isNode1(u.channelFlags)) ChannelDesc(u.shortChannelId, pc.nodeId1, pc.nodeId2) else ChannelDesc(u.shortChannelId, pc.nodeId2, pc.nodeId1)
      if (isStale(u)) {
        log.debug("ignoring {} (stale)", u)
        d
      } else if (pc.getChannelUpdateSameSideAs(u).exists(_.timestamp >= u.timestamp)) {
        log.debug("ignoring {} (already know same or newer)", u)
        d
      } else if (!Announcements.checkSig(u, desc.a)) {
        log.warning("bad signature for announcement shortChannelId={} {}", u.shortChannelId, u)
        origin ! InvalidSignature(u)
        d
      } else if (pc.getChannelUpdateSameSideAs(u).isDefined) {
        log.debug("updated channel_update for shortChannelId={} public={} flags={} {}", u.shortChannelId, publicChannel, u.channelFlags, u)
        context.system.eventStream.publish(ChannelUpdatesReceived(u :: Nil))
        // we also need to update the graph
        val graph1 = d.graph.removeEdge(desc).addEdge(desc, u)
        d.copy(privateChannels = d.privateChannels + (u.shortChannelId -> pc.updateChannelUpdateSameSideAs(u)), graph = graph1)
      } else {
        log.debug("added channel_update for shortChannelId={} public={} flags={} {}", u.shortChannelId, publicChannel, u.channelFlags, u)
        context.system.eventStream.publish(ChannelUpdatesReceived(u :: Nil))
        // we also need to update the graph
        val graph1 = d.graph.addEdge(desc, u)
        d.copy(privateChannels = d.privateChannels + (u.shortChannelId -> pc.updateChannelUpdateSameSideAs(u)), graph = graph1)
      }
    } else if (db.isPruned(u.shortChannelId) && !isStale(u)) {
      // the channel was recently pruned, but if we are here, it means that the update is not stale so this is the case
      // of a zombie channel coming back from the dead. they probably sent us a channel_announcement right before this update,
      // but we ignored it because the channel was in the 'pruned' list. Now that we know that the channel is alive again,
      // let's remove the channel from the zombie list and ask the sender to re-send announcements (channel_announcement + updates)
      // about that channel. We can ignore this update since we will receive it again
      log.info(s"channel shortChannelId=${u.shortChannelId} is back from the dead! requesting announcements about this channel")
      db.removeFromPruned(u.shortChannelId)

      // transport_opt will contain a valid transport only when we're handling an update that we received from a peer, not
      // when we're sending updates to ourselves
      (transport_opt, remoteNodeId_opt) match {
        case (Some(transport), Some(remoteNodeId)) =>
          val query = QueryShortChannelIds(u.chainHash, EncodedShortChannelIds(nodeParams.routerConf.encodingType, List(u.shortChannelId)), TlvStream.empty)
          d.sync.get(remoteNodeId) match {
            case Some(sync) =>
              // we already have a pending request to that node, let's add this channel to the list and we'll get it later
              // TODO: we only request channels with old style channel_query
              d.copy(sync = d.sync + (remoteNodeId -> sync.copy(pending = sync.pending :+ query, total = sync.total + 1)))
            case None =>
              // we send the query right away
              transport ! query
              d.copy(sync = d.sync + (remoteNodeId -> Sync(pending = Nil, total = 1)))
          }
        case _ =>
          // we don't know which node this update came from (maybe it was stashed and the channel got pruned in the meantime or some other corner case).
          // or we don't have a transport to send our query to.
          // anyway, that's not really a big deal because we have removed the channel from the pruned db so next time it shows up we will revalidate it
          d
      }
    } else {
      log.debug("ignoring announcement {} (unknown channel)", u)
      d
    }

  override def mdc(currentMessage: Any): MDC = currentMessage match {
    case SendChannelQuery(remoteNodeId, _, _) => Logs.mdc(remoteNodeId_opt = Some(remoteNodeId))
    case PeerRoutingMessage(_, remoteNodeId, _) => Logs.mdc(remoteNodeId_opt = Some(remoteNodeId))
    case _ => akka.event.Logging.emptyMDC
  }
}

object Router {

  val shortChannelIdKey = Context.key[ShortChannelId]("shortChannelId", ShortChannelId(0))
  val remoteNodeIdKey = Context.key[String]("remoteNodeId", "unknown")

  def props(nodeParams: NodeParams, watcher: ActorRef, initialized: Option[Promise[Done]] = None) = Props(new Router(nodeParams, watcher, initialized))

  def toFakeUpdate(extraHop: ExtraHop, htlcMaximum: MilliSatoshi): ChannelUpdate = {
    // the `direction` bit in flags will not be accurate but it doesn't matter because it is not used
    // what matters is that the `disable` bit is 0 so that this update doesn't get filtered out
    ChannelUpdate(signature = ByteVector64.Zeroes, chainHash = ByteVector32.Zeroes, extraHop.shortChannelId, Platform.currentTime.milliseconds.toSeconds, messageFlags = 1, channelFlags = 0, extraHop.cltvExpiryDelta, htlcMinimumMsat = 0 msat, extraHop.feeBase, extraHop.feeProportionalMillionths, Some(htlcMaximum))
  }

  def toAssistedChannels(extraRoute: Seq[ExtraHop], targetNodeId: PublicKey, amount: MilliSatoshi): Map[ShortChannelId, AssistedChannel] = {
    // BOLT 11: "For each entry, the pubkey is the node ID of the start of the channel", and the last node is the destination
    // The invoice doesn't explicitly specify the channel's htlcMaximumMsat, but we can safely assume that the channel
    // should be able to route the payment, so we'll compute an htlcMaximumMsat accordingly.
    // We could also get the channel capacity from the blockchain (since we have the shortChannelId) but that's more expensive.
    // We also need to make sure the channel isn't excluded by our heuristics.
    val lastChannelCapacity = amount.max(RoutingHeuristics.CAPACITY_CHANNEL_LOW)
    val nextNodeIds = extraRoute.map(_.nodeId).drop(1) :+ targetNodeId
    extraRoute.zip(nextNodeIds).reverse.foldLeft((lastChannelCapacity, Map.empty[ShortChannelId, AssistedChannel])) {
      case ((amount, acs), (extraHop: ExtraHop, nextNodeId)) =>
        val nextAmount = amount + nodeFee(extraHop.feeBase, extraHop.feeProportionalMillionths, amount)
        (nextAmount, acs + (extraHop.shortChannelId -> AssistedChannel(extraHop, nextNodeId, nextAmount)))
    }._2
  }

  def getDesc(u: ChannelUpdate, channel: ChannelAnnouncement): ChannelDesc = {
    // the least significant bit tells us if it is node1 or node2
    if (Announcements.isNode1(u.channelFlags)) ChannelDesc(u.shortChannelId, channel.nodeId1, channel.nodeId2) else ChannelDesc(u.shortChannelId, channel.nodeId2, channel.nodeId1)
  }

  def isRelatedTo(c: ChannelAnnouncement, nodeId: PublicKey) = nodeId == c.nodeId1 || nodeId == c.nodeId2

  def hasChannels(nodeId: PublicKey, channels: Iterable[PublicChannel]): Boolean = channels.exists(c => isRelatedTo(c.ann, nodeId))

  def isStale(u: ChannelUpdate): Boolean = isStale(u.timestamp)

  def isStale(timestamp: Long): Boolean = {
    // BOLT 7: "nodes MAY prune channels should the timestamp of the latest channel_update be older than 2 weeks"
    // but we don't want to prune brand new channels for which we didn't yet receive a channel update
    val staleThresholdSeconds = (Platform.currentTime.milliseconds - 14.days).toSeconds
    timestamp < staleThresholdSeconds
  }

  def isAlmostStale(timestamp: Long): Boolean = {
    // we define almost stale as 2 weeks minus 4 days
    val staleThresholdSeconds = (Platform.currentTime.milliseconds - 10.days).toSeconds
    timestamp < staleThresholdSeconds
  }

  /**
   * Is stale a channel that:
   * (1) is older than 2 weeks (2*7*144 = 2016 blocks)
   * AND
   * (2) has no channel_update younger than 2 weeks
   *
   * @param update1_opt update corresponding to one side of the channel, if we have it
   * @param update2_opt update corresponding to the other side of the channel, if we have it
   * @return
   */
  def isStale(channel: ChannelAnnouncement, update1_opt: Option[ChannelUpdate], update2_opt: Option[ChannelUpdate]): Boolean = {
    // BOLT 7: "nodes MAY prune channels should the timestamp of the latest channel_update be older than 2 weeks (1209600 seconds)"
    // but we don't want to prune brand new channels for which we didn't yet receive a channel update, so we keep them as long as they are less than 2 weeks (2016 blocks) old
    val staleThresholdBlocks = Globals.blockCount.get() - 2016
    val TxCoordinates(blockHeight, _, _) = ShortChannelId.coordinates(channel.shortChannelId)
    blockHeight < staleThresholdBlocks && update1_opt.forall(isStale) && update2_opt.forall(isStale)
  }

  def getStaleChannels(channels: Iterable[PublicChannel]): Iterable[PublicChannel] = channels.filter(data => isStale(data.ann, data.update_1_opt, data.update_2_opt))

  /**
   * Filters channels that we want to send to nodes asking for a channel range
   */
  def keep(firstBlockNum: Long, numberOfBlocks: Long, id: ShortChannelId): Boolean = {
    val TxCoordinates(height, _, _) = ShortChannelId.coordinates(id)
    height >= firstBlockNum && height <= (firstBlockNum + numberOfBlocks)
  }

  def shouldRequestUpdate(ourTimestamp: Long, ourChecksum: Long, theirTimestamp_opt: Option[Long], theirChecksum_opt: Option[Long]): Boolean = {
    (theirTimestamp_opt, theirChecksum_opt) match {
      case (Some(theirTimestamp), Some(theirChecksum)) =>
        // we request their channel_update if all those conditions are met:
        // - it is more recent than ours
        // - it is different from ours, or it is the same but ours is about to be stale
        // - it is not stale
        val theirsIsMoreRecent = ourTimestamp < theirTimestamp
        val areDifferent = ourChecksum != theirChecksum
        val oursIsAlmostStale = isAlmostStale(ourTimestamp)
        val theirsIsStale = isStale(theirTimestamp)
        theirsIsMoreRecent && (areDifferent || oursIsAlmostStale) && !theirsIsStale
      case (Some(theirTimestamp), None) =>
        // if we only have their timestamp, we request their channel_update if theirs is more recent than ours
        val theirsIsMoreRecent = ourTimestamp < theirTimestamp
        val theirsIsStale = isStale(theirTimestamp)
        theirsIsMoreRecent && !theirsIsStale
      case (None, Some(theirChecksum)) =>
        // if we only have their checksum, we request their channel_update if it is different from ours
        // NB: a zero checksum means that they don't have the data
        val areDifferent = theirChecksum != 0 && ourChecksum != theirChecksum
        areDifferent
      case (None, None) =>
        // if we have neither their timestamp nor their checksum we request their channel_update
        true
    }
  }

  def computeFlag(channels: SortedMap[ShortChannelId, PublicChannel])(
    shortChannelId: ShortChannelId,
    theirTimestamps_opt: Option[ReplyChannelRangeTlv.Timestamps],
    theirChecksums_opt: Option[ReplyChannelRangeTlv.Checksums],
    includeNodeAnnouncements: Boolean): Long = {
    import QueryShortChannelIdsTlv.QueryFlagType._

    val flagsNodes = if (includeNodeAnnouncements) INCLUDE_NODE_ANNOUNCEMENT_1 | INCLUDE_NODE_ANNOUNCEMENT_2 else 0

    val flags = if (!channels.contains(shortChannelId)) {
      INCLUDE_CHANNEL_ANNOUNCEMENT | INCLUDE_CHANNEL_UPDATE_1 | INCLUDE_CHANNEL_UPDATE_2
    } else {
      // we already know this channel
      val (ourTimestamps, ourChecksums) = Router.getChannelDigestInfo(channels)(shortChannelId)
      // if they don't provide timestamps or checksums, we set appropriate default values:
      // - we assume their timestamp is more recent than ours by setting timestamp = Long.MaxValue
      // - we assume their update is different from ours by setting checkum = Long.MaxValue (NB: our default value for checksum is 0)
      val shouldRequestUpdate1 = shouldRequestUpdate(ourTimestamps.timestamp1, ourChecksums.checksum1, theirTimestamps_opt.map(_.timestamp1), theirChecksums_opt.map(_.checksum1))
      val shouldRequestUpdate2 = shouldRequestUpdate(ourTimestamps.timestamp2, ourChecksums.checksum2, theirTimestamps_opt.map(_.timestamp2), theirChecksums_opt.map(_.checksum2))
      val flagUpdate1 = if (shouldRequestUpdate1) INCLUDE_CHANNEL_UPDATE_1 else 0
      val flagUpdate2 = if (shouldRequestUpdate2) INCLUDE_CHANNEL_UPDATE_2 else 0
      flagUpdate1 | flagUpdate2
    }

    if (flags == 0) 0 else flags | flagsNodes
  }

  /**
   * Handle a query message, which includes a list of channel ids and flags.
   *
   * @param nodes     node id -> node announcement
   * @param channels  channel id -> channel announcement + updates
   * @param ids       list of channel ids
   * @param flags     list of query flags, either empty one flag per channel id
   * @param onChannel called when a channel announcement matches (i.e. its bit is set in the query flag and we have it)
   * @param onUpdate  called when a channel update matches
   * @param onNode    called when a node announcement matches
   *
   */
  def processChannelQuery(nodes: Map[PublicKey, NodeAnnouncement],
                          channels: SortedMap[ShortChannelId, PublicChannel])(
                           ids: List[ShortChannelId],
                           flags: List[Long],
                           onChannel: ChannelAnnouncement => Unit,
                           onUpdate: ChannelUpdate => Unit,
                           onNode: NodeAnnouncement => Unit)(implicit log: LoggingAdapter): Unit = {
    import QueryShortChannelIdsTlv.QueryFlagType

    // we loop over channel ids and query flag. We track node Ids for node announcement
    // we've already sent to avoid sending them multiple times, as requested by the BOLTs
    @tailrec
    def loop(ids: List[ShortChannelId], flags: List[Long], numca: Int = 0, numcu: Int = 0, nodesSent: Set[PublicKey] = Set.empty[PublicKey]): (Int, Int, Int) = ids match {
      case Nil => (numca, numcu, nodesSent.size)
      case head :: tail if !channels.contains(head) =>
        log.warning("received query for shortChannelId={} that we don't have", head)
        loop(tail, flags.drop(1), numca, numcu, nodesSent)
      case head :: tail =>
        val numca1 = numca
        val numcu1 = numcu
        var sent1 = nodesSent
        val pc = channels(head)
        val flag_opt = flags.headOption
        // no flag means send everything

        val includeChannel = flag_opt.forall(QueryFlagType.includeChannelAnnouncement)
        val includeUpdate1 = flag_opt.forall(QueryFlagType.includeUpdate1)
        val includeUpdate2 = flag_opt.forall(QueryFlagType.includeUpdate2)
        val includeNode1 = flag_opt.forall(QueryFlagType.includeNodeAnnouncement1)
        val includeNode2 = flag_opt.forall(QueryFlagType.includeNodeAnnouncement2)

        if (includeChannel) {
          onChannel(pc.ann)
        }
        if (includeUpdate1) {
          pc.update_1_opt.foreach { u =>
            onUpdate(u)
          }
        }
        if (includeUpdate2) {
          pc.update_2_opt.foreach { u =>
            onUpdate(u)
          }
        }
        if (includeNode1 && !sent1.contains(pc.ann.nodeId1)) {
          nodes.get(pc.ann.nodeId1).foreach { n =>
            onNode(n)
            sent1 = sent1 + pc.ann.nodeId1
          }
        }
        if (includeNode2 && !sent1.contains(pc.ann.nodeId2)) {
          nodes.get(pc.ann.nodeId2).foreach { n =>
            onNode(n)
            sent1 = sent1 + pc.ann.nodeId2
          }
        }
        loop(tail, flags.drop(1), numca1, numcu1, sent1)
    }

    loop(ids, flags)
  }

  /**
   * Returns overall progress on synchronization
   *
   * @return a sync progress indicator (1 means fully synced)
   */
  def syncProgress(sync: Map[PublicKey, Sync]): SyncProgress = {
    // NB: progress is in terms of requests, not individual channels
    val (pending, total) = sync.foldLeft((0, 0)) {
      case ((p, t), (_, sync)) => (p + sync.pending.size, t + sync.total)
    }
    if (total == 0) {
      SyncProgress(1)
    } else {
      SyncProgress((total - pending) / (1.0 * total))
    }
  }

  /**
   * This method is used after a payment failed, and we want to exclude some nodes that we know are failing
   */
  def getIgnoredChannelDesc(channels: Map[ShortChannelId, PublicChannel], ignoreNodes: Set[PublicKey]): Iterable[ChannelDesc] = {
    val desc = if (ignoreNodes.isEmpty) {
      Iterable.empty[ChannelDesc]
    } else {
      // expensive, but node blacklisting shouldn't happen often
      channels.values
        .filter(channelData => ignoreNodes.contains(channelData.ann.nodeId1) || ignoreNodes.contains(channelData.ann.nodeId2))
        .flatMap(channelData => Vector(ChannelDesc(channelData.ann.shortChannelId, channelData.ann.nodeId1, channelData.ann.nodeId2), ChannelDesc(channelData.ann.shortChannelId, channelData.ann.nodeId2, channelData.ann.nodeId1)))
    }
    desc
  }

  def getChannelDigestInfo(channels: SortedMap[ShortChannelId, PublicChannel])(shortChannelId: ShortChannelId): (ReplyChannelRangeTlv.Timestamps, ReplyChannelRangeTlv.Checksums) = {
    val c = channels(shortChannelId)
    val timestamp1 = c.update_1_opt.map(_.timestamp).getOrElse(0L)
    val timestamp2 = c.update_2_opt.map(_.timestamp).getOrElse(0L)
    val checksum1 = c.update_1_opt.map(getChecksum).getOrElse(0L)
    val checksum2 = c.update_2_opt.map(getChecksum).getOrElse(0L)
    (ReplyChannelRangeTlv.Timestamps(timestamp1 = timestamp1, timestamp2 = timestamp2), ReplyChannelRangeTlv.Checksums(checksum1 = checksum1, checksum2 = checksum2))
  }

  def getChecksum(u: ChannelUpdate): Long = {
    import u._
    val data = serializationResult(LightningMessageCodecs.channelUpdateChecksumCodec.encode(chainHash :: shortChannelId :: messageFlags :: channelFlags :: cltvExpiryDelta :: htlcMinimumMsat :: feeBaseMsat :: feeProportionalMillionths :: htlcMaximumMsat :: HNil))
    val checksum = new CRC32C()
    checksum.update(data.toArray)
    checksum.getValue
  }

  case class ShortChannelIdsChunk(firstBlock: Long, numBlocks: Long, shortChannelIds: List[ShortChannelId])

  /**
   * Have to split ids because otherwise message could be too big
   * there could be several reply_channel_range messages for a single query
   */
  def split(shortChannelIds: SortedSet[ShortChannelId], channelRangeChunkSize: Int): List[ShortChannelIdsChunk] = {
    // this algorithm can split blocks (meaning that we can in theory generate several replies with the same first_block/num_blocks
    // and a different set of short_channel_ids) but it doesn't matter
    if (shortChannelIds.isEmpty) {
      List(ShortChannelIdsChunk(0, 0, List.empty))
    } else {
      shortChannelIds
        .grouped(channelRangeChunkSize)
        .toList
        .map { group =>
          // NB: group is never empty
          val firstBlock: Long = ShortChannelId.coordinates(group.head).blockHeight.toLong
          val numBlocks: Long = ShortChannelId.coordinates(group.last).blockHeight.toLong - firstBlock + 1
          ShortChannelIdsChunk(firstBlock, numBlocks, group.toList)
        }
    }
  }

  def addToSync(syncMap: Map[PublicKey, Sync], remoteNodeId: PublicKey, pending: List[RoutingMessage]): (Map[PublicKey, Sync], Option[RoutingMessage]) = {
    pending match {
      case head +: rest =>
        // they may send back several reply_channel_range messages for a single query_channel_range query, and we must not
        // send another query_short_channel_ids query if they're still processing one
        syncMap.get(remoteNodeId) match {
          case None =>
            // we don't have a pending query with this peer, let's send it
            (syncMap + (remoteNodeId -> Sync(rest, pending.size)), Some(head))
          case Some(sync) =>
            // we already have a pending query with this peer, add missing ids to our "sync" state
            (syncMap + (remoteNodeId -> Sync(sync.pending ++ pending, sync.total + pending.size)), None)
        }
      case Nil =>
        // there is nothing to send
        (syncMap, None)
    }
  }

  /**
   * https://github.com/lightningnetwork/lightning-rfc/blob/master/04-onion-routing.md#clarifications
   */
  val ROUTE_MAX_LENGTH = 20

  // Max allowed CLTV for a route
  val DEFAULT_ROUTE_MAX_CLTV = CltvExpiryDelta(1008)

  // The default number of routes we'll search for when findRoute is called with randomize = true
  val DEFAULT_ROUTES_COUNT = 3

  def getDefaultRouteParams(routerConf: RouterConf) = RouteParams(
    randomize = routerConf.randomizeRouteSelection,
    maxFeeBase = routerConf.searchMaxFeeBase.toMilliSatoshi,
    maxFeePct = routerConf.searchMaxFeePct,
    routeMaxLength = routerConf.searchMaxRouteLength,
    routeMaxCltv = routerConf.searchMaxCltv,
    ratios = routerConf.searchHeuristicsEnabled match {
      case false => None
      case true => Some(WeightRatios(
        cltvDeltaFactor = routerConf.searchRatioCltv,
        ageFactor = routerConf.searchRatioChannelAge,
        capacityFactor = routerConf.searchRatioChannelCapacity
      ))
    }
  )

  /**
   * Find a route in the graph between localNodeId and targetNodeId, returns the route.
   * Will perform a k-shortest path selection given the @param numRoutes and randomly select one of the result.
   *
   * @param g            graph of the whole network
   * @param localNodeId  sender node (payer)
   * @param targetNodeId target node (final recipient)
   * @param amount       the amount that will be sent along this route
   * @param numRoutes    the number of shortest-paths to find
   * @param extraEdges   a set of extra edges we want to CONSIDER during the search
   * @param ignoredEdges a set of extra edges we want to IGNORE during the search
   * @param routeParams  a set of parameters that can restrict the route search
   * @return the computed route to the destination @targetNodeId
   */
  def findRoute(g: DirectedGraph,
                localNodeId: PublicKey,
                targetNodeId: PublicKey,
                amount: MilliSatoshi,
                numRoutes: Int,
                extraEdges: Set[GraphEdge] = Set.empty,
                ignoredEdges: Set[ChannelDesc] = Set.empty,
                ignoredVertices: Set[PublicKey] = Set.empty,
                routeParams: RouteParams): Try[Seq[Hop]] = Try {

    if (localNodeId == targetNodeId) throw CannotRouteToSelf

    val currentBlockHeight = Globals.blockCount.get()

    def feeBaseOk(fee: MilliSatoshi): Boolean = fee <= routeParams.maxFeeBase

    def feePctOk(fee: MilliSatoshi, amount: MilliSatoshi): Boolean = {
      val maxFee = amount * routeParams.maxFeePct
      fee <= maxFee
    }

    def feeOk(fee: MilliSatoshi, amount: MilliSatoshi): Boolean = feeBaseOk(fee) || feePctOk(fee, amount)

    def lengthOk(length: Int): Boolean = length <= routeParams.routeMaxLength && length <= ROUTE_MAX_LENGTH

    def cltvOk(cltv: CltvExpiryDelta): Boolean = cltv <= routeParams.routeMaxCltv

    val boundaries: RichWeight => Boolean = { weight =>
      feeOk(weight.cost - amount, amount) && lengthOk(weight.length) && cltvOk(weight.cltv)
    }

    val foundRoutes = Graph.yenKshortestPaths(g, localNodeId, targetNodeId, amount, ignoredEdges, ignoredVertices, extraEdges, numRoutes, routeParams.ratios, currentBlockHeight, boundaries).toList match {
      case Nil if routeParams.routeMaxLength < ROUTE_MAX_LENGTH => // if not found within the constraints we relax and repeat the search
        return findRoute(g, localNodeId, targetNodeId, amount, numRoutes, extraEdges, ignoredEdges, ignoredVertices, routeParams.copy(routeMaxLength = ROUTE_MAX_LENGTH, routeMaxCltv = DEFAULT_ROUTE_MAX_CLTV))
      case Nil => throw RouteNotFound
      case routes => routes.find(_.path.size == 1) match {
        case Some(directRoute) => directRoute :: Nil
        case _ => routes
      }
    }

    // At this point 'foundRoutes' cannot be empty
    val randomizedRoutes = if (routeParams.randomize) Random.shuffle(foundRoutes) else foundRoutes
    randomizedRoutes.head.path.map(graphEdgeToHop)
  }
}<|MERGE_RESOLUTION|>--- conflicted
+++ resolved
@@ -277,29 +277,11 @@
       stay
 
     case Event(v@ValidateResult(c, _), d0) =>
-<<<<<<< HEAD
       Kamon.runWithContextEntry(shortChannelIdKey, c.shortChannelId) {
         Kamon.runWithSpan(Kamon.currentSpan(), finishSpan = true) {
           Kamon.runWithSpan(Kamon.spanBuilder("process-validate-result").start(), finishSpan = true) {
-=======
-      d0.awaiting.get(c) match {
-        case Some(origin +: _) => origin ! TransportHandler.ReadAck(c) // now we can acknowledge the message, we only need to do it for the first peer that sent us the announcement
-        case _ => ()
-      }
-      log.info("got validation result for shortChannelId={} (awaiting={} stash.nodes={} stash.updates={})", c.shortChannelId, d0.awaiting.size, d0.stash.nodes.size, d0.stash.updates.size)
-      val publicChannel_opt = v match {
-        case ValidateResult(c, Left(t)) =>
-          log.warning("validation failure for shortChannelId={} reason={}", c.shortChannelId, t.getMessage)
-          None
-        case ValidateResult(c, Right((tx, UtxoStatus.Unspent))) =>
-          val TxCoordinates(_, _, outputIndex) = ShortChannelId.coordinates(c.shortChannelId)
-          // let's check that the output is indeed a P2WSH multisig 2-of-2 of nodeid1 and nodeid2)
-          val fundingOutputScript = write(pay2wsh(Scripts.multiSig2of2(c.bitcoinKey1, c.bitcoinKey2)))
-          if (tx.txOut.size < outputIndex + 1 || fundingOutputScript != tx.txOut(outputIndex).publicKeyScript) {
-            log.error(s"invalid script for shortChannelId={}: txid={} does not have script=$fundingOutputScript at outputIndex=$outputIndex ann={}", c.shortChannelId, tx.txid, c)
->>>>>>> 7a50610e
             d0.awaiting.get(c) match {
-              case Some(origin +: others) => origin ! TransportHandler.ReadAck(c) // now we can acknowledge the message, we only need to do it for the first peer that sent us the announcement
+              case Some(origin +: _) => origin ! TransportHandler.ReadAck(c) // now we can acknowledge the message, we only need to do it for the first peer that sent us the announcement
               case _ => ()
             }
             log.info("got validation result for shortChannelId={} (awaiting={} stash.nodes={} stash.updates={})", c.shortChannelId, d0.awaiting.size, d0.stash.nodes.size, d0.stash.updates.size)
@@ -673,36 +655,14 @@
           val (sync1, replynow_opt) = addToSync(d.sync, remoteNodeId, replies)
           // we only send a reply right away if there were no pending requests
           replynow_opt.foreach(transport ! _)
-          context.system.eventStream.publish(syncProgress(sync1))
+          val progress = syncProgress(sync1)
+          context.system.eventStream.publish(progress)
+          self ! progress
           stay using d.copy(sync = sync1)
         }
       }
-<<<<<<< HEAD
-
-    case Event(PeerRoutingMessage(transport, remoteNodeId, routingMessage@QueryShortChannelIds(chainHash, shortChannelIds, queryFlags_opt)), d) =>
-=======
-      log.info(s"received reply_channel_range with {} channels, we're missing {} channel announcements and {} updates, format={}", shortChannelIds.array.size, channelCount, updatesCount, shortChannelIds.encoding)
-      // we update our sync data to this node (there may be multiple channel range responses and we can only query one set of ids at a time)
-      val replies = shortChannelIdAndFlags
-        .grouped(nodeParams.routerConf.channelQueryChunkSize)
-        .map(chunk => QueryShortChannelIds(chainHash,
-          shortChannelIds = EncodedShortChannelIds(shortChannelIds.encoding, chunk.map(_.shortChannelId)),
-          if (routingMessage.timestamps_opt.isDefined || routingMessage.checksums_opt.isDefined)
-            TlvStream(QueryShortChannelIdsTlv.EncodedQueryFlags(shortChannelIds.encoding, chunk.map(_.flag)))
-          else
-            TlvStream.empty
-        ))
-        .toList
-      val (sync1, replynow_opt) = addToSync(d.sync, remoteNodeId, replies)
-      // we only send a reply right away if there were no pending requests
-      replynow_opt.foreach(transport ! _)
-      val progress = syncProgress(sync1)
-      context.system.eventStream.publish(progress)
-      self ! progress
-      stay using d.copy(sync = sync1)
-
-    case Event(PeerRoutingMessage(transport, _, routingMessage@QueryShortChannelIds(chainHash, shortChannelIds, _)), d) =>
->>>>>>> 7a50610e
+
+    case Event(PeerRoutingMessage(transport, remoteNodeId, routingMessage@QueryShortChannelIds(chainHash, shortChannelIds, _)), d) =>
       sender ! TransportHandler.ReadAck(routingMessage)
 
       Kamon.runWithContextEntry(remoteNodeIdKey, remoteNodeId.toString) {
