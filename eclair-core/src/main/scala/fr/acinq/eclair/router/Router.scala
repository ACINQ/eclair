/*
 * Copyright 2019 ACINQ SAS
 *
 * Licensed under the Apache License, Version 2.0 (the "License");
 * you may not use this file except in compliance with the License.
 * You may obtain a copy of the License at
 *
 *     http://www.apache.org/licenses/LICENSE-2.0
 *
 * Unless required by applicable law or agreed to in writing, software
 * distributed under the License is distributed on an "AS IS" BASIS,
 * WITHOUT WARRANTIES OR CONDITIONS OF ANY KIND, either express or implied.
 * See the License for the specific language governing permissions and
 * limitations under the License.
 */

package fr.acinq.eclair.router

import java.util.zip.CRC32C

import akka.Done
import akka.actor.{ActorRef, Props, Status}
import akka.event.Logging.MDC
import akka.event.LoggingAdapter
import fr.acinq.bitcoin.Crypto.PublicKey
import fr.acinq.bitcoin.Script.{pay2wsh, write}
import fr.acinq.bitcoin.{ByteVector32, ByteVector64, Satoshi}
import fr.acinq.eclair._
import fr.acinq.eclair.blockchain._
import fr.acinq.eclair.channel._
import fr.acinq.eclair.crypto.TransportHandler
import fr.acinq.eclair.io.Peer.{ChannelClosed, InvalidAnnouncement, InvalidSignature, PeerRoutingMessage}
import fr.acinq.eclair.payment.PaymentRequest.ExtraHop
import fr.acinq.eclair.router.Graph.GraphStructure.DirectedGraph.graphEdgeToHop
import fr.acinq.eclair.router.Graph.GraphStructure.{DirectedGraph, GraphEdge}
import fr.acinq.eclair.router.Graph.{RichWeight, RoutingHeuristics, WeightRatios}
import fr.acinq.eclair.transactions.Scripts
import fr.acinq.eclair.wire._
import kamon.Kamon
import kamon.context.Context
import shapeless.HNil

import scala.annotation.tailrec
import scala.collection.immutable.SortedMap
import scala.collection.{SortedSet, mutable}
import scala.compat.Platform
import scala.concurrent.duration._
import scala.concurrent.{ExecutionContext, Promise}
import scala.util.{Random, Try}

/**
 * Created by PM on 24/05/2016.
 */

case class RouterConf(randomizeRouteSelection: Boolean,
                      channelExcludeDuration: FiniteDuration,
                      routerBroadcastInterval: FiniteDuration,
                      networkStatsRefreshInterval: FiniteDuration,
                      requestNodeAnnouncements: Boolean,
                      encodingType: EncodingType,
                      channelRangeChunkSize: Int,
                      channelQueryChunkSize: Int,
                      searchMaxFeeBase: Satoshi,
                      searchMaxFeePct: Double,
                      searchMaxRouteLength: Int,
                      searchMaxCltv: CltvExpiryDelta,
                      searchHeuristicsEnabled: Boolean,
                      searchRatioCltv: Double,
                      searchRatioChannelAge: Double,
                      searchRatioChannelCapacity: Double)

// @formatter:off
case class ChannelDesc(shortChannelId: ShortChannelId, a: PublicKey, b: PublicKey)
case class PublicChannel(ann: ChannelAnnouncement, fundingTxid: ByteVector32, capacity: Satoshi, update_1_opt: Option[ChannelUpdate], update_2_opt: Option[ChannelUpdate]) {
  update_1_opt.foreach(u => assert(Announcements.isNode1(u.channelFlags)))
  update_2_opt.foreach(u => assert(!Announcements.isNode1(u.channelFlags)))

  def getNodeIdSameSideAs(u: ChannelUpdate): PublicKey = if (Announcements.isNode1(u.channelFlags)) ann.nodeId1 else ann.nodeId2

  def getChannelUpdateSameSideAs(u: ChannelUpdate): Option[ChannelUpdate] = if (Announcements.isNode1(u.channelFlags)) update_1_opt else update_2_opt

  def updateChannelUpdateSameSideAs(u: ChannelUpdate): PublicChannel = if (Announcements.isNode1(u.channelFlags)) copy(update_1_opt = Some(u)) else copy(update_2_opt = Some(u))
}
case class PrivateChannel(localNodeId: PublicKey, remoteNodeId: PublicKey, update_1_opt: Option[ChannelUpdate], update_2_opt: Option[ChannelUpdate]) {
  val (nodeId1, nodeId2) = if (Announcements.isNode1(localNodeId, remoteNodeId)) (localNodeId, remoteNodeId) else (remoteNodeId, localNodeId)

  def getNodeIdSameSideAs(u: ChannelUpdate): PublicKey = if (Announcements.isNode1(u.channelFlags)) nodeId1 else nodeId2

  def getChannelUpdateSameSideAs(u: ChannelUpdate): Option[ChannelUpdate] = if (Announcements.isNode1(u.channelFlags)) update_1_opt else update_2_opt

  def updateChannelUpdateSameSideAs(u: ChannelUpdate): PrivateChannel = if (Announcements.isNode1(u.channelFlags)) copy(update_1_opt = Some(u)) else copy(update_2_opt = Some(u))
}
// @formatter:on

case class AssistedChannel(extraHop: ExtraHop, nextNodeId: PublicKey, htlcMaximum: MilliSatoshi)

case class Hop(nodeId: PublicKey, nextNodeId: PublicKey, lastUpdate: ChannelUpdate)

case class RouteParams(randomize: Boolean, maxFeeBase: MilliSatoshi, maxFeePct: Double, routeMaxLength: Int, routeMaxCltv: CltvExpiryDelta, ratios: Option[WeightRatios])

case class RouteRequest(source: PublicKey,
                        target: PublicKey,
                        amount: MilliSatoshi,
                        assistedRoutes: Seq[Seq[ExtraHop]] = Nil,
                        ignoreNodes: Set[PublicKey] = Set.empty,
                        ignoreChannels: Set[ChannelDesc] = Set.empty,
                        routeParams: Option[RouteParams] = None)

case class FinalizeRoute(hops: Seq[PublicKey])

case class RouteResponse(hops: Seq[Hop], ignoreNodes: Set[PublicKey], ignoreChannels: Set[ChannelDesc]) {
  require(hops.nonEmpty, "route cannot be empty")
}

// @formatter:off
/** This is used when we get a TemporaryChannelFailure, to give time for the channel to recover (note that exclusions are directed) */
case class ExcludeChannel(desc: ChannelDesc)
case class LiftChannelExclusion(desc: ChannelDesc)
// @formatter:on

case class SendChannelQuery(remoteNodeId: PublicKey, to: ActorRef, flags_opt: Option[QueryChannelRangeTlv])

case object GetNetworkStats

case object GetRoutingState

case class RoutingState(channels: Iterable[PublicChannel], nodes: Iterable[NodeAnnouncement])

case class Stash(updates: Map[ChannelUpdate, Set[ActorRef]], nodes: Map[NodeAnnouncement, Set[ActorRef]])

case class Rebroadcast(channels: Map[ChannelAnnouncement, Set[ActorRef]], updates: Map[ChannelUpdate, Set[ActorRef]], nodes: Map[NodeAnnouncement, Set[ActorRef]])

case class ShortChannelIdAndFlag(shortChannelId: ShortChannelId, flag: Long)

case class Sync(pending: List[RoutingMessage], total: Int)

case class Data(nodes: Map[PublicKey, NodeAnnouncement],
                channels: SortedMap[ShortChannelId, PublicChannel],
                stats: Option[NetworkStats],
                stash: Stash,
                rebroadcast: Rebroadcast,
                awaiting: Map[ChannelAnnouncement, Seq[ActorRef]], // note: this is a seq because we want to preserve order: first actor is the one who we need to send a tcp-ack when validation is done
                privateChannels: Map[ShortChannelId, PrivateChannel], // short_channel_id -> node_id
                excludedChannels: Set[ChannelDesc], // those channels are temporarily excluded from route calculation, because their node returned a TemporaryChannelFailure
                graph: DirectedGraph,
                sync: Map[PublicKey, Sync] // keep tracks of channel range queries sent to each peer. If there is an entry in the map, it means that there is an ongoing query
                // for which we have not yet received an 'end' message
               )

// @formatter:off
sealed trait State
case object NORMAL extends State

case object TickBroadcast
case object TickPruneStaleChannels
case object TickComputeNetworkStats
// @formatter:on

class Router(val nodeParams: NodeParams, watcher: ActorRef, initialized: Option[Promise[Done]] = None) extends FSMDiagnosticActorLogging[State, Data] {

  import Router._

  import ExecutionContext.Implicits.global

  // we pass these to helpers classes so that they have the logging context
  implicit def implicitLog: LoggingAdapter = log

  context.system.eventStream.subscribe(self, classOf[LocalChannelUpdate])
  context.system.eventStream.subscribe(self, classOf[LocalChannelDown])

  setTimer(TickBroadcast.toString, TickBroadcast, nodeParams.routerConf.routerBroadcastInterval, repeat = true)
  setTimer(TickPruneStaleChannels.toString, TickPruneStaleChannels, 1 hour, repeat = true)
  setTimer(TickComputeNetworkStats.toString, TickComputeNetworkStats, nodeParams.routerConf.networkStatsRefreshInterval, repeat = true)

  val defaultRouteParams = getDefaultRouteParams(nodeParams.routerConf)

  val db = nodeParams.db.network

  {
    log.info("loading network announcements from db...")
    val channels = db.listChannels()
    val nodes = db.listNodes()
    log.info("loaded from db: channels={} nodes={}", channels.size, nodes.size)
    val initChannels = channels
    // this will be used to calculate routes
    val graph = DirectedGraph.makeGraph(initChannels)
    val initNodes = nodes.map(n => n.nodeId -> n).toMap
    // send events for remaining channels/nodes
    context.system.eventStream.publish(ChannelsDiscovered(initChannels.values.map(pc => SingleChannelDiscovered(pc.ann, pc.capacity))))
    context.system.eventStream.publish(ChannelUpdatesReceived(initChannels.values.flatMap(pc => pc.update_1_opt ++ pc.update_2_opt ++ Nil)))
    context.system.eventStream.publish(NodesDiscovered(initNodes.values))

    // watch the funding tx of all these channels
    // note: some of them may already have been spent, in that case we will receive the watch event immediately
    initChannels.values.foreach { pc =>
      val fundingOutputScript = write(pay2wsh(Scripts.multiSig2of2(pc.ann.bitcoinKey1, pc.ann.bitcoinKey2)))
      watcher ! WatchSpentBasic(self, pc.fundingTxid, pc.ann.shortChannelId.outputIndex, fundingOutputScript, BITCOIN_FUNDING_EXTERNAL_CHANNEL_SPENT(pc.ann.shortChannelId))
    }

    // on restart we update our node announcement
    // note that if we don't currently have public channels, this will be ignored
    val nodeAnn = Announcements.makeNodeAnnouncement(nodeParams.privateKey, nodeParams.alias, nodeParams.color, nodeParams.publicAddresses, nodeParams.globalFeatures)
    self ! nodeAnn

    log.info(s"initialization completed, ready to process messages")
    Try(initialized.map(_.success(Done)))
    startWith(NORMAL, Data(initNodes, initChannels, None, Stash(Map.empty, Map.empty), rebroadcast = Rebroadcast(channels = Map.empty, updates = Map.empty, nodes = Map.empty), awaiting = Map.empty, privateChannels = Map.empty, excludedChannels = Set.empty, graph, sync = Map.empty))
  }

  when(NORMAL) {
    case Event(LocalChannelUpdate(_, _, shortChannelId, remoteNodeId, channelAnnouncement_opt, u, _), d: Data) =>
      d.channels.get(shortChannelId) match {
        case Some(_) =>
          // channel has already been announced and router knows about it, we can process the channel_update
          stay using handle(u, self, d)
        case None =>
          channelAnnouncement_opt match {
            case Some(c) if d.awaiting.contains(c) =>
              // channel is currently being verified, we can process the channel_update right away (it will be stashed)
              stay using handle(u, self, d)
            case Some(c) =>
              // channel wasn't announced but here is the announcement, we will process it *before* the channel_update
              watcher ! ValidateRequest(c)
              val d1 = d.copy(awaiting = d.awaiting + (c -> Nil)) // no origin
              // maybe the local channel was pruned (can happen if we were disconnected for more than 2 weeks)
              db.removeFromPruned(c.shortChannelId)
              stay using handle(u, self, d1)
            case None if d.privateChannels.contains(shortChannelId) =>
              // channel isn't announced but we already know about it, we can process the channel_update
              stay using handle(u, self, d)
            case None =>
              // channel isn't announced and we never heard of it (maybe it is a private channel or maybe it is a public channel that doesn't yet have 6 confirmations)
              // let's create a corresponding private channel and process the channel_update
              log.info("adding unannounced local channel to remote={} shortChannelId={}", remoteNodeId, shortChannelId)
              stay using handle(u, self, d.copy(privateChannels = d.privateChannels + (shortChannelId -> PrivateChannel(nodeParams.nodeId, remoteNodeId, None, None))))
          }
      }

    case Event(LocalChannelDown(_, channelId, shortChannelId, remoteNodeId), d: Data) =>
      // a local channel has permanently gone down
      if (d.channels.contains(shortChannelId)) {
        // the channel was public, we will receive (or have already received) a WatchEventSpentBasic event, that will trigger a clean up of the channel
        // so let's not do anything here
        stay
      } else if (d.privateChannels.contains(shortChannelId)) {
        // the channel was private or public-but-not-yet-announced, let's do the clean up
        log.debug("removing private local channel and channel_update for channelId={} shortChannelId={}", channelId, shortChannelId)
        val desc1 = ChannelDesc(shortChannelId, nodeParams.nodeId, remoteNodeId)
        val desc2 = ChannelDesc(shortChannelId, remoteNodeId, nodeParams.nodeId)
        // we remove the corresponding updates from the graph
        val graph1 = d.graph
          .removeEdge(desc1)
          .removeEdge(desc2)
        // and we remove the channel and channel_update from our state
        stay using d.copy(privateChannels = d.privateChannels - shortChannelId, graph = graph1)
      } else {
        stay
      }

    case Event(SyncProgress(progress), d: Data) =>
      if (d.stats.isEmpty && progress == 1.0 && d.channels.nonEmpty) {
        log.info("initial routing sync done: computing network statistics")
        stay using d.copy(stats = NetworkStats(d.channels.values.toSeq))
      } else {
        stay
      }

    case Event(GetRoutingState, d: Data) =>
      log.info(s"getting valid announcements for $sender")
      sender ! RoutingState(d.channels.values, d.nodes.values)
      stay

    case Event(GetNetworkStats, d: Data) =>
      sender ! d.stats
      stay

    case Event(v@ValidateResult(c, _), d0) =>
      Kamon.runWithContextEntry(shortChannelIdKey, c.shortChannelId) {
        Kamon.runWithSpan(Kamon.currentSpan(), finishSpan = true) {
          Kamon.runWithSpan(Kamon.spanBuilder("process-validate-result").start(), finishSpan = true) {
            d0.awaiting.get(c) match {
              case Some(origin +: _) => origin ! TransportHandler.ReadAck(c) // now we can acknowledge the message, we only need to do it for the first peer that sent us the announcement
              case _ => ()
            }
            log.info("got validation result for shortChannelId={} (awaiting={} stash.nodes={} stash.updates={})", c.shortChannelId, d0.awaiting.size, d0.stash.nodes.size, d0.stash.updates.size)
            val publicChannel_opt = v match {
              case ValidateResult(c, Left(t)) =>
                log.warning("validation failure for shortChannelId={} reason={}", c.shortChannelId, t.getMessage)
                None
              case ValidateResult(c, Right((tx, UtxoStatus.Unspent))) =>
                val (fundingOutputScript, ok) = Kamon.runWithSpan(Kamon.spanBuilder("checked-pubkeyscript").start(), finishSpan = true) {
                  // let's check that the output is indeed a P2WSH multisig 2-of-2 of nodeid1 and nodeid2)
                  val fundingOutputScript = write(pay2wsh(Scripts.multiSig2of2(c.bitcoinKey1, c.bitcoinKey2)))
                  val ok = tx.txOut.size < c.shortChannelId.outputIndex + 1 || fundingOutputScript != tx.txOut(c.shortChannelId.outputIndex).publicKeyScript
                  (fundingOutputScript, ok)
                }
                if (ok) {
                  log.error(s"invalid script for shortChannelId={}: txid={} does not have script=$fundingOutputScript at outputIndex=${c.shortChannelId.outputIndex} ann={}", c.shortChannelId, tx.txid, c)
                  d0.awaiting.get(c) match {
                    case Some(origins) => origins.foreach(_ ! InvalidAnnouncement(c))
                    case _ => ()
                  }
                  None
                } else {
                  watcher ! WatchSpentBasic(self, tx, c.shortChannelId.outputIndex, BITCOIN_FUNDING_EXTERNAL_CHANNEL_SPENT(c.shortChannelId))
                  // TODO: check feature bit set
                  log.debug("added channel channelId={}", c.shortChannelId)
                  val capacity = tx.txOut(c.shortChannelId.outputIndex).amount
                  context.system.eventStream.publish(ChannelsDiscovered(SingleChannelDiscovered(c, capacity) :: Nil))
                  Kamon.runWithSpan(Kamon.spanBuilder("add-to-db").start(), finishSpan = true) {
                    db.addChannel(c, tx.txid, capacity)
                  }
                  // in case we just validated our first local channel, we announce the local node
                  if (!d0.nodes.contains(nodeParams.nodeId) && isRelatedTo(c, nodeParams.nodeId)) {
                    log.info("first local channel validated, announcing local node")
                    val nodeAnn = Announcements.makeNodeAnnouncement(nodeParams.privateKey, nodeParams.alias, nodeParams.color, nodeParams.publicAddresses, nodeParams.globalFeatures)
                    self ! nodeAnn
                  }
                  Some(PublicChannel(c, tx.txid, capacity, None, None))
                }
              case ValidateResult(c, Right((tx, fundingTxStatus: UtxoStatus.Spent))) =>
                if (fundingTxStatus.spendingTxConfirmed) {
                  log.warning("ignoring shortChannelId={} tx={} (funding tx already spent and spending tx is confirmed)", c.shortChannelId, tx.txid)
                  // the funding tx has been spent by a transaction that is now confirmed: peer shouldn't send us those
                  d0.awaiting.get(c) match {
                    case Some(origins) => origins.foreach(_ ! ChannelClosed(c))
                    case _ => ()
                  }
                } else {
                  log.debug("ignoring shortChannelId={} tx={} (funding tx already spent but spending tx isn't confirmed)", c.shortChannelId, tx.txid)
                }
                // there may be a record if we have just restarted
                db.removeChannel(c.shortChannelId)
                None
            }
            val span1 = Kamon.spanBuilder("reprocess-stash").start
            // we also reprocess node and channel_update announcements related to channels that were just analyzed
            val reprocessUpdates = d0.stash.updates.filterKeys(u => u.shortChannelId == c.shortChannelId)
            val reprocessNodes = d0.stash.nodes.filterKeys(n => isRelatedTo(c, n.nodeId))
            // and we remove the reprocessed messages from the stash
            val stash1 = d0.stash.copy(updates = d0.stash.updates -- reprocessUpdates.keys, nodes = d0.stash.nodes -- reprocessNodes.keys)
            // we remove channel from awaiting map
            val awaiting1 = d0.awaiting - c
            span1.finish()

            publicChannel_opt match {
              case Some(pc) =>
                Kamon.runWithSpan(Kamon.spanBuilder("build-new-state").start, finishSpan = true) {
                  // note: if the channel is graduating from private to public, the implementation (in the LocalChannelUpdate handler) guarantees that we will process a new channel_update
                  // right after the channel_announcement, channel_updates will be moved from private to public at that time
                  val d1 = d0.copy(
                    channels = d0.channels + (c.shortChannelId -> pc),
                    privateChannels = d0.privateChannels - c.shortChannelId, // we remove fake announcements that we may have made before
                    rebroadcast = d0.rebroadcast.copy(channels = d0.rebroadcast.channels + (c -> d0.awaiting.getOrElse(c, Nil).toSet)), // we also add the newly validated channels to the rebroadcast queue
                    stash = stash1,
                    awaiting = awaiting1)
                  // we only reprocess updates and nodes if validation succeeded
                  val d2 = reprocessUpdates.foldLeft(d1) {
                    case (d, (u, origins)) => origins.foldLeft(d) { case (d, origin) => handle(u, origin, d) } // we reprocess the same channel_update for every origin (to preserve origin information)
                  }
                  val d3 = reprocessNodes.foldLeft(d2) {
                    case (d, (n, origins)) => origins.foldLeft(d) { case (d, origin) => handle(n, origin, d) } // we reprocess the same node_announcement for every origins (to preserve origin information)
                  }
                  stay using d3
                }
              case None =>
                stay using d0.copy(stash = stash1, awaiting = awaiting1)
            }
          }
        }
      }

    case Event(WatchEventSpentBasic(BITCOIN_FUNDING_EXTERNAL_CHANNEL_SPENT(shortChannelId)), d) if d.channels.contains(shortChannelId) =>
      val lostChannel = d.channels(shortChannelId).ann
      log.info("funding tx of channelId={} has been spent", shortChannelId)
      // we need to remove nodes that aren't tied to any channels anymore
      val channels1 = d.channels - lostChannel.shortChannelId
      val lostNodes = Seq(lostChannel.nodeId1, lostChannel.nodeId2).filterNot(nodeId => hasChannels(nodeId, channels1.values))
      // let's clean the db and send the events
      log.info("pruning shortChannelId={} (spent)", shortChannelId)
      db.removeChannel(shortChannelId) // NB: this also removes channel updates
      // we also need to remove updates from the graph
      val graph1 = d.graph
        .removeEdge(ChannelDesc(lostChannel.shortChannelId, lostChannel.nodeId1, lostChannel.nodeId2))
        .removeEdge(ChannelDesc(lostChannel.shortChannelId, lostChannel.nodeId2, lostChannel.nodeId1))

      context.system.eventStream.publish(ChannelLost(shortChannelId))
      lostNodes.foreach {
        nodeId =>
          log.info("pruning nodeId={} (spent)", nodeId)
          db.removeNode(nodeId)
          context.system.eventStream.publish(NodeLost(nodeId))
      }
      stay using d.copy(nodes = d.nodes -- lostNodes, channels = d.channels - shortChannelId, graph = graph1)

    case Event(TickBroadcast, d) =>
      if (d.rebroadcast.channels.isEmpty && d.rebroadcast.updates.isEmpty && d.rebroadcast.nodes.isEmpty) {
        stay
      } else {
        log.debug("broadcasting routing messages")
        log.debug("staggered broadcast details: channels={} updates={} nodes={}", d.rebroadcast.channels.size, d.rebroadcast.updates.size, d.rebroadcast.nodes.size)
        context.actorSelection(context.system / "*" / "switchboard") ! d.rebroadcast
        stay using d.copy(rebroadcast = Rebroadcast(channels = Map.empty, updates = Map.empty, nodes = Map.empty))
      }

    case Event(TickComputeNetworkStats, d) if d.channels.nonEmpty =>
      log.info("re-computing network statistics")
      stay using d.copy(stats = NetworkStats(d.channels.values.toSeq))

    case Event(TickPruneStaleChannels, d) =>
      // first we select channels that we will prune
      val staleChannels = getStaleChannels(d.channels.values, nodeParams.currentBlockHeight)
      val staleChannelIds = staleChannels.map(_.ann.shortChannelId)
      // then we remove nodes that aren't tied to any channels anymore (and deduplicate them)
      val potentialStaleNodes = staleChannels.flatMap(c => Set(c.ann.nodeId1, c.ann.nodeId2)).toSet
      val channels1 = d.channels -- staleChannelIds
      // no need to iterate on all nodes, just on those that are affected by current pruning
      val staleNodes = potentialStaleNodes.filterNot(nodeId => hasChannels(nodeId, channels1.values))

      // let's clean the db and send the events
      db.removeChannels(staleChannelIds) // NB: this also removes channel updates
      // we keep track of recently pruned channels so we don't revalidate them (zombie churn)
      db.addToPruned(staleChannelIds)
      staleChannelIds.foreach { shortChannelId =>
        log.info("pruning shortChannelId={} (stale)", shortChannelId)
        context.system.eventStream.publish(ChannelLost(shortChannelId))
      }

      val staleChannelsToRemove = new mutable.MutableList[ChannelDesc]
      staleChannels.foreach(ca => {
        staleChannelsToRemove += ChannelDesc(ca.ann.shortChannelId, ca.ann.nodeId1, ca.ann.nodeId2)
        staleChannelsToRemove += ChannelDesc(ca.ann.shortChannelId, ca.ann.nodeId2, ca.ann.nodeId1)
      })

      val graph1 = d.graph.removeEdges(staleChannelsToRemove)
      staleNodes.foreach {
        nodeId =>
          log.info("pruning nodeId={} (stale)", nodeId)
          db.removeNode(nodeId)
          context.system.eventStream.publish(NodeLost(nodeId))
      }
      stay using d.copy(nodes = d.nodes -- staleNodes, channels = channels1, graph = graph1)

    case Event(ExcludeChannel(desc@ChannelDesc(shortChannelId, nodeId, _)), d) =>
      val banDuration = nodeParams.routerConf.channelExcludeDuration
      log.info("excluding shortChannelId={} from nodeId={} for duration={}", shortChannelId, nodeId, banDuration)
      context.system.scheduler.scheduleOnce(banDuration, self, LiftChannelExclusion(desc))
      stay using d.copy(excludedChannels = d.excludedChannels + desc)

    case Event(LiftChannelExclusion(desc@ChannelDesc(shortChannelId, nodeId, _)), d) =>
      log.info("reinstating shortChannelId={} from nodeId={}", shortChannelId, nodeId)
      stay using d.copy(excludedChannels = d.excludedChannels - desc)

    case Event('nodes, d) =>
      sender ! d.nodes.values
      stay

    case Event('channels, d) =>
      sender ! d.channels.values.map(_.ann)
      stay

    case Event('channelsMap, d) =>
      sender ! d.channels
      stay

    case Event('updates, d) =>
      val updates: Iterable[ChannelUpdate] = d.channels.values.flatMap(d => d.update_1_opt ++ d.update_2_opt) ++ d.privateChannels.values.flatMap(d => d.update_1_opt ++ d.update_2_opt)
      sender ! updates
      stay

    case Event('data, d) =>
      sender ! d
      stay

    case Event(FinalizeRoute(partialHops), d) =>
      // split into sublists [(a,b),(b,c), ...] then get the edges between each of those pairs, then select the largest edge between them
      val edges = partialHops.sliding(2).map { case List(v1, v2) => d.graph.getEdgesBetween(v1, v2).maxBy(_.update.htlcMaximumMsat.getOrElse(0 msat)) }
      val hops = edges.map(d => Hop(d.desc.a, d.desc.b, d.update)).toSeq
      sender ! RouteResponse(hops, Set.empty, Set.empty)
      stay

    case Event(RouteRequest(start, end, amount, assistedRoutes, ignoreNodes, ignoreChannels, params_opt), d) =>
      // we convert extra routing info provided in the payment request to fake channel_update
      // it takes precedence over all other channel_updates we know
      val assistedChannels: Map[ShortChannelId, AssistedChannel] = assistedRoutes.flatMap(toAssistedChannels(_, end, amount)).toMap
      val extraEdges = assistedChannels.values.map(ac => GraphEdge(ChannelDesc(ac.extraHop.shortChannelId, ac.extraHop.nodeId, ac.nextNodeId), toFakeUpdate(ac.extraHop, ac.htlcMaximum))).toSet
      val ignoredEdges = ignoreChannels ++ d.excludedChannels
      val params = params_opt.getOrElse(defaultRouteParams)
      val routesToFind = if (params.randomize) DEFAULT_ROUTES_COUNT else 1

      log.info(s"finding a route $start->$end with assistedChannels={} ignoreNodes={} ignoreChannels={} excludedChannels={}", assistedChannels.keys.mkString(","), ignoreNodes.map(_.value).mkString(","), ignoreChannels.mkString(","), d.excludedChannels.mkString(","))
      log.info(s"finding a route with randomize={} params={}", routesToFind > 1, params)
      findRoute(d.graph, start, end, amount, numRoutes = routesToFind, extraEdges = extraEdges, ignoredEdges = ignoredEdges, ignoredVertices = ignoreNodes, routeParams = params, nodeParams.currentBlockHeight)
        .map(r => sender ! RouteResponse(r, ignoreNodes, ignoreChannels))
        .recover { case t => sender ! Status.Failure(t) }
      stay

    case Event(SendChannelQuery(remoteNodeId, remote, flags_opt), d) =>
      // ask for everything
      // we currently send only one query_channel_range message per peer, when we just (re)connected to it, so we don't
      // have to worry about sending a new query_channel_range when another query is still in progress
      val query = QueryChannelRange(nodeParams.chainHash, firstBlockNum = 0L, numberOfBlocks = Int.MaxValue.toLong, TlvStream(flags_opt.toList))
      log.info("sending query_channel_range={}", query)
      remote ! query

      // we also set a pass-all filter for now (we can update it later) for the future gossip messages, by setting
      // the first_timestamp field to the current date/time and timestamp_range to the maximum value
      // NB: we can't just set firstTimestamp to 0, because in that case peer would send us all past messages matching
      // that (i.e. the whole routing table)
      val filter = GossipTimestampFilter(nodeParams.chainHash, firstTimestamp = Platform.currentTime.milliseconds.toSeconds, timestampRange = Int.MaxValue)
      remote ! filter

      // clean our sync state for this peer: we receive a SendChannelQuery just when we connect/reconnect to a peer and
      // will start a new complete sync process
      stay using d.copy(sync = d.sync - remoteNodeId)

    // Warning: order matters here, this must be the first match for HasChainHash messages !
    case Event(PeerRoutingMessage(_, _, routingMessage: HasChainHash), _) if routingMessage.chainHash != nodeParams.chainHash =>
      sender ! TransportHandler.ReadAck(routingMessage)
      log.warning("message {} for wrong chain {}, we're on {}", routingMessage, routingMessage.chainHash, nodeParams.chainHash)
      stay

    case Event(u: ChannelUpdate, d: Data) =>
      // it was sent by us (e.g. the payment lifecycle); routing messages that are sent by our peers are now wrapped in a PeerRoutingMessage
      log.debug("received channel update from {}", sender)
      stay using handle(u, sender, d)

    case Event(PeerRoutingMessage(transport, remoteNodeId, u: ChannelUpdate), d) =>
      sender ! TransportHandler.ReadAck(u)
      log.debug("received channel update for shortChannelId={}", u.shortChannelId)
      stay using handle(u, sender, d, remoteNodeId_opt = Some(remoteNodeId), transport_opt = Some(transport))

    case Event(PeerRoutingMessage(_, _, c: ChannelAnnouncement), d) =>
      log.debug("received channel announcement for shortChannelId={} nodeId1={} nodeId2={}", c.shortChannelId, c.nodeId1, c.nodeId2)
      if (d.channels.contains(c.shortChannelId)) {
        sender ! TransportHandler.ReadAck(c)
        log.debug("ignoring {} (duplicate)", c)
        stay
      } else if (d.awaiting.contains(c)) {
        sender ! TransportHandler.ReadAck(c)
        log.debug("ignoring {} (being verified)", c)
        // adding the sender to the list of origins so that we don't send back the same announcement to this peer later
        val origins = d.awaiting(c) :+ sender
        stay using d.copy(awaiting = d.awaiting + (c -> origins))
      } else if (db.isPruned(c.shortChannelId)) {
        sender ! TransportHandler.ReadAck(c)
        // channel was pruned and we haven't received a recent channel_update, so we have no reason to revalidate it
        log.debug("ignoring {} (was pruned)", c)
        stay
      } else if (!Announcements.checkSigs(c)) {
        sender ! TransportHandler.ReadAck(c)
        log.warning("bad signature for announcement {}", c)
        sender ! InvalidSignature(c)
        stay
      } else {
        log.info("validating shortChannelId={}", c.shortChannelId)
        Kamon.runWithContextEntry(shortChannelIdKey, c.shortChannelId) {
          Kamon.runWithSpan(Kamon.spanBuilder("validate-channel").tag("shortChannelId", c.shortChannelId.toString).start(), finishSpan = false) {
            watcher ! ValidateRequest(c)
          }
        }
        // we don't acknowledge the message just yet
        stay using d.copy(awaiting = d.awaiting + (c -> Seq(sender)))
      }

    case Event(n: NodeAnnouncement, d: Data) =>
      // it was sent by us, routing messages that are sent by  our peers are now wrapped in a PeerRoutingMessage
      log.debug("received node announcement from {}", sender)
      stay using handle(n, sender, d)

    case Event(PeerRoutingMessage(_, _, n: NodeAnnouncement), d: Data) =>
      sender ! TransportHandler.ReadAck(n)
      log.debug("received node announcement for nodeId={}", n.nodeId)
      stay using handle(n, sender, d)

    case Event(PeerRoutingMessage(transport, remoteNodeId, routingMessage@QueryChannelRange(chainHash, firstBlockNum, numberOfBlocks, extendedQueryFlags_opt)), d) =>
      sender ! TransportHandler.ReadAck(routingMessage)
      Kamon.runWithContextEntry(remoteNodeIdKey, remoteNodeId.toString) {
        Kamon.runWithSpan(Kamon.spanBuilder("query-channel-range").start(), finishSpan = true) {
          log.info("received query_channel_range with firstBlockNum={} numberOfBlocks={} extendedQueryFlags_opt={}", firstBlockNum, numberOfBlocks, extendedQueryFlags_opt)
          // keep channel ids that are in [firstBlockNum, firstBlockNum + numberOfBlocks]
          val shortChannelIds: SortedSet[ShortChannelId] = d.channels.keySet.filter(keep(firstBlockNum, numberOfBlocks, _))
          log.info("replying with {} items for range=({}, {})", shortChannelIds.size, firstBlockNum, numberOfBlocks)
          val chunks = Kamon.runWithSpan(Kamon.spanBuilder("split-channel-ids").start(), finishSpan = true) {
            split(shortChannelIds, nodeParams.routerConf.channelRangeChunkSize)
          }
          Kamon.runWithSpan(Kamon.spanBuilder("compute-timestamps-checksums").start(), finishSpan = true) {
            chunks.foreach { chunk =>
              val (timestamps, checksums) = routingMessage.queryFlags_opt match {
                case Some(extension) if extension.wantChecksums | extension.wantTimestamps =>
                  // we always compute timestamps and checksums even if we don't need both, overhead is negligible
                  val (timestamps, checksums) = chunk.shortChannelIds.map(getChannelDigestInfo(d.channels)).unzip
                  val encodedTimestamps = if (extension.wantTimestamps) Some(ReplyChannelRangeTlv.EncodedTimestamps(nodeParams.routerConf.encodingType, timestamps)) else None
                  val encodedChecksums = if (extension.wantChecksums) Some(ReplyChannelRangeTlv.EncodedChecksums(checksums)) else None
                  (encodedTimestamps, encodedChecksums)
                case _ => (None, None)
              }
              transport ! ReplyChannelRange(chainHash, chunk.firstBlock, chunk.numBlocks,
                complete = 1,
                shortChannelIds = EncodedShortChannelIds(nodeParams.routerConf.encodingType, chunk.shortChannelIds),
                timestamps = timestamps,
                checksums = checksums)
            }
          }
          stay
        }
      }

    case Event(PeerRoutingMessage(transport, remoteNodeId, routingMessage@ReplyChannelRange(chainHash, _, _, _, shortChannelIds, _)), d) =>
      sender ! TransportHandler.ReadAck(routingMessage)

      Kamon.runWithContextEntry(remoteNodeIdKey, remoteNodeId.toString) {
        Kamon.runWithSpan(Kamon.spanBuilder("reply-channel-range").start(), finishSpan = true) {

          @tailrec
          def loop(ids: List[ShortChannelId], timestamps: List[ReplyChannelRangeTlv.Timestamps], checksums: List[ReplyChannelRangeTlv.Checksums], acc: List[ShortChannelIdAndFlag] = List.empty[ShortChannelIdAndFlag]): List[ShortChannelIdAndFlag] = {
            ids match {
              case Nil => acc.reverse
              case head :: tail =>
                val flag = computeFlag(d.channels)(head, timestamps.headOption, checksums.headOption, nodeParams.routerConf.requestNodeAnnouncements)
                // 0 means nothing to query, just don't include it
                val acc1 = if (flag != 0) ShortChannelIdAndFlag(head, flag) :: acc else acc
                loop(tail, timestamps.drop(1), checksums.drop(1), acc1)
            }
          }

          val timestamps_opt = routingMessage.timestamps_opt.map(_.timestamps).getOrElse(List.empty[ReplyChannelRangeTlv.Timestamps])
          val checksums_opt = routingMessage.checksums_opt.map(_.checksums).getOrElse(List.empty[ReplyChannelRangeTlv.Checksums])

          val shortChannelIdAndFlags = Kamon.runWithSpan(Kamon.spanBuilder("compute-flags").start(), finishSpan = true) {
            loop(shortChannelIds.array, timestamps_opt, checksums_opt)
          }

          val (channelCount, updatesCount) = shortChannelIdAndFlags.foldLeft((0, 0)) {
            case ((c, u), ShortChannelIdAndFlag(_, flag)) =>
              val c1 = c + (if (QueryShortChannelIdsTlv.QueryFlagType.includeChannelAnnouncement(flag)) 1 else 0)
              val u1 = u + (if (QueryShortChannelIdsTlv.QueryFlagType.includeUpdate1(flag)) 1 else 0) + (if (QueryShortChannelIdsTlv.QueryFlagType.includeUpdate2(flag)) 1 else 0)
              (c1, u1)
          }
          log.info(s"received reply_channel_range with {} channels, we're missing {} channel announcements and {} updates, format={}", shortChannelIds.array.size, channelCount, updatesCount, shortChannelIds.encoding)
          // we update our sync data to this node (there may be multiple channel range responses and we can only query one set of ids at a time)
          val replies = shortChannelIdAndFlags
            .grouped(nodeParams.routerConf.channelQueryChunkSize)
            .map(chunk => QueryShortChannelIds(chainHash,
              shortChannelIds = EncodedShortChannelIds(shortChannelIds.encoding, chunk.map(_.shortChannelId)),
              if (routingMessage.timestamps_opt.isDefined || routingMessage.checksums_opt.isDefined)
                TlvStream(QueryShortChannelIdsTlv.EncodedQueryFlags(shortChannelIds.encoding, chunk.map(_.flag)))
              else
                TlvStream.empty
            ))
            .toList
          val (sync1, replynow_opt) = addToSync(d.sync, remoteNodeId, replies)
          // we only send a reply right away if there were no pending requests
          replynow_opt.foreach(transport ! _)
          val progress = syncProgress(sync1)
          context.system.eventStream.publish(progress)
          self ! progress
          stay using d.copy(sync = sync1)
        }
      }

    case Event(PeerRoutingMessage(transport, remoteNodeId, routingMessage@QueryShortChannelIds(chainHash, shortChannelIds, _)), d) =>
      sender ! TransportHandler.ReadAck(routingMessage)

      Kamon.runWithContextEntry(remoteNodeIdKey, remoteNodeId.toString) {
        Kamon.runWithSpan(Kamon.spanBuilder("query-short-channel-ids").start(), finishSpan = true) {

          val flags = routingMessage.queryFlags_opt.map(_.array).getOrElse(List.empty[Long])

          var channelCount = 0
          var updateCount = 0
          var nodeCount = 0

          Router.processChannelQuery(d.nodes, d.channels)(
            shortChannelIds.array,
            flags,
            ca => {
              channelCount = channelCount + 1
              transport ! ca
            },
            cu => {
              updateCount = updateCount + 1
              transport ! cu
            },
            na => {
              nodeCount = nodeCount + 1
              transport ! na
            }
          )
          log.info("received query_short_channel_ids with {} items, sent back {} channels and {} updates and {} nodes", shortChannelIds.array.size, channelCount, updateCount, nodeCount)
          transport ! ReplyShortChannelIdsEnd(chainHash, 1)
          stay
        }
      }

    case Event(PeerRoutingMessage(transport, remoteNodeId, routingMessage: ReplyShortChannelIdsEnd), d) =>
      sender ! TransportHandler.ReadAck(routingMessage)
      // have we more channels to ask this peer?
      val sync1 = d.sync.get(remoteNodeId) match {
        case Some(sync) =>
          sync.pending match {
            case nextRequest +: rest =>
              log.info(s"asking for the next slice of short_channel_ids (remaining=${sync.pending.size}/${sync.total})")
              transport ! nextRequest
              d.sync + (remoteNodeId -> sync.copy(pending = rest))
            case Nil =>
              // we received reply_short_channel_ids_end for our last query and have not sent another one, we can now remove
              // the remote peer from our map
              log.info(s"sync complete (total=${sync.total})")
              d.sync - remoteNodeId
          }
        case _ => d.sync
      }
      val progress = syncProgress(sync1)
      context.system.eventStream.publish(progress)
      self ! progress
      stay using d.copy(sync = sync1)

  }

  initialize()

  def handle(n: NodeAnnouncement, origin: ActorRef, d: Data): Data =
    if (d.stash.nodes.contains(n)) {
      log.debug("ignoring {} (already stashed)", n)
      val origins = d.stash.nodes(n) + origin
      d.copy(stash = d.stash.copy(nodes = d.stash.nodes + (n -> origins)))
    } else if (d.rebroadcast.nodes.contains(n)) {
      log.debug("ignoring {} (pending rebroadcast)", n)
      val origins = d.rebroadcast.nodes(n) + origin
      d.copy(rebroadcast = d.rebroadcast.copy(nodes = d.rebroadcast.nodes + (n -> origins)))
    } else if (d.nodes.contains(n.nodeId) && d.nodes(n.nodeId).timestamp >= n.timestamp) {
      log.debug("ignoring {} (duplicate)", n)
      d
    } else if (!Announcements.checkSig(n)) {
      log.warning("bad signature for {}", n)
      origin ! InvalidSignature(n)
      d
    } else if (d.nodes.contains(n.nodeId)) {
      log.debug("updated node nodeId={}", n.nodeId)
      context.system.eventStream.publish(NodeUpdated(n))
      db.updateNode(n)
      d.copy(nodes = d.nodes + (n.nodeId -> n), rebroadcast = d.rebroadcast.copy(nodes = d.rebroadcast.nodes + (n -> Set(origin))))
    } else if (d.channels.values.exists(c => isRelatedTo(c.ann, n.nodeId))) {
      log.debug("added node nodeId={}", n.nodeId)
      context.system.eventStream.publish(NodesDiscovered(n :: Nil))
      db.addNode(n)
      d.copy(nodes = d.nodes + (n.nodeId -> n), rebroadcast = d.rebroadcast.copy(nodes = d.rebroadcast.nodes + (n -> Set(origin))))
    } else if (d.awaiting.keys.exists(c => isRelatedTo(c, n.nodeId))) {
      log.debug("stashing {}", n)
      d.copy(stash = d.stash.copy(nodes = d.stash.nodes + (n -> Set(origin))))
    } else {
      log.debug("ignoring {} (no related channel found)", n)
      // there may be a record if we have just restarted
      db.removeNode(n.nodeId)
      d
    }

  def handle(u: ChannelUpdate, origin: ActorRef, d: Data, remoteNodeId_opt: Option[PublicKey] = None, transport_opt: Option[ActorRef] = None): Data =
    if (d.channels.contains(u.shortChannelId)) {
      // related channel is already known (note: this means no related channel_update is in the stash)
      val publicChannel = true
      val pc = d.channels(u.shortChannelId)
      val desc = getDesc(u, pc.ann)
      if (d.rebroadcast.updates.contains(u)) {
        log.debug("ignoring {} (pending rebroadcast)", u)
        val origins = d.rebroadcast.updates(u) + origin
        d.copy(rebroadcast = d.rebroadcast.copy(updates = d.rebroadcast.updates + (u -> origins)))
      } else if (isStale(u)) {
        log.debug("ignoring {} (stale)", u)
        d
      } else if (pc.getChannelUpdateSameSideAs(u).exists(_.timestamp >= u.timestamp)) {
        log.debug("ignoring {} (duplicate)", u)
        d
      } else if (!Announcements.checkSig(u, pc.getNodeIdSameSideAs(u))) {
        log.warning("bad signature for announcement shortChannelId={} {}", u.shortChannelId, u)
        origin ! InvalidSignature(u)
        d
      } else if (pc.getChannelUpdateSameSideAs(u).isDefined) {
        log.debug("updated channel_update for shortChannelId={} public={} flags={} {}", u.shortChannelId, publicChannel, u.channelFlags, u)
        context.system.eventStream.publish(ChannelUpdatesReceived(u :: Nil))
        db.updateChannel(u)
        // update the graph
        val graph1 = Announcements.isEnabled(u.channelFlags) match {
          case true => d.graph.removeEdge(desc).addEdge(desc, u)
          case false => d.graph.removeEdge(desc) // if the channel is now disabled, we remove it from the graph
        }
        d.copy(channels = d.channels + (u.shortChannelId -> pc.updateChannelUpdateSameSideAs(u)), rebroadcast = d.rebroadcast.copy(updates = d.rebroadcast.updates + (u -> Set(origin))), graph = graph1)
      } else {
        log.debug("added channel_update for shortChannelId={} public={} flags={} {}", u.shortChannelId, publicChannel, u.channelFlags, u)
        context.system.eventStream.publish(ChannelUpdatesReceived(u :: Nil))
        db.updateChannel(u)
        // we also need to update the graph
        val graph1 = d.graph.addEdge(desc, u)
        d.copy(channels = d.channels + (u.shortChannelId -> pc.updateChannelUpdateSameSideAs(u)), privateChannels = d.privateChannels - u.shortChannelId, rebroadcast = d.rebroadcast.copy(updates = d.rebroadcast.updates + (u -> Set(origin))), graph = graph1)
      }
    } else if (d.awaiting.keys.exists(c => c.shortChannelId == u.shortChannelId)) {
      // channel is currently being validated
      if (d.stash.updates.contains(u)) {
        log.debug("ignoring {} (already stashed)", u)
        val origins = d.stash.updates(u) + origin
        d.copy(stash = d.stash.copy(updates = d.stash.updates + (u -> origins)))
      } else {
        log.debug("stashing {}", u)
        d.copy(stash = d.stash.copy(updates = d.stash.updates + (u -> Set(origin))))
      }
    } else if (d.privateChannels.contains(u.shortChannelId)) {
      val publicChannel = false
      val pc = d.privateChannels(u.shortChannelId)
      val desc = if (Announcements.isNode1(u.channelFlags)) ChannelDesc(u.shortChannelId, pc.nodeId1, pc.nodeId2) else ChannelDesc(u.shortChannelId, pc.nodeId2, pc.nodeId1)
      if (isStale(u)) {
        log.debug("ignoring {} (stale)", u)
        d
      } else if (pc.getChannelUpdateSameSideAs(u).exists(_.timestamp >= u.timestamp)) {
        log.debug("ignoring {} (already know same or newer)", u)
        d
      } else if (!Announcements.checkSig(u, desc.a)) {
        log.warning("bad signature for announcement shortChannelId={} {}", u.shortChannelId, u)
        origin ! InvalidSignature(u)
        d
      } else if (pc.getChannelUpdateSameSideAs(u).isDefined) {
        log.debug("updated channel_update for shortChannelId={} public={} flags={} {}", u.shortChannelId, publicChannel, u.channelFlags, u)
        context.system.eventStream.publish(ChannelUpdatesReceived(u :: Nil))
        // we also need to update the graph
        val graph1 = d.graph.removeEdge(desc).addEdge(desc, u)
        d.copy(privateChannels = d.privateChannels + (u.shortChannelId -> pc.updateChannelUpdateSameSideAs(u)), graph = graph1)
      } else {
        log.debug("added channel_update for shortChannelId={} public={} flags={} {}", u.shortChannelId, publicChannel, u.channelFlags, u)
        context.system.eventStream.publish(ChannelUpdatesReceived(u :: Nil))
        // we also need to update the graph
        val graph1 = d.graph.addEdge(desc, u)
        d.copy(privateChannels = d.privateChannels + (u.shortChannelId -> pc.updateChannelUpdateSameSideAs(u)), graph = graph1)
      }
    } else if (db.isPruned(u.shortChannelId) && !isStale(u)) {
      // the channel was recently pruned, but if we are here, it means that the update is not stale so this is the case
      // of a zombie channel coming back from the dead. they probably sent us a channel_announcement right before this update,
      // but we ignored it because the channel was in the 'pruned' list. Now that we know that the channel is alive again,
      // let's remove the channel from the zombie list and ask the sender to re-send announcements (channel_announcement + updates)
      // about that channel. We can ignore this update since we will receive it again
      log.info(s"channel shortChannelId=${u.shortChannelId} is back from the dead! requesting announcements about this channel")
      db.removeFromPruned(u.shortChannelId)

      // transport_opt will contain a valid transport only when we're handling an update that we received from a peer, not
      // when we're sending updates to ourselves
      (transport_opt, remoteNodeId_opt) match {
        case (Some(transport), Some(remoteNodeId)) =>
          val query = QueryShortChannelIds(u.chainHash, EncodedShortChannelIds(nodeParams.routerConf.encodingType, List(u.shortChannelId)), TlvStream.empty)
          d.sync.get(remoteNodeId) match {
            case Some(sync) =>
              // we already have a pending request to that node, let's add this channel to the list and we'll get it later
              // TODO: we only request channels with old style channel_query
              d.copy(sync = d.sync + (remoteNodeId -> sync.copy(pending = sync.pending :+ query, total = sync.total + 1)))
            case None =>
              // we send the query right away
              transport ! query
              d.copy(sync = d.sync + (remoteNodeId -> Sync(pending = Nil, total = 1)))
          }
        case _ =>
          // we don't know which node this update came from (maybe it was stashed and the channel got pruned in the meantime or some other corner case).
          // or we don't have a transport to send our query to.
          // anyway, that's not really a big deal because we have removed the channel from the pruned db so next time it shows up we will revalidate it
          d
      }
    } else {
      log.debug("ignoring announcement {} (unknown channel)", u)
      d
    }

  override def mdc(currentMessage: Any): MDC = currentMessage match {
    case SendChannelQuery(remoteNodeId, _, _) => Logs.mdc(remoteNodeId_opt = Some(remoteNodeId))
    case PeerRoutingMessage(_, remoteNodeId, _) => Logs.mdc(remoteNodeId_opt = Some(remoteNodeId))
    case _ => akka.event.Logging.emptyMDC
  }
}

object Router {

  val shortChannelIdKey = Context.key[ShortChannelId]("shortChannelId", ShortChannelId(0))
  val remoteNodeIdKey = Context.key[String]("remoteNodeId", "unknown")

  def props(nodeParams: NodeParams, watcher: ActorRef, initialized: Option[Promise[Done]] = None) = Props(new Router(nodeParams, watcher, initialized))

  def toFakeUpdate(extraHop: ExtraHop, htlcMaximum: MilliSatoshi): ChannelUpdate = {
    // the `direction` bit in flags will not be accurate but it doesn't matter because it is not used
    // what matters is that the `disable` bit is 0 so that this update doesn't get filtered out
    ChannelUpdate(signature = ByteVector64.Zeroes, chainHash = ByteVector32.Zeroes, extraHop.shortChannelId, Platform.currentTime.milliseconds.toSeconds, messageFlags = 1, channelFlags = 0, extraHop.cltvExpiryDelta, htlcMinimumMsat = 0 msat, extraHop.feeBase, extraHop.feeProportionalMillionths, Some(htlcMaximum))
  }

  def toAssistedChannels(extraRoute: Seq[ExtraHop], targetNodeId: PublicKey, amount: MilliSatoshi): Map[ShortChannelId, AssistedChannel] = {
    // BOLT 11: "For each entry, the pubkey is the node ID of the start of the channel", and the last node is the destination
    // The invoice doesn't explicitly specify the channel's htlcMaximumMsat, but we can safely assume that the channel
    // should be able to route the payment, so we'll compute an htlcMaximumMsat accordingly.
    // We could also get the channel capacity from the blockchain (since we have the shortChannelId) but that's more expensive.
    // We also need to make sure the channel isn't excluded by our heuristics.
    val lastChannelCapacity = amount.max(RoutingHeuristics.CAPACITY_CHANNEL_LOW)
    val nextNodeIds = extraRoute.map(_.nodeId).drop(1) :+ targetNodeId
    extraRoute.zip(nextNodeIds).reverse.foldLeft((lastChannelCapacity, Map.empty[ShortChannelId, AssistedChannel])) {
      case ((amount, acs), (extraHop: ExtraHop, nextNodeId)) =>
        val nextAmount = amount + nodeFee(extraHop.feeBase, extraHop.feeProportionalMillionths, amount)
        (nextAmount, acs + (extraHop.shortChannelId -> AssistedChannel(extraHop, nextNodeId, nextAmount)))
    }._2
  }

  def getDesc(u: ChannelUpdate, channel: ChannelAnnouncement): ChannelDesc = {
    // the least significant bit tells us if it is node1 or node2
    if (Announcements.isNode1(u.channelFlags)) ChannelDesc(u.shortChannelId, channel.nodeId1, channel.nodeId2) else ChannelDesc(u.shortChannelId, channel.nodeId2, channel.nodeId1)
  }

  def isRelatedTo(c: ChannelAnnouncement, nodeId: PublicKey) = nodeId == c.nodeId1 || nodeId == c.nodeId2

  def hasChannels(nodeId: PublicKey, channels: Iterable[PublicChannel]): Boolean = channels.exists(c => isRelatedTo(c.ann, nodeId))

  def isStale(u: ChannelUpdate): Boolean = isStale(u.timestamp)

  def isStale(timestamp: Long): Boolean = {
    // BOLT 7: "nodes MAY prune channels should the timestamp of the latest channel_update be older than 2 weeks"
    // but we don't want to prune brand new channels for which we didn't yet receive a channel update
    val staleThresholdSeconds = (Platform.currentTime.milliseconds - 14.days).toSeconds
    timestamp < staleThresholdSeconds
  }

  def isAlmostStale(timestamp: Long): Boolean = {
    // we define almost stale as 2 weeks minus 4 days
    val staleThresholdSeconds = (Platform.currentTime.milliseconds - 10.days).toSeconds
    timestamp < staleThresholdSeconds
  }

  /**
   * Is stale a channel that:
   * (1) is older than 2 weeks (2*7*144 = 2016 blocks)
   * AND
   * (2) has no channel_update younger than 2 weeks
   *
   * @param update1_opt update corresponding to one side of the channel, if we have it
   * @param update2_opt update corresponding to the other side of the channel, if we have it
   * @return
   */
  def isStale(channel: ChannelAnnouncement, update1_opt: Option[ChannelUpdate], update2_opt: Option[ChannelUpdate], currentBlockHeight: Long): Boolean = {
    // BOLT 7: "nodes MAY prune channels should the timestamp of the latest channel_update be older than 2 weeks (1209600 seconds)"
    // but we don't want to prune brand new channels for which we didn't yet receive a channel update, so we keep them as long as they are less than 2 weeks (2016 blocks) old
<<<<<<< HEAD
    val staleThresholdBlocks = Globals.blockCount.get() - 2016
    channel.shortChannelId.blockHeight < staleThresholdBlocks && update1_opt.forall(isStale) && update2_opt.forall(isStale)
=======
    val staleThresholdBlocks = currentBlockHeight - 2016
    val TxCoordinates(blockHeight, _, _) = ShortChannelId.coordinates(channel.shortChannelId)
    blockHeight < staleThresholdBlocks && update1_opt.forall(isStale) && update2_opt.forall(isStale)
>>>>>>> 2fbf46a3
  }

  def getStaleChannels(channels: Iterable[PublicChannel], currentBlockHeight: Long): Iterable[PublicChannel] = channels.filter(data => isStale(data.ann, data.update_1_opt, data.update_2_opt, currentBlockHeight))

  /**
   * Filters channels that we want to send to nodes asking for a channel range
   */
  def keep(firstBlockNum: Long, numberOfBlocks: Long, id: ShortChannelId): Boolean = {
    id.blockHeight >= firstBlockNum && id.blockHeight <= (firstBlockNum + numberOfBlocks)
  }

  def shouldRequestUpdate(ourTimestamp: Long, ourChecksum: Long, theirTimestamp_opt: Option[Long], theirChecksum_opt: Option[Long]): Boolean = {
    (theirTimestamp_opt, theirChecksum_opt) match {
      case (Some(theirTimestamp), Some(theirChecksum)) =>
        // we request their channel_update if all those conditions are met:
        // - it is more recent than ours
        // - it is different from ours, or it is the same but ours is about to be stale
        // - it is not stale
        val theirsIsMoreRecent = ourTimestamp < theirTimestamp
        val areDifferent = ourChecksum != theirChecksum
        val oursIsAlmostStale = isAlmostStale(ourTimestamp)
        val theirsIsStale = isStale(theirTimestamp)
        theirsIsMoreRecent && (areDifferent || oursIsAlmostStale) && !theirsIsStale
      case (Some(theirTimestamp), None) =>
        // if we only have their timestamp, we request their channel_update if theirs is more recent than ours
        val theirsIsMoreRecent = ourTimestamp < theirTimestamp
        val theirsIsStale = isStale(theirTimestamp)
        theirsIsMoreRecent && !theirsIsStale
      case (None, Some(theirChecksum)) =>
        // if we only have their checksum, we request their channel_update if it is different from ours
        // NB: a zero checksum means that they don't have the data
        val areDifferent = theirChecksum != 0 && ourChecksum != theirChecksum
        areDifferent
      case (None, None) =>
        // if we have neither their timestamp nor their checksum we request their channel_update
        true
    }
  }

  def computeFlag(channels: SortedMap[ShortChannelId, PublicChannel])(
    shortChannelId: ShortChannelId,
    theirTimestamps_opt: Option[ReplyChannelRangeTlv.Timestamps],
    theirChecksums_opt: Option[ReplyChannelRangeTlv.Checksums],
    includeNodeAnnouncements: Boolean): Long = {
    import QueryShortChannelIdsTlv.QueryFlagType._

    val flagsNodes = if (includeNodeAnnouncements) INCLUDE_NODE_ANNOUNCEMENT_1 | INCLUDE_NODE_ANNOUNCEMENT_2 else 0

    val flags = if (!channels.contains(shortChannelId)) {
      INCLUDE_CHANNEL_ANNOUNCEMENT | INCLUDE_CHANNEL_UPDATE_1 | INCLUDE_CHANNEL_UPDATE_2
    } else {
      // we already know this channel
      val (ourTimestamps, ourChecksums) = Router.getChannelDigestInfo(channels)(shortChannelId)
      // if they don't provide timestamps or checksums, we set appropriate default values:
      // - we assume their timestamp is more recent than ours by setting timestamp = Long.MaxValue
      // - we assume their update is different from ours by setting checkum = Long.MaxValue (NB: our default value for checksum is 0)
      val shouldRequestUpdate1 = shouldRequestUpdate(ourTimestamps.timestamp1, ourChecksums.checksum1, theirTimestamps_opt.map(_.timestamp1), theirChecksums_opt.map(_.checksum1))
      val shouldRequestUpdate2 = shouldRequestUpdate(ourTimestamps.timestamp2, ourChecksums.checksum2, theirTimestamps_opt.map(_.timestamp2), theirChecksums_opt.map(_.checksum2))
      val flagUpdate1 = if (shouldRequestUpdate1) INCLUDE_CHANNEL_UPDATE_1 else 0
      val flagUpdate2 = if (shouldRequestUpdate2) INCLUDE_CHANNEL_UPDATE_2 else 0
      flagUpdate1 | flagUpdate2
    }

    if (flags == 0) 0 else flags | flagsNodes
  }

  /**
   * Handle a query message, which includes a list of channel ids and flags.
   *
   * @param nodes     node id -> node announcement
   * @param channels  channel id -> channel announcement + updates
   * @param ids       list of channel ids
   * @param flags     list of query flags, either empty one flag per channel id
   * @param onChannel called when a channel announcement matches (i.e. its bit is set in the query flag and we have it)
   * @param onUpdate  called when a channel update matches
   * @param onNode    called when a node announcement matches
   *
   */
  def processChannelQuery(nodes: Map[PublicKey, NodeAnnouncement],
                          channels: SortedMap[ShortChannelId, PublicChannel])(
                           ids: List[ShortChannelId],
                           flags: List[Long],
                           onChannel: ChannelAnnouncement => Unit,
                           onUpdate: ChannelUpdate => Unit,
                           onNode: NodeAnnouncement => Unit)(implicit log: LoggingAdapter): Unit = {
    import QueryShortChannelIdsTlv.QueryFlagType

    // we loop over channel ids and query flag. We track node Ids for node announcement
    // we've already sent to avoid sending them multiple times, as requested by the BOLTs
    @tailrec
    def loop(ids: List[ShortChannelId], flags: List[Long], numca: Int = 0, numcu: Int = 0, nodesSent: Set[PublicKey] = Set.empty[PublicKey]): (Int, Int, Int) = ids match {
      case Nil => (numca, numcu, nodesSent.size)
      case head :: tail if !channels.contains(head) =>
        log.warning("received query for shortChannelId={} that we don't have", head)
        loop(tail, flags.drop(1), numca, numcu, nodesSent)
      case head :: tail =>
        val numca1 = numca
        val numcu1 = numcu
        var sent1 = nodesSent
        val pc = channels(head)
        val flag_opt = flags.headOption
        // no flag means send everything

        val includeChannel = flag_opt.forall(QueryFlagType.includeChannelAnnouncement)
        val includeUpdate1 = flag_opt.forall(QueryFlagType.includeUpdate1)
        val includeUpdate2 = flag_opt.forall(QueryFlagType.includeUpdate2)
        val includeNode1 = flag_opt.forall(QueryFlagType.includeNodeAnnouncement1)
        val includeNode2 = flag_opt.forall(QueryFlagType.includeNodeAnnouncement2)

        if (includeChannel) {
          onChannel(pc.ann)
        }
        if (includeUpdate1) {
          pc.update_1_opt.foreach { u =>
            onUpdate(u)
          }
        }
        if (includeUpdate2) {
          pc.update_2_opt.foreach { u =>
            onUpdate(u)
          }
        }
        if (includeNode1 && !sent1.contains(pc.ann.nodeId1)) {
          nodes.get(pc.ann.nodeId1).foreach { n =>
            onNode(n)
            sent1 = sent1 + pc.ann.nodeId1
          }
        }
        if (includeNode2 && !sent1.contains(pc.ann.nodeId2)) {
          nodes.get(pc.ann.nodeId2).foreach { n =>
            onNode(n)
            sent1 = sent1 + pc.ann.nodeId2
          }
        }
        loop(tail, flags.drop(1), numca1, numcu1, sent1)
    }

    loop(ids, flags)
  }

  /**
   * Returns overall progress on synchronization
   *
   * @return a sync progress indicator (1 means fully synced)
   */
  def syncProgress(sync: Map[PublicKey, Sync]): SyncProgress = {
    // NB: progress is in terms of requests, not individual channels
    val (pending, total) = sync.foldLeft((0, 0)) {
      case ((p, t), (_, sync)) => (p + sync.pending.size, t + sync.total)
    }
    if (total == 0) {
      SyncProgress(1)
    } else {
      SyncProgress((total - pending) / (1.0 * total))
    }
  }

  /**
   * This method is used after a payment failed, and we want to exclude some nodes that we know are failing
   */
  def getIgnoredChannelDesc(channels: Map[ShortChannelId, PublicChannel], ignoreNodes: Set[PublicKey]): Iterable[ChannelDesc] = {
    val desc = if (ignoreNodes.isEmpty) {
      Iterable.empty[ChannelDesc]
    } else {
      // expensive, but node blacklisting shouldn't happen often
      channels.values
        .filter(channelData => ignoreNodes.contains(channelData.ann.nodeId1) || ignoreNodes.contains(channelData.ann.nodeId2))
        .flatMap(channelData => Vector(ChannelDesc(channelData.ann.shortChannelId, channelData.ann.nodeId1, channelData.ann.nodeId2), ChannelDesc(channelData.ann.shortChannelId, channelData.ann.nodeId2, channelData.ann.nodeId1)))
    }
    desc
  }

  def getChannelDigestInfo(channels: SortedMap[ShortChannelId, PublicChannel])(shortChannelId: ShortChannelId): (ReplyChannelRangeTlv.Timestamps, ReplyChannelRangeTlv.Checksums) = {
    val c = channels(shortChannelId)
    val timestamp1 = c.update_1_opt.map(_.timestamp).getOrElse(0L)
    val timestamp2 = c.update_2_opt.map(_.timestamp).getOrElse(0L)
    val checksum1 = c.update_1_opt.map(getChecksum).getOrElse(0L)
    val checksum2 = c.update_2_opt.map(getChecksum).getOrElse(0L)
    (ReplyChannelRangeTlv.Timestamps(timestamp1 = timestamp1, timestamp2 = timestamp2), ReplyChannelRangeTlv.Checksums(checksum1 = checksum1, checksum2 = checksum2))
  }

  def getChecksum(u: ChannelUpdate): Long = {
    import u._
    val data = serializationResult(LightningMessageCodecs.channelUpdateChecksumCodec.encode(chainHash :: shortChannelId :: messageFlags :: channelFlags :: cltvExpiryDelta :: htlcMinimumMsat :: feeBaseMsat :: feeProportionalMillionths :: htlcMaximumMsat :: HNil))
    val checksum = new CRC32C()
    checksum.update(data.toArray)
    checksum.getValue
  }

  case class ShortChannelIdsChunk(firstBlock: Long, numBlocks: Long, shortChannelIds: List[ShortChannelId])

  /**
   * Have to split ids because otherwise message could be too big
   * there could be several reply_channel_range messages for a single query
   */
  def split(shortChannelIds: SortedSet[ShortChannelId], channelRangeChunkSize: Int): List[ShortChannelIdsChunk] = {
    // this algorithm can split blocks (meaning that we can in theory generate several replies with the same first_block/num_blocks
    // and a different set of short_channel_ids) but it doesn't matter
    if (shortChannelIds.isEmpty) {
      List(ShortChannelIdsChunk(0, 0, List.empty))
    } else {
      shortChannelIds
        .grouped(channelRangeChunkSize)
        .toList
        .map { group =>
          // NB: group is never empty
          val firstBlock: Long = group.head.blockHeight.toLong
          val numBlocks: Long = group.last.blockHeight.toLong - firstBlock + 1
          ShortChannelIdsChunk(firstBlock, numBlocks, group.toList)
        }
    }
  }

  def addToSync(syncMap: Map[PublicKey, Sync], remoteNodeId: PublicKey, pending: List[RoutingMessage]): (Map[PublicKey, Sync], Option[RoutingMessage]) = {
    pending match {
      case head +: rest =>
        // they may send back several reply_channel_range messages for a single query_channel_range query, and we must not
        // send another query_short_channel_ids query if they're still processing one
        syncMap.get(remoteNodeId) match {
          case None =>
            // we don't have a pending query with this peer, let's send it
            (syncMap + (remoteNodeId -> Sync(rest, pending.size)), Some(head))
          case Some(sync) =>
            // we already have a pending query with this peer, add missing ids to our "sync" state
            (syncMap + (remoteNodeId -> Sync(sync.pending ++ pending, sync.total + pending.size)), None)
        }
      case Nil =>
        // there is nothing to send
        (syncMap, None)
    }
  }

  /**
   * https://github.com/lightningnetwork/lightning-rfc/blob/master/04-onion-routing.md#clarifications
   */
  val ROUTE_MAX_LENGTH = 20

  // Max allowed CLTV for a route
  val DEFAULT_ROUTE_MAX_CLTV = CltvExpiryDelta(1008)

  // The default number of routes we'll search for when findRoute is called with randomize = true
  val DEFAULT_ROUTES_COUNT = 3

  def getDefaultRouteParams(routerConf: RouterConf) = RouteParams(
    randomize = routerConf.randomizeRouteSelection,
    maxFeeBase = routerConf.searchMaxFeeBase.toMilliSatoshi,
    maxFeePct = routerConf.searchMaxFeePct,
    routeMaxLength = routerConf.searchMaxRouteLength,
    routeMaxCltv = routerConf.searchMaxCltv,
    ratios = routerConf.searchHeuristicsEnabled match {
      case false => None
      case true => Some(WeightRatios(
        cltvDeltaFactor = routerConf.searchRatioCltv,
        ageFactor = routerConf.searchRatioChannelAge,
        capacityFactor = routerConf.searchRatioChannelCapacity
      ))
    }
  )

  /**
   * Find a route in the graph between localNodeId and targetNodeId, returns the route.
   * Will perform a k-shortest path selection given the @param numRoutes and randomly select one of the result.
   *
   * @param g            graph of the whole network
   * @param localNodeId  sender node (payer)
   * @param targetNodeId target node (final recipient)
   * @param amount       the amount that will be sent along this route
   * @param numRoutes    the number of shortest-paths to find
   * @param extraEdges   a set of extra edges we want to CONSIDER during the search
   * @param ignoredEdges a set of extra edges we want to IGNORE during the search
   * @param routeParams  a set of parameters that can restrict the route search
   * @return the computed route to the destination @targetNodeId
   */
  def findRoute(g: DirectedGraph,
                localNodeId: PublicKey,
                targetNodeId: PublicKey,
                amount: MilliSatoshi,
                numRoutes: Int,
                extraEdges: Set[GraphEdge] = Set.empty,
                ignoredEdges: Set[ChannelDesc] = Set.empty,
                ignoredVertices: Set[PublicKey] = Set.empty,
                routeParams: RouteParams,
                currentBlockHeight: Long): Try[Seq[Hop]] = Try {

    if (localNodeId == targetNodeId) throw CannotRouteToSelf

    def feeBaseOk(fee: MilliSatoshi): Boolean = fee <= routeParams.maxFeeBase

    def feePctOk(fee: MilliSatoshi, amount: MilliSatoshi): Boolean = {
      val maxFee = amount * routeParams.maxFeePct
      fee <= maxFee
    }

    def feeOk(fee: MilliSatoshi, amount: MilliSatoshi): Boolean = feeBaseOk(fee) || feePctOk(fee, amount)

    def lengthOk(length: Int): Boolean = length <= routeParams.routeMaxLength && length <= ROUTE_MAX_LENGTH

    def cltvOk(cltv: CltvExpiryDelta): Boolean = cltv <= routeParams.routeMaxCltv

    val boundaries: RichWeight => Boolean = { weight =>
      feeOk(weight.cost - amount, amount) && lengthOk(weight.length) && cltvOk(weight.cltv)
    }

    val foundRoutes = Graph.yenKshortestPaths(g, localNodeId, targetNodeId, amount, ignoredEdges, ignoredVertices, extraEdges, numRoutes, routeParams.ratios, currentBlockHeight, boundaries).toList match {
      case Nil if routeParams.routeMaxLength < ROUTE_MAX_LENGTH => // if not found within the constraints we relax and repeat the search
        return findRoute(g, localNodeId, targetNodeId, amount, numRoutes, extraEdges, ignoredEdges, ignoredVertices, routeParams.copy(routeMaxLength = ROUTE_MAX_LENGTH, routeMaxCltv = DEFAULT_ROUTE_MAX_CLTV), currentBlockHeight)
      case Nil => throw RouteNotFound
      case routes => routes.find(_.path.size == 1) match {
        case Some(directRoute) => directRoute :: Nil
        case _ => routes
      }
    }

    // At this point 'foundRoutes' cannot be empty
    val randomizedRoutes = if (routeParams.randomize) Random.shuffle(foundRoutes) else foundRoutes
    randomizedRoutes.head.path.map(graphEdgeToHop)
  }
}<|MERGE_RESOLUTION|>--- conflicted
+++ resolved
@@ -29,6 +29,7 @@
 import fr.acinq.eclair.blockchain._
 import fr.acinq.eclair.channel._
 import fr.acinq.eclair.crypto.TransportHandler
+import fr.acinq.eclair.db.NetworkDb
 import fr.acinq.eclair.io.Peer.{ChannelClosed, InvalidAnnouncement, InvalidSignature, PeerRoutingMessage}
 import fr.acinq.eclair.payment.PaymentRequest.ExtraHop
 import fr.acinq.eclair.router.Graph.GraphStructure.DirectedGraph.graphEdgeToHop
@@ -172,9 +173,9 @@
   setTimer(TickPruneStaleChannels.toString, TickPruneStaleChannels, 1 hour, repeat = true)
   setTimer(TickComputeNetworkStats.toString, TickComputeNetworkStats, nodeParams.routerConf.networkStatsRefreshInterval, repeat = true)
 
-  val defaultRouteParams = getDefaultRouteParams(nodeParams.routerConf)
-
-  val db = nodeParams.db.network
+  val defaultRouteParams: RouteParams = getDefaultRouteParams(nodeParams.routerConf)
+
+  val db: NetworkDb = nodeParams.db.network
 
   {
     log.info("loading network announcements from db...")
@@ -938,14 +939,8 @@
   def isStale(channel: ChannelAnnouncement, update1_opt: Option[ChannelUpdate], update2_opt: Option[ChannelUpdate], currentBlockHeight: Long): Boolean = {
     // BOLT 7: "nodes MAY prune channels should the timestamp of the latest channel_update be older than 2 weeks (1209600 seconds)"
     // but we don't want to prune brand new channels for which we didn't yet receive a channel update, so we keep them as long as they are less than 2 weeks (2016 blocks) old
-<<<<<<< HEAD
-    val staleThresholdBlocks = Globals.blockCount.get() - 2016
+    val staleThresholdBlocks = currentBlockHeight - 2016
     channel.shortChannelId.blockHeight < staleThresholdBlocks && update1_opt.forall(isStale) && update2_opt.forall(isStale)
-=======
-    val staleThresholdBlocks = currentBlockHeight - 2016
-    val TxCoordinates(blockHeight, _, _) = ShortChannelId.coordinates(channel.shortChannelId)
-    blockHeight < staleThresholdBlocks && update1_opt.forall(isStale) && update2_opt.forall(isStale)
->>>>>>> 2fbf46a3
   }
 
   def getStaleChannels(channels: Iterable[PublicChannel], currentBlockHeight: Long): Iterable[PublicChannel] = channels.filter(data => isStale(data.ann, data.update_1_opt, data.update_2_opt, currentBlockHeight))
