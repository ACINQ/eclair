package fr.acinq.eclair.router

import java.io.StringWriter

import akka.actor.{ActorRef, FSM, Props}
import akka.pattern.pipe
import fr.acinq.bitcoin.BinaryData
import fr.acinq.bitcoin.Crypto.PublicKey
import fr.acinq.bitcoin.Script.{pay2wsh, write}
import fr.acinq.eclair._
import fr.acinq.eclair.blockchain._
import fr.acinq.eclair.channel._
import fr.acinq.eclair.io.Peer
import fr.acinq.eclair.payment.PaymentRequest.ExtraHop
import fr.acinq.eclair.transactions.Scripts
import fr.acinq.eclair.wire._
import org.jgrapht.alg.shortestpath.DijkstraShortestPath
import org.jgrapht.ext._
import org.jgrapht.graph.{DefaultDirectedGraph, DefaultEdge, SimpleGraph}

import scala.collection.JavaConversions._
import scala.compat.Platform
import scala.concurrent.duration._
import scala.concurrent.{ExecutionContext, Future}
import scala.util.{Random, Success, Try}

// @formatter:off

case class ChannelDesc(id: Long, a: PublicKey, b: PublicKey)
case class Hop(nodeId: PublicKey, nextNodeId: PublicKey, lastUpdate: ChannelUpdate)
case class RouteRequest(source: PublicKey, target: PublicKey, assistedRoutes: Seq[Seq[ExtraHop]] = Nil, ignoreNodes: Set[PublicKey] = Set.empty, ignoreChannels: Set[Long] = Set.empty)
case class RouteResponse(hops: Seq[Hop], ignoreNodes: Set[PublicKey], ignoreChannels: Set[Long]) { require(hops.size > 0, "route cannot be empty") }
case class ExcludeChannel(desc: ChannelDesc) // this is used when we get a TemporaryChannelFailure, to give time for the channel to recover (note that exclusions are directed)
case class LiftChannelExclusion(desc: ChannelDesc)
case class SendRoutingState(to: ActorRef)
case class Rebroadcast(ann: Seq[RoutingMessage], origins: Map[RoutingMessage, ActorRef])

case class Data(nodes: Map[PublicKey, NodeAnnouncement],
                  channels: Map[Long, ChannelAnnouncement],
                  updates: Map[ChannelDesc, ChannelUpdate],
                  rebroadcast: Seq[RoutingMessage],
                  stash: Seq[RoutingMessage],
                  awaiting: Seq[ChannelAnnouncement],
                  origins: Map[RoutingMessage, ActorRef],
                  privateChannels: Map[Long, ChannelAnnouncement],
                  privateUpdates: Map[ChannelDesc, ChannelUpdate],
                  excludedChannels: Set[ChannelDesc]) // those channels are temporarily excluded from route calculation, because their node returned a TemporaryChannelFailure

sealed trait State
case object NORMAL extends State
case object WAITING_FOR_VALIDATION extends State

case object TickBroadcast
case object TickValidate
case object TickPruneStaleChannels

// @formatter:on

/**
  * Created by PM on 24/05/2016.
  */

class Router(nodeParams: NodeParams, watcher: ActorRef) extends FSM[State, Data] {

  import Router._

  import ExecutionContext.Implicits.global

  context.system.eventStream.subscribe(self, classOf[LocalChannelUpdate])
  context.system.eventStream.subscribe(self, classOf[LocalChannelDown])

  setTimer(TickBroadcast.toString, TickBroadcast, nodeParams.routerBroadcastInterval, repeat = true)
  setTimer(TickValidate.toString, TickValidate, nodeParams.routerValidateInterval, repeat = true)
  setTimer(TickPruneStaleChannels.toString, TickPruneStaleChannels, 1 day, repeat = true)

  val db = nodeParams.networkDb

  // Note: We go through the whole validation process instead of directly loading into memory, because the channels
  // could have been closed while we were shutdown, and if someone connects to us right after startup we don't want to
  // advertise invalid channels. We could optimize this (at least not fetch txes from the blockchain, and not check sigs)
  {
    log.info(s"loading network announcements from db...")
    val channels = db.listChannels()
    val nodes = db.listNodes()
    val updates = db.listChannelUpdates()
    channels.map(self ! _)
    nodes.map(self ! _)
    updates.map(self ! _)
    log.info(s"loaded from db: channels=${channels.size} nodes=${nodes.size} updates=${updates.size}")
  }

  startWith(NORMAL, Data(Map.empty, Map.empty, Map.empty, Nil, Nil, Nil, Map.empty, Map.empty, Map.empty, Set.empty))

  when(NORMAL) {
    case Event(TickValidate, d) =>
      require(d.awaiting.size == 0, "awaiting queue should be empty")
      var i = 0
      // we extract a batch of channel announcements from the stash
      val (channelAnns: Seq[ChannelAnnouncement]@unchecked, otherAnns) = d.stash.partition {
        case _: ChannelAnnouncement =>
          i = i + 1
          i <= MAX_PARALLEL_JSONRPC_REQUESTS
        case _ => false
      }
      if (channelAnns.size > 0) {
        log.info(s"validating a batch of ${channelAnns.size} channels")
        watcher ! ParallelGetRequest(channelAnns)
        goto(WAITING_FOR_VALIDATION) using d.copy(stash = otherAnns, awaiting = channelAnns)
      } else stay
  }

  when(WAITING_FOR_VALIDATION) {
    case Event(ParallelGetResponse(results), d) =>
      val validated = results.flatMap {
        case IndividualResult(c, Some(tx), true) =>
          // TODO: blacklisting
          val (_, _, outputIndex) = fromShortId(c.shortChannelId)
          // let's check that the output is indeed a P2WSH multisig 2-of-2 of nodeid1 and nodeid2)
          val fundingOutputScript = write(pay2wsh(Scripts.multiSig2of2(PublicKey(c.bitcoinKey1), PublicKey(c.bitcoinKey2))))
          if (tx.txOut.size < outputIndex + 1) {
            log.error(s"invalid script for shortChannelId=${c.shortChannelId.toHexString}: txid=${tx.txid} does not have outputIndex=$outputIndex ann=$c")
            None
          } else if (fundingOutputScript != tx.txOut(outputIndex).publicKeyScript) {
            log.error(s"invalid script for shortChannelId=${c.shortChannelId.toHexString} txid=${tx.txid} ann=$c")
            None
          } else {
            watcher ! WatchSpentBasic(self, tx, outputIndex, BITCOIN_FUNDING_EXTERNAL_CHANNEL_SPENT(c.shortChannelId))
            // TODO: check feature bit set
            log.debug(s"added channel channelId=${c.shortChannelId.toHexString}")
            context.system.eventStream.publish(ChannelDiscovered(c, tx.txOut(outputIndex).amount))
            db.addChannel(c)
            Some(c)
          }
        case IndividualResult(c, Some(tx), false) =>
          // TODO: vulnerability if they flood us with spent funding tx?
          log.warning(s"ignoring shortChannelId=${c.shortChannelId.toHexString} tx=${tx.txid} (funding tx not found in utxo)")
          // there may be a record if we have just restarted
          db.removeChannel(c.shortChannelId)
          None
        case IndividualResult(c, None, _) =>
          // TODO: blacklist?
          log.warning(s"could not retrieve tx for shortChannelId=${c.shortChannelId.toHexString}")
          None
      }

      // in case we just validated our first local channel, we announce the local node
      // note that this will also make sure we always update our node announcement on restart (eg: alias, color), because
      // even if we had stored a previous announcement, it would be overriden by this more recent one
      if (!d.nodes.contains(nodeParams.nodeId) && validated.exists(isRelatedTo(_, nodeParams.nodeId))) {
        log.info(s"first local channel validated, announcing local node")
        val nodeAnn = Announcements.makeNodeAnnouncement(nodeParams.privateKey, nodeParams.alias, nodeParams.color, nodeParams.publicAddresses)
        self ! nodeAnn
      }

      // we also reprocess node and channel_update announcements related to channels that were processed
      val (resend, stash1) = d.stash.partition {
        case n: NodeAnnouncement => results.exists(r => isRelatedTo(r.c, n.nodeId))
        case u: ChannelUpdate => results.exists(r => r.c.shortChannelId == u.shortChannelId)
        case _ => false
      }
      resend.foreach(self ! _)
      // we remove fake announcements that we may have made before
      goto(NORMAL) using d.copy(channels = d.channels ++ validated.map(c => (c.shortChannelId -> c)), privateChannels = d.privateChannels -- validated.map(_.shortChannelId), rebroadcast = d.rebroadcast ++ validated, stash = stash1, awaiting = Nil)
  }

  whenUnhandled {

    case Event(LocalChannelUpdate(_, _, shortChannelId, remoteNodeId, channelAnnouncement_opt, u), d: Data) =>
      d.channels.get(shortChannelId) match {
        case Some(_) =>
          // channel had already been announced and router knows about it, we can process the channel_update
          self ! u
          stay
        case None =>
          channelAnnouncement_opt match {
            case Some(c) =>
              // channel wasn't announced but here is the announcement, we will process it *before* the channel_update
              self ! c
              self ! u
              stay
            case None =>
              // channel isn't announced yet, do we have a fake announcement?
              d.privateChannels.get(shortChannelId) match {
                case Some(_) =>
                  // yes: nothing to do, we can process the channel_update
                  self ! u
                  stay
                case None =>
                  // no: create one and add it to current state, then process the channel_update
                  log.info(s"adding unannounced local channel to remote=$remoteNodeId shortChannelId=${shortChannelId.toHexString}")
                  self ! u
                  val fake_c = Announcements.makeChannelAnnouncement("", shortChannelId, nodeParams.nodeId, remoteNodeId, nodeParams.nodeId, nodeParams.nodeId, "", "", "", "")
                  stay using d.copy(privateChannels = d.privateChannels + (shortChannelId -> fake_c))
              }
          }
      }

    case Event(LocalChannelDown(_, channelId, shortChannelId, _), d: Data) =>
      log.debug(s"removed local channel_update for channelId=$channelId shortChannelId=${shortChannelId.toHexString}")
      stay using d.copy(privateChannels = d.privateChannels - shortChannelId, privateUpdates = d.privateUpdates.filterKeys(_.id != shortChannelId))

    case Event(SendRoutingState(remote), Data(nodes, channels, updates, _, _, _, _, _, _, _)) =>
      log.debug(s"info sending all announcements to $remote: channels=${channels.size} nodes=${nodes.size} updates=${updates.size}")
      val batch = channels.values ++ nodes.values ++ updates.values
      // we group and add delays to leave room for channel messages
      context.actorOf(ThrottleForwarder.props(remote, batch, 100, 100 millis))
      stay

    case Event(c: ChannelAnnouncement, d) =>
      log.debug(s"received channel announcement for shortChannelId=${c.shortChannelId.toHexString} nodeId1=${c.nodeId1} nodeId2=${c.nodeId2}")
      if (d.channels.containsKey(c.shortChannelId) || d.awaiting.exists(_.shortChannelId == c.shortChannelId) || d.stash.contains(c)) {
        log.debug(s"ignoring $c (duplicate)")
        stay
      } else if (!Announcements.checkSigs(c)) {
        log.warning(s"bad signature for announcement $c")
        sender ! Error(Peer.CHANNELID_ZERO, "bad announcement sig!!!".getBytes())
        stay
      } else {
        log.debug(s"stashing $c")
        stay using d.copy(stash = d.stash :+ c, origins = d.origins + (c -> sender))
      }

    case Event(n: NodeAnnouncement, d: Data) =>
      if (d.nodes.containsKey(n.nodeId) && d.nodes(n.nodeId).timestamp >= n.timestamp) {
        log.debug(s"ignoring announcement $n (old timestamp or duplicate)")
        stay
      } else if (!Announcements.checkSig(n)) {
        log.warning(s"bad signature for announcement $n")
        sender ! Error(Peer.CHANNELID_ZERO, "bad announcement sig!!!".getBytes())
        stay
      } else if (d.nodes.containsKey(n.nodeId)) {
        log.debug(s"updated node nodeId=${n.nodeId}")
        context.system.eventStream.publish(NodeUpdated(n))
        db.updateNode(n)
        stay using d.copy(nodes = d.nodes + (n.nodeId -> n), rebroadcast = d.rebroadcast :+ n, origins = d.origins + (n -> sender))
      } else if (d.channels.values.exists(c => isRelatedTo(c, n.nodeId))) {
        log.debug(s"added node nodeId=${n.nodeId}")
        context.system.eventStream.publish(NodeDiscovered(n))
        db.addNode(n)
        stay using d.copy(nodes = d.nodes + (n.nodeId -> n), rebroadcast = d.rebroadcast :+ n, origins = d.origins + (n -> sender))
      } else if (d.awaiting.exists(c => isRelatedTo(c, n.nodeId)) || d.stash.collectFirst { case c: ChannelAnnouncement if isRelatedTo(c, n.nodeId) => c }.isDefined) {
        log.debug(s"stashing $n")
        stay using d.copy(stash = d.stash :+ n, origins = d.origins + (n -> sender))
      } else {
        log.debug(s"ignoring $n (no related channel found)")
        // there may be a record if we have just restarted
        db.removeNode(n.nodeId)
        stay
      }

    case Event(u: ChannelUpdate, d: Data) =>
      if (d.channels.contains(u.shortChannelId)) {
        val publicChannel = true
        val c = d.channels(u.shortChannelId)
        val desc = getDesc(u, c)
        if (d.updates.contains(desc) && d.updates(desc).timestamp >= u.timestamp) {
          log.debug(s"ignoring $u (old timestamp or duplicate)")
          stay
<<<<<<< HEAD
        } else if (!Announcements.checkSig(u, getDesc(u, d.channels(u.shortChannelId)).a)) {
          // TODO: (dirty) this will make the origin channel close the connection
          log.warning(s"bad signature for announcement $u")
=======
        } else if (!Announcements.checkSig(u, desc.a)) {
          log.error(s"bad signature for announcement shortChannelId=${u.shortChannelId.toHexString} $u")
>>>>>>> f454c5e0
          sender ! Error(Peer.CHANNELID_ZERO, "bad announcement sig!!!".getBytes())
          stay
        } else if (d.updates.contains(desc)) {
          log.debug(s"updated channel_update for shortChannelId=${u.shortChannelId.toHexString} public=$publicChannel flags=${u.flags} $u")
          context.system.eventStream.publish(ChannelUpdateReceived(u))
          db.updateChannelUpdate(u)
          stay using d.copy(updates = d.updates + (desc -> u), rebroadcast = d.rebroadcast :+ u, origins = d.origins + (u -> sender))
        } else {
          log.debug(s"added channel_update for shortChannelId=${u.shortChannelId.toHexString} public=$publicChannel flags=${u.flags} $u")
          context.system.eventStream.publish(ChannelUpdateReceived(u))
          db.addChannelUpdate(u)
          stay using d.copy(updates = d.updates + (desc -> u), privateUpdates = d.privateUpdates - desc, rebroadcast = d.rebroadcast :+ u, origins = d.origins + (u -> sender))
        }
      } else if (d.awaiting.exists(c => c.shortChannelId == u.shortChannelId) || d.stash.collectFirst { case c: ChannelAnnouncement if c.shortChannelId == u.shortChannelId => c }.isDefined) {
        log.debug(s"stashing $u")
        stay using d.copy(stash = d.stash :+ u, origins = d.origins + (u -> sender))
      } else if (d.privateChannels.contains(u.shortChannelId)) {
        val publicChannel = false
        val c = d.privateChannels(u.shortChannelId)
        val desc = getDesc(u, c)
        if (d.updates.contains(desc) && d.updates(desc).timestamp >= u.timestamp) {
          log.debug(s"ignoring $u (old timestamp or duplicate)")
          stay
        } else if (!Announcements.checkSig(u, desc.a)) {
          log.error(s"bad signature for announcement shortChannelId=${u.shortChannelId.toHexString} $u")
          sender ! Error(Peer.CHANNELID_ZERO, "bad announcement sig!!!".getBytes())
          stay
        } else if (d.privateUpdates.contains(desc)) {
          log.debug(s"updated channel_update for shortChannelId=${u.shortChannelId.toHexString} public=$publicChannel flags=${u.flags} $u")
          context.system.eventStream.publish(ChannelUpdateReceived(u))
          stay using d.copy(privateUpdates = d.privateUpdates + (desc -> u))
        } else {
          log.debug(s"added channel_update for shortChannelId=${u.shortChannelId.toHexString} public=$publicChannel flags=${u.flags} $u")
          context.system.eventStream.publish(ChannelUpdateReceived(u))
          stay using d.copy(privateUpdates = d.privateUpdates + (desc -> u))
        }
      } else {
        log.debug(s"ignoring announcement $u (unknown channel)")
        stay
      }

    case Event(WatchEventSpentBasic(BITCOIN_FUNDING_EXTERNAL_CHANNEL_SPENT(shortChannelId)), d)
      if d.channels.containsKey(shortChannelId) =>
      val lostChannel = d.channels(shortChannelId)
      log.info(s"funding tx of channelId=${shortChannelId.toHexString} has been spent")
      // we need to remove nodes that aren't tied to any channels anymore
      val channels1 = d.channels - lostChannel.shortChannelId
      val lostNodes = Seq(lostChannel.nodeId1, lostChannel.nodeId2).filterNot(nodeId => hasChannels(nodeId, channels1.values))
      // let's clean the db and send the events
      log.info(s"pruning shortChannelId=${shortChannelId.toHexString} (spent)")
      db.removeChannel(shortChannelId) // NB: this also removes channel updates
      context.system.eventStream.publish(ChannelLost(shortChannelId))
      lostNodes.foreach {
        case nodeId =>
          log.info(s"pruning nodeId=$nodeId (spent)")
          db.removeNode(nodeId)
          context.system.eventStream.publish(NodeLost(nodeId))
      }
      stay using d.copy(nodes = d.nodes -- lostNodes, channels = d.channels - shortChannelId, updates = d.updates.filterKeys(_.id != shortChannelId))

    case Event(TickValidate, d) => stay // ignored

    case Event(TickBroadcast, d) =>
      d.rebroadcast match {
        case Nil => stay using d.copy(origins = Map.empty)
        case _ =>
          log.info(s"broadcasting ${d.rebroadcast.size} routing messages")
          context.actorSelection(context.system / "*" / "switchboard") ! Rebroadcast(d.rebroadcast, d.origins)
          stay using d.copy(rebroadcast = Nil, origins = Map.empty)
      }

    case Event(TickPruneStaleChannels, d) =>
      // first we select channels that we will prune
      val staleChannels = getStaleChannels(d.channels, d.updates)
      // then we clean up the related channel updates
      val staleUpdates = d.updates.keys.filter(desc => staleChannels.contains(desc.id))
      // finally we remove nodes that aren't tied to any channels anymore
      val channels1 = d.channels -- staleChannels
      val staleNodes = d.nodes.keys.filterNot(nodeId => hasChannels(nodeId, channels1.values))
      // let's clean the db and send the events
      staleChannels.foreach {
        case shortChannelId =>
          log.info(s"pruning shortChannelId=${shortChannelId.toHexString} (stale)")
          db.removeChannel(shortChannelId) // NB: this also removes channel updates
          context.system.eventStream.publish(ChannelLost(shortChannelId))
      }
      staleNodes.foreach {
        case nodeId =>
          log.info(s"pruning nodeId=$nodeId (stale)")
          db.removeNode(nodeId)
          context.system.eventStream.publish(NodeLost(nodeId))
      }
      stay using d.copy(nodes = d.nodes -- staleNodes, channels = channels1, updates = d.updates -- staleUpdates)

    case Event(ExcludeChannel(desc@ChannelDesc(shortChannelId, nodeId, _)), d) =>
      val banDuration = nodeParams.channelExcludeDuration
      log.info(s"excluding shortChannelId=${shortChannelId.toHexString} from nodeId=$nodeId for duration=$banDuration")
      context.system.scheduler.scheduleOnce(banDuration, self, LiftChannelExclusion(desc))
      stay using d.copy(excludedChannels = d.excludedChannels + desc)

    case Event(LiftChannelExclusion(desc@ChannelDesc(shortChannelId, nodeId, _)), d) =>
      log.info(s"reinstating shortChannelId=${shortChannelId.toHexString} from nodeId=$nodeId")
      stay using d.copy(excludedChannels = d.excludedChannels - desc)

    case Event('nodes, d) =>
      sender ! d.nodes.values
      stay

    case Event('channels, d) =>
      sender ! d.channels.values
      stay

    case Event('updates, d) =>
      sender ! (d.updates ++ d.privateUpdates).values
      stay

    case Event('dot, d) =>
      graph2dot(d.nodes, d.channels) pipeTo sender
      stay

    case Event(RouteRequest(start, end, assistedRoutes, ignoreNodes, ignoreChannels), d) =>
      // we convert extra routing info provided in the payment request to fake channel_update
      // it has precedence over all other channel_updates we know
      val assistedUpdates = assistedRoutes.flatMap(toFakeUpdates(_, end))
      // we add them to the private channel_updates
      val updates0 = d.privateUpdates ++ assistedUpdates
      // we add them to the publicly-announced updates (order matters!! local/assisted channel_updates will override channel_updates received by the network)
      val updates1 = d.updates ++ updates0
      // we then filter out the currently excluded channels
      val updates2 = updates1.filterKeys(!d.excludedChannels.contains(_))
      // we also filter out disabled channels, and channels/nodes that are blacklisted for this particular request
      val updates3 = filterUpdates(updates2, ignoreNodes, ignoreChannels)
      log.info(s"finding a route $start->$end with ignoreNodes=${ignoreNodes.map(_.toBin).mkString(",")} ignoreChannels=${ignoreChannels.map(_.toHexString).mkString(",")}")
      findRoute(start, end, updates3).map(r => RouteResponse(r, ignoreNodes, ignoreChannels)) pipeTo sender
      stay
  }

  onTransition {
    case _ -> NORMAL => log.info(s"current status channels=${nextStateData.channels.size} nodes=${nextStateData.nodes.size} updates=${nextStateData.updates.size} privateUpdates=${nextStateData.privateUpdates.size}")
  }

  initialize()

}

object Router {

  val MAX_PARALLEL_JSONRPC_REQUESTS = 50

  def props(nodeParams: NodeParams, watcher: ActorRef) = Props(new Router(nodeParams, watcher))

  def toFakeUpdate(extraHop: ExtraHop): ChannelUpdate =
  // the `direction` bit in flags will not be accurate but it doesn't matter because it is not used
  // what matters is that the `disable` bit is 0 so that this update doesn't get filtered out
    ChannelUpdate(signature = "", chainHash = "", extraHop.shortChannelId, Platform.currentTime / 1000, flags = BinaryData("0000"), extraHop.cltvExpiryDelta, htlcMinimumMsat = 0L, extraHop.feeBaseMsat, extraHop.feeProportionalMillionths)

  def toFakeUpdates(extraRoute: Seq[ExtraHop], targetNodeId: PublicKey): Map[ChannelDesc, ChannelUpdate] = {
    // BOLT 11: "For each entry, the pubkey is the node ID of the start of the channel", and the last node is the destination
    val nextNodeIds = extraRoute.map(_.nodeId).drop(1) :+ targetNodeId
    extraRoute.zip(nextNodeIds).map {
      case (extraHop: ExtraHop, nextNodeId) => (ChannelDesc(extraHop.shortChannelId, extraHop.nodeId, nextNodeId) -> toFakeUpdate(extraHop))
    }.toMap
  }

  /**
    * Helper method to build a ChannelDesc, *nodeX and nodeY are provided in no particular order* and will be sorted
    *
    * @param u
    * @param nodeX
    * @param nodeY
    * @return a ChannelDesc
    */
  def getDesc(u: ChannelUpdate, nodeX: PublicKey, nodeY: PublicKey): ChannelDesc = {
    val (nodeId1, nodeId2) = if (Announcements.isNode1(nodeX, nodeY)) (nodeX, nodeY) else (nodeY, nodeX)
    if (Announcements.isNode1(u.flags)) ChannelDesc(u.shortChannelId, nodeId1, nodeId2) else ChannelDesc(u.shortChannelId, nodeId2, nodeId1)
  }

  def getDesc(u: ChannelUpdate, channel: ChannelAnnouncement): ChannelDesc = {
    require(u.flags.data.size == 2, s"invalid flags length ${u.flags.data.size} != 2")
    // the least significant bit tells us if it is node1 or node2
    if (Announcements.isNode1(u.flags)) ChannelDesc(u.shortChannelId, channel.nodeId1, channel.nodeId2) else ChannelDesc(u.shortChannelId, channel.nodeId2, channel.nodeId1)
  }

  def isRelatedTo(c: ChannelAnnouncement, nodeId: PublicKey) = nodeId == c.nodeId1 || nodeId == c.nodeId2

  def hasChannels(nodeId: PublicKey, channels: Iterable[ChannelAnnouncement]): Boolean = channels.exists(c => isRelatedTo(c, nodeId))

  def getStaleChannels(channels: Map[Long, ChannelAnnouncement], updates: Map[ChannelDesc, ChannelUpdate]): Iterable[Long] = {
    // BOLT 7: "nodes MAY prune channels should the timestamp of the latest channel_update be older than 2 weeks (1209600 seconds)"
    // but we don't want to prune brand new channels for which we didn't yet receive a channel update
    // so we consider stale a channel that:
    // (1) is older than 2 weeks (2*7*144 = 2016 blocks)
    //  AND
    // (2) didn't have an update during the last 2 weeks
    val staleThresholdSeconds = Platform.currentTime / 1000 - 1209600
    val staleThresholdBlocks = Globals.blockCount.get() - 2016
    val staleChannels = channels
      .filterKeys(shortChannelId => fromShortId(shortChannelId)._1 < staleThresholdBlocks) // consider only channels older than 2 weeks
      .filterKeys(shortChannelId => !updates.values.exists(u => u.shortChannelId == shortChannelId && u.timestamp >= staleThresholdSeconds)) // no update in the past 2 weeks
    staleChannels.keys
  }

  /**
    * This method is used after a payment failed, and we want to exclude some nodes/channels that we know are failing
    */
  def filterUpdates(updates: Map[ChannelDesc, ChannelUpdate], ignoreNodes: Set[PublicKey], ignoreChannels: Set[Long]) =
    updates
      .filterNot(u => ignoreNodes.map(_.toBin).contains(u._1.a) || ignoreNodes.map(_.toBin).contains(u._1.b))
      .filterNot(u => ignoreChannels.contains(u._1.id))
      .filter(u => Announcements.isEnabled(u._2.flags))

  def findRouteDijkstra(localNodeId: PublicKey, targetNodeId: PublicKey, channels: Iterable[ChannelDesc]): Seq[ChannelDesc] = {
    if (localNodeId == targetNodeId) throw CannotRouteToSelf
    case class DescEdge(desc: ChannelDesc) extends DefaultEdge
    val g = new DefaultDirectedGraph[PublicKey, DescEdge](classOf[DescEdge])
    Random.shuffle(channels).foreach(d => {
      g.addVertex(d.a)
      g.addVertex(d.b)
      g.addEdge(d.a, d.b, new DescEdge(d))
    })
    Try(Option(DijkstraShortestPath.findPathBetween(g, localNodeId, targetNodeId))) match {
      case Success(Some(path)) => path.getEdgeList.map(_.desc)
      case _ => throw RouteNotFound
    }
  }

  def findRoute(localNodeId: PublicKey, targetNodeId: PublicKey, updates: Map[ChannelDesc, ChannelUpdate])(implicit ec: ExecutionContext): Future[Seq[Hop]] = Future {
    findRouteDijkstra(localNodeId, targetNodeId, updates.keys)
      .map(desc => Hop(desc.a, desc.b, updates(desc)))
  }

  def graph2dot(nodes: Map[PublicKey, NodeAnnouncement], channels: Map[Long, ChannelAnnouncement])(implicit ec: ExecutionContext): Future[String] = Future {
    case class DescEdge(channelId: Long) extends DefaultEdge
    val g = new SimpleGraph[PublicKey, DescEdge](classOf[DescEdge])
    channels.foreach(d => {
      g.addVertex(d._2.nodeId1)
      g.addVertex(d._2.nodeId2)
      g.addEdge(d._2.nodeId1, d._2.nodeId2, new DescEdge(d._1))
    })
    val vertexIDProvider = new ComponentNameProvider[PublicKey]() {
      override def getName(nodeId: PublicKey): String = "\"" + nodeId.toString() + "\""
    }
    val edgeLabelProvider = new ComponentNameProvider[DescEdge]() {
      override def getName(e: DescEdge): String = e.channelId.toString
    }
    val vertexAttributeProvider = new ComponentAttributeProvider[PublicKey]() {

      override def getComponentAttributes(nodeId: PublicKey): java.util.Map[String, String] =

        nodes.get(nodeId) match {
          case Some(ann) => Map("label" -> ann.alias, "color" -> f"#${ann.rgbColor._1}%02x${ann.rgbColor._2}%02x${ann.rgbColor._3}%02x")
          case None => Map.empty[String, String]
        }
    }
    val exporter = new DOTExporter[PublicKey, DescEdge](vertexIDProvider, null, edgeLabelProvider, vertexAttributeProvider, null)
    val writer = new StringWriter()
    try {
      exporter.exportGraph(g, writer)
      writer.toString
    } finally {
      writer.close()
    }

  }


}<|MERGE_RESOLUTION|>--- conflicted
+++ resolved
@@ -256,14 +256,8 @@
         if (d.updates.contains(desc) && d.updates(desc).timestamp >= u.timestamp) {
           log.debug(s"ignoring $u (old timestamp or duplicate)")
           stay
-<<<<<<< HEAD
-        } else if (!Announcements.checkSig(u, getDesc(u, d.channels(u.shortChannelId)).a)) {
-          // TODO: (dirty) this will make the origin channel close the connection
-          log.warning(s"bad signature for announcement $u")
-=======
         } else if (!Announcements.checkSig(u, desc.a)) {
-          log.error(s"bad signature for announcement shortChannelId=${u.shortChannelId.toHexString} $u")
->>>>>>> f454c5e0
+          log.warning(s"bad signature for announcement shortChannelId=${u.shortChannelId.toHexString} $u")
           sender ! Error(Peer.CHANNELID_ZERO, "bad announcement sig!!!".getBytes())
           stay
         } else if (d.updates.contains(desc)) {
@@ -288,7 +282,7 @@
           log.debug(s"ignoring $u (old timestamp or duplicate)")
           stay
         } else if (!Announcements.checkSig(u, desc.a)) {
-          log.error(s"bad signature for announcement shortChannelId=${u.shortChannelId.toHexString} $u")
+          log.warning(s"bad signature for announcement shortChannelId=${u.shortChannelId.toHexString} $u")
           sender ! Error(Peer.CHANNELID_ZERO, "bad announcement sig!!!".getBytes())
           stay
         } else if (d.privateUpdates.contains(desc)) {
