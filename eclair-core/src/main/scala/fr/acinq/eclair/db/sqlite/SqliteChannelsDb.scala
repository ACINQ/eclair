--- conflicted
+++ resolved
@@ -123,7 +123,6 @@
       q
     }
   }
-<<<<<<< HEAD
 
   def listHtlcInfos(channelId: ByteVector32): Seq[(ByteVector32, CltvExpiry, Long)] = {
     using(sqlite.prepareStatement("SELECT payment_hash, cltv_expiry, commitment_number FROM htlc_infos WHERE channel_id=?")) { statement =>
@@ -137,7 +136,4 @@
     }
   }
 
-  override def close(): Unit = sqlite.close
-=======
->>>>>>> 709e3f41
 }