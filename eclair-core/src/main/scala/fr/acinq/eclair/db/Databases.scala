/*
 * Copyright 2019 ACINQ SAS
 *
 * Licensed under the Apache License, Version 2.0 (the "License");
 * you may not use this file except in compliance with the License.
 * You may obtain a copy of the License at
 *
 *     http://www.apache.org/licenses/LICENSE-2.0
 *
 * Unless required by applicable law or agreed to in writing, software
 * distributed under the License is distributed on an "AS IS" BASIS,
 * WITHOUT WARRANTIES OR CONDITIONS OF ANY KIND, either express or implied.
 * See the License for the specific language governing permissions and
 * limitations under the License.
 */

package fr.acinq.eclair.db

import java.io.File
import java.nio.file.{Files, StandardCopyOption}
import java.sql.{Connection, DriverManager}

import com.typesafe.config.Config
import fr.acinq.eclair.db.psql._
import fr.acinq.eclair.db.sqlite._
<<<<<<< HEAD
import javax.sql.DataSource
=======
import grizzled.slf4j.Logging
import org.sqlite.SQLiteException
>>>>>>> 709e3f41

trait Databases {

  val network: NetworkDb

  val audit: AuditDb

  val channels: ChannelsDb

  val peers: PeersDb

  val payments: PaymentsDb

  val pendingRelay: PendingRelayDb

  def backup(file: File): Unit
<<<<<<< HEAD

  val isBackupSupported: Boolean
=======
>>>>>>> 709e3f41
}

object Databases extends Logging {

  /**
    * Given a parent folder it creates or loads all the databases from a JDBC connection
    *
    * @param dbdir
    * @return
    */
  def sqliteJDBC(dbdir: File): Databases = {
    dbdir.mkdir()
    var sqliteEclair: Connection = null
    var sqliteNetwork: Connection = null
    var sqliteAudit: Connection = null
    try {
      sqliteEclair = DriverManager.getConnection(s"jdbc:sqlite:${new File(dbdir, "eclair.sqlite")}")
      sqliteNetwork = DriverManager.getConnection(s"jdbc:sqlite:${new File(dbdir, "network.sqlite")}")
      sqliteAudit = DriverManager.getConnection(s"jdbc:sqlite:${new File(dbdir, "audit.sqlite")}")
      SqliteUtils.obtainExclusiveLock(sqliteEclair) // there should only be one process writing to this file
      logger.info("successful lock on eclair.sqlite")
      databaseByConnections(sqliteAudit, sqliteNetwork, sqliteEclair)
    } catch {
      case t: Throwable => {
        logger.error("could not create connection to sqlite databases: ", t)
        if (sqliteEclair != null) sqliteEclair.close()
        if (sqliteNetwork != null) sqliteNetwork.close()
        if (sqliteAudit != null) sqliteAudit.close()
        throw t
      }
    }

<<<<<<< HEAD
    sqliteDatabaseByConnections(sqliteAudit, sqliteNetwork, sqliteEclair)
=======
>>>>>>> 709e3f41
  }

  def postgresJDBC(database: String = "eclair", host: String = "localhost", port: Int = 5432,
                   username: Option[String] = None, password: Option[String] = None,
                   poolProperties: Map[String, Long] = Map()): Databases = {
    val url = s"jdbc:postgresql://${host}:${port}/${database}"

    import com.zaxxer.hikari.{HikariConfig, HikariDataSource}

    val config = new HikariConfig()
    config.setJdbcUrl(url)
    username.foreach(config.setUsername)
    password.foreach(config.setPassword)
    poolProperties.get("max-size").foreach(x => config.setMaximumPoolSize(x.toInt))
    poolProperties.get("connection-timeout").foreach(config.setConnectionTimeout)
    poolProperties.get("idle-timeout").foreach(config.setIdleTimeout)
    poolProperties.get("max-life-time").foreach(config.setMaxLifetime)

    val ds = new HikariDataSource(config)

    psqlDatabaseByConnections(ds)
  }

  def sqliteDatabaseByConnections(auditJdbc: Connection, networkJdbc: Connection, eclairJdbc: Connection): Databases = new Databases {
    override val network = new SqliteNetworkDb(networkJdbc)
    override val audit = new SqliteAuditDb(auditJdbc)
    override val channels = new SqliteChannelsDb(eclairJdbc)
    override val peers = new SqlitePeersDb(eclairJdbc)
    override val payments = new SqlitePaymentsDb(eclairJdbc)
    override val pendingRelay = new SqlitePendingRelayDb(eclairJdbc)
<<<<<<< HEAD
    override def backup(backupFile: File): Unit = {
      val tmpFile = new File(backupFile.getAbsolutePath.concat(".tmp"))

      SqliteUtils.using(eclairJdbc.createStatement()) {
        statement =>  {
          statement.executeUpdate(s"backup to ${tmpFile.getAbsolutePath}")
=======

    override def backup(file: File): Unit = {
      SqliteUtils.using(eclairJdbc.createStatement()) {
        statement => {
          statement.executeUpdate(s"backup to ${file.getAbsolutePath}")
>>>>>>> 709e3f41
        }
      }

      // this will throw an exception if it fails, which is possible if the backup file is not on the same filesystem
      // as the temporary file
      Files.move(tmpFile.toPath, backupFile.toPath, StandardCopyOption.REPLACE_EXISTING, StandardCopyOption.ATOMIC_MOVE)
    }
    override val isBackupSupported: Boolean = true
  }

  def psqlDatabaseByConnections(implicit ds: DataSource): Databases = new Databases {
    override val network = new PsqlNetworkDb()
    override val audit = new PsqlAuditDb()
    override val channels = new PsqlChannelsDb()
    override val peers = new PsqlPeersDb()
    override val payments = new PsqlPaymentsDb()
    override val pendingRelay = new PsqlPendingRelayDb()
    override def backup(file: File): Unit = throw new RuntimeException("psql driver does not support channels backup")
    override val isBackupSupported: Boolean = false
  }

  def setupPsqlDatabases(dbConfig: Config): Databases = {
    val database = dbConfig.getString("psql.database")
    val host = dbConfig.getString("psql.host")
    val port = dbConfig.getInt("psql.port")
    val username = if (dbConfig.getIsNull("psql.username") || dbConfig.getString("psql.username").isBlank)
      None
    else
      Some(dbConfig.getString("psql.username"))
    val password = if (dbConfig.getIsNull("psql.password") || dbConfig.getString("psql.password").isBlank)
      None
    else
      Some(dbConfig.getString("psql.password"))
    val properties = {
      val poolConfig = dbConfig.getConfig("psql.pool")
      Map.empty
        .updated("max-size", poolConfig.getInt("max-size").toLong)
        .updated("connection-timeout", poolConfig.getDuration("connection-timeout").toMillis)
        .updated("idle-timeout", poolConfig.getDuration("idle-timeout").toMillis)
        .updated("max-life-time", poolConfig.getDuration("max-life-time").toMillis)

    }

    Databases.postgresJDBC(
      database = database, host = host, port = port,
      username = username, password = password, poolProperties = properties
    )
  }

}<|MERGE_RESOLUTION|>--- conflicted
+++ resolved
@@ -23,12 +23,9 @@
 import com.typesafe.config.Config
 import fr.acinq.eclair.db.psql._
 import fr.acinq.eclair.db.sqlite._
-<<<<<<< HEAD
 import javax.sql.DataSource
-=======
 import grizzled.slf4j.Logging
 import org.sqlite.SQLiteException
->>>>>>> 709e3f41
 
 trait Databases {
 
@@ -45,11 +42,8 @@
   val pendingRelay: PendingRelayDb
 
   def backup(file: File): Unit
-<<<<<<< HEAD
 
   val isBackupSupported: Boolean
-=======
->>>>>>> 709e3f41
 }
 
 object Databases extends Logging {
@@ -71,7 +65,7 @@
       sqliteAudit = DriverManager.getConnection(s"jdbc:sqlite:${new File(dbdir, "audit.sqlite")}")
       SqliteUtils.obtainExclusiveLock(sqliteEclair) // there should only be one process writing to this file
       logger.info("successful lock on eclair.sqlite")
-      databaseByConnections(sqliteAudit, sqliteNetwork, sqliteEclair)
+      sqliteDatabaseByConnections(sqliteAudit, sqliteNetwork, sqliteEclair)
     } catch {
       case t: Throwable => {
         logger.error("could not create connection to sqlite databases: ", t)
@@ -81,32 +75,34 @@
         throw t
       }
     }
-
-<<<<<<< HEAD
-    sqliteDatabaseByConnections(sqliteAudit, sqliteNetwork, sqliteEclair)
-=======
->>>>>>> 709e3f41
   }
 
   def postgresJDBC(database: String = "eclair", host: String = "localhost", port: Int = 5432,
                    username: Option[String] = None, password: Option[String] = None,
                    poolProperties: Map[String, Long] = Map()): Databases = {
-    val url = s"jdbc:postgresql://${host}:${port}/${database}"
+    try {
+      val url = s"jdbc:postgresql://${host}:${port}/${database}"
 
-    import com.zaxxer.hikari.{HikariConfig, HikariDataSource}
+      import com.zaxxer.hikari.{HikariConfig, HikariDataSource}
 
-    val config = new HikariConfig()
-    config.setJdbcUrl(url)
-    username.foreach(config.setUsername)
-    password.foreach(config.setPassword)
-    poolProperties.get("max-size").foreach(x => config.setMaximumPoolSize(x.toInt))
-    poolProperties.get("connection-timeout").foreach(config.setConnectionTimeout)
-    poolProperties.get("idle-timeout").foreach(config.setIdleTimeout)
-    poolProperties.get("max-life-time").foreach(config.setMaxLifetime)
+      val config = new HikariConfig()
+      config.setJdbcUrl(url)
+      username.foreach(config.setUsername)
+      password.foreach(config.setPassword)
+      poolProperties.get("max-size").foreach(x => config.setMaximumPoolSize(x.toInt))
+      poolProperties.get("connection-timeout").foreach(config.setConnectionTimeout)
+      poolProperties.get("idle-timeout").foreach(config.setIdleTimeout)
+      poolProperties.get("max-life-time").foreach(config.setMaxLifetime)
 
-    val ds = new HikariDataSource(config)
+      val ds = new HikariDataSource(config)
 
-    psqlDatabaseByConnections(ds)
+      psqlDatabaseByConnections(ds)
+    } catch {
+      case t: Throwable => {
+        logger.error("could not create connection to psql database: ", t)
+        throw t
+      }
+    }
   }
 
   def sqliteDatabaseByConnections(auditJdbc: Connection, networkJdbc: Connection, eclairJdbc: Connection): Databases = new Databases {
@@ -116,20 +112,12 @@
     override val peers = new SqlitePeersDb(eclairJdbc)
     override val payments = new SqlitePaymentsDb(eclairJdbc)
     override val pendingRelay = new SqlitePendingRelayDb(eclairJdbc)
-<<<<<<< HEAD
     override def backup(backupFile: File): Unit = {
       val tmpFile = new File(backupFile.getAbsolutePath.concat(".tmp"))
 
       SqliteUtils.using(eclairJdbc.createStatement()) {
         statement =>  {
           statement.executeUpdate(s"backup to ${tmpFile.getAbsolutePath}")
-=======
-
-    override def backup(file: File): Unit = {
-      SqliteUtils.using(eclairJdbc.createStatement()) {
-        statement => {
-          statement.executeUpdate(s"backup to ${file.getAbsolutePath}")
->>>>>>> 709e3f41
         }
       }
 
