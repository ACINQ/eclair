--- conflicted
+++ resolved
@@ -55,25 +55,14 @@
 
   def receive: Receive = {
     case persisted: ChannelPersisted =>
-<<<<<<< HEAD
-      val start = System.currentTimeMillis()
-      val tmpFile = new File(backupFile.getAbsolutePath.concat(".tmp"))
-      databases.backup(tmpFile)
+      KamonExt.time(Metrics.FileBackupDuration.withoutTags()) {
+        val tmpFile = new File(backupFile.getAbsolutePath.concat(".tmp"))
+        databases.backup(tmpFile)
 
       // this will throw an exception if it fails, which is possible if the backup file is not on the same filesystem
       // as the temporary file
       // README: On Android we simply use renameTo because most Path methods are not available at our API level
       tmpFile.renameTo(backupFile)
-      val end = System.currentTimeMillis()
-=======
-      KamonExt.time(Metrics.FileBackupDuration.withoutTags()) {
-        val tmpFile = new File(backupFile.getAbsolutePath.concat(".tmp"))
-        databases.backup(tmpFile)
->>>>>>> ea57bb26
-
-        // this will throw an exception if it fails, which is possible if the backup file is not on the same filesystem
-        // as the temporary file
-        Files.move(tmpFile.toPath, backupFile.toPath, StandardCopyOption.REPLACE_EXISTING, StandardCopyOption.ATOMIC_MOVE)
 
         // publish a notification that we have updated our backup
         context.system.eventStream.publish(BackupCompleted)
