/*
 * Copyright 2019 ACINQ SAS
 *
 * Licensed under the Apache License, Version 2.0 (the "License");
 * you may not use this file except in compliance with the License.
 * You may obtain a copy of the License at
 *
 *     http://www.apache.org/licenses/LICENSE-2.0
 *
 * Unless required by applicable law or agreed to in writing, software
 * distributed under the License is distributed on an "AS IS" BASIS,
 * WITHOUT WARRANTIES OR CONDITIONS OF ANY KIND, either express or implied.
 * See the License for the specific language governing permissions and
 * limitations under the License.
 */

package fr.acinq.eclair.db.sqlite

import fr.acinq.bitcoin.ByteVector32
import fr.acinq.bitcoin.Crypto.{PrivateKey, PublicKey}
import fr.acinq.eclair.db.Monitoring.Metrics.withMetrics
import fr.acinq.eclair.db.Monitoring.Tags.DbBackends
import fr.acinq.eclair.db._
import fr.acinq.eclair.db.sqlite.SqliteUtils._
import fr.acinq.eclair.payment.{PaymentFailed, PaymentRequest, PaymentSent}
import fr.acinq.eclair.wire.protocol.CommonCodecs
import fr.acinq.eclair.{MilliSatoshi, TimestampMilli, TimestampMilliLong}
import grizzled.slf4j.Logging
import scodec.Attempt
import scodec.bits.BitVector
import scodec.codecs._

import java.sql.{Connection, ResultSet, Statement}
import java.util.UUID
import scala.concurrent.duration._
import scala.util.Try

class SqlitePaymentsDb(sqlite: Connection) extends PaymentsDb with Logging {

  import SqlitePaymentsDb._
  import SqliteUtils.ExtendedResultSet._

  using(sqlite.createStatement(), inTransaction = true) { statement =>

    def migration12(statement: Statement): Unit = {
      // Version 2 is "backwards compatible" in the sense that it uses separate tables from version 1 (which used a single "payments" table).
      statement.executeUpdate("CREATE TABLE received_payments (payment_hash BLOB NOT NULL PRIMARY KEY, preimage BLOB NOT NULL, payment_request TEXT NOT NULL, received_msat INTEGER, created_at INTEGER NOT NULL, expire_at INTEGER, received_at INTEGER)")
      statement.executeUpdate("CREATE TABLE sent_payments (id TEXT NOT NULL PRIMARY KEY, payment_hash BLOB NOT NULL, preimage BLOB, amount_msat INTEGER NOT NULL, created_at INTEGER NOT NULL, completed_at INTEGER, status VARCHAR NOT NULL)")
      statement.executeUpdate("CREATE INDEX payment_hash_idx ON sent_payments(payment_hash)")
    }

    def migration23(statement: Statement): Unit = {
      // We add many more columns to the sent_payments table.
      statement.executeUpdate("DROP index payment_hash_idx")
      statement.executeUpdate("ALTER TABLE sent_payments RENAME TO _sent_payments_old")
      statement.executeUpdate("CREATE TABLE sent_payments (id TEXT NOT NULL PRIMARY KEY, parent_id TEXT NOT NULL, external_id TEXT, payment_hash BLOB NOT NULL, amount_msat INTEGER NOT NULL, target_node_id BLOB NOT NULL, created_at INTEGER NOT NULL, payment_request TEXT, completed_at INTEGER, payment_preimage BLOB, fees_msat INTEGER, payment_route BLOB, failures BLOB)")
      // Old rows will be missing a target node id, so we use an easy-to-spot default value.
      val defaultTargetNodeId = PrivateKey(ByteVector32.One).publicKey
      statement.executeUpdate(s"INSERT INTO sent_payments (id, parent_id, payment_hash, amount_msat, target_node_id, created_at, completed_at, payment_preimage) SELECT id, id, payment_hash, amount_msat, X'${defaultTargetNodeId.toString}', created_at, completed_at, preimage FROM _sent_payments_old")
      statement.executeUpdate("DROP table _sent_payments_old")

      statement.executeUpdate("ALTER TABLE received_payments RENAME TO _received_payments_old")
      // We make payment request expiration not null in the received_payments table.
      // When it was previously set to NULL the default expiry should apply.
      statement.executeUpdate(s"UPDATE _received_payments_old SET expire_at = created_at + ${PaymentRequest.DEFAULT_EXPIRY_SECONDS} WHERE expire_at IS NULL")
      statement.executeUpdate("CREATE TABLE received_payments (payment_hash BLOB NOT NULL PRIMARY KEY, payment_preimage BLOB NOT NULL, payment_request TEXT NOT NULL, received_msat INTEGER, created_at INTEGER NOT NULL, expire_at INTEGER NOT NULL, received_at INTEGER)")
      statement.executeUpdate("INSERT INTO received_payments (payment_hash, payment_preimage, payment_request, received_msat, created_at, expire_at, received_at) SELECT payment_hash, preimage, payment_request, received_msat, created_at, expire_at, received_at FROM _received_payments_old")
      statement.executeUpdate("DROP table _received_payments_old")

      statement.executeUpdate("CREATE INDEX sent_parent_id_idx ON sent_payments(parent_id)")
      statement.executeUpdate("CREATE INDEX sent_payment_hash_idx ON sent_payments(payment_hash)")
      statement.executeUpdate("CREATE INDEX sent_created_idx ON sent_payments(created_at)")
      statement.executeUpdate("CREATE INDEX received_created_idx ON received_payments(created_at)")
    }

    def migration34(statement: Statement): Unit = {
      // We add a recipient_amount_msat and payment_type columns, rename some columns and change column order.
      statement.executeUpdate("DROP index sent_parent_id_idx")
      statement.executeUpdate("DROP index sent_payment_hash_idx")
      statement.executeUpdate("DROP index sent_created_idx")
      statement.executeUpdate("ALTER TABLE sent_payments RENAME TO _sent_payments_old")
      statement.executeUpdate("CREATE TABLE sent_payments (id TEXT NOT NULL PRIMARY KEY, parent_id TEXT NOT NULL, external_id TEXT, payment_hash BLOB NOT NULL, payment_preimage BLOB, payment_type TEXT NOT NULL, amount_msat INTEGER NOT NULL, fees_msat INTEGER, recipient_amount_msat INTEGER NOT NULL, recipient_node_id BLOB NOT NULL, payment_request TEXT, payment_route BLOB, failures BLOB, created_at INTEGER NOT NULL, completed_at INTEGER)")
      statement.executeUpdate("INSERT INTO sent_payments (id, parent_id, external_id, payment_hash, payment_preimage, payment_type, amount_msat, fees_msat, recipient_amount_msat, recipient_node_id, payment_request, payment_route, failures, created_at, completed_at) SELECT id, parent_id, external_id, payment_hash, payment_preimage, 'Standard', amount_msat, fees_msat, amount_msat, target_node_id, payment_request, payment_route, failures, created_at, completed_at FROM _sent_payments_old")
      statement.executeUpdate("DROP table _sent_payments_old")
      statement.executeUpdate("CREATE INDEX sent_parent_id_idx ON sent_payments(parent_id)")
      statement.executeUpdate("CREATE INDEX sent_payment_hash_idx ON sent_payments(payment_hash)")
      statement.executeUpdate("CREATE INDEX sent_created_idx ON sent_payments(created_at)")

      // We add payment_type column.
      statement.executeUpdate("DROP index received_created_idx")
      statement.executeUpdate("ALTER TABLE received_payments RENAME TO _received_payments_old")
      statement.executeUpdate("CREATE TABLE received_payments (payment_hash BLOB NOT NULL PRIMARY KEY, payment_type TEXT NOT NULL, payment_preimage BLOB NOT NULL, payment_request TEXT NOT NULL, received_msat INTEGER, created_at INTEGER NOT NULL, expire_at INTEGER NOT NULL, received_at INTEGER)")
      statement.executeUpdate("INSERT INTO received_payments (payment_hash, payment_type, payment_preimage, payment_request, received_msat, created_at, expire_at, received_at) SELECT payment_hash, 'Standard', payment_preimage, payment_request, received_msat, created_at, expire_at, received_at FROM _received_payments_old")
      statement.executeUpdate("DROP table _received_payments_old")
      statement.executeUpdate("CREATE INDEX received_created_idx ON received_payments(created_at)")
    }

    getVersion(statement, DB_NAME) match {
      case None =>
        statement.executeUpdate("CREATE TABLE received_payments (payment_hash BLOB NOT NULL PRIMARY KEY, payment_type TEXT NOT NULL, payment_preimage BLOB NOT NULL, payment_request TEXT NOT NULL, received_msat INTEGER, created_at INTEGER NOT NULL, expire_at INTEGER NOT NULL, received_at INTEGER)")
        statement.executeUpdate("CREATE TABLE sent_payments (id TEXT NOT NULL PRIMARY KEY, parent_id TEXT NOT NULL, external_id TEXT, payment_hash BLOB NOT NULL, payment_preimage BLOB, payment_type TEXT NOT NULL, amount_msat INTEGER NOT NULL, fees_msat INTEGER, recipient_amount_msat INTEGER NOT NULL, recipient_node_id BLOB NOT NULL, payment_request TEXT, payment_route BLOB, failures BLOB, created_at INTEGER NOT NULL, completed_at INTEGER)")

        statement.executeUpdate("CREATE INDEX sent_parent_id_idx ON sent_payments(parent_id)")
        statement.executeUpdate("CREATE INDEX sent_payment_hash_idx ON sent_payments(payment_hash)")
        statement.executeUpdate("CREATE INDEX sent_created_idx ON sent_payments(created_at)")
        statement.executeUpdate("CREATE INDEX received_created_idx ON received_payments(created_at)")
      case Some(v@(1 | 2 | 3)) =>
        logger.warn(s"migrating db $DB_NAME, found version=$v current=$CURRENT_VERSION")
        if (v < 2) {
          migration12(statement)
        }
        if (v < 3) {
          migration23(statement)
        }
        if (v < 4) {
          migration34(statement)
        }
      case Some(CURRENT_VERSION) => () // table is up-to-date, nothing to do
      case Some(unknownVersion) => throw new RuntimeException(s"Unknown version of DB $DB_NAME found, version=$unknownVersion")
    }
    setVersion(statement, DB_NAME, CURRENT_VERSION)

  }

  override def addOutgoingPayment(sent: OutgoingPayment): Unit = withMetrics("payments/add-outgoing", DbBackends.Sqlite) {
    require(sent.status == OutgoingPaymentStatus.Pending, s"outgoing payment isn't pending (${sent.status.getClass.getSimpleName})")
    using(sqlite.prepareStatement("INSERT INTO sent_payments (id, parent_id, external_id, payment_hash, payment_type, amount_msat, recipient_amount_msat, recipient_node_id, created_at, payment_request) VALUES (?, ?, ?, ?, ?, ?, ?, ?, ?, ?)")) { statement =>
      statement.setString(1, sent.id.toString)
      statement.setString(2, sent.parentId.toString)
      statement.setString(3, sent.externalId.orNull)
      statement.setBytes(4, sent.paymentHash.toArray)
      statement.setString(5, sent.paymentType)
      statement.setLong(6, sent.amount.toLong)
      statement.setLong(7, sent.recipientAmount.toLong)
      statement.setBytes(8, sent.recipientNodeId.value.toArray)
      statement.setLong(9, sent.createdAt.toLong)
      statement.setString(10, sent.paymentRequest.map(PaymentRequest.write).orNull)
      statement.executeUpdate()
    }
  }

  override def updateOutgoingPayment(paymentResult: PaymentSent): Unit = withMetrics("payments/update-outgoing-sent", DbBackends.Sqlite) {
    using(sqlite.prepareStatement("UPDATE sent_payments SET (completed_at, payment_preimage, fees_msat, payment_route) = (?, ?, ?, ?) WHERE id = ? AND completed_at IS NULL")) { statement =>
      paymentResult.parts.foreach(p => {
        statement.setLong(1, p.timestamp.toLong)
        statement.setBytes(2, paymentResult.paymentPreimage.toArray)
        statement.setLong(3, p.feesPaid.toLong)
        statement.setBytes(4, paymentRouteCodec.encode(p.route.getOrElse(Nil).map(h => HopSummary(h)).toList).require.toByteArray)
        statement.setString(5, p.id.toString)
        statement.addBatch()
      })
      if (statement.executeBatch().contains(0)) throw new IllegalArgumentException(s"Tried to mark an outgoing payment as succeeded but already in final status (id=${paymentResult.id})")
    }
  }

  override def updateOutgoingPayment(paymentResult: PaymentFailed): Unit = withMetrics("payments/update-outgoing-failed", DbBackends.Sqlite) {
    using(sqlite.prepareStatement("UPDATE sent_payments SET (completed_at, failures) = (?, ?) WHERE id = ? AND completed_at IS NULL")) { statement =>
      statement.setLong(1, paymentResult.timestamp.toLong)
      statement.setBytes(2, paymentFailuresCodec.encode(paymentResult.failures.map(f => FailureSummary(f)).toList).require.toByteArray)
      statement.setString(3, paymentResult.id.toString)
      if (statement.executeUpdate() == 0) throw new IllegalArgumentException(s"Tried to mark an outgoing payment as failed but already in final status (id=${paymentResult.id})")
    }
  }

  private def parseOutgoingPayment(rs: ResultSet): OutgoingPayment = {
    val status = buildOutgoingPaymentStatus(
      rs.getByteVector32Nullable("payment_preimage"),
      rs.getMilliSatoshiNullable("fees_msat"),
      rs.getBitVectorOpt("payment_route"),
      rs.getLongNullable("completed_at").map(TimestampMilli(_)),
      rs.getBitVectorOpt("failures"))

    OutgoingPayment(
      UUID.fromString(rs.getString("id")),
      UUID.fromString(rs.getString("parent_id")),
      rs.getStringNullable("external_id"),
      rs.getByteVector32("payment_hash"),
      rs.getString("payment_type"),
      MilliSatoshi(rs.getLong("amount_msat")),
      MilliSatoshi(rs.getLong("recipient_amount_msat")),
      PublicKey(rs.getByteVector("recipient_node_id")),
      TimestampMilli(rs.getLong("created_at")),
      rs.getStringNullable("payment_request").map(PaymentRequest.read),
      status
    )
  }

  private def buildOutgoingPaymentStatus(preimage_opt: Option[ByteVector32], fees_opt: Option[MilliSatoshi], paymentRoute_opt: Option[BitVector], completedAt_opt: Option[TimestampMilli], failures: Option[BitVector]): OutgoingPaymentStatus = {
    preimage_opt match {
      // If we have a pre-image, the payment succeeded.
      case Some(preimage) => OutgoingPaymentStatus.Succeeded(
        preimage, fees_opt.getOrElse(MilliSatoshi(0)), paymentRoute_opt.map(b => paymentRouteCodec.decode(b) match {
          case Attempt.Successful(route) => route.value
          case Attempt.Failure(_) => Nil
        }).getOrElse(Nil),
        completedAt_opt.getOrElse(0 unixms)
      )
      case None => completedAt_opt match {
        // Otherwise if the payment was marked completed, it's a failure.
        case Some(completedAt) => OutgoingPaymentStatus.Failed(
          failures.map(b => paymentFailuresCodec.decode(b) match {
            case Attempt.Successful(f) => f.value
            case Attempt.Failure(_) => Nil
          }).getOrElse(Nil),
          completedAt
        )
        // Else it's still pending.
        case _ => OutgoingPaymentStatus.Pending
      }
    }
  }

  override def getOutgoingPayment(id: UUID): Option[OutgoingPayment] = withMetrics("payments/get-outgoing", DbBackends.Sqlite) {
    using(sqlite.prepareStatement("SELECT * FROM sent_payments WHERE id = ?")) { statement =>
      statement.setString(1, id.toString)
      statement.executeQuery().map(parseOutgoingPayment).headOption
    }
  }

  override def listOutgoingPayments(parentId: UUID): Seq[OutgoingPayment] = withMetrics("payments/list-outgoing-by-parent-id", DbBackends.Sqlite) {
    using(sqlite.prepareStatement("SELECT * FROM sent_payments WHERE parent_id = ? ORDER BY created_at")) { statement =>
      statement.setString(1, parentId.toString)
      statement.executeQuery().map(parseOutgoingPayment).toSeq
    }
  }

  override def listOutgoingPayments(paymentHash: ByteVector32): Seq[OutgoingPayment] = withMetrics("payments/list-outgoing-by-payment-hash", DbBackends.Sqlite) {
    using(sqlite.prepareStatement("SELECT * FROM sent_payments WHERE payment_hash = ? ORDER BY created_at")) { statement =>
      statement.setBytes(1, paymentHash.toArray)
      statement.executeQuery().map(parseOutgoingPayment).toSeq
    }
  }

  override def listOutgoingPayments(from: TimestampMilli, to: TimestampMilli): Seq[OutgoingPayment] = withMetrics("payments/list-outgoing-by-timestamp", DbBackends.Sqlite) {
    using(sqlite.prepareStatement("SELECT * FROM sent_payments WHERE created_at >= ? AND created_at < ? ORDER BY created_at")) { statement =>
      statement.setLong(1, from.toLong)
      statement.setLong(2, to.toLong)
      statement.executeQuery().map(parseOutgoingPayment).toSeq
    }
  }

  override def addIncomingPayment(pr: PaymentRequest, preimage: ByteVector32, paymentType: String): Unit = withMetrics("payments/add-incoming", DbBackends.Sqlite) {
    using(sqlite.prepareStatement("INSERT INTO received_payments (payment_hash, payment_preimage, payment_type, payment_request, created_at, expire_at) VALUES (?, ?, ?, ?, ?, ?)")) { statement =>
      statement.setBytes(1, pr.paymentHash.toArray)
      statement.setBytes(2, preimage.toArray)
      statement.setString(3, paymentType)
      statement.setString(4, PaymentRequest.write(pr))
      statement.setLong(5, pr.timestamp.toTimestampMilli.toLong) // BOLT11 timestamp is in seconds
      statement.setLong(6, (pr.timestamp + pr.expiry.getOrElse(PaymentRequest.DEFAULT_EXPIRY_SECONDS)).toLong.seconds.toMillis)
      statement.executeUpdate()
    }
  }

<<<<<<< HEAD
  override def receiveIncomingPayment(paymentHash: ByteVector32, amount: MilliSatoshi, receivedAt: Long): Boolean = withMetrics("payments/receive-incoming", DbBackends.Sqlite) {
=======
  override def receiveIncomingPayment(paymentHash: ByteVector32, amount: MilliSatoshi, receivedAt: TimestampMilli): Unit = withMetrics("payments/receive-incoming", DbBackends.Sqlite) {
>>>>>>> 6b202c39
    using(sqlite.prepareStatement("UPDATE received_payments SET (received_msat, received_at) = (? + COALESCE(received_msat, 0), ?) WHERE payment_hash = ?")) { update =>
      update.setLong(1, amount.toLong)
      update.setLong(2, receivedAt.toLong)
      update.setBytes(3, paymentHash.toArray)
      val updated = update.executeUpdate()
      updated > 0
    }
  }

  private def parseIncomingPayment(rs: ResultSet): IncomingPayment = {
    val paymentRequest = rs.getString("payment_request")
    IncomingPayment(
      PaymentRequest.read(paymentRequest),
      rs.getByteVector32("payment_preimage"),
      rs.getString("payment_type"),
      TimestampMilli(rs.getLong("created_at")),
      buildIncomingPaymentStatus(rs.getMilliSatoshiNullable("received_msat"), Some(paymentRequest), rs.getLongNullable("received_at").map(TimestampMilli(_))))
  }

  private def buildIncomingPaymentStatus(amount_opt: Option[MilliSatoshi], serializedPaymentRequest_opt: Option[String], receivedAt_opt: Option[TimestampMilli]): IncomingPaymentStatus = {
    amount_opt match {
      case Some(amount) => IncomingPaymentStatus.Received(amount, receivedAt_opt.getOrElse(0 unixms))
      case None if serializedPaymentRequest_opt.exists(PaymentRequest.fastHasExpired) => IncomingPaymentStatus.Expired
      case None => IncomingPaymentStatus.Pending
    }
  }

  override def getIncomingPayment(paymentHash: ByteVector32): Option[IncomingPayment] = withMetrics("payments/get-incoming", DbBackends.Sqlite) {
    using(sqlite.prepareStatement("SELECT * FROM received_payments WHERE payment_hash = ?")) { statement =>
      statement.setBytes(1, paymentHash.toArray)
      statement.executeQuery().map(parseIncomingPayment).headOption
    }
  }

  override def listIncomingPayments(from: TimestampMilli, to: TimestampMilli): Seq[IncomingPayment] = withMetrics("payments/list-incoming", DbBackends.Sqlite) {
    using(sqlite.prepareStatement("SELECT * FROM received_payments WHERE created_at > ? AND created_at < ? ORDER BY created_at")) { statement =>
      statement.setLong(1, from.toLong)
      statement.setLong(2, to.toLong)
      statement.executeQuery().map(parseIncomingPayment).toSeq
    }
  }

  override def listReceivedIncomingPayments(from: TimestampMilli, to: TimestampMilli): Seq[IncomingPayment] = withMetrics("payments/list-incoming-received", DbBackends.Sqlite) {
    using(sqlite.prepareStatement("SELECT * FROM received_payments WHERE received_msat > 0 AND created_at > ? AND created_at < ? ORDER BY created_at")) { statement =>
      statement.setLong(1, from.toLong)
      statement.setLong(2, to.toLong)
      statement.executeQuery().map(parseIncomingPayment).toSeq
    }
  }

  override def listPendingIncomingPayments(from: TimestampMilli, to: TimestampMilli): Seq[IncomingPayment] = withMetrics("payments/list-incoming-pending", DbBackends.Sqlite) {
    using(sqlite.prepareStatement("SELECT * FROM received_payments WHERE received_msat IS NULL AND created_at > ? AND created_at < ? AND expire_at > ? ORDER BY created_at")) { statement =>
      statement.setLong(1, from.toLong)
      statement.setLong(2, to.toLong)
      statement.setLong(3, TimestampMilli.now().toLong)
      statement.executeQuery().map(parseIncomingPayment).toSeq
    }
  }

  override def listExpiredIncomingPayments(from: TimestampMilli, to: TimestampMilli): Seq[IncomingPayment] = withMetrics("payments/list-incoming-expired", DbBackends.Sqlite) {
    using(sqlite.prepareStatement("SELECT * FROM received_payments WHERE received_msat IS NULL AND created_at > ? AND created_at < ? AND expire_at < ? ORDER BY created_at")) { statement =>
      statement.setLong(1, from.toLong)
      statement.setLong(2, to.toLong)
      statement.setLong(3, TimestampMilli.now().toLong)
      statement.executeQuery().map(parseIncomingPayment).toSeq
    }
  }

  override def listPaymentsOverview(limit: Int): Seq[PlainPayment] = withMetrics("payments/list-overview", DbBackends.Sqlite) {
    // This query is an UNION of the ``sent_payments`` and ``received_payments`` table
    // - missing fields set to NULL when needed.
    // - only retrieve incoming payments that did receive funds.
    // - outgoing payments are grouped by parent_id.
    // - order by completion date (or creation date if nothing else).
    using(sqlite.prepareStatement(
      """
        |SELECT * FROM (
        |	 SELECT 'received' as type,
        |	   NULL as parent_id,
        |    NULL as external_id,
        |    payment_hash,
        |    payment_preimage,
        |    payment_type,
        |    received_msat as final_amount,
        |    payment_request,
        |    created_at,
        |    received_at as completed_at,
        |    expire_at,
        |    NULL as order_trick
        |  FROM received_payments
        |  WHERE final_amount > 0
        |UNION ALL
        |  SELECT 'sent' as type,
        |	   parent_id,
        |    external_id,
        |    payment_hash,
        |    payment_preimage,
        |    payment_type,
        |    sum(amount_msat + fees_msat) as final_amount,
        |    payment_request,
        |    created_at,
        |    completed_at,
        |    NULL as expire_at,
        |    MAX(coalesce(completed_at, created_at)) as order_trick
        |  FROM sent_payments
        |  GROUP BY parent_id
        |)
        |ORDER BY coalesce(completed_at, created_at) DESC
        |LIMIT ?
      """.stripMargin
    )) { statement =>
      statement.setInt(1, limit)
      statement.executeQuery()
        .map { rs =>
          val parentId = rs.getUUIDNullable("parent_id")
          val externalId_opt = rs.getStringNullable("external_id")
          val paymentHash = rs.getByteVector32("payment_hash")
          val paymentType = rs.getString("payment_type")
          val paymentRequest_opt = rs.getStringNullable("payment_request")
          val amount_opt = rs.getMilliSatoshiNullable("final_amount")
          val createdAt = TimestampMilli(rs.getLong("created_at"))
          val completedAt_opt = rs.getLongNullable("completed_at").map(TimestampMilli(_))
          val expireAt_opt = rs.getLongNullable("expire_at").map(TimestampMilli(_))

          if (rs.getString("type") == "received") {
            val status: IncomingPaymentStatus = buildIncomingPaymentStatus(amount_opt, paymentRequest_opt, completedAt_opt)
            PlainIncomingPayment(paymentHash, paymentType, amount_opt, paymentRequest_opt, status, createdAt, completedAt_opt, expireAt_opt)
          } else {
            val preimage_opt = rs.getByteVector32Nullable("payment_preimage")
            // note that the resulting status will not contain any details (routes, failures...)
            val status: OutgoingPaymentStatus = buildOutgoingPaymentStatus(preimage_opt, None, None, completedAt_opt, None)
            PlainOutgoingPayment(parentId, externalId_opt, paymentHash, paymentType, amount_opt, paymentRequest_opt, status, createdAt, completedAt_opt)
          }
        }.toSeq
    }
  }

  override def removeIncomingPayment(paymentHash: ByteVector32): Try[Boolean] = withMetrics("payments/remove-incoming", DbBackends.Sqlite) {
    Try {
      getIncomingPayment(paymentHash) match {
        case Some(incomingPayment) =>
          incomingPayment.status match {
            case _: IncomingPaymentStatus.Received =>
              throw new IllegalArgumentException("Cannot remove a received incoming payment")
            case _: IncomingPaymentStatus =>
              using(sqlite.prepareStatement("DELETE FROM received_payments WHERE payment_hash = ?")) { delete =>
                delete.setBytes(1, paymentHash.toArray)
                delete.executeUpdate()
                true
              }
          }
        case None => false
      }
    }
  }

  // used by mobile apps
  override def close(): Unit = sqlite.close()

}

object SqlitePaymentsDb {
  val DB_NAME = "payments"
  val CURRENT_VERSION = 4

  private val hopSummaryCodec = (("node_id" | CommonCodecs.publicKey) :: ("next_node_id" | CommonCodecs.publicKey) :: ("short_channel_id" | optional(bool, CommonCodecs.shortchannelid))).as[HopSummary]
  val paymentRouteCodec = discriminated[List[HopSummary]].by(byte)
    .typecase(0x01, listOfN(uint8, hopSummaryCodec))
  private val failureSummaryCodec = (("type" | enumerated(uint8, FailureType)) :: ("message" | ascii32) :: paymentRouteCodec).as[FailureSummary]
  val paymentFailuresCodec = discriminated[List[FailureSummary]].by(byte)
    .typecase(0x01, listOfN(uint8, failureSummaryCodec))

}<|MERGE_RESOLUTION|>--- conflicted
+++ resolved
@@ -251,11 +251,7 @@
     }
   }
 
-<<<<<<< HEAD
-  override def receiveIncomingPayment(paymentHash: ByteVector32, amount: MilliSatoshi, receivedAt: Long): Boolean = withMetrics("payments/receive-incoming", DbBackends.Sqlite) {
-=======
-  override def receiveIncomingPayment(paymentHash: ByteVector32, amount: MilliSatoshi, receivedAt: TimestampMilli): Unit = withMetrics("payments/receive-incoming", DbBackends.Sqlite) {
->>>>>>> 6b202c39
+  override def receiveIncomingPayment(paymentHash: ByteVector32, amount: MilliSatoshi, receivedAt: TimestampMilli): Boolean = withMetrics("payments/receive-incoming", DbBackends.Sqlite) {
     using(sqlite.prepareStatement("UPDATE received_payments SET (received_msat, received_at) = (? + COALESCE(received_msat, 0), ?) WHERE payment_hash = ?")) { update =>
       update.setLong(1, amount.toLong)
       update.setLong(2, receivedAt.toLong)
