/*
 * Copyright 2018 ACINQ SAS
 *
 * Licensed under the Apache License, Version 2.0 (the "License");
 * you may not use this file except in compliance with the License.
 * You may obtain a copy of the License at
 *
 *     http://www.apache.org/licenses/LICENSE-2.0
 *
 * Unless required by applicable law or agreed to in writing, software
 * distributed under the License is distributed on an "AS IS" BASIS,
 * WITHOUT WARRANTIES OR CONDITIONS OF ANY KIND, either express or implied.
 * See the License for the specific language governing permissions and
 * limitations under the License.
 */

package fr.acinq.eclair.db.sqlite

import java.sql.{Connection, Statement}
import java.util.UUID

import fr.acinq.bitcoin.Crypto.PublicKey
import fr.acinq.bitcoin.MilliSatoshi
import fr.acinq.eclair.channel.{AvailableBalanceChanged, Channel, ChannelErrorOccured, NetworkFeePaid}
import fr.acinq.eclair.db.{AuditDb, ChannelLifecycleEvent, NetworkFee, Stats}
import fr.acinq.eclair.payment.{PaymentReceived, PaymentRelayed, PaymentSent}
import fr.acinq.eclair.wire.ChannelCodecs
import grizzled.slf4j.Logging

import scala.collection.immutable.Queue
import scala.compat.Platform

class SqliteAuditDb(sqlite: Connection) extends AuditDb with Logging {

  import SqliteUtils._
  import ExtendedResultSet._

  val DB_NAME = "audit"
  val CURRENT_VERSION = 3

  using(sqlite.createStatement()) { statement =>
<<<<<<< HEAD
    require(getVersion(statement, DB_NAME, CURRENT_VERSION) == CURRENT_VERSION, s"incompatible versions of $DB_NAME DB found") // there is only one version currently deployed
    statement.executeUpdate("CREATE TABLE IF NOT EXISTS balance_updated (channel_id BLOB NOT NULL, node_id BLOB NOT NULL, amount_msat INTEGER NOT NULL, capacity_sat INTEGER NOT NULL, reserve_sat INTEGER NOT NULL, timestamp INTEGER NOT NULL)")
    statement.executeUpdate("CREATE TABLE IF NOT EXISTS sent (amount_msat INTEGER NOT NULL, fees_msat INTEGER NOT NULL, payment_hash BLOB NOT NULL, payment_preimage BLOB NOT NULL, to_channel_id BLOB NOT NULL, timestamp INTEGER NOT NULL)")
    statement.executeUpdate("CREATE TABLE IF NOT EXISTS received (amount_msat INTEGER NOT NULL, payment_hash BLOB NOT NULL, from_channel_id BLOB NOT NULL, timestamp INTEGER NOT NULL)")
    statement.executeUpdate("CREATE TABLE IF NOT EXISTS relayed (amount_in_msat INTEGER NOT NULL, amount_out_msat INTEGER NOT NULL, payment_hash BLOB NOT NULL, from_channel_id BLOB NOT NULL, to_channel_id BLOB NOT NULL, timestamp INTEGER NOT NULL)")
    statement.executeUpdate("CREATE TABLE IF NOT EXISTS network_fees (channel_id BLOB NOT NULL, node_id BLOB NOT NULL, tx_id BLOB NOT NULL, fee_sat INTEGER NOT NULL, tx_type TEXT NOT NULL, timestamp INTEGER NOT NULL)")
    statement.executeUpdate("CREATE TABLE IF NOT EXISTS channel_events (channel_id BLOB NOT NULL, node_id BLOB NOT NULL, capacity_sat INTEGER NOT NULL, is_funder BOOLEAN NOT NULL, is_private BOOLEAN NOT NULL, event STRING NOT NULL, timestamp INTEGER NOT NULL)")

    statement.executeUpdate("CREATE INDEX IF NOT EXISTS balance_updated_idx ON balance_updated(timestamp)")
    statement.executeUpdate("CREATE INDEX IF NOT EXISTS sent_timestamp_idx ON sent(timestamp)")
    statement.executeUpdate("CREATE INDEX IF NOT EXISTS received_timestamp_idx ON received(timestamp)")
    statement.executeUpdate("CREATE INDEX IF NOT EXISTS relayed_timestamp_idx ON relayed(timestamp)")
    statement.executeUpdate("CREATE INDEX IF NOT EXISTS network_fees_timestamp_idx ON network_fees(timestamp)")
    statement.executeUpdate("CREATE INDEX IF NOT EXISTS channel_events_timestamp_idx ON channel_events(timestamp)")
=======

    def migration12(statement: Statement) = {
      statement.executeUpdate(s"ALTER TABLE sent ADD id BLOB DEFAULT '${ChannelCodecs.UNKNOWN_UUID.toString}' NOT NULL")
    }

    def migration23(statement: Statement) = {
      statement.executeUpdate("CREATE TABLE IF NOT EXISTS channel_errors (channel_id BLOB NOT NULL, node_id BLOB NOT NULL, error_name STRING NOT NULL, error_message STRING NOT NULL, is_fatal INTEGER NOT NULL, timestamp INTEGER NOT NULL)")
      statement.executeUpdate("CREATE INDEX IF NOT EXISTS channel_errors_timestamp_idx ON channel_errors(timestamp)")
    }

    getVersion(statement, DB_NAME, CURRENT_VERSION) match {
      case 1 => // previous version let's migrate
        logger.warn(s"migrating db $DB_NAME, found version=1 current=$CURRENT_VERSION")
        migration12(statement)
        migration23(statement)
        setVersion(statement, DB_NAME, CURRENT_VERSION)
      case 2 =>
        logger.warn(s"migrating db $DB_NAME, found version=2 current=$CURRENT_VERSION")
        migration23(statement)
        setVersion(statement, DB_NAME, CURRENT_VERSION)
      case CURRENT_VERSION =>
        statement.executeUpdate("CREATE TABLE IF NOT EXISTS balance_updated (channel_id BLOB NOT NULL, node_id BLOB NOT NULL, amount_msat INTEGER NOT NULL, capacity_sat INTEGER NOT NULL, reserve_sat INTEGER NOT NULL, timestamp INTEGER NOT NULL)")
        statement.executeUpdate("CREATE TABLE IF NOT EXISTS sent (amount_msat INTEGER NOT NULL, fees_msat INTEGER NOT NULL, payment_hash BLOB NOT NULL, payment_preimage BLOB NOT NULL, to_channel_id BLOB NOT NULL, timestamp INTEGER NOT NULL, id BLOB NOT NULL)")
        statement.executeUpdate("CREATE TABLE IF NOT EXISTS received (amount_msat INTEGER NOT NULL, payment_hash BLOB NOT NULL, from_channel_id BLOB NOT NULL, timestamp INTEGER NOT NULL)")
        statement.executeUpdate("CREATE TABLE IF NOT EXISTS relayed (amount_in_msat INTEGER NOT NULL, amount_out_msat INTEGER NOT NULL, payment_hash BLOB NOT NULL, from_channel_id BLOB NOT NULL, to_channel_id BLOB NOT NULL, timestamp INTEGER NOT NULL)")
        statement.executeUpdate("CREATE TABLE IF NOT EXISTS network_fees (channel_id BLOB NOT NULL, node_id BLOB NOT NULL, tx_id BLOB NOT NULL, fee_sat INTEGER NOT NULL, tx_type TEXT NOT NULL, timestamp INTEGER NOT NULL)")
        statement.executeUpdate("CREATE TABLE IF NOT EXISTS channel_events (channel_id BLOB NOT NULL, node_id BLOB NOT NULL, capacity_sat INTEGER NOT NULL, is_funder BOOLEAN NOT NULL, is_private BOOLEAN NOT NULL, event STRING NOT NULL, timestamp INTEGER NOT NULL)")
        statement.executeUpdate("CREATE TABLE IF NOT EXISTS channel_errors (channel_id BLOB NOT NULL, node_id BLOB NOT NULL, error_name STRING NOT NULL, error_message STRING NOT NULL, is_fatal INTEGER NOT NULL, timestamp INTEGER NOT NULL)")

        statement.executeUpdate("CREATE INDEX IF NOT EXISTS balance_updated_idx ON balance_updated(timestamp)")
        statement.executeUpdate("CREATE INDEX IF NOT EXISTS sent_timestamp_idx ON sent(timestamp)")
        statement.executeUpdate("CREATE INDEX IF NOT EXISTS received_timestamp_idx ON received(timestamp)")
        statement.executeUpdate("CREATE INDEX IF NOT EXISTS relayed_timestamp_idx ON relayed(timestamp)")
        statement.executeUpdate("CREATE INDEX IF NOT EXISTS network_fees_timestamp_idx ON network_fees(timestamp)")
        statement.executeUpdate("CREATE INDEX IF NOT EXISTS channel_events_timestamp_idx ON channel_events(timestamp)")
        statement.executeUpdate("CREATE INDEX IF NOT EXISTS channel_errors_timestamp_idx ON channel_errors(timestamp)")

      case unknownVersion => throw new RuntimeException(s"Unknown version of DB $DB_NAME found, version=$unknownVersion")
    }
>>>>>>> bed47de5
  }

  override def add(e: AvailableBalanceChanged): Unit =
    using(sqlite.prepareStatement("INSERT INTO balance_updated VALUES (?, ?, ?, ?, ?, ?)")) { statement =>
      statement.setBytes(1, e.channelId.toArray)
      statement.setBytes(2, e.commitments.remoteParams.nodeId.toBin.toArray)
      statement.setLong(3, e.localBalanceMsat)
      statement.setLong(4, e.commitments.commitInput.txOut.amount.toLong)
      statement.setLong(5, e.commitments.remoteParams.channelReserveSatoshis) // remote decides what our reserve should be
      statement.setLong(6, Platform.currentTime)
      statement.executeUpdate()
    }

  override def add(e: ChannelLifecycleEvent): Unit =
    using(sqlite.prepareStatement("INSERT INTO channel_events VALUES (?, ?, ?, ?, ?, ?, ?)")) { statement =>
      statement.setBytes(1, e.channelId.toArray)
      statement.setBytes(2, e.remoteNodeId.toBin.toArray)
      statement.setLong(3, e.capacitySat)
      statement.setBoolean(4, e.isFunder)
      statement.setBoolean(5, e.isPrivate)
      statement.setString(6, e.event)
      statement.setLong(7, Platform.currentTime)
      statement.executeUpdate()
    }

  override def add(e: PaymentSent): Unit =
    using(sqlite.prepareStatement("INSERT INTO sent VALUES (?, ?, ?, ?, ?, ?, ?)")) { statement =>
      statement.setLong(1, e.amount.toLong)
      statement.setLong(2, e.feesPaid.toLong)
      statement.setBytes(3, e.paymentHash.toArray)
      statement.setBytes(4, e.paymentPreimage.toArray)
      statement.setBytes(5, e.toChannelId.toArray)
      statement.setLong(6, e.timestamp)
      statement.setBytes(7, e.id.toString.getBytes)

      statement.executeUpdate()
    }

  override def add(e: PaymentReceived): Unit =
    using(sqlite.prepareStatement("INSERT INTO received VALUES (?, ?, ?, ?)")) { statement =>
      statement.setLong(1, e.amount.toLong)
      statement.setBytes(2, e.paymentHash.toArray)
      statement.setBytes(3, e.fromChannelId.toArray)
      statement.setLong(4, e.timestamp)
      statement.executeUpdate()
    }

  override def add(e: PaymentRelayed): Unit =
    using(sqlite.prepareStatement("INSERT INTO relayed VALUES (?, ?, ?, ?, ?, ?)")) { statement =>
      statement.setLong(1, e.amountIn.toLong)
      statement.setLong(2, e.amountOut.toLong)
      statement.setBytes(3, e.paymentHash.toArray)
      statement.setBytes(4, e.fromChannelId.toArray)
      statement.setBytes(5, e.toChannelId.toArray)
      statement.setLong(6, e.timestamp)
      statement.executeUpdate()
    }

  override def add(e: NetworkFeePaid): Unit =
    using(sqlite.prepareStatement("INSERT INTO network_fees VALUES (?, ?, ?, ?, ?, ?)")) { statement =>
      statement.setBytes(1, e.channelId.toArray)
      statement.setBytes(2, e.remoteNodeId.toBin.toArray)
      statement.setBytes(3, e.tx.txid.toArray)
      statement.setLong(4, e.fee.toLong)
      statement.setString(5, e.txType)
      statement.setLong(6, Platform.currentTime)
      statement.executeUpdate()
    }

  override def add(e: ChannelErrorOccured): Unit =
    using(sqlite.prepareStatement("INSERT INTO channel_errors VALUES (?, ?, ?, ?, ?, ?)")) { statement =>
      val (errorName, errorMessage) = e.error match {
        case Channel.LocalError(t) => (t.getClass.getSimpleName, t.getMessage)
        case Channel.RemoteError(error) => ("remote", error.toAscii)
      }
      statement.setBytes(1, e.channelId.toArray)
      statement.setBytes(2, e.remoteNodeId.toBin.toArray)
      statement.setString(3, errorName)
      statement.setString(4, errorMessage)
      statement.setBoolean(5, e.isFatal)
      statement.setLong(6, Platform.currentTime)
      statement.executeUpdate()
    }

  override def listSent(from: Long, to: Long): Seq[PaymentSent] =
    using(sqlite.prepareStatement("SELECT * FROM sent WHERE timestamp >= ? AND timestamp < ?")) { statement =>
      statement.setLong(1, from)
      statement.setLong(2, to)
      val rs = statement.executeQuery()
      var q: Queue[PaymentSent] = Queue()
      while (rs.next()) {
        q = q :+ PaymentSent(
          id = UUID.fromString(rs.getString("id")),
          amount = MilliSatoshi(rs.getLong("amount_msat")),
          feesPaid = MilliSatoshi(rs.getLong("fees_msat")),
          paymentHash = rs.getByteVector32("payment_hash"),
          paymentPreimage = rs.getByteVector32("payment_preimage"),
          toChannelId = rs.getByteVector32("to_channel_id"),
          timestamp = rs.getLong("timestamp"))
      }
      q
    }

  override def listReceived(from: Long, to: Long): Seq[PaymentReceived] =
    using(sqlite.prepareStatement("SELECT * FROM received WHERE timestamp >= ? AND timestamp < ?")) { statement =>
      statement.setLong(1, from)
      statement.setLong(2, to)
      val rs = statement.executeQuery()
      var q: Queue[PaymentReceived] = Queue()
      while (rs.next()) {
        q = q :+ PaymentReceived(
          amount = MilliSatoshi(rs.getLong("amount_msat")),
          paymentHash = rs.getByteVector32("payment_hash"),
          fromChannelId = rs.getByteVector32("from_channel_id"),
          timestamp = rs.getLong("timestamp"))
      }
      q
    }

  override def listRelayed(from: Long, to: Long): Seq[PaymentRelayed] =
    using(sqlite.prepareStatement("SELECT * FROM relayed WHERE timestamp >= ? AND timestamp < ?")) { statement =>
      statement.setLong(1, from)
      statement.setLong(2, to)
      val rs = statement.executeQuery()
      var q: Queue[PaymentRelayed] = Queue()
      while (rs.next()) {
        q = q :+ PaymentRelayed(
          amountIn = MilliSatoshi(rs.getLong("amount_in_msat")),
          amountOut = MilliSatoshi(rs.getLong("amount_out_msat")),
          paymentHash = rs.getByteVector32("payment_hash"),
          fromChannelId = rs.getByteVector32("from_channel_id"),
          toChannelId = rs.getByteVector32("to_channel_id"),
          timestamp = rs.getLong("timestamp"))
      }
      q
    }

  override def listNetworkFees(from: Long, to: Long): Seq[NetworkFee] =
    using(sqlite.prepareStatement("SELECT * FROM network_fees WHERE timestamp >= ? AND timestamp < ?")) { statement =>
      statement.setLong(1, from)
      statement.setLong(2, to)
      val rs = statement.executeQuery()
      var q: Queue[NetworkFee] = Queue()
      while (rs.next()) {
        q = q :+ NetworkFee(
          remoteNodeId = PublicKey(rs.getByteVector("node_id")),
          channelId = rs.getByteVector32("channel_id"),
          txId = rs.getByteVector32("tx_id"),
          feeSat = rs.getLong("fee_sat"),
          txType = rs.getString("tx_type"),
          timestamp = rs.getLong("timestamp"))
      }
      q
    }

  override def stats: Seq[Stats] =
    using(sqlite.createStatement()) { statement =>
      val rs = statement.executeQuery(
        """
          |SELECT
          |     channel_id,
          |     sum(avg_payment_amount_sat) AS avg_payment_amount_sat,
          |     sum(payment_count) AS payment_count,
          |     sum(relay_fee_sat) AS relay_fee_sat,
          |     sum(network_fee_sat) AS network_fee_sat
          |FROM (
          |       SELECT
          |           to_channel_id AS channel_id,
          |           avg(amount_out_msat) / 1000 AS avg_payment_amount_sat,
          |           count(*) AS payment_count,
          |           sum(amount_in_msat - amount_out_msat) / 1000 AS relay_fee_sat,
          |           0 AS network_fee_sat
          |       FROM relayed
          |       GROUP BY 1
          |     UNION
          |       SELECT
          |           channel_id,
          |           0 AS avg_payment_amount_sat,
          |           0 AS payment_count,
          |           0 AS relay_fee_sat,
          |           sum(fee_sat) AS network_fee_sat
          |       FROM network_fees
          |       GROUP BY 1
          |)
          |GROUP BY 1
        """.stripMargin)
      var q: Queue[Stats] = Queue()
      while (rs.next()) {
        q = q :+ Stats(
          channelId = rs.getByteVector32("channel_id"),
          avgPaymentAmountSatoshi = rs.getLong("avg_payment_amount_sat"),
          paymentCount = rs.getInt("payment_count"),
          relayFeeSatoshi = rs.getLong("relay_fee_sat"),
          networkFeeSatoshi = rs.getLong("network_fee_sat"))
      }
      q
    }

  override def close(): Unit = sqlite.close()

}<|MERGE_RESOLUTION|>--- conflicted
+++ resolved
@@ -39,22 +39,6 @@
   val CURRENT_VERSION = 3
 
   using(sqlite.createStatement()) { statement =>
-<<<<<<< HEAD
-    require(getVersion(statement, DB_NAME, CURRENT_VERSION) == CURRENT_VERSION, s"incompatible versions of $DB_NAME DB found") // there is only one version currently deployed
-    statement.executeUpdate("CREATE TABLE IF NOT EXISTS balance_updated (channel_id BLOB NOT NULL, node_id BLOB NOT NULL, amount_msat INTEGER NOT NULL, capacity_sat INTEGER NOT NULL, reserve_sat INTEGER NOT NULL, timestamp INTEGER NOT NULL)")
-    statement.executeUpdate("CREATE TABLE IF NOT EXISTS sent (amount_msat INTEGER NOT NULL, fees_msat INTEGER NOT NULL, payment_hash BLOB NOT NULL, payment_preimage BLOB NOT NULL, to_channel_id BLOB NOT NULL, timestamp INTEGER NOT NULL)")
-    statement.executeUpdate("CREATE TABLE IF NOT EXISTS received (amount_msat INTEGER NOT NULL, payment_hash BLOB NOT NULL, from_channel_id BLOB NOT NULL, timestamp INTEGER NOT NULL)")
-    statement.executeUpdate("CREATE TABLE IF NOT EXISTS relayed (amount_in_msat INTEGER NOT NULL, amount_out_msat INTEGER NOT NULL, payment_hash BLOB NOT NULL, from_channel_id BLOB NOT NULL, to_channel_id BLOB NOT NULL, timestamp INTEGER NOT NULL)")
-    statement.executeUpdate("CREATE TABLE IF NOT EXISTS network_fees (channel_id BLOB NOT NULL, node_id BLOB NOT NULL, tx_id BLOB NOT NULL, fee_sat INTEGER NOT NULL, tx_type TEXT NOT NULL, timestamp INTEGER NOT NULL)")
-    statement.executeUpdate("CREATE TABLE IF NOT EXISTS channel_events (channel_id BLOB NOT NULL, node_id BLOB NOT NULL, capacity_sat INTEGER NOT NULL, is_funder BOOLEAN NOT NULL, is_private BOOLEAN NOT NULL, event STRING NOT NULL, timestamp INTEGER NOT NULL)")
-
-    statement.executeUpdate("CREATE INDEX IF NOT EXISTS balance_updated_idx ON balance_updated(timestamp)")
-    statement.executeUpdate("CREATE INDEX IF NOT EXISTS sent_timestamp_idx ON sent(timestamp)")
-    statement.executeUpdate("CREATE INDEX IF NOT EXISTS received_timestamp_idx ON received(timestamp)")
-    statement.executeUpdate("CREATE INDEX IF NOT EXISTS relayed_timestamp_idx ON relayed(timestamp)")
-    statement.executeUpdate("CREATE INDEX IF NOT EXISTS network_fees_timestamp_idx ON network_fees(timestamp)")
-    statement.executeUpdate("CREATE INDEX IF NOT EXISTS channel_events_timestamp_idx ON channel_events(timestamp)")
-=======
 
     def migration12(statement: Statement) = {
       statement.executeUpdate(s"ALTER TABLE sent ADD id BLOB DEFAULT '${ChannelCodecs.UNKNOWN_UUID.toString}' NOT NULL")
@@ -94,7 +78,6 @@
 
       case unknownVersion => throw new RuntimeException(s"Unknown version of DB $DB_NAME found, version=$unknownVersion")
     }
->>>>>>> bed47de5
   }
 
   override def add(e: AvailableBalanceChanged): Unit =
