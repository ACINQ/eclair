package fr.acinq.eclair.db

import com.google.common.util.concurrent.ThreadFactoryBuilder
import fr.acinq.bitcoin.{ByteVector32, Crypto, Satoshi}
import fr.acinq.eclair.channel._
import fr.acinq.eclair.db.Databases.{FileBackup, PostgresDatabases, SqliteDatabases}
import fr.acinq.eclair.db.DbEventHandler.ChannelEvent
import fr.acinq.eclair.db.DualDatabases.runAsync
import fr.acinq.eclair.db.pg._
import fr.acinq.eclair.db.sqlite._
import fr.acinq.eclair.payment._
import fr.acinq.eclair.payment.relay.Relayer.RelayFees
import fr.acinq.eclair.router.Router
import fr.acinq.eclair.wire.protocol.{ChannelAnnouncement, ChannelUpdate, NodeAddress, NodeAnnouncement}
import fr.acinq.eclair.{CltvExpiry, MilliSatoshi, ShortChannelId, TimestampMilli}
import grizzled.slf4j.Logging

import java.io.File
import java.util.UUID
import java.util.concurrent.Executors
import scala.collection.immutable.SortedMap
import scala.concurrent.{ExecutionContext, Future}
import scala.util.{Failure, Success, Try}

/**
 * An implementation of [[Databases]] where there are two separate underlying db, one sqlite and one postgres.
 * Sqlite is the main database, but we also replicate all calls to postgres.
 * Calls to postgres are made asynchronously in a dedicated thread pool, so that it doesn't have any performance impact.
 */
case class DualDatabases(sqlite: SqliteDatabases, postgres: PostgresDatabases) extends Databases with FileBackup {

  override val network: NetworkDb = DualNetworkDb(sqlite.network, postgres.network)

  override val audit: AuditDb = DualAuditDb(sqlite.audit, postgres.audit)

  override val channels: ChannelsDb = DualChannelsDb(sqlite.channels, postgres.channels)

  override val peers: PeersDb = DualPeersDb(sqlite.peers, postgres.peers)

  override val payments: PaymentsDb = DualPaymentsDb(sqlite.payments, postgres.payments)

  override val pendingCommands: PendingCommandsDb = DualPendingCommandsDb(sqlite.pendingCommands, postgres.pendingCommands)

  override def backup(backupFile: File): Unit = sqlite.backup(backupFile)
}

object DualDatabases extends Logging {

  /** Run asynchronously and print errors */
  def runAsync[T](f: => T)(implicit ec: ExecutionContext): Future[T] = Future {
    Try(f) match {
      case Success(res) => res
      case Failure(t) =>
        logger.error("postgres error:\n", t)
        throw t
    }
  }
}

case class DualNetworkDb(sqlite: SqliteNetworkDb, postgres: PgNetworkDb) extends NetworkDb {

  private implicit val ec: ExecutionContext = ExecutionContext.fromExecutor(Executors.newSingleThreadExecutor(new ThreadFactoryBuilder().setNameFormat("db-network").build()))

  override def addNode(n: NodeAnnouncement): Unit = {
    runAsync(postgres.addNode(n))
    sqlite.addNode(n)
  }

  override def updateNode(n: NodeAnnouncement): Unit = {
    runAsync(postgres.updateNode(n))
    sqlite.updateNode(n)
  }

  override def getNode(nodeId: Crypto.PublicKey): Option[NodeAnnouncement] = {
    runAsync(postgres.getNode(nodeId))
    sqlite.getNode(nodeId)
  }

  override def removeNode(nodeId: Crypto.PublicKey): Unit = {
    runAsync(postgres.removeNode(nodeId))
    sqlite.removeNode(nodeId)
  }

  override def listNodes(): Seq[NodeAnnouncement] = {
    runAsync(postgres.listNodes())
    sqlite.listNodes()
  }

  override def addChannel(c: ChannelAnnouncement, txid: ByteVector32, capacity: Satoshi): Unit = {
    runAsync(postgres.addChannel(c, txid, capacity))
    sqlite.addChannel(c, txid, capacity)
  }

  override def updateChannel(u: ChannelUpdate): Unit = {
    runAsync(postgres.updateChannel(u))
    sqlite.updateChannel(u)
  }

  override def removeChannels(shortChannelIds: Iterable[ShortChannelId]): Unit = {
    runAsync(postgres.removeChannels(shortChannelIds))
    sqlite.removeChannels(shortChannelIds)
  }

  override def listChannels(): SortedMap[ShortChannelId, Router.PublicChannel] = {
    runAsync(postgres.listChannels())
    sqlite.listChannels()
  }

  override def addToPruned(shortChannelIds: Iterable[ShortChannelId]): Unit = {
    runAsync(postgres.addToPruned(shortChannelIds))
    sqlite.addToPruned(shortChannelIds)
  }

  override def removeFromPruned(shortChannelId: ShortChannelId): Unit = {
    runAsync(postgres.removeFromPruned(shortChannelId))
    sqlite.removeFromPruned(shortChannelId)
  }

  override def isPruned(shortChannelId: ShortChannelId): Boolean = {
    runAsync(postgres.isPruned(shortChannelId))
    sqlite.isPruned(shortChannelId)
  }

  override def close(): Unit = {
    runAsync(postgres.close())
    sqlite.close()
  }
}

case class DualAuditDb(sqlite: SqliteAuditDb, postgres: PgAuditDb) extends AuditDb {

  private implicit val ec: ExecutionContext = ExecutionContext.fromExecutor(Executors.newSingleThreadExecutor(new ThreadFactoryBuilder().setNameFormat("db-audit").build()))

  override def add(channelLifecycle: DbEventHandler.ChannelEvent): Unit = {
    runAsync(postgres.add(channelLifecycle))
    sqlite.add(channelLifecycle)
  }

  override def add(paymentSent: PaymentSent): Unit = {
    runAsync(postgres.add(paymentSent))
    sqlite.add(paymentSent)
  }

  override def add(paymentReceived: PaymentReceived): Unit = {
    runAsync(postgres.add(paymentReceived))
    sqlite.add(paymentReceived)
  }

  override def add(paymentRelayed: PaymentRelayed): Unit = {
    runAsync(postgres.add(paymentRelayed))
    sqlite.add(paymentRelayed)
  }

  override def add(txPublished: TransactionPublished): Unit = {
    runAsync(postgres.add(txPublished))
    sqlite.add(txPublished)
  }

  override def add(txConfirmed: TransactionConfirmed): Unit = {
    runAsync(postgres.add(txConfirmed))
    sqlite.add(txConfirmed)
  }

  override def add(channelErrorOccurred: ChannelErrorOccurred): Unit = {
    runAsync(postgres.add(channelErrorOccurred))
    sqlite.add(channelErrorOccurred)
  }

  override def addChannelUpdate(channelUpdateParametersChanged: ChannelUpdateParametersChanged): Unit = {
    runAsync(postgres.addChannelUpdate(channelUpdateParametersChanged))
    sqlite.addChannelUpdate(channelUpdateParametersChanged)
  }

  override def addPathFindingExperimentMetrics(metrics: PathFindingExperimentMetrics): Unit = {
    runAsync(postgres.addPathFindingExperimentMetrics(metrics))
    sqlite.addPathFindingExperimentMetrics(metrics)
  }

  override def listSent(from: TimestampMilli, to: TimestampMilli): Seq[PaymentSent] = {
    runAsync(postgres.listSent(from, to))
    sqlite.listSent(from, to)
  }

  override def listReceived(from: TimestampMilli, to: TimestampMilli): Seq[PaymentReceived] = {
    runAsync(postgres.listReceived(from, to))
    sqlite.listReceived(from, to)
  }

  override def listRelayed(from: TimestampMilli, to: TimestampMilli): Seq[PaymentRelayed] = {
    runAsync(postgres.listRelayed(from, to))
    sqlite.listRelayed(from, to)
  }

  override def listNetworkFees(from: TimestampMilli, to: TimestampMilli): Seq[AuditDb.NetworkFee] = {
    runAsync(postgres.listNetworkFees(from, to))
    sqlite.listNetworkFees(from, to)
  }

  override def stats(from: TimestampMilli, to: TimestampMilli): Seq[AuditDb.Stats] = {
    runAsync(postgres.stats(from, to))
    sqlite.stats(from, to)
  }

  override def close(): Unit = {
    runAsync(postgres.close())
    sqlite.close()
  }
}

case class DualChannelsDb(sqlite: SqliteChannelsDb, postgres: PgChannelsDb) extends ChannelsDb {

  private implicit val ec: ExecutionContext = ExecutionContext.fromExecutor(Executors.newSingleThreadExecutor(new ThreadFactoryBuilder().setNameFormat("db-channels").build()))

  override def addOrUpdateChannel(state: HasCommitments): Unit = {
    runAsync(postgres.addOrUpdateChannel(state))
    sqlite.addOrUpdateChannel(state)
  }

  override def getChannel(channelId: ByteVector32): Option[HasCommitments] = {
    runAsync(postgres.getChannel(channelId))
    sqlite.getChannel(channelId)
  }

  override def updateChannelMeta(channelId: ByteVector32, event: ChannelEvent.EventType): Unit = {
    runAsync(postgres.updateChannelMeta(channelId, event))
    sqlite.updateChannelMeta(channelId, event)
  }

  override def removeChannel(channelId: ByteVector32): Unit = {
    runAsync(postgres.removeChannel(channelId))
    sqlite.removeChannel(channelId)
  }

  override def listLocalChannels(): Seq[HasCommitments] = {
    runAsync(postgres.listLocalChannels())
    sqlite.listLocalChannels()
  }

  override def addHtlcInfo(channelId: ByteVector32, commitmentNumber: Long, paymentHash: ByteVector32, cltvExpiry: CltvExpiry): Unit = {
    runAsync(postgres.addHtlcInfo(channelId, commitmentNumber, paymentHash, cltvExpiry))
    sqlite.addHtlcInfo(channelId, commitmentNumber, paymentHash, cltvExpiry)
  }

  override def listHtlcInfos(channelId: ByteVector32, commitmentNumber: Long): Seq[(ByteVector32, CltvExpiry)] = {
    runAsync(postgres.listHtlcInfos(channelId, commitmentNumber))
    sqlite.listHtlcInfos(channelId, commitmentNumber)
  }

  override def close(): Unit = {
    runAsync(postgres.close())
    sqlite.close()
  }
}

case class DualPeersDb(sqlite: SqlitePeersDb, postgres: PgPeersDb) extends PeersDb {

  private implicit val ec: ExecutionContext = ExecutionContext.fromExecutor(Executors.newSingleThreadExecutor(new ThreadFactoryBuilder().setNameFormat("db-peers").build()))

  override def addOrUpdatePeer(nodeId: Crypto.PublicKey, address: NodeAddress): Unit = {
    runAsync(postgres.addOrUpdatePeer(nodeId, address))
    sqlite.addOrUpdatePeer(nodeId, address)
  }

  override def removePeer(nodeId: Crypto.PublicKey): Unit = {
    runAsync(postgres.removePeer(nodeId))
    sqlite.removePeer(nodeId)
  }

  override def getPeer(nodeId: Crypto.PublicKey): Option[NodeAddress] = {
    runAsync(postgres.getPeer(nodeId))
    sqlite.getPeer(nodeId)
  }

  override def listPeers(): Map[Crypto.PublicKey, NodeAddress] = {
    runAsync(postgres.listPeers())
    sqlite.listPeers()
  }

  override def addOrUpdateRelayFees(nodeId: Crypto.PublicKey, fees: RelayFees): Unit = {
    runAsync(postgres.addOrUpdateRelayFees(nodeId, fees))
    sqlite.addOrUpdateRelayFees(nodeId, fees)
  }

  override def getRelayFees(nodeId: Crypto.PublicKey): Option[RelayFees] = {
    runAsync(postgres.getRelayFees(nodeId))
    sqlite.getRelayFees(nodeId)
  }

  override def close(): Unit = {
    runAsync(postgres.close())
    sqlite.close()
  }
}

case class DualPaymentsDb(sqlite: SqlitePaymentsDb, postgres: PgPaymentsDb) extends PaymentsDb {

  private implicit val ec: ExecutionContext = ExecutionContext.fromExecutor(Executors.newSingleThreadExecutor(new ThreadFactoryBuilder().setNameFormat("db-payments").build()))

  override def listPaymentsOverview(limit: Int): Seq[PlainPayment] = {
    runAsync(postgres.listPaymentsOverview(limit))
    sqlite.listPaymentsOverview(limit)
  }

  override def close(): Unit = {
    runAsync(postgres.close())
    sqlite.close()
  }

  override def addIncomingPayment(pr: PaymentRequest, preimage: ByteVector32, paymentType: String): Unit = {
    runAsync(postgres.addIncomingPayment(pr, preimage, paymentType))
    sqlite.addIncomingPayment(pr, preimage, paymentType)
  }

<<<<<<< HEAD
  override def receiveIncomingPayment(paymentHash: ByteVector32, amount: MilliSatoshi, receivedAt: Long): Boolean = {
=======
  override def receiveIncomingPayment(paymentHash: ByteVector32, amount: MilliSatoshi, receivedAt: TimestampMilli): Unit = {
>>>>>>> 6b202c39
    runAsync(postgres.receiveIncomingPayment(paymentHash, amount, receivedAt))
    sqlite.receiveIncomingPayment(paymentHash, amount, receivedAt)
  }

  override def getIncomingPayment(paymentHash: ByteVector32): Option[IncomingPayment] = {
    runAsync(postgres.getIncomingPayment(paymentHash))
    sqlite.getIncomingPayment(paymentHash)
  }

  override def listIncomingPayments(from: TimestampMilli, to: TimestampMilli): Seq[IncomingPayment] = {
    runAsync(postgres.listIncomingPayments(from, to))
    sqlite.listIncomingPayments(from, to)
  }

  override def listPendingIncomingPayments(from: TimestampMilli, to: TimestampMilli): Seq[IncomingPayment] = {
    runAsync(postgres.listPendingIncomingPayments(from, to))
    sqlite.listPendingIncomingPayments(from, to)
  }

  override def listExpiredIncomingPayments(from: TimestampMilli, to: TimestampMilli): Seq[IncomingPayment] = {
    runAsync(postgres.listExpiredIncomingPayments(from, to))
    sqlite.listExpiredIncomingPayments(from, to)
  }

  override def listReceivedIncomingPayments(from: TimestampMilli, to: TimestampMilli): Seq[IncomingPayment] = {
    runAsync(postgres.listReceivedIncomingPayments(from, to))
    sqlite.listReceivedIncomingPayments(from, to)
  }

  override def addOutgoingPayment(outgoingPayment: OutgoingPayment): Unit = {
    runAsync(postgres.addOutgoingPayment(outgoingPayment))
    sqlite.addOutgoingPayment(outgoingPayment)
  }

  override def updateOutgoingPayment(paymentResult: PaymentSent): Unit = {
    runAsync(postgres.updateOutgoingPayment(paymentResult))
    sqlite.updateOutgoingPayment(paymentResult)
  }

  override def updateOutgoingPayment(paymentResult: PaymentFailed): Unit = {
    runAsync(postgres.updateOutgoingPayment(paymentResult))
    sqlite.updateOutgoingPayment(paymentResult)
  }

  override def getOutgoingPayment(id: UUID): Option[OutgoingPayment] = {
    runAsync(postgres.getOutgoingPayment(id))
    sqlite.getOutgoingPayment(id)
  }

  override def listOutgoingPayments(parentId: UUID): Seq[OutgoingPayment] = {
    runAsync(postgres.listOutgoingPayments(parentId))
    sqlite.listOutgoingPayments(parentId)
  }

  override def listOutgoingPayments(paymentHash: ByteVector32): Seq[OutgoingPayment] = {
    runAsync(postgres.listOutgoingPayments(paymentHash))
    sqlite.listOutgoingPayments(paymentHash)
  }

  override def listOutgoingPayments(from: TimestampMilli, to: TimestampMilli): Seq[OutgoingPayment] = {
    runAsync(postgres.listOutgoingPayments(from, to))
    sqlite.listOutgoingPayments(from, to)
  }

  override def removeIncomingPayment(paymentHash: ByteVector32): Try[Boolean] = {
    runAsync(postgres.removeIncomingPayment(paymentHash))
    sqlite.removeIncomingPayment(paymentHash)
  }

}

case class DualPendingCommandsDb(sqlite: SqlitePendingCommandsDb, postgres: PgPendingCommandsDb) extends PendingCommandsDb {

  private implicit val ec: ExecutionContext = ExecutionContext.fromExecutor(Executors.newSingleThreadExecutor(new ThreadFactoryBuilder().setNameFormat("db-pending-commands").build()))

  override def addSettlementCommand(channelId: ByteVector32, cmd: HtlcSettlementCommand): Unit = {
    runAsync(postgres.addSettlementCommand(channelId, cmd))
    sqlite.addSettlementCommand(channelId, cmd)
  }

  override def removeSettlementCommand(channelId: ByteVector32, htlcId: Long): Unit = {
    runAsync(postgres.removeSettlementCommand(channelId, htlcId))
    sqlite.removeSettlementCommand(channelId, htlcId)
  }

  override def listSettlementCommands(channelId: ByteVector32): Seq[HtlcSettlementCommand] = {
    runAsync(postgres.listSettlementCommands(channelId))
    sqlite.listSettlementCommands(channelId)
  }

  override def listSettlementCommands(): Seq[(ByteVector32, HtlcSettlementCommand)] = {
    runAsync(postgres.listSettlementCommands())
    sqlite.listSettlementCommands()
  }

  override def close(): Unit = {
    runAsync(postgres.close())
    sqlite.close()
  }
}<|MERGE_RESOLUTION|>--- conflicted
+++ resolved
@@ -311,11 +311,7 @@
     sqlite.addIncomingPayment(pr, preimage, paymentType)
   }
 
-<<<<<<< HEAD
-  override def receiveIncomingPayment(paymentHash: ByteVector32, amount: MilliSatoshi, receivedAt: Long): Boolean = {
-=======
-  override def receiveIncomingPayment(paymentHash: ByteVector32, amount: MilliSatoshi, receivedAt: TimestampMilli): Unit = {
->>>>>>> 6b202c39
+  override def receiveIncomingPayment(paymentHash: ByteVector32, amount: MilliSatoshi, receivedAt: TimestampMilli): Boolean = {
     runAsync(postgres.receiveIncomingPayment(paymentHash, amount, receivedAt))
     sqlite.receiveIncomingPayment(paymentHash, amount, receivedAt)
   }
