--- conflicted
+++ resolved
@@ -16,19 +16,9 @@
 
 package fr.acinq.eclair.db.sqlite
 
-<<<<<<< HEAD
 import java.sql.{Connection, Statement}
 
 import fr.acinq.eclair.db.jdbc.JdbcUtils
-=======
-import java.sql.{Connection, ResultSet, Statement}
-import java.util.UUID
-
-import fr.acinq.bitcoin.ByteVector32
-import fr.acinq.eclair.MilliSatoshi
-import scodec.Codec
-import scodec.bits.{BitVector, ByteVector}
->>>>>>> b6f922f3
 
 object SqliteUtils extends JdbcUtils {
 
@@ -56,32 +46,11 @@
   }
 
   /**
-<<<<<<< HEAD
-    * Obtain an exclusive lock on a sqlite database. This is useful when we want to make sure that only one process
-    * accesses the database file (see https://www.sqlite.org/pragma.html).
-    *
-    * The lock will be kept until the database is closed, or if the locking mode is explicitly reset.
-    */
-=======
-   * This helper assumes that there is a "data" column available, decodable with the provided codec
-   *
-   * TODO: we should use an scala.Iterator instead
-   */
-  def codecSequence[T](rs: ResultSet, codec: Codec[T]): Seq[T] = {
-    var q: Queue[T] = Queue()
-    while (rs.next()) {
-      q = q :+ codec.decode(BitVector(rs.getBytes("data"))).require.value
-    }
-    q
-  }
-
-  /**
    * Obtain an exclusive lock on a sqlite database. This is useful when we want to make sure that only one process
    * accesses the database file (see https://www.sqlite.org/pragma.html).
    *
    * The lock will be kept until the database is closed, or if the locking mode is explicitly reset.
    */
->>>>>>> b6f922f3
   def obtainExclusiveLock(sqlite: Connection) {
     val statement = sqlite.createStatement()
     statement.execute("PRAGMA locking_mode = EXCLUSIVE")
@@ -90,51 +59,4 @@
     statement.executeUpdate("INSERT INTO dummy_table_for_locking VALUES (42)")
   }
 
-<<<<<<< HEAD
-=======
-  case class ExtendedResultSet(rs: ResultSet) {
-
-    def getBitVectorOpt(columnLabel: String): Option[BitVector] = Option(rs.getBytes(columnLabel)).map(BitVector(_))
-
-    def getByteVector(columnLabel: String): ByteVector = ByteVector(rs.getBytes(columnLabel))
-
-    def getByteVectorNullable(columnLabel: String): ByteVector = {
-      val result = rs.getBytes(columnLabel)
-      if (rs.wasNull()) ByteVector.empty else ByteVector(result)
-    }
-
-    def getByteVector32(columnLabel: String): ByteVector32 = ByteVector32(ByteVector(rs.getBytes(columnLabel)))
-
-    def getByteVector32Nullable(columnLabel: String): Option[ByteVector32] = {
-      val bytes = rs.getBytes(columnLabel)
-      if (rs.wasNull()) None else Some(ByteVector32(ByteVector(bytes)))
-    }
-
-    def getStringNullable(columnLabel: String): Option[String] = {
-      val result = rs.getString(columnLabel)
-      if (rs.wasNull()) None else Some(result)
-    }
-
-    def getLongNullable(columnLabel: String): Option[Long] = {
-      val result = rs.getLong(columnLabel)
-      if (rs.wasNull()) None else Some(result)
-    }
-
-    def getUUIDNullable(label: String): Option[UUID] = {
-      val result = rs.getString(label)
-      if (rs.wasNull()) None else Some(UUID.fromString(result))
-    }
-
-    def getMilliSatoshiNullable(label: String): Option[MilliSatoshi] = {
-      val result = rs.getLong(label)
-      if (rs.wasNull()) None else Some(MilliSatoshi(result))
-    }
-
-  }
-
-  object ExtendedResultSet {
-    implicit def conv(rs: ResultSet): ExtendedResultSet = ExtendedResultSet(rs)
-  }
-
->>>>>>> b6f922f3
 }