/*
 * Copyright 2018 ACINQ SAS
 *
 * Licensed under the Apache License, Version 2.0 (the "License");
 * you may not use this file except in compliance with the License.
 * You may obtain a copy of the License at
 *
 *     http://www.apache.org/licenses/LICENSE-2.0
 *
 * Unless required by applicable law or agreed to in writing, software
 * distributed under the License is distributed on an "AS IS" BASIS,
 * WITHOUT WARRANTIES OR CONDITIONS OF ANY KIND, either express or implied.
 * See the License for the specific language governing permissions and
 * limitations under the License.
 */

package fr.acinq.eclair.api

import java.util.UUID
import JsonSupport._
import akka.http.scaladsl.unmarshalling.Unmarshaller
import akka.util.Timeout
import fr.acinq.bitcoin.ByteVector32
import fr.acinq.bitcoin.Crypto.PublicKey
import fr.acinq.eclair.ShortChannelId
import fr.acinq.eclair.payment.PaymentRequest
import scodec.bits.ByteVector
import scala.concurrent.duration._

object FormParamExtractors {

  implicit val publicKeyUnmarshaller: Unmarshaller[String, PublicKey] = Unmarshaller.strict { rawPubKey =>
    PublicKey(ByteVector.fromValidHex(rawPubKey))
  }

  implicit val binaryDataUnmarshaller: Unmarshaller[String, ByteVector] = Unmarshaller.strict { str =>
    ByteVector.fromValidHex(str)
  }

  implicit val sha256HashUnmarshaller: Unmarshaller[String, ByteVector32] = Unmarshaller.strict { bin =>
    ByteVector32.fromValidHex(bin)
  }

  implicit val bolt11Unmarshaller: Unmarshaller[String, PaymentRequest] = Unmarshaller.strict { rawRequest =>
    PaymentRequest.read(rawRequest)
  }

  implicit val shortChannelIdUnmarshaller: Unmarshaller[String, ShortChannelId] = Unmarshaller.strict { str =>
    ShortChannelId(str)
  }

  implicit val javaUUIDUnmarshaller: Unmarshaller[String, UUID] = Unmarshaller.strict { str =>
    UUID.fromString(str)
  }

<<<<<<< HEAD
  implicit val pubkeyListUnmarshaller: Unmarshaller[String, List[PublicKey]] = Unmarshaller.strict { str =>
    serialization.read[List[String]](str).map { el =>
      PublicKey(ByteVector.fromValidHex(el), checkValid = false)
    }
=======
  implicit val timeoutSecondsUnmarshaller: Unmarshaller[String, Timeout] = Unmarshaller.strict { str =>
    Timeout(str.toInt.seconds)
>>>>>>> bed47de5
  }

}<|MERGE_RESOLUTION|>--- conflicted
+++ resolved
@@ -53,15 +53,14 @@
     UUID.fromString(str)
   }
 
-<<<<<<< HEAD
+  implicit val timeoutSecondsUnmarshaller: Unmarshaller[String, Timeout] = Unmarshaller.strict { str =>
+    Timeout(str.toInt.seconds)
+  }
+
   implicit val pubkeyListUnmarshaller: Unmarshaller[String, List[PublicKey]] = Unmarshaller.strict { str =>
     serialization.read[List[String]](str).map { el =>
       PublicKey(ByteVector.fromValidHex(el), checkValid = false)
     }
-=======
-  implicit val timeoutSecondsUnmarshaller: Unmarshaller[String, Timeout] = Unmarshaller.strict { str =>
-    Timeout(str.toInt.seconds)
->>>>>>> bed47de5
   }
 
 }