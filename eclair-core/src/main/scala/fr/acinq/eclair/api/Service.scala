--- conflicted
+++ resolved
@@ -143,15 +143,9 @@
                           completeRpcFuture(req.id, (switchboard ? Peer.OpenChannel(PublicKey(nodeId), Satoshi(fundingSatoshis.toLong), MilliSatoshi(pushMsat.toLong), fundingTxFeeratePerKw_opt = Some(feerateByte2Kw(fundingFeerateSatPerByte.toLong)), channelFlags = Some(flags.toByte))).mapTo[String])
                         case _ => reject(UnknownParamsRejection(req.id, s"[nodeId, fundingSatoshis], [nodeId, fundingSatoshis, pushMsat], [nodeId, fundingSatoshis, pushMsat, feerateSatPerByte] or [nodeId, fundingSatoshis, pushMsat, feerateSatPerByte, flag]"))
                       }
-<<<<<<< HEAD
                       case "close" => req.params match {
-                        case JString(identifier) :: Nil => completeRpc(req.id, sendToChannel(identifier, CMD_CLOSE(scriptPubKey = None)).mapTo[String])
-                        case JString(identifier) :: JString(scriptPubKey) :: Nil => completeRpc(req.id, sendToChannel(identifier, CMD_CLOSE(scriptPubKey = Some(scriptPubKey))).mapTo[String])
-=======
-                      case "close"        => req.params match {
                         case JString(identifier) :: Nil => completeRpcFuture(req.id, sendToChannel(identifier, CMD_CLOSE(scriptPubKey = None)).mapTo[String])
                         case JString(identifier) :: JString(scriptPubKey) :: Nil => completeRpcFuture(req.id, sendToChannel(identifier, CMD_CLOSE(scriptPubKey = Some(scriptPubKey))).mapTo[String])
->>>>>>> dceb6b9b
                         case _ => reject(UnknownParamsRejection(req.id, "[channelId] or [channelId, scriptPubKey]"))
                       }
                       case "forceclose"   => req.params match {
