--- conflicted
+++ resolved
@@ -48,13 +48,7 @@
 trait Service extends ExtraDirectives with Logging {
 
   // important! Must NOT import the unmarshaller as it is too generic...see https://github.com/akka/akka-http/issues/541
-<<<<<<< HEAD
   import JsonSupport.{formats, marshaller, serialization}
-=======
-  import JsonSupport.marshaller
-  import JsonSupport.formats
-  import JsonSupport.serialization
->>>>>>> 3eceb90f
 
   // used to send typed messages over the websocket
   val formatsWithTypeHint = formats.withTypeHintFieldName("type") +
