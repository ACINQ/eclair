--- conflicted
+++ resolved
@@ -284,128 +284,13 @@
                         } ~
                         path("channelstats") {
                           complete(eclairApi.channelStats())
+                        } ~
+                        path("usablebalances") {
+                          complete(eclairApi.usableBalances())
                         }
-<<<<<<< HEAD
                     } ~ get {
                       path("ws") {
                         handleWebSocketMessages(makeSocketHandler)
-=======
-                      } ~
-                      path("forceclose") {
-                        withChannelIdentifier { channelIdentifier =>
-                          complete(eclairApi.forceClose(channelIdentifier))
-                        }
-                      } ~
-                      path("peers") {
-                        complete(eclairApi.peersInfo())
-                      } ~
-                      path("channels") {
-                        formFields(nodeIdFormParam.?) { toRemoteNodeId_opt =>
-                          complete(eclairApi.channelsInfo(toRemoteNodeId_opt))
-                        }
-                      } ~
-                      path("channel") {
-                        withChannelIdentifier { channelIdentifier =>
-                          complete(eclairApi.channelInfo(channelIdentifier))
-                        }
-                      } ~
-                      path("allnodes") {
-                        complete(eclairApi.allNodes())
-                      } ~
-                      path("allchannels") {
-                        complete(eclairApi.allChannels())
-                      } ~
-                      path("allupdates") {
-                        formFields(nodeIdFormParam.?) { nodeId_opt =>
-                          complete(eclairApi.allUpdates(nodeId_opt))
-                        }
-                      } ~
-                      path("findroute") {
-                        formFields(invoiceFormParam, amountMsatFormParam.?) {
-                          case (invoice@PaymentRequest(_, Some(amount), _, nodeId, _, _), None) => complete(eclairApi.findRoute(nodeId, amount.toLong, invoice.routingInfo))
-                          case (invoice, Some(overrideAmount)) => complete(eclairApi.findRoute(invoice.nodeId, overrideAmount, invoice.routingInfo))
-                          case _ => reject(MalformedFormFieldRejection("invoice", "The invoice must have an amount or you need to specify one using 'amountMsat'"))
-                        }
-                      } ~
-                      path("findroutetonode") {
-                        formFields(nodeIdFormParam, amountMsatFormParam) { (nodeId, amount) =>
-                          complete(eclairApi.findRoute(nodeId, amount))
-                        }
-                      } ~
-                      path("parseinvoice") {
-                        formFields(invoiceFormParam) { invoice =>
-                          complete(invoice)
-                        }
-                      } ~
-                      path("payinvoice") {
-                        formFields(invoiceFormParam, amountMsatFormParam.?, "maxAttempts".as[Int].?, "feeThresholdSat".as[Long].?, "maxFeePct".as[Double].?) {
-                          case (invoice@PaymentRequest(_, Some(amount), _, nodeId, _, _), None, maxAttempts, feeThresholdSat_opt, maxFeePct_opt) =>
-                            complete(eclairApi.send(nodeId, amount.toLong, invoice.paymentHash, invoice.routingInfo, invoice.minFinalCltvExpiry, maxAttempts, feeThresholdSat_opt, maxFeePct_opt))
-                          case (invoice, Some(overrideAmount), maxAttempts, feeThresholdSat_opt, maxFeePct_opt) =>
-                            complete(eclairApi.send(invoice.nodeId, overrideAmount, invoice.paymentHash, invoice.routingInfo, invoice.minFinalCltvExpiry, maxAttempts, feeThresholdSat_opt, maxFeePct_opt))
-                          case _ => reject(MalformedFormFieldRejection("invoice", "The invoice must have an amount or you need to specify one using the field 'amountMsat'"))
-                        }
-                      } ~
-                      path("sendtonode") {
-                        formFields(amountMsatFormParam, paymentHashFormParam, nodeIdFormParam, "maxAttempts".as[Int].?, "feeThresholdSat".as[Long].?, "maxFeePct".as[Double].?) { (amountMsat, paymentHash, nodeId, maxAttempts_opt, feeThresholdSat_opt, maxFeePct_opt) =>
-                          complete(eclairApi.send(nodeId, amountMsat, paymentHash, maxAttempts_opt = maxAttempts_opt, feeThresholdSat_opt = feeThresholdSat_opt, maxFeePct_opt = maxFeePct_opt))
-                        }
-                      } ~
-                      path("sendtoroute") {
-                        formFields(amountMsatFormParam, paymentHashFormParam, "finalCltvExpiry".as[Long], "route".as[List[PublicKey]](pubkeyListUnmarshaller)) { (amountMsat, paymentHash, finalCltvExpiry, route) =>
-                          complete(eclairApi.sendToRoute(route, amountMsat, paymentHash, finalCltvExpiry))
-                        }
-                      } ~
-                      path("getsentinfo") {
-                        formFields("id".as[UUID]) { id =>
-                          complete(eclairApi.sentInfo(Left(id)))
-                        } ~ formFields(paymentHashFormParam) { paymentHash =>
-                          complete(eclairApi.sentInfo(Right(paymentHash)))
-                        }
-                      } ~
-                      path("createinvoice") {
-                        formFields("description".as[String], amountMsatFormParam.?, "expireIn".as[Long].?, "fallbackAddress".as[String].?, "paymentPreimage".as[ByteVector32](sha256HashUnmarshaller).?) { (desc, amountMsat, expire, fallBackAddress, paymentPreimage_opt) =>
-                          complete(eclairApi.receive(desc, amountMsat, expire, fallBackAddress, paymentPreimage_opt))
-                        }
-                      } ~
-                      path("getinvoice") {
-                        formFields(paymentHashFormParam) { paymentHash =>
-                          completeOrNotFound(eclairApi.getInvoice(paymentHash))
-                        }
-                      } ~
-                      path("listinvoices") {
-                        formFields(fromFormParam.?, toFormParam.?) { (from_opt, to_opt) =>
-                          complete(eclairApi.allInvoices(from_opt, to_opt))
-                        }
-                      } ~
-                      path("listpendinginvoices") {
-                        formFields(fromFormParam.?, toFormParam.?) { (from_opt, to_opt) =>
-                          complete(eclairApi.pendingInvoices(from_opt, to_opt))
-                        }
-                      } ~
-                      path("getreceivedinfo") {
-                        formFields(paymentHashFormParam) { paymentHash =>
-                          completeOrNotFound(eclairApi.receivedInfo(paymentHash))
-                        } ~ formFields(invoiceFormParam) { invoice =>
-                          completeOrNotFound(eclairApi.receivedInfo(invoice.paymentHash))
-                        }
-                      } ~
-                      path("audit") {
-                        formFields(fromFormParam.?, toFormParam.?) { (from_opt, to_opt) =>
-                          complete(eclairApi.audit(from_opt, to_opt))
-                        }
-                      } ~
-                      path("networkfees") {
-                        formFields(fromFormParam.?, toFormParam.?) { (from_opt, to_opt) =>
-                          complete(eclairApi.networkFees(from_opt, to_opt))
-                        }
-                      } ~
-                      path("channelstats") {
-                        complete(eclairApi.channelStats())
-                      } ~
-                      path("usablebalances") {
-                        complete(eclairApi.usableBalances())
->>>>>>> 9afb26e0
                       }
                     }
                   }
