/*
 * Copyright 2018 ACINQ SAS
 *
 * Licensed under the Apache License, Version 2.0 (the "License");
 * you may not use this file except in compliance with the License.
 * You may obtain a copy of the License at
 *
 *     http://www.apache.org/licenses/LICENSE-2.0
 *
 * Unless required by applicable law or agreed to in writing, software
 * distributed under the License is distributed on an "AS IS" BASIS,
 * WITHOUT WARRANTIES OR CONDITIONS OF ANY KIND, either express or implied.
 * See the License for the specific language governing permissions and
 * limitations under the License.
 */

package fr.acinq.eclair.api

import java.util.UUID

import akka.NotUsed
import akka.actor.{Actor, ActorSystem, Props}
import akka.http.scaladsl.model.HttpMethods.POST
import akka.http.scaladsl.model._
import akka.http.scaladsl.model.headers.CacheDirectives.{`max-age`, `no-store`, public}
import akka.http.scaladsl.model.headers.{`Access-Control-Allow-Headers`, `Access-Control-Allow-Methods`, `Cache-Control`}
import akka.http.scaladsl.model.ws.{Message, TextMessage}
import akka.http.scaladsl.server._
import akka.http.scaladsl.server.directives.Credentials
import akka.stream.scaladsl.{BroadcastHub, Flow, Keep, Source}
import akka.stream.{ActorMaterializer, OverflowStrategy}
import akka.util.Timeout
import fr.acinq.bitcoin.ByteVector32
import fr.acinq.bitcoin.Crypto.PublicKey
import fr.acinq.eclair.api.FormParamExtractors._
import fr.acinq.eclair.api.JsonSupport.CustomTypeHints
import fr.acinq.eclair.channel.{ChannelCreated, ChannelFundingPublished, ChannelFundingRolledBack, ChannelIdAssigned}
import fr.acinq.eclair.io.NodeURI
import fr.acinq.eclair.payment.PaymentLifecycle.PaymentFailed
import fr.acinq.eclair.payment.{PaymentReceived, PaymentRequest, _}
import fr.acinq.eclair.{Eclair, ShortChannelId}
import grizzled.slf4j.Logging
import org.json4s.jackson.Serialization
import scodec.bits.ByteVector

import scala.concurrent.Future
import scala.concurrent.duration._

case class ErrorResponse(error: String)

trait Service extends ExtraDirectives with Logging {

  // important! Must NOT import the unmarshaller as it is too generic...see https://github.com/akka/akka-http/issues/541
<<<<<<< HEAD
  import JsonSupport.marshaller
  import JsonSupport.formats
  import JsonSupport.serialization
=======
  import JsonSupport.{formats, marshaller, serialization}
>>>>>>> 84c0fab4

  // used to send typed messages over the websocket
  val formatsWithTypeHint = formats.withTypeHintFieldName("type") +
    CustomTypeHints(Map(
      classOf[ChannelCreated] -> "channel-created",
      classOf[ChannelIdAssigned] -> "channel-id-assigned",
      classOf[ChannelFundingRolledBack] -> "channel-funding-rolled-back",
      classOf[ChannelFundingPublished] -> "channel-funding-published",
      classOf[PaymentSent] -> "payment-sent",
      classOf[PaymentRelayed] -> "payment-relayed",
      classOf[PaymentReceived] -> "payment-received",
      classOf[PaymentSettlingOnChain] -> "payment-settling-onchain",
      classOf[PaymentFailed] -> "payment-failed"
    ))

  def password: String

  val eclairApi: Eclair

  implicit val actorSystem: ActorSystem
  implicit val mat: ActorMaterializer

  // named and typed URL parameters used across several routes
  val channelId = "channelId".as[ByteVector32](sha256HashUnmarshaller)
  val nodeId = "nodeId".as[PublicKey]
  val shortChannelId = "shortChannelId".as[ShortChannelId](shortChannelIdUnmarshaller)
  val paymentHash = "paymentHash".as[ByteVector32](sha256HashUnmarshaller)
  val from = "from".as[Long]
  val to = "to".as[Long]
  val amountMsat = "amountMsat".as[Long]
  val invoice = "invoice".as[PaymentRequest]

  val apiExceptionHandler = ExceptionHandler {
    case t: Throwable =>
      logger.error(s"API call failed with cause=${t.getMessage}", t)
      complete(StatusCodes.InternalServerError, ErrorResponse(t.getMessage))
  }

  // map all the rejections to a JSON error object ErrorResponse
  val apiRejectionHandler = RejectionHandler.default.mapRejectionResponse {
    case res@HttpResponse(_, _, ent: HttpEntity.Strict, _) =>
      res.copy(entity = HttpEntity(ContentTypes.`application/json`, serialization.writePretty(ErrorResponse(ent.data.utf8String))))
  }

  val customHeaders = `Access-Control-Allow-Headers`("Content-Type, Authorization") ::
    `Access-Control-Allow-Methods`(POST) ::
    `Cache-Control`(public, `no-store`, `max-age`(0)) :: Nil

  lazy val makeSocketHandler: Flow[Message, TextMessage.Strict, NotUsed] = {

    // create a flow transforming a queue of string -> string
    val (flowInput, flowOutput) = Source.queue[String](10, OverflowStrategy.dropTail).toMat(BroadcastHub.sink[String])(Keep.both).run()

    // register an actor that feeds the queue on payment related events
    actorSystem.actorOf(Props(new Actor {

      override def preStart: Unit = {
        context.system.eventStream.subscribe(self, classOf[ChannelCreated])
        context.system.eventStream.subscribe(self, classOf[ChannelIdAssigned])
        context.system.eventStream.subscribe(self, classOf[ChannelFundingRolledBack])
        context.system.eventStream.subscribe(self, classOf[ChannelFundingPublished])
        context.system.eventStream.subscribe(self, classOf[PaymentFailed])
        context.system.eventStream.subscribe(self, classOf[PaymentEvent])
      }

      def receive: Receive = {
        case message: ChannelCreated => flowInput.offer(Serialization.write(message)(formatsWithTypeHint))
        case message: ChannelIdAssigned => flowInput.offer(Serialization.write(message)(formatsWithTypeHint))
        case message: ChannelFundingRolledBack => flowInput.offer(Serialization.write(message)(formatsWithTypeHint))
        case message: ChannelFundingPublished => flowInput.offer(Serialization.write(message)(formatsWithTypeHint))
        case message: PaymentFailed => flowInput.offer(Serialization.write(message)(formatsWithTypeHint))
        case message: PaymentEvent => flowInput.offer(Serialization.write(message)(formatsWithTypeHint))
      }

    }))

    Flow[Message]
      .mapConcat(_ => Nil) // Ignore heartbeats and other data from the client
      .merge(flowOutput) // Stream the data we want to the client
      .map(TextMessage.apply)
  }

  val timeoutResponse: HttpRequest => HttpResponse = { r =>
    HttpResponse(StatusCodes.RequestTimeout).withEntity(ContentTypes.`application/json`, serialization.writePretty(ErrorResponse("request timed out")))
  }

  def userPassAuthenticator(credentials: Credentials): Future[Option[String]] = credentials match {
    case p@Credentials.Provided(id) if p.verify(password) => Future.successful(Some(id))
    case _ => akka.pattern.after(1 second, using = actorSystem.scheduler)(Future.successful(None))(actorSystem.dispatcher) // force a 1 sec pause to deter brute force
  }

  val route: Route = {
    respondWithDefaultHeaders(customHeaders) {
      handleExceptions(apiExceptionHandler) {
        handleRejections(apiRejectionHandler) {
<<<<<<< HEAD
          withRequestTimeoutResponse(timeoutResponse) {
            authenticateBasicAsync(realm = "Access restricted", userPassAuthenticator) { _ =>
              post {
                path("getinfo") {
                  complete(eclairApi.getInfoResponse())
                } ~
                  path("connect") {
                    formFields("uri".as[String]) { uri =>
                      complete(eclairApi.connect(uri))
                    } ~ formFields(nodeId, "host".as[String], "port".as[Int].?) { (nodeId, host, port_opt) =>
                      complete(eclairApi.connect(s"$nodeId@$host:${port_opt.getOrElse(NodeURI.DEFAULT_PORT)}"))
                    }
                  } ~
                  path("open") {
                    formFields(nodeId, "fundingSatoshis".as[Long], "pushMsat".as[Long].?, "fundingFeerateSatByte".as[Long].?, "channelFlags".as[Int].?) {
                      (nodeId, fundingSatoshis, pushMsat, fundingFeerateSatByte, channelFlags) =>
                        complete(eclairApi.open(nodeId, fundingSatoshis, pushMsat, fundingFeerateSatByte, channelFlags))
                    }
                  } ~
                  path("close") {
                    formFields(channelId, "scriptPubKey".as[ByteVector](binaryDataUnmarshaller).?) { (channelId, scriptPubKey_opt) =>
                      complete(eclairApi.close(Left(channelId), scriptPubKey_opt))
                    } ~ formFields(shortChannelId, "scriptPubKey".as[ByteVector](binaryDataUnmarshaller).?) { (shortChannelId, scriptPubKey_opt) =>
                      complete(eclairApi.close(Right(shortChannelId), scriptPubKey_opt))
                    }
                  } ~
                  path("forceclose") {
                    formFields(channelId) { channelId =>
                      complete(eclairApi.forceClose(Left(channelId)))
                    } ~ formFields(shortChannelId) { shortChannelId =>
                      complete(eclairApi.forceClose(Right(shortChannelId)))
                    }
                  } ~
                  path("updaterelayfee") {
                    formFields(channelId, "feeBaseMsat".as[Long], "feeProportionalMillionths".as[Long]) { (channelId, feeBase, feeProportional) =>
                      complete(eclairApi.updateRelayFee(channelId.toString, feeBase, feeProportional))
                    }
                  } ~
                  path("peers") {
                    complete(eclairApi.peersInfo())
                  } ~
                  path("channels") {
                    formFields(nodeId.?) { toRemoteNodeId_opt =>
                      complete(eclairApi.channelsInfo(toRemoteNodeId_opt))
                    }
                  } ~
                  path("channel") {
                    formFields(channelId) { channelId =>
                      complete(eclairApi.channelInfo(channelId))
                    }
                  } ~
                  path("allnodes") {
                    complete(eclairApi.allnodes())
                  } ~
                  path("allchannels") {
                    complete(eclairApi.allchannels())
                  } ~
                  path("allupdates") {
                    formFields(nodeId.?) { nodeId_opt =>
                      complete(eclairApi.allupdates(nodeId_opt))
                    }
                  } ~
                  path("receive") {
                    formFields("description".as[String], "amountMsat".as[Long].?, "expireIn".as[Long].?) { (desc, amountMsat, expire) =>
                      complete(eclairApi.receive(desc, amountMsat, expire))
                    }
                  } ~
                  path("parseinvoice") {
                    formFields("invoice".as[PaymentRequest]) { invoice =>
                      complete(invoice)
                    }
                  } ~
                  path("findroute") {
                    formFields("invoice".as[PaymentRequest], "amountMsat".as[Long].?) {
                      case (invoice@PaymentRequest(_, Some(amount), _, nodeId, _, _), None) => complete(eclairApi.findRoute(nodeId, amount.toLong, invoice.routingInfo))
                      case (invoice, Some(overrideAmount)) => complete(eclairApi.findRoute(invoice.nodeId, overrideAmount, invoice.routingInfo))
                      case _ => reject(MalformedFormFieldRejection("invoice", "The invoice must have an amount or you need to specify one using 'amountMsat'"))
                    }
                  } ~ path("findroutetonode") {
                  formFields(nodeId, "amountMsat".as[Long]) { (nodeId, amount) =>
                    complete(eclairApi.findRoute(nodeId, amount))
                  }
                } ~
                  path("send") {
                    formFields("invoice".as[PaymentRequest], "amountMsat".as[Long].?) {
                      case (invoice@PaymentRequest(_, Some(amount), _, nodeId, _, _), None) =>
                        complete(eclairApi.send(nodeId, amount.toLong, invoice.paymentHash, invoice.routingInfo, invoice.minFinalCltvExpiry))
                      case (invoice, Some(overrideAmount)) =>
                        complete(eclairApi.send(invoice.nodeId, overrideAmount, invoice.paymentHash, invoice.routingInfo, invoice.minFinalCltvExpiry))
                      case _ => reject(MalformedFormFieldRejection("invoice", "The invoice must have an amount or you need to specify one using the field 'amountMsat'"))
                    }
                  } ~
                  path("sendtonode") {
                    formFields("amountMsat".as[Long], "paymentHash".as[ByteVector32](sha256HashUnmarshaller), "nodeId".as[PublicKey]) { (amountMsat, paymentHash, nodeId) =>
                      complete(eclairApi.send(nodeId, amountMsat, paymentHash))
                    }
                  } ~
                  path("checkpayment") {
                    formFields("paymentHash".as[ByteVector32](sha256HashUnmarshaller)) { paymentHash =>
                      complete(eclairApi.checkpayment(paymentHash))
                    } ~ formFields("invoice".as[PaymentRequest]) { invoice =>
                      complete(eclairApi.checkpayment(invoice.paymentHash))
                    }
                  } ~
                  path("audit") {
                    formFields("from".as[Long].?, "to".as[Long].?) { (from, to) =>
                      complete(eclairApi.audit(from, to))
                    }
                  } ~
                  path("networkfees") {
                    formFields("from".as[Long].?, "to".as[Long].?) { (from, to) =>
                      complete(eclairApi.networkFees(from, to))
                    }
                  } ~
                  path("channelstats") {
                    complete(eclairApi.channelStats())
                  }
              } ~ get {
                path("ws") {
                  handleWebSocketMessages(makeSocketHandler)
=======
          formFields("timeoutSeconds".as[Timeout].?) { tm_opt =>
            // this is the akka timeout
            implicit val timeout = tm_opt.getOrElse(Timeout(30 seconds))
            // we ensure that http timeout is greater than akka timeout
            withRequestTimeout(timeout.duration + 2.seconds) {
              withRequestTimeoutResponse(timeoutResponse) {
                authenticateBasicAsync(realm = "Access restricted", userPassAuthenticator) { _ =>
                  post {
                    path("getinfo") {
                      complete(eclairApi.getInfoResponse())
                    } ~
                      path("connect") {
                        formFields("uri".as[String]) { uri =>
                          complete(eclairApi.connect(uri))
                        } ~ formFields(nodeId, "host".as[String], "port".as[Int].?) { (nodeId, host, port_opt) =>
                          complete(eclairApi.connect(s"$nodeId@$host:${port_opt.getOrElse(NodeURI.DEFAULT_PORT)}"))
                        }
                      } ~
                      path("open") {
                        formFields(nodeId, "fundingSatoshis".as[Long], "pushMsat".as[Long].?, "fundingFeerateSatByte".as[Long].?, "channelFlags".as[Int].?, "openTimeoutSeconds".as[Timeout].?) {
                          (nodeId, fundingSatoshis, pushMsat, fundingFeerateSatByte, channelFlags, openTimeout_opt) =>
                            complete(eclairApi.open(nodeId, fundingSatoshis, pushMsat, fundingFeerateSatByte, channelFlags, openTimeout_opt))
                        }
                      } ~
                      path("updaterelayfee") {
                        formFields(channelId, "feeBaseMsat".as[Long], "feeProportionalMillionths".as[Long]) { (channelId, feeBase, feeProportional) =>
                          complete(eclairApi.updateRelayFee(channelId.toString, feeBase, feeProportional))
                        }
                      } ~
                      path("close") {
                        formFields(channelId, "scriptPubKey".as[ByteVector](binaryDataUnmarshaller).?) { (channelId, scriptPubKey_opt) =>
                          complete(eclairApi.close(Left(channelId), scriptPubKey_opt))
                        } ~ formFields(shortChannelId, "scriptPubKey".as[ByteVector](binaryDataUnmarshaller).?) { (shortChannelId, scriptPubKey_opt) =>
                          complete(eclairApi.close(Right(shortChannelId), scriptPubKey_opt))
                        }
                      } ~
                      path("forceclose") {
                        formFields(channelId) { channelId =>
                          complete(eclairApi.forceClose(Left(channelId)))
                        } ~ formFields(shortChannelId) { shortChannelId =>
                          complete(eclairApi.forceClose(Right(shortChannelId)))
                        }
                      } ~
                      path("peers") {
                        complete(eclairApi.peersInfo())
                      } ~
                      path("channels") {
                        formFields(nodeId.?) { toRemoteNodeId_opt =>
                          complete(eclairApi.channelsInfo(toRemoteNodeId_opt))
                        }
                      } ~
                      path("channel") {
                        formFields(channelId) { channelId =>
                          complete(eclairApi.channelInfo(channelId))
                        }
                      } ~
                      path("allnodes") {
                        complete(eclairApi.allNodes())
                      } ~
                      path("allchannels") {
                        complete(eclairApi.allChannels())
                      } ~
                      path("allupdates") {
                        formFields(nodeId.?) { nodeId_opt =>
                          complete(eclairApi.allUpdates(nodeId_opt))
                        }
                      } ~
                      path("findroute") {
                        formFields(invoice, amountMsat.?) {
                          case (invoice@PaymentRequest(_, Some(amount), _, nodeId, _, _), None) => complete(eclairApi.findRoute(nodeId, amount.toLong, invoice.routingInfo))
                          case (invoice, Some(overrideAmount)) => complete(eclairApi.findRoute(invoice.nodeId, overrideAmount, invoice.routingInfo))
                          case _ => reject(MalformedFormFieldRejection("invoice", "The invoice must have an amount or you need to specify one using 'amountMsat'"))
                        }
                      } ~
                      path("findroutetonode") {
                        formFields(nodeId, amountMsat) { (nodeId, amount) =>
                          complete(eclairApi.findRoute(nodeId, amount))
                        }
                      } ~
                      path("parseinvoice") {
                        formFields(invoice) { invoice =>
                          complete(invoice)
                        }
                      } ~
                      path("payinvoice") {
                        formFields(invoice, amountMsat.?, "maxAttempts".as[Int].?) {
                          case (invoice@PaymentRequest(_, Some(amount), _, nodeId, _, _), None, maxAttempts) =>
                            complete(eclairApi.send(nodeId, amount.toLong, invoice.paymentHash, invoice.routingInfo, invoice.minFinalCltvExpiry, maxAttempts))
                          case (invoice, Some(overrideAmount), maxAttempts) =>
                            complete(eclairApi.send(invoice.nodeId, overrideAmount, invoice.paymentHash, invoice.routingInfo, invoice.minFinalCltvExpiry, maxAttempts))
                          case _ => reject(MalformedFormFieldRejection("invoice", "The invoice must have an amount or you need to specify one using the field 'amountMsat'"))
                        }
                      } ~
                      path("sendtonode") {
                        formFields(amountMsat, paymentHash, nodeId, "maxAttempts".as[Int].?) { (amountMsat, paymentHash, nodeId, maxAttempts) =>
                          complete(eclairApi.send(nodeId, amountMsat, paymentHash, maxAttempts = maxAttempts))
                        }
                      } ~
                      path("getsentinfo") {
                        formFields("id".as[UUID]) { id =>
                          complete(eclairApi.sentInfo(Left(id)))
                        } ~ formFields(paymentHash) { paymentHash =>
                          complete(eclairApi.sentInfo(Right(paymentHash)))
                        }
                      } ~
                      path("createinvoice") {
                        formFields("description".as[String], amountMsat.?, "expireIn".as[Long].?, "fallbackAddress".as[String].?) { (desc, amountMsat, expire, fallBackAddress) =>
                          complete(eclairApi.receive(desc, amountMsat, expire, fallBackAddress))
                        }
                      } ~
                      path("getinvoice") {
                        formFields(paymentHash) { paymentHash =>
                          completeOrNotFound(eclairApi.getInvoice(paymentHash))
                        }
                      } ~
                      path("listinvoices") {
                        formFields(from.?, to.?) { (from_opt, to_opt) =>
                          complete(eclairApi.allInvoices(from_opt, to_opt))
                        }
                      } ~
                      path("listpendinginvoices") {
                        formFields(from.?, to.?) { (from_opt, to_opt) =>
                          complete(eclairApi.pendingInvoices(from_opt, to_opt))
                        }
                      } ~
                      path("getreceivedinfo") {
                        formFields(paymentHash) { paymentHash =>
                          completeOrNotFound(eclairApi.receivedInfo(paymentHash))
                        } ~ formFields(invoice) { invoice =>
                          completeOrNotFound(eclairApi.receivedInfo(invoice.paymentHash))
                        }
                      } ~
                      path("audit") {
                        formFields(from.?, to.?) { (from_opt, to_opt) =>
                          complete(eclairApi.audit(from_opt, to_opt))
                        }
                      } ~
                      path("networkfees") {
                        formFields(from.?, to.?) { (from_opt, to_opt) =>
                          complete(eclairApi.networkFees(from_opt, to_opt))
                        }
                      } ~
                      path("channelstats") {
                        complete(eclairApi.channelStats())
                      }
                  } ~ get {
                    path("ws") {
                      handleWebSocketMessages(makeSocketHandler)
                    }
                  }
>>>>>>> 84c0fab4
                }
              }
            }
          }
        }
      }
    }
  }
}<|MERGE_RESOLUTION|>--- conflicted
+++ resolved
@@ -51,13 +51,7 @@
 trait Service extends ExtraDirectives with Logging {
 
   // important! Must NOT import the unmarshaller as it is too generic...see https://github.com/akka/akka-http/issues/541
-<<<<<<< HEAD
-  import JsonSupport.marshaller
-  import JsonSupport.formats
-  import JsonSupport.serialization
-=======
   import JsonSupport.{formats, marshaller, serialization}
->>>>>>> 84c0fab4
 
   // used to send typed messages over the websocket
   val formatsWithTypeHint = formats.withTypeHintFieldName("type") +
@@ -153,128 +147,6 @@
     respondWithDefaultHeaders(customHeaders) {
       handleExceptions(apiExceptionHandler) {
         handleRejections(apiRejectionHandler) {
-<<<<<<< HEAD
-          withRequestTimeoutResponse(timeoutResponse) {
-            authenticateBasicAsync(realm = "Access restricted", userPassAuthenticator) { _ =>
-              post {
-                path("getinfo") {
-                  complete(eclairApi.getInfoResponse())
-                } ~
-                  path("connect") {
-                    formFields("uri".as[String]) { uri =>
-                      complete(eclairApi.connect(uri))
-                    } ~ formFields(nodeId, "host".as[String], "port".as[Int].?) { (nodeId, host, port_opt) =>
-                      complete(eclairApi.connect(s"$nodeId@$host:${port_opt.getOrElse(NodeURI.DEFAULT_PORT)}"))
-                    }
-                  } ~
-                  path("open") {
-                    formFields(nodeId, "fundingSatoshis".as[Long], "pushMsat".as[Long].?, "fundingFeerateSatByte".as[Long].?, "channelFlags".as[Int].?) {
-                      (nodeId, fundingSatoshis, pushMsat, fundingFeerateSatByte, channelFlags) =>
-                        complete(eclairApi.open(nodeId, fundingSatoshis, pushMsat, fundingFeerateSatByte, channelFlags))
-                    }
-                  } ~
-                  path("close") {
-                    formFields(channelId, "scriptPubKey".as[ByteVector](binaryDataUnmarshaller).?) { (channelId, scriptPubKey_opt) =>
-                      complete(eclairApi.close(Left(channelId), scriptPubKey_opt))
-                    } ~ formFields(shortChannelId, "scriptPubKey".as[ByteVector](binaryDataUnmarshaller).?) { (shortChannelId, scriptPubKey_opt) =>
-                      complete(eclairApi.close(Right(shortChannelId), scriptPubKey_opt))
-                    }
-                  } ~
-                  path("forceclose") {
-                    formFields(channelId) { channelId =>
-                      complete(eclairApi.forceClose(Left(channelId)))
-                    } ~ formFields(shortChannelId) { shortChannelId =>
-                      complete(eclairApi.forceClose(Right(shortChannelId)))
-                    }
-                  } ~
-                  path("updaterelayfee") {
-                    formFields(channelId, "feeBaseMsat".as[Long], "feeProportionalMillionths".as[Long]) { (channelId, feeBase, feeProportional) =>
-                      complete(eclairApi.updateRelayFee(channelId.toString, feeBase, feeProportional))
-                    }
-                  } ~
-                  path("peers") {
-                    complete(eclairApi.peersInfo())
-                  } ~
-                  path("channels") {
-                    formFields(nodeId.?) { toRemoteNodeId_opt =>
-                      complete(eclairApi.channelsInfo(toRemoteNodeId_opt))
-                    }
-                  } ~
-                  path("channel") {
-                    formFields(channelId) { channelId =>
-                      complete(eclairApi.channelInfo(channelId))
-                    }
-                  } ~
-                  path("allnodes") {
-                    complete(eclairApi.allnodes())
-                  } ~
-                  path("allchannels") {
-                    complete(eclairApi.allchannels())
-                  } ~
-                  path("allupdates") {
-                    formFields(nodeId.?) { nodeId_opt =>
-                      complete(eclairApi.allupdates(nodeId_opt))
-                    }
-                  } ~
-                  path("receive") {
-                    formFields("description".as[String], "amountMsat".as[Long].?, "expireIn".as[Long].?) { (desc, amountMsat, expire) =>
-                      complete(eclairApi.receive(desc, amountMsat, expire))
-                    }
-                  } ~
-                  path("parseinvoice") {
-                    formFields("invoice".as[PaymentRequest]) { invoice =>
-                      complete(invoice)
-                    }
-                  } ~
-                  path("findroute") {
-                    formFields("invoice".as[PaymentRequest], "amountMsat".as[Long].?) {
-                      case (invoice@PaymentRequest(_, Some(amount), _, nodeId, _, _), None) => complete(eclairApi.findRoute(nodeId, amount.toLong, invoice.routingInfo))
-                      case (invoice, Some(overrideAmount)) => complete(eclairApi.findRoute(invoice.nodeId, overrideAmount, invoice.routingInfo))
-                      case _ => reject(MalformedFormFieldRejection("invoice", "The invoice must have an amount or you need to specify one using 'amountMsat'"))
-                    }
-                  } ~ path("findroutetonode") {
-                  formFields(nodeId, "amountMsat".as[Long]) { (nodeId, amount) =>
-                    complete(eclairApi.findRoute(nodeId, amount))
-                  }
-                } ~
-                  path("send") {
-                    formFields("invoice".as[PaymentRequest], "amountMsat".as[Long].?) {
-                      case (invoice@PaymentRequest(_, Some(amount), _, nodeId, _, _), None) =>
-                        complete(eclairApi.send(nodeId, amount.toLong, invoice.paymentHash, invoice.routingInfo, invoice.minFinalCltvExpiry))
-                      case (invoice, Some(overrideAmount)) =>
-                        complete(eclairApi.send(invoice.nodeId, overrideAmount, invoice.paymentHash, invoice.routingInfo, invoice.minFinalCltvExpiry))
-                      case _ => reject(MalformedFormFieldRejection("invoice", "The invoice must have an amount or you need to specify one using the field 'amountMsat'"))
-                    }
-                  } ~
-                  path("sendtonode") {
-                    formFields("amountMsat".as[Long], "paymentHash".as[ByteVector32](sha256HashUnmarshaller), "nodeId".as[PublicKey]) { (amountMsat, paymentHash, nodeId) =>
-                      complete(eclairApi.send(nodeId, amountMsat, paymentHash))
-                    }
-                  } ~
-                  path("checkpayment") {
-                    formFields("paymentHash".as[ByteVector32](sha256HashUnmarshaller)) { paymentHash =>
-                      complete(eclairApi.checkpayment(paymentHash))
-                    } ~ formFields("invoice".as[PaymentRequest]) { invoice =>
-                      complete(eclairApi.checkpayment(invoice.paymentHash))
-                    }
-                  } ~
-                  path("audit") {
-                    formFields("from".as[Long].?, "to".as[Long].?) { (from, to) =>
-                      complete(eclairApi.audit(from, to))
-                    }
-                  } ~
-                  path("networkfees") {
-                    formFields("from".as[Long].?, "to".as[Long].?) { (from, to) =>
-                      complete(eclairApi.networkFees(from, to))
-                    }
-                  } ~
-                  path("channelstats") {
-                    complete(eclairApi.channelStats())
-                  }
-              } ~ get {
-                path("ws") {
-                  handleWebSocketMessages(makeSocketHandler)
-=======
           formFields("timeoutSeconds".as[Timeout].?) { tm_opt =>
             // this is the akka timeout
             implicit val timeout = tm_opt.getOrElse(Timeout(30 seconds))
@@ -425,7 +297,6 @@
                       handleWebSocketMessages(makeSocketHandler)
                     }
                   }
->>>>>>> 84c0fab4
                 }
               }
             }
