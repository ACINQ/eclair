--- conflicted
+++ resolved
@@ -104,13 +104,9 @@
       ("channelRangeChunkSize" | int32) ::
       ("channelQueryChunkSize" | int32) ::
       ("pathFindingExperimentConf" | pathFindingExperimentConfCodec) ::
-<<<<<<< HEAD
+      ("messageRouteParams" | messageRouteParamsCodec) ::
       ("balanceEstimateHalfLife" | finiteDurationCodec) ::
       ("numberOfRouterWorkers" | int32)).as[RouterConf]
-=======
-      ("messageRouteParams" | messageRouteParamsCodec) ::
-      ("balanceEstimateHalfLife" | finiteDurationCodec)).as[RouterConf]
->>>>>>> 1519dd07
 
   val overrideFeaturesListCodec: Codec[List[(PublicKey, Features[Feature])]] = listOfN(uint16, publicKey ~ lengthPrefixedFeaturesCodec)
 
