--- conflicted
+++ resolved
@@ -22,14 +22,9 @@
 import akka.testkit.{TestActorRef, TestProbe}
 import fr.acinq.bitcoin.Crypto.PrivateKey
 import fr.acinq.bitcoin.{ByteVector32, ScriptFlags, Transaction}
-import fr.acinq.eclair.blockchain.{CurrentBlockCount, PublishAsap, WatchConfirmed, WatchEventSpent}
-import fr.acinq.eclair.channel.Channel.LocalError
-<<<<<<< HEAD
 import fr.acinq.eclair.blockchain.fee.FeeratesPerKw
 import fr.acinq.eclair.blockchain.{CurrentBlockCount, CurrentFeerates, PublishAsap, WatchConfirmed, WatchEventSpent}
 import fr.acinq.eclair.channel.Channel.LocalError
-=======
->>>>>>> 93d9369f
 import fr.acinq.eclair.channel._
 import fr.acinq.eclair.channel.states.StateTestsHelperMethods
 import fr.acinq.eclair.payment.CommandBuffer
@@ -463,7 +458,6 @@
 
     bob2blockchain.expectNoMsg(250 millis)
     alice2blockchain.expectNoMsg(250 millis)
-<<<<<<< HEAD
   }
 
   test("handle feerate changes while offline (funder scenario)") { f =>
@@ -508,8 +502,69 @@
     // bob is fundee
     sender.send(bob, CurrentFeerates(highFeerate))
     bob2blockchain.expectMsg(PublishAsap(bobCommitTx))
-=======
->>>>>>> 93d9369f
+  }
+
+  test("pending non-relayed fulfill htlcs will timeout upstream") { f =>
+    import f._
+    val sender = TestProbe()
+    val register = TestProbe()
+    val commandBuffer = TestActorRef(new CommandBuffer(bob.underlyingActor.nodeParams, register.ref))
+    val (r, htlc) = addHtlc(50000000, alice, bob, alice2bob, bob2alice)
+    crossSign(alice, bob, alice2bob, bob2alice)
+
+    val listener = TestProbe()
+    system.eventStream.subscribe(listener.ref, classOf[ChannelErrorOccured])
+
+    val initialState = bob.stateData.asInstanceOf[DATA_NORMAL]
+    val initialCommitTx = initialState.commitments.localCommit.publishableTxs.commitTx.tx
+    val HtlcSuccessTx(_, htlcSuccessTx, _) = initialState.commitments.localCommit.publishableTxs.htlcTxsAndSigs.head.txinfo
+
+    sender.send(alice, INPUT_DISCONNECTED)
+    sender.send(bob, INPUT_DISCONNECTED)
+    awaitCond(alice.stateName == OFFLINE)
+    awaitCond(bob.stateName == OFFLINE)
+
+    // We simulate a pending fulfill on that HTLC but not relayed.
+    // When it is close to expiring upstream, we should close the channel.
+    sender.send(commandBuffer, CommandSend(htlc.channelId, htlc.id, CMD_FULFILL_HTLC(htlc.id, r, commit = true)))
+    sender.send(bob, CurrentBlockCount(htlc.cltvExpiry - bob.underlyingActor.nodeParams.fulfillSafetyBeforeTimeoutBlocks))
+
+    val ChannelErrorOccured(_, _, _, _, LocalError(err), isFatal) = listener.expectMsgType[ChannelErrorOccured]
+    assert(isFatal)
+    assert(err.isInstanceOf[HtlcWillTimeoutUpstream])
+
+    bob2blockchain.expectMsg(PublishAsap(initialCommitTx))
+    bob2blockchain.expectMsgType[PublishAsap] // main delayed
+    assert(bob2blockchain.expectMsgType[WatchConfirmed].event === BITCOIN_TX_CONFIRMED(initialCommitTx))
+    bob2blockchain.expectMsgType[WatchConfirmed] // main delayed
+
+    bob2blockchain.expectMsg(PublishAsap(initialCommitTx))
+    bob2blockchain.expectMsgType[PublishAsap] // main delayed
+    assert(bob2blockchain.expectMsgType[PublishAsap].tx.txOut === htlcSuccessTx.txOut)
+    bob2blockchain.expectMsgType[PublishAsap] // htlc delayed
+    alice2blockchain.expectNoMsg(500 millis)
+  }
+
+  test("pending non-relayed fail htlcs will timeout upstream") { f =>
+    import f._
+    val sender = TestProbe()
+    val register = TestProbe()
+    val commandBuffer = TestActorRef(new CommandBuffer(bob.underlyingActor.nodeParams, register.ref))
+    val (_, htlc) = addHtlc(50000000, alice, bob, alice2bob, bob2alice)
+    crossSign(alice, bob, alice2bob, bob2alice)
+
+    sender.send(alice, INPUT_DISCONNECTED)
+    sender.send(bob, INPUT_DISCONNECTED)
+    awaitCond(alice.stateName == OFFLINE)
+    awaitCond(bob.stateName == OFFLINE)
+
+    // We simulate a pending failure on that HTLC.
+    // Even if we get close to expiring upstream we shouldn't close the channel, because we have nothing to lose.
+    sender.send(commandBuffer, CommandSend(htlc.channelId, htlc.id, CMD_FAIL_HTLC(htlc.id, Right(IncorrectOrUnknownPaymentDetails(0)))))
+    sender.send(bob, CurrentBlockCount(htlc.cltvExpiry - bob.underlyingActor.nodeParams.fulfillSafetyBeforeTimeoutBlocks))
+
+    bob2blockchain.expectNoMsg(250 millis)
+    alice2blockchain.expectNoMsg(250 millis)
   }
 
 }