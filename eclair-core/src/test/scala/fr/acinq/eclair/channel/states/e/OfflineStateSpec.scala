/*
 * Copyright 2018 ACINQ SAS
 *
 * Licensed under the Apache License, Version 2.0 (the "License");
 * you may not use this file except in compliance with the License.
 * You may obtain a copy of the License at
 *
 *     http://www.apache.org/licenses/LICENSE-2.0
 *
 * Unless required by applicable law or agreed to in writing, software
 * distributed under the License is distributed on an "AS IS" BASIS,
 * WITHOUT WARRANTIES OR CONDITIONS OF ANY KIND, either express or implied.
 * See the License for the specific language governing permissions and
 * limitations under the License.
 */

package fr.acinq.eclair.channel.states.e

<<<<<<< HEAD
import akka.actor.Status
=======
import java.util.UUID

>>>>>>> aef27d8f
import akka.testkit.TestProbe
import fr.acinq.bitcoin.Crypto.Scalar
import fr.acinq.bitcoin.{ByteVector32, ScriptFlags, Transaction}
import fr.acinq.eclair.blockchain.{PublishAsap, WatchEventSpent}
import fr.acinq.eclair.channel._
import fr.acinq.eclair.channel.states.StateTestsHelperMethods
import fr.acinq.eclair.router.Announcements
import fr.acinq.eclair.wire._
import fr.acinq.eclair.{TestConstants, TestkitBaseClass, randomBytes32}
import org.scalatest.Outcome

import scala.concurrent.duration._

/**
  * Created by PM on 05/07/2016.
  */

class OfflineStateSpec extends TestkitBaseClass with StateTestsHelperMethods {

  type FixtureParam = SetupFixture

  override def withFixture(test: OneArgTest): Outcome = {
    val setup = init()
    import setup._
    within(30 seconds) {
      reachNormal(setup)
      awaitCond(alice.stateName == NORMAL)
      awaitCond(bob.stateName == NORMAL)
      withFixture(test.toNoArgTest(setup))
    }
  }

  def aliceInit = Init(TestConstants.Alice.nodeParams.globalFeatures, TestConstants.Alice.nodeParams.localFeatures)
  def bobInit = Init(TestConstants.Bob.nodeParams.globalFeatures, TestConstants.Bob.nodeParams.localFeatures)

  /**
    * This test checks the case where a disconnection occurs *right before* the counterparty receives a new sig
    */
  test("re-send update+sig after first commitment") { f =>
    import f._
    val sender = TestProbe()

    sender.send(alice, CMD_ADD_HTLC(1000000, ByteVector32.Zeroes, 400144, upstream = Left(UUID.randomUUID())))
    val ab_add_0 = alice2bob.expectMsgType[UpdateAddHtlc]
    // add ->b
    alice2bob.forward(bob)

    sender.send(alice, CMD_SIGN)
    val ab_sig_0 = alice2bob.expectMsgType[CommitSig]
    // bob doesn't receive the sig

    sender.send(alice, INPUT_DISCONNECTED)
    sender.send(bob, INPUT_DISCONNECTED)
    awaitCond(alice.stateName == OFFLINE)
    awaitCond(bob.stateName == OFFLINE)
    sender.send(alice, INPUT_RECONNECTED(alice2bob.ref, aliceInit, bobInit))
    sender.send(bob, INPUT_RECONNECTED(bob2alice.ref, bobInit, aliceInit))

    val bobCommitments = bob.stateData.asInstanceOf[HasCommitments].commitments
    val aliceCommitments = alice.stateData.asInstanceOf[HasCommitments].commitments

    val bobCurrentPerCommitmentPoint = TestConstants.Bob.keyManager.commitmentPoint(bobCommitments.localParams.channelKeyPath, bobCommitments.localCommit.index)
    val aliceCurrentPerCommitmentPoint = TestConstants.Alice.keyManager.commitmentPoint(aliceCommitments.localParams.channelKeyPath, aliceCommitments.localCommit.index)


    // a didn't receive any update or sig
    val ab_reestablish = alice2bob.expectMsg(ChannelReestablish(ab_add_0.channelId, 1, 0, Some(Scalar(ByteVector32.Zeroes)), Some(aliceCurrentPerCommitmentPoint)))
    // b didn't receive the sig
    val ba_reestablish = bob2alice.expectMsg(ChannelReestablish(ab_add_0.channelId, 1, 0, Some(Scalar(ByteVector32.Zeroes)), Some(bobCurrentPerCommitmentPoint)))

    // reestablish ->b
    alice2bob.forward(bob, ab_reestablish)
    // reestablish ->a
    bob2alice.forward(alice, ba_reestablish)

    // both nodes will send the fundinglocked message because all updates have been cancelled
    alice2bob.expectMsgType[FundingLocked]
    bob2alice.expectMsgType[FundingLocked]

    // a will re-send the update and the sig
    val ab_add_0_re = alice2bob.expectMsg(ab_add_0)
    val ab_sig_0_re = alice2bob.expectMsg(ab_sig_0)

    // add ->b
    alice2bob.forward(bob, ab_add_0_re)
    // sig ->b
    alice2bob.forward(bob, ab_sig_0_re)

    // and b will reply with a revocation
    val ba_rev_0 = bob2alice.expectMsgType[RevokeAndAck]
    // rev ->a
    bob2alice.forward(alice, ba_rev_0)

    // then b sends a sig
    bob2alice.expectMsgType[CommitSig]
    // sig -> a
    bob2alice.forward(alice)

    // and a answers with a rev
    alice2bob.expectMsgType[RevokeAndAck]
    // sig -> a
    alice2bob.forward(bob)

    alice2bob.expectNoMsg(500 millis)
    bob2alice.expectNoMsg(500 millis)

    alice.stateData.asInstanceOf[DATA_NORMAL].commitments.localNextHtlcId == 1

    awaitCond(alice.stateName == NORMAL)
    awaitCond(bob.stateName == NORMAL)
  }

  /**
    * This test checks the case where a disconnection occurs *right after* the counterparty receives a new sig
    */
  test("re-send lost revocation") { f =>
    import f._
    val sender = TestProbe()

    sender.send(alice, CMD_ADD_HTLC(1000000, randomBytes32, 400144, upstream = Left(UUID.randomUUID())))
    val ab_add_0 = alice2bob.expectMsgType[UpdateAddHtlc]
    // add ->b
    alice2bob.forward(bob, ab_add_0)

    sender.send(alice, CMD_SIGN)
    val ab_sig_0 = alice2bob.expectMsgType[CommitSig]
    // sig ->b
    alice2bob.forward(bob, ab_sig_0)

    // bob received the sig, but alice didn't receive the revocation
    val ba_rev_0 = bob2alice.expectMsgType[RevokeAndAck]
    val ba_sig_0 = bob2alice.expectMsgType[CommitSig]

    bob2alice.expectNoMsg(500 millis)

    sender.send(alice, INPUT_DISCONNECTED)
    sender.send(bob, INPUT_DISCONNECTED)
    awaitCond(alice.stateName == OFFLINE)
    awaitCond(bob.stateName == OFFLINE)
    sender.send(alice, INPUT_RECONNECTED(alice2bob.ref, aliceInit, bobInit))
    sender.send(bob, INPUT_RECONNECTED(bob2alice.ref, bobInit, aliceInit))

    val bobCommitments = bob.stateData.asInstanceOf[HasCommitments].commitments
    val aliceCommitments = alice.stateData.asInstanceOf[HasCommitments].commitments

    val bobCurrentPerCommitmentPoint = TestConstants.Bob.keyManager.commitmentPoint(bobCommitments.localParams.channelKeyPath, bobCommitments.localCommit.index)
    val aliceCurrentPerCommitmentPoint = TestConstants.Alice.keyManager.commitmentPoint(aliceCommitments.localParams.channelKeyPath, aliceCommitments.localCommit.index)

    // a didn't receive the sig
    val ab_reestablish = alice2bob.expectMsg(ChannelReestablish(ab_add_0.channelId, 1, 0, Some(Scalar(ByteVector32.Zeroes)), Some(aliceCurrentPerCommitmentPoint)))
    // b did receive the sig
    val ba_reestablish = bob2alice.expectMsg(ChannelReestablish(ab_add_0.channelId, 2, 0, Some(Scalar(ByteVector32.Zeroes)), Some(bobCurrentPerCommitmentPoint)))

    // reestablish ->b
    alice2bob.forward(bob, ab_reestablish)
    // reestablish ->a
    bob2alice.forward(alice, ba_reestablish)

    // b will re-send the lost revocation
    val ba_rev_0_re = bob2alice.expectMsg(ba_rev_0)
    // rev ->a
    bob2alice.forward(alice, ba_rev_0)

    // and b will attempt a new signature
    bob2alice.expectMsg(ba_sig_0)

    alice2bob.expectNoMsg(500 millis)
    bob2alice.expectNoMsg(500 millis)

    alice.stateData.asInstanceOf[DATA_NORMAL].commitments.localNextHtlcId == 1

    awaitCond(alice.stateName == NORMAL)
    awaitCond(bob.stateName == NORMAL)

  }

  test("discover that we have a revoked commitment") { f =>
    import f._
    val sender = TestProbe()

    val (ra1, htlca1) = addHtlc(250000000, alice, bob, alice2bob, bob2alice)
    crossSign(alice, bob, alice2bob, bob2alice)
    val (ra2, htlca2) = addHtlc(100000000, alice, bob, alice2bob, bob2alice)
    crossSign(alice, bob, alice2bob, bob2alice)
    val (ra3, htlca3) = addHtlc(10000, alice, bob, alice2bob, bob2alice)
    crossSign(alice, bob, alice2bob, bob2alice)
    val oldStateData = alice.stateData
    fulfillHtlc(htlca1.id, ra1, bob, alice, bob2alice, alice2bob)
    crossSign(bob, alice, bob2alice, alice2bob)
    fulfillHtlc(htlca2.id, ra2, bob, alice, bob2alice, alice2bob)
    crossSign(bob, alice, bob2alice, alice2bob)
    fulfillHtlc(htlca3.id, ra3, bob, alice, bob2alice, alice2bob)
    crossSign(bob, alice, bob2alice, alice2bob)

    // we simulate a disconnection
    sender.send(alice, INPUT_DISCONNECTED)
    sender.send(bob, INPUT_DISCONNECTED)
    awaitCond(alice.stateName == OFFLINE)
    awaitCond(bob.stateName == OFFLINE)

    // then we manually replace alice's state with an older one
    alice.setState(OFFLINE, oldStateData)

    // then we reconnect them
    sender.send(alice, INPUT_RECONNECTED(alice2bob.ref, aliceInit, bobInit))
    sender.send(bob, INPUT_RECONNECTED(bob2alice.ref, bobInit, aliceInit))

    // peers exchange channel_reestablish messages
    alice2bob.expectMsgType[ChannelReestablish]
    bob2alice.expectMsgType[ChannelReestablish]

    // alice then realizes it has an old state...
    bob2alice.forward(alice)
    // ... and ask bob to publish its current commitment
    val error = alice2bob.expectMsgType[Error]
    assert(new String(error.data.toArray) === PleasePublishYourCommitment(channelId(alice)).getMessage)

    // alice now waits for bob to publish its commitment
    awaitCond(alice.stateName == WAIT_FOR_REMOTE_PUBLISH_FUTURE_COMMITMENT)

    // bob is nice and publishes its commitment
    val bobCommitTx = bob.stateData.asInstanceOf[DATA_NORMAL].commitments.localCommit.publishableTxs.commitTx.tx
    sender.send(alice, WatchEventSpent(BITCOIN_FUNDING_SPENT, bobCommitTx))

    // alice is able to claim its main output
    val claimMainOutput = alice2blockchain.expectMsgType[PublishAsap].tx
    Transaction.correctlySpends(claimMainOutput, bobCommitTx :: Nil, ScriptFlags.STANDARD_SCRIPT_VERIFY_FLAGS)

  }

  test("discover that they have a more recent commit than the one we know") { f =>
    import f._
    val sender = TestProbe()

    // we start by storing the current state
    val oldStateData = alice.stateData
    // then we add an htlc and sign it
    val (ra1, htlca1) = addHtlc(250000000, alice, bob, alice2bob, bob2alice)
    sender.send(alice, CMD_SIGN)
    sender.expectMsg("ok")
    alice2bob.expectMsgType[CommitSig]
    alice2bob.forward(bob)
    // alice will receive neither the revocation nor the commit sig
    bob2alice.expectMsgType[RevokeAndAck]
    bob2alice.expectMsgType[CommitSig]

    // we simulate a disconnection
    sender.send(alice, INPUT_DISCONNECTED)
    sender.send(bob, INPUT_DISCONNECTED)
    awaitCond(alice.stateName == OFFLINE)
    awaitCond(bob.stateName == OFFLINE)

    // then we manually replace alice's state with an older one
    alice.setState(OFFLINE, oldStateData)

    // then we reconnect them
    sender.send(alice, INPUT_RECONNECTED(alice2bob.ref, aliceInit, bobInit))
    sender.send(bob, INPUT_RECONNECTED(bob2alice.ref, bobInit, aliceInit))

    // peers exchange channel_reestablish messages
    alice2bob.expectMsgType[ChannelReestablish]
    bob2alice.expectMsgType[ChannelReestablish]

    // alice then realizes it has an old state...
    bob2alice.forward(alice)
    // ... and ask bob to publish its current commitment
    val error = alice2bob.expectMsgType[Error]
    assert(new String(error.data.toArray) === PleasePublishYourCommitment(channelId(alice)).getMessage)

    // alice now waits for bob to publish its commitment
    awaitCond(alice.stateName == WAIT_FOR_REMOTE_PUBLISH_FUTURE_COMMITMENT)

    // bob is nice and publishes its commitment
    val bobCommitTx = bob.stateData.asInstanceOf[DATA_NORMAL].commitments.localCommit.publishableTxs.commitTx.tx
    sender.send(alice, WatchEventSpent(BITCOIN_FUNDING_SPENT, bobCommitTx))

    // alice is able to claim its main output
    val claimMainOutput = alice2blockchain.expectMsgType[PublishAsap].tx
    Transaction.correctlySpends(claimMainOutput, bobCommitTx :: Nil, ScriptFlags.STANDARD_SCRIPT_VERIFY_FLAGS)

  }

  test("counterparty lies about having a more recent commitment") { f =>
    import f._
    val sender = TestProbe()

    // we simulate a disconnection
    sender.send(alice, INPUT_DISCONNECTED)
    sender.send(bob, INPUT_DISCONNECTED)
    awaitCond(alice.stateName == OFFLINE)
    awaitCond(bob.stateName == OFFLINE)

    // then we reconnect them
    sender.send(alice, INPUT_RECONNECTED(alice2bob.ref, aliceInit, bobInit))
    sender.send(bob, INPUT_RECONNECTED(bob2alice.ref, bobInit, aliceInit))

    // peers exchange channel_reestablish messages
    alice2bob.expectMsgType[ChannelReestablish]
    val ba_reestablish = bob2alice.expectMsgType[ChannelReestablish]

    // let's forge a dishonest channel_reestablish
    val ba_reestablish_forged = ba_reestablish.copy(nextRemoteRevocationNumber = 42)

    // alice then finds out bob is lying
    bob2alice.send(alice, ba_reestablish_forged)
    val error = alice2bob.expectMsgType[Error]
    assert(new String(error.data.toArray) === InvalidRevokedCommitProof(channelId(alice), 0, 42, ba_reestablish_forged.yourLastPerCommitmentSecret.get).getMessage)
  }

  test("change relay fee while offline") { f =>
    import f._
    val sender = TestProbe()

    // we simulate a disconnection
    sender.send(alice, INPUT_DISCONNECTED)
    sender.send(bob, INPUT_DISCONNECTED)
    awaitCond(alice.stateName == OFFLINE)
    awaitCond(bob.stateName == OFFLINE)

    // alice and bob will not announce that their channel is OFFLINE
    channelUpdateListener.expectNoMsg(300 millis)

    // we make alice update here relay fee
    sender.send(alice, CMD_UPDATE_RELAY_FEE(4200, 123456))
    sender.expectMsg("ok")

    // alice doesn't broadcast the new channel_update yet
    channelUpdateListener.expectNoMsg(300 millis)

    // then we reconnect them
    sender.send(alice, INPUT_RECONNECTED(alice2bob.ref, aliceInit, bobInit))
    sender.send(bob, INPUT_RECONNECTED(bob2alice.ref, bobInit, aliceInit))

    // peers exchange channel_reestablish messages
    alice2bob.expectMsgType[ChannelReestablish]
    bob2alice.expectMsgType[ChannelReestablish]
    // note that we don't forward the channel_reestablish so that only alice reaches NORMAL state, it facilitates the test below
    bob2alice.forward(alice)

    // then alice reaches NORMAL state, and after a delay she broadcasts the channel_update
    val channelUpdate = channelUpdateListener.expectMsgType[LocalChannelUpdate](20 seconds).channelUpdate
    assert(channelUpdate.feeBaseMsat === 4200)
    assert(channelUpdate.feeProportionalMillionths === 123456)
    assert(Announcements.isEnabled(channelUpdate.channelFlags) == true)

    // no more messages
    channelUpdateListener.expectNoMsg(300 millis)
  }

  test("broadcast disabled channel_update while offline") { f =>
    import f._
    val sender = TestProbe()

    // we simulate a disconnection
    sender.send(alice, INPUT_DISCONNECTED)
    sender.send(bob, INPUT_DISCONNECTED)
    awaitCond(alice.stateName == OFFLINE)
    awaitCond(bob.stateName == OFFLINE)

    // alice and bob will not announce that their channel is OFFLINE
    channelUpdateListener.expectNoMsg(300 millis)

    // we attempt to send a payment
    sender.send(alice, CMD_ADD_HTLC(4200, randomBytes32, 123456))
    val failure = sender.expectMsgType[Status.Failure]
    val AddHtlcFailed(_, _, ChannelUnavailable(_), _, _, _) = failure.cause

    // alice doesn't broadcast the new channel_update yet
    val update = channelUpdateListener.expectMsgType[LocalChannelUpdate]
    assert(Announcements.isEnabled(update.channelUpdate.channelFlags) == false)
  }

}<|MERGE_RESOLUTION|>--- conflicted
+++ resolved
@@ -16,12 +16,9 @@
 
 package fr.acinq.eclair.channel.states.e
 
-<<<<<<< HEAD
 import akka.actor.Status
-=======
 import java.util.UUID
 
->>>>>>> aef27d8f
 import akka.testkit.TestProbe
 import fr.acinq.bitcoin.Crypto.Scalar
 import fr.acinq.bitcoin.{ByteVector32, ScriptFlags, Transaction}
@@ -385,7 +382,7 @@
     channelUpdateListener.expectNoMsg(300 millis)
 
     // we attempt to send a payment
-    sender.send(alice, CMD_ADD_HTLC(4200, randomBytes32, 123456))
+    sender.send(alice, CMD_ADD_HTLC(4200, randomBytes32, 123456, upstream = Left(UUID.randomUUID())))
     val failure = sender.expectMsgType[Status.Failure]
     val AddHtlcFailed(_, _, ChannelUnavailable(_), _, _, _) = failure.cause
 
