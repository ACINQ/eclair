--- conflicted
+++ resolved
@@ -124,12 +124,7 @@
     (payment_preimage, cmd)
   }
 
-<<<<<<< HEAD
-  def addHtlc(amount: MilliSatoshi, s: TestFSMRef[State, Data, Channel], r: TestFSMRef[State, Data, Channel], s2r: TestProbe, r2s: TestProbe, cltvExpiry: Long = 400144L): (ByteVector32, UpdateAddHtlc) = {
-    val sender = TestProbe()
-=======
   def addHtlc(amount: MilliSatoshi, s: TestFSMRef[State, Data, Channel], r: TestFSMRef[State, Data, Channel], s2r: TestProbe, r2s: TestProbe): (ByteVector32, UpdateAddHtlc) = {
->>>>>>> e544207d
     val currentBlockHeight = s.underlyingActor.nodeParams.currentBlockHeight
     val (payment_preimage, cmd) = makeCmdAdd(amount, r.underlyingActor.nodeParams.nodeId, currentBlockHeight)
     val htlc = addHtlc(cmd, s, r, s2r, r2s)
