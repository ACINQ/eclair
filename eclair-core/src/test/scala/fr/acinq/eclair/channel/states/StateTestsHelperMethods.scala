--- conflicted
+++ resolved
@@ -108,24 +108,18 @@
     channelUpdateListener.expectMsgType[LocalChannelUpdate]
   }
 
-  def makeCmdAdd(amount: MilliSatoshi, destination: PublicKey): (ByteVector32, CMD_ADD_HTLC) = {
+  def makeCmdAdd(amount: MilliSatoshi, destination: PublicKey, currentBlockHeight: Long): (ByteVector32, CMD_ADD_HTLC) = {
     val payment_preimage: ByteVector32 = randomBytes32
     val payment_hash: ByteVector32 = Crypto.sha256(payment_preimage)
-    val expiry = CltvExpiryDelta(144).toCltvExpiry
+    val expiry = CltvExpiryDelta(144).toCltvExpiry(currentBlockHeight)
     val cmd = PaymentLifecycle.buildCommand(UUID.randomUUID, amount, expiry, payment_hash, Hop(null, destination, null) :: Nil)._1.copy(commit = false)
     (payment_preimage, cmd)
   }
 
   def addHtlc(amount: MilliSatoshi, s: TestFSMRef[State, Data, Channel], r: TestFSMRef[State, Data, Channel], s2r: TestProbe, r2s: TestProbe): (ByteVector32, UpdateAddHtlc) = {
     val sender = TestProbe()
-<<<<<<< HEAD
-    val receiverPubkey = r.underlyingActor.nodeParams.nodeId
-    val blockHeight = s.underlyingActor.nodeParams.currentBlockHeight
-    val expiry = CltvExpiryDelta(144).toCltvExpiry(blockHeight)
-    val cmd = PaymentLifecycle.buildCommand(UUID.randomUUID, amount, expiry, H, Hop(null, receiverPubkey, null) :: Nil)._1.copy(commit = false)
-=======
-    val (payment_preimage, cmd) = makeCmdAdd(amount, r.underlyingActor.nodeParams.nodeId)
->>>>>>> 9507ba99
+    val currentBlockHeight = s.underlyingActor.nodeParams.currentBlockHeight
+    val (payment_preimage, cmd) = makeCmdAdd(amount, r.underlyingActor.nodeParams.nodeId, currentBlockHeight)
     sender.send(s, cmd)
     sender.expectMsg("ok")
     val htlc = s2r.expectMsgType[UpdateAddHtlc]
