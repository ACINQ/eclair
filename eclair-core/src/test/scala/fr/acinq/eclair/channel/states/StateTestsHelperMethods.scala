/*
 * Copyright 2019 ACINQ SAS
 *
 * Licensed under the Apache License, Version 2.0 (the "License");
 * you may not use this file except in compliance with the License.
 * You may obtain a copy of the License at
 *
 *     http://www.apache.org/licenses/LICENSE-2.0
 *
 * Unless required by applicable law or agreed to in writing, software
 * distributed under the License is distributed on an "AS IS" BASIS,
 * WITHOUT WARRANTIES OR CONDITIONS OF ANY KIND, either express or implied.
 * See the License for the specific language governing permissions and
 * limitations under the License.
 */

package fr.acinq.eclair.channel.states

import java.util.UUID

import akka.testkit.{TestFSMRef, TestKitBase, TestProbe}
import fr.acinq.bitcoin.Crypto.PublicKey
import fr.acinq.bitcoin.{ByteVector32, Crypto}
import fr.acinq.eclair.TestConstants.{Alice, Bob, TestFeeEstimator}
import fr.acinq.eclair.blockchain._
import fr.acinq.eclair.blockchain.fee.FeeTargets
import fr.acinq.eclair.channel._
import fr.acinq.eclair.io.Peer
import fr.acinq.eclair.payment.PaymentLifecycle
import fr.acinq.eclair.router.Hop
import fr.acinq.eclair.wire.Onion.FinalLegacyPayload
import fr.acinq.eclair.wire._
import fr.acinq.eclair.{NodeParams, TestConstants, randomBytes32, _}
import org.scalatest.fixture

/**
 * Created by PM on 23/08/2016.
 */
trait StateTestsHelperMethods extends TestKitBase with fixture.TestSuite {

  case class SetupFixture(alice: TestFSMRef[State, Data, Channel],
                          bob: TestFSMRef[State, Data, Channel],
                          alice2bob: TestProbe,
                          bob2alice: TestProbe,
                          alice2blockchain: TestProbe,
                          bob2blockchain: TestProbe,
                          router: TestProbe,
                          relayerA: TestProbe,
                          relayerB: TestProbe,
                          channelUpdateListener: TestProbe) {
    def currentBlockHeight = alice.underlyingActor.nodeParams.currentBlockHeight
  }

  def init(nodeParamsA: NodeParams = TestConstants.Alice.nodeParams, nodeParamsB: NodeParams = TestConstants.Bob.nodeParams, wallet: EclairWallet = new TestWallet): SetupFixture = {
    val alice2bob = TestProbe()
    val bob2alice = TestProbe()
    val alice2blockchain = TestProbe()
    val bob2blockchain = TestProbe()
    val relayerA = TestProbe()
    val relayerB = TestProbe()
    val channelUpdateListener = TestProbe()
    system.eventStream.subscribe(channelUpdateListener.ref, classOf[LocalChannelUpdate])
    system.eventStream.subscribe(channelUpdateListener.ref, classOf[LocalChannelDown])
    val router = TestProbe()
    val alice: TestFSMRef[State, Data, Channel] = TestFSMRef(new Channel(nodeParamsA, wallet, Bob.nodeParams.nodeId, alice2blockchain.ref, router.ref, relayerA.ref))
    val bob: TestFSMRef[State, Data, Channel] = TestFSMRef(new Channel(nodeParamsB, wallet, Alice.nodeParams.nodeId, bob2blockchain.ref, router.ref, relayerB.ref))
    SetupFixture(alice, bob, alice2bob, bob2alice, alice2blockchain, bob2blockchain, router, relayerA, relayerB, channelUpdateListener)
  }

  def reachNormal(setup: SetupFixture,
                  tags: Set[String] = Set.empty): Unit = {
    import setup._
    val channelFlags = if (tags.contains("channels_public")) ChannelFlags.AnnounceChannel else ChannelFlags.Empty
    val pushMsat = if (tags.contains("no_push_msat")) 0.msat else TestConstants.pushMsat
    val (aliceParams, bobParams) = (Alice.channelParams, Bob.channelParams)
    val aliceInit = Init(aliceParams.globalFeatures, aliceParams.localFeatures)
    val bobInit = Init(bobParams.globalFeatures, bobParams.localFeatures)
    alice ! INPUT_INIT_FUNDER(ByteVector32.Zeroes, TestConstants.fundingSatoshis, pushMsat, TestConstants.feeratePerKw, TestConstants.feeratePerKw, aliceParams, alice2bob.ref, bobInit, channelFlags)
    bob ! INPUT_INIT_FUNDEE(ByteVector32.Zeroes, bobParams, bob2alice.ref, aliceInit)
    alice2bob.expectMsgType[OpenChannel]
    alice2bob.forward(bob)
    bob2alice.expectMsgType[AcceptChannel]
    bob2alice.forward(alice)
    alice2bob.expectMsgType[FundingCreated]
    alice2bob.forward(bob)
    bob2alice.expectMsgType[FundingSigned]
    bob2alice.forward(alice)
    alice2blockchain.expectMsgType[WatchSpent]
    alice2blockchain.expectMsgType[WatchConfirmed]
    bob2blockchain.expectMsgType[WatchSpent]
    bob2blockchain.expectMsgType[WatchConfirmed]
    awaitCond(alice.stateName == WAIT_FOR_FUNDING_CONFIRMED)
    val fundingTx = alice.stateData.asInstanceOf[DATA_WAIT_FOR_FUNDING_CONFIRMED].fundingTx.get
    alice ! WatchEventConfirmed(BITCOIN_FUNDING_DEPTHOK, 400000, 42, fundingTx)
    bob ! WatchEventConfirmed(BITCOIN_FUNDING_DEPTHOK, 400000, 42, fundingTx)
    alice2blockchain.expectMsgType[WatchLost]
    bob2blockchain.expectMsgType[WatchLost]
    alice2bob.expectMsgType[FundingLocked]
    alice2bob.forward(bob)
    bob2alice.expectMsgType[FundingLocked]
    bob2alice.forward(alice)
    alice2blockchain.expectMsgType[WatchConfirmed] // deeply buried
    bob2blockchain.expectMsgType[WatchConfirmed] // deeply buried
    awaitCond(alice.stateName == NORMAL)
    awaitCond(bob.stateName == NORMAL)
    assert(bob.stateData.asInstanceOf[DATA_NORMAL].commitments.availableBalanceForSend == (pushMsat - TestConstants.Alice.channelParams.channelReserve).max(0 msat))
    // x2 because alice and bob share the same relayer
    channelUpdateListener.expectMsgType[LocalChannelUpdate]
    channelUpdateListener.expectMsgType[LocalChannelUpdate]
  }

  def makeCmdAdd(amount: MilliSatoshi, destination: PublicKey, currentBlockHeight: Long): (ByteVector32, CMD_ADD_HTLC) = {
    val payment_preimage: ByteVector32 = randomBytes32
    val payment_hash: ByteVector32 = Crypto.sha256(payment_preimage)
<<<<<<< HEAD
    val expiry = CltvExpiryDelta(144).toCltvExpiry(currentBlockHeight)
    val cmd = PaymentLifecycle.buildCommand(UUID.randomUUID, amount, expiry, payment_hash, Hop(null, destination, null) :: Nil)._1.copy(commit = false)
=======
    val expiry = CltvExpiryDelta(144).toCltvExpiry
    val cmd = PaymentLifecycle.buildCommand(UUID.randomUUID, payment_hash, Hop(null, destination, null) :: Nil, FinalLegacyPayload(amount, expiry))._1.copy(commit = false)
>>>>>>> 0bc77f23
    (payment_preimage, cmd)
  }

  def addHtlc(amount: MilliSatoshi, s: TestFSMRef[State, Data, Channel], r: TestFSMRef[State, Data, Channel], s2r: TestProbe, r2s: TestProbe): (ByteVector32, UpdateAddHtlc) = {
    val sender = TestProbe()
    val currentBlockHeight = s.underlyingActor.nodeParams.currentBlockHeight
    val (payment_preimage, cmd) = makeCmdAdd(amount, r.underlyingActor.nodeParams.nodeId, currentBlockHeight)
    sender.send(s, cmd)
    sender.expectMsg("ok")
    val htlc = s2r.expectMsgType[UpdateAddHtlc]
    s2r.forward(r)
    awaitCond(r.stateData.asInstanceOf[HasCommitments].commitments.remoteChanges.proposed.contains(htlc))
    (payment_preimage, htlc)
  }

  def fulfillHtlc(id: Long, R: ByteVector32, s: TestFSMRef[State, Data, Channel], r: TestFSMRef[State, Data, Channel], s2r: TestProbe, r2s: TestProbe): Unit = {
    val sender = TestProbe()
    sender.send(s, CMD_FULFILL_HTLC(id, R))
    sender.expectMsg("ok")
    val fulfill = s2r.expectMsgType[UpdateFulfillHtlc]
    s2r.forward(r)
    awaitCond(r.stateData.asInstanceOf[HasCommitments].commitments.remoteChanges.proposed.contains(fulfill))
  }

  def crossSign(s: TestFSMRef[State, Data, Channel], r: TestFSMRef[State, Data, Channel], s2r: TestProbe, r2s: TestProbe): Unit = {
    val sender = TestProbe()
    val sCommitIndex = s.stateData.asInstanceOf[HasCommitments].commitments.localCommit.index
    val rCommitIndex = r.stateData.asInstanceOf[HasCommitments].commitments.localCommit.index
    val rHasChanges = Commitments.localHasChanges(r.stateData.asInstanceOf[HasCommitments].commitments)
    sender.send(s, CMD_SIGN)
    sender.expectMsg("ok")
    s2r.expectMsgType[CommitSig]
    s2r.forward(r)
    r2s.expectMsgType[RevokeAndAck]
    r2s.forward(s)
    r2s.expectMsgType[CommitSig]
    r2s.forward(s)
    s2r.expectMsgType[RevokeAndAck]
    s2r.forward(r)
    if (rHasChanges) {
      s2r.expectMsgType[CommitSig]
      s2r.forward(r)
      r2s.expectMsgType[RevokeAndAck]
      r2s.forward(s)
      awaitCond(s.stateData.asInstanceOf[HasCommitments].commitments.localCommit.index == sCommitIndex + 1)
      awaitCond(s.stateData.asInstanceOf[HasCommitments].commitments.remoteCommit.index == sCommitIndex + 2)
      awaitCond(r.stateData.asInstanceOf[HasCommitments].commitments.localCommit.index == rCommitIndex + 2)
      awaitCond(r.stateData.asInstanceOf[HasCommitments].commitments.remoteCommit.index == rCommitIndex + 1)
    } else {
      awaitCond(s.stateData.asInstanceOf[HasCommitments].commitments.localCommit.index == sCommitIndex + 1)
      awaitCond(s.stateData.asInstanceOf[HasCommitments].commitments.remoteCommit.index == sCommitIndex + 1)
      awaitCond(r.stateData.asInstanceOf[HasCommitments].commitments.localCommit.index == rCommitIndex + 1)
      awaitCond(r.stateData.asInstanceOf[HasCommitments].commitments.remoteCommit.index == rCommitIndex + 1)
    }

  }

  def channelId(a: TestFSMRef[State, Data, Channel]) = Helpers.getChannelId(a.stateData)


  implicit class ChannelWithTestFeeConf(a: TestFSMRef[State, Data, Channel]) {
    def feeEstimator: TestFeeEstimator = a.underlyingActor.nodeParams.onChainFeeConf.feeEstimator.asInstanceOf[TestFeeEstimator]

    def feeTargets: FeeTargets = a.underlyingActor.nodeParams.onChainFeeConf.feeTargets
  }


  implicit class PeerWithTestFeeConf(a: TestFSMRef[Peer.State, Peer.Data, Peer]) {
    def feeEstimator: TestFeeEstimator = a.underlyingActor.nodeParams.onChainFeeConf.feeEstimator.asInstanceOf[TestFeeEstimator]

    def feeTargets: FeeTargets = a.underlyingActor.nodeParams.onChainFeeConf.feeTargets
  }

}<|MERGE_RESOLUTION|>--- conflicted
+++ resolved
@@ -112,13 +112,8 @@
   def makeCmdAdd(amount: MilliSatoshi, destination: PublicKey, currentBlockHeight: Long): (ByteVector32, CMD_ADD_HTLC) = {
     val payment_preimage: ByteVector32 = randomBytes32
     val payment_hash: ByteVector32 = Crypto.sha256(payment_preimage)
-<<<<<<< HEAD
     val expiry = CltvExpiryDelta(144).toCltvExpiry(currentBlockHeight)
-    val cmd = PaymentLifecycle.buildCommand(UUID.randomUUID, amount, expiry, payment_hash, Hop(null, destination, null) :: Nil)._1.copy(commit = false)
-=======
-    val expiry = CltvExpiryDelta(144).toCltvExpiry
     val cmd = PaymentLifecycle.buildCommand(UUID.randomUUID, payment_hash, Hop(null, destination, null) :: Nil, FinalLegacyPayload(amount, expiry))._1.copy(commit = false)
->>>>>>> 0bc77f23
     (payment_preimage, cmd)
   }
 
