--- conflicted
+++ resolved
@@ -79,33 +79,7 @@
     // allow overpaying (no more than 2 times the required amount)
     val amount = requiredAmount + Random.nextInt(requiredAmount)
     val expiry = Globals.blockCount.get().toInt + PaymentLifecycle.defaultHtlcExpiry
-<<<<<<< HEAD
     PaymentLifecycle.buildCommand(amount, expiry, paymentHash, Hop(null, dest, null) :: Nil)._1
-=======
-    PaymentLifecycle.buildCommand(amount, expiry, paymentHash, Hop(null, dest.toBin, null) :: Nil)._1
-  }
-
-  def gatling(parallel: Int, total: Int, channel: TestFSMRef[State, Data, Channel], paymentHandler: ActorRef, destination: PublicKey): Unit = {
-    for (i <- 0 until total / parallel) {
-      // we don't want to be above maxHtlcValueInFlightMsat or maxAcceptedHtlcs
-      awaitCond(channel.stateData.asInstanceOf[DATA_NORMAL].commitments.localCommit.spec.htlcs.size < 10 && channel.stateData.asInstanceOf[DATA_NORMAL].commitments.remoteCommit.spec.htlcs.size < 10)
-      val senders = for (i <- 0 until parallel) yield TestProbe()
-      senders.foreach(_.send(paymentHandler, ReceivePayment(MilliSatoshi(requiredAmount), "One coffee")))
-      val paymentHashes = senders.map(_.expectMsgType[PaymentRequest]).map(pr => pr.paymentHash)
-      val cmds = paymentHashes.map(h => buildCmdAdd(h, destination))
-      senders.zip(cmds).foreach {
-        case (s, cmd) => s.send(channel, cmd)
-      }
-      senders.map {
-        case sender =>
-          sender.expectMsgAnyClassOf(classOf[String], classOf[Status.Failure]) match {
-            case _: String => sender.expectMsgType[UpdateFulfillHtlc](10 seconds)
-            case Status.Failure(ChannelUnavailable) => // expected, since we keep disconnecting the channel
-            case Status.Failure(t) => throw t
-          }
-      }
-    }
->>>>>>> 21d1d7c6
   }
 
   def randomDisconnect(initialPipe: ActorRef): Cancellable = {
