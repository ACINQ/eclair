--- conflicted
+++ resolved
@@ -490,13 +490,8 @@
 object CommitmentsSpec {
 
   def makeCommitments(toLocal: MilliSatoshi, toRemote: MilliSatoshi, feeRatePerKw: Long = 0, dustLimit: Satoshi = 0 sat, isFunder: Boolean = true, announceChannel: Boolean = true): Commitments = {
-<<<<<<< HEAD
-    val localParams = LocalParams(randomKey.publicKey, DeterministicWallet.KeyPath(Seq(42L)), dustLimit, UInt64.MaxValue, 0 sat, 1 msat, CltvExpiryDelta(144), 50, isFunder, ByteVector.empty, None, ByteVector.empty)
+    val localParams = LocalParams(randomKey.publicKey, DeterministicWallet.KeyPath(Seq(42L)), dustLimit, UInt64.MaxValue, 0 sat, 1 msat, CltvExpiryDelta(144), 50, isFunder, ByteVector.empty, None, Features.empty)
     val remoteParams = RemoteParams(randomKey.publicKey, dustLimit, UInt64.MaxValue, 0 sat, 1 msat, CltvExpiryDelta(144), 50, randomKey.publicKey, randomKey.publicKey, randomKey.publicKey, randomKey.publicKey, randomKey.publicKey, ByteVector.empty)
-=======
-    val localParams = LocalParams(randomKey.publicKey, DeterministicWallet.KeyPath(Seq(42L)), dustLimit, UInt64.MaxValue, 0 sat, 1 msat, CltvExpiryDelta(144), 50, isFunder, ByteVector.empty, Features.empty)
-    val remoteParams = RemoteParams(randomKey.publicKey, dustLimit, UInt64.MaxValue, 0 sat, 1 msat, CltvExpiryDelta(144), 50, randomKey.publicKey, randomKey.publicKey, randomKey.publicKey, randomKey.publicKey, randomKey.publicKey, Features.empty)
->>>>>>> 029cafe2
     val commitmentInput = Funding.makeFundingInputInfo(randomBytes32, 0, (toLocal + toRemote).truncateToSatoshi, randomKey.publicKey, remoteParams.fundingPubKey)
     Commitments(
       ChannelVersion.STANDARD,
@@ -517,13 +512,8 @@
   }
 
   def makeCommitments(toLocal: MilliSatoshi, toRemote: MilliSatoshi, localNodeId: PublicKey, remoteNodeId: PublicKey, announceChannel: Boolean): Commitments = {
-<<<<<<< HEAD
-    val localParams = LocalParams(localNodeId, DeterministicWallet.KeyPath(Seq(42L)), 0 sat, UInt64.MaxValue, 0 sat, 1 msat, CltvExpiryDelta(144), 50, isFunder = true, ByteVector.empty, None, ByteVector.empty)
+    val localParams = LocalParams(localNodeId, DeterministicWallet.KeyPath(Seq(42L)), 0 sat, UInt64.MaxValue, 0 sat, 1 msat, CltvExpiryDelta(144), 50, isFunder = true, ByteVector.empty, None, Features.empty)
     val remoteParams = RemoteParams(remoteNodeId, 0 sat, UInt64.MaxValue, 0 sat, 1 msat, CltvExpiryDelta(144), 50, randomKey.publicKey, randomKey.publicKey, randomKey.publicKey, randomKey.publicKey, randomKey.publicKey, ByteVector.empty)
-=======
-    val localParams = LocalParams(localNodeId, DeterministicWallet.KeyPath(Seq(42L)), 0 sat, UInt64.MaxValue, 0 sat, 1 msat, CltvExpiryDelta(144), 50, isFunder = true, ByteVector.empty, Features.empty)
-    val remoteParams = RemoteParams(remoteNodeId, 0 sat, UInt64.MaxValue, 0 sat, 1 msat, CltvExpiryDelta(144), 50, randomKey.publicKey, randomKey.publicKey, randomKey.publicKey, randomKey.publicKey, randomKey.publicKey, Features.empty)
->>>>>>> 029cafe2
     val commitmentInput = Funding.makeFundingInputInfo(randomBytes32, 0, (toLocal + toRemote).truncateToSatoshi, randomKey.publicKey, remoteParams.fundingPubKey)
     Commitments(
       ChannelVersion.STANDARD,
