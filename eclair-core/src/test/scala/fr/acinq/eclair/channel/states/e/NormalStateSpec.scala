/*
 * Copyright 2019 ACINQ SAS
 *
 * Licensed under the Apache License, Version 2.0 (the "License");
 * you may not use this file except in compliance with the License.
 * You may obtain a copy of the License at
 *
 *     http://www.apache.org/licenses/LICENSE-2.0
 *
 * Unless required by applicable law or agreed to in writing, software
 * distributed under the License is distributed on an "AS IS" BASIS,
 * WITHOUT WARRANTIES OR CONDITIONS OF ANY KIND, either express or implied.
 * See the License for the specific language governing permissions and
 * limitations under the License.
 */

package fr.acinq.eclair.channel.states.e

import java.util.UUID

import akka.actor.Status
import akka.actor.Status.Failure
import akka.testkit.TestProbe
import fr.acinq.bitcoin.Crypto.PrivateKey
import fr.acinq.bitcoin.{ByteVector32, ByteVector64, Crypto, ScriptFlags, Transaction}
import fr.acinq.eclair.TestConstants.{Alice, Bob}
import fr.acinq.eclair.UInt64.Conversions._
import fr.acinq.eclair.blockchain._
import fr.acinq.eclair.blockchain.fee.FeeratesPerKw
import fr.acinq.eclair.channel.Channel._
import fr.acinq.eclair.channel.states.StateTestsHelperMethods
import fr.acinq.eclair.channel.{ChannelErrorOccured, _}
import fr.acinq.eclair.crypto.Sphinx
import fr.acinq.eclair.io.Peer
import fr.acinq.eclair.payment._
import fr.acinq.eclair.router.Announcements
import fr.acinq.eclair.transactions.Transactions.{HtlcSuccessTx, htlcSuccessWeight, htlcTimeoutWeight, weight2fee}
import fr.acinq.eclair.transactions.{IN, OUT, Transactions}
import fr.acinq.eclair.wire.{AnnouncementSignatures, ChannelUpdate, ClosingSigned, CommitSig, Error, FailureMessageCodecs, PermanentChannelFailure, RevokeAndAck, Shutdown, UpdateAddHtlc, UpdateFailHtlc, UpdateFailMalformedHtlc, UpdateFee, UpdateFulfillHtlc}
import fr.acinq.eclair.{Globals, TestConstants, TestkitBaseClass, randomBytes32, _}
import org.scalatest.{Outcome, Tag}
import scodec.bits._

import scala.concurrent.duration._

/**
 * Created by PM on 05/07/2016.
 */

class NormalStateSpec extends TestkitBaseClass with StateTestsHelperMethods {

  type FixtureParam = SetupFixture

  implicit val log: akka.event.LoggingAdapter = akka.event.NoLogging

  override def withFixture(test: OneArgTest): Outcome = {
    val setup = init()
    import setup._
    within(30 seconds) {
      reachNormal(setup, test.tags)
      awaitCond(alice.stateName == NORMAL)
      awaitCond(bob.stateName == NORMAL)
      withFixture(test.toNoArgTest(setup))
    }
  }

  test("recv CMD_ADD_HTLC (empty origin)") { f =>
    import f._
    val initialState = alice.stateData.asInstanceOf[DATA_NORMAL]
    val sender = TestProbe()
    val h = randomBytes32
    val add = CMD_ADD_HTLC(50000000 msat, h, CltvExpiryDelta(144).toCltvExpiry, TestConstants.emptyOnionPacket, upstream = Left(UUID.randomUUID()))
    sender.send(alice, add)
    sender.expectMsg("ok")
    val htlc = alice2bob.expectMsgType[UpdateAddHtlc]
    assert(htlc.id == 0 && htlc.paymentHash == h)
    awaitCond(alice.stateData == initialState.copy(
      commitments = initialState.commitments.copy(
        localNextHtlcId = 1,
        localChanges = initialState.commitments.localChanges.copy(proposed = htlc :: Nil),
        originChannels = Map(0L -> Local(add.upstream.left.get, Some(sender.ref)))
      )))
  }

  test("recv CMD_ADD_HTLC (incrementing ids)") { f =>
    import f._
    val sender = TestProbe()
    val h = randomBytes32
    for (i <- 0 until 10) {
      sender.send(alice, CMD_ADD_HTLC(50000000 msat, h, CltvExpiryDelta(144).toCltvExpiry, TestConstants.emptyOnionPacket, upstream = Left(UUID.randomUUID())))
      sender.expectMsg("ok")
      val htlc = alice2bob.expectMsgType[UpdateAddHtlc]
      assert(htlc.id == i && htlc.paymentHash == h)
    }
  }

  test("recv CMD_ADD_HTLC (relayed htlc)") { f =>
    import f._
    val initialState = alice.stateData.asInstanceOf[DATA_NORMAL]
    val sender = TestProbe()
    val h = randomBytes32
    val originHtlc = UpdateAddHtlc(channelId = randomBytes32, id = 5656, amountMsat = 50000000 msat, cltvExpiry = CltvExpiryDelta(144).toCltvExpiry, paymentHash = h, onionRoutingPacket = TestConstants.emptyOnionPacket)
    val cmd = CMD_ADD_HTLC(originHtlc.amountMsat - 10000.msat, h, originHtlc.cltvExpiry - CltvExpiryDelta(7), TestConstants.emptyOnionPacket, upstream = Right(originHtlc))
    sender.send(alice, cmd)
    sender.expectMsg("ok")
    val htlc = alice2bob.expectMsgType[UpdateAddHtlc]
    assert(htlc.id == 0 && htlc.paymentHash == h)
    awaitCond(alice.stateData == initialState.copy(
      commitments = initialState.commitments.copy(
        localNextHtlcId = 1,
        localChanges = initialState.commitments.localChanges.copy(proposed = htlc :: Nil),
        originChannels = Map(0L -> Relayed(originHtlc.channelId, originHtlc.id, originHtlc.amountMsat, htlc.amountMsat))
      )))
  }

  test("recv CMD_ADD_HTLC (expiry too small)") { f =>
    import f._
    val sender = TestProbe()
    val initialState = alice.stateData.asInstanceOf[DATA_NORMAL]
    val currentBlockCount = Globals.blockCount.get
    val expiryTooSmall = CltvExpiry(currentBlockCount + 3)
    val add = CMD_ADD_HTLC(500000000 msat, randomBytes32, expiryTooSmall, TestConstants.emptyOnionPacket, upstream = Left(UUID.randomUUID()))
    sender.send(alice, add)
    val error = ExpiryTooSmall(channelId(alice), Channel.MIN_CLTV_EXPIRY_DELTA.toCltvExpiry, expiryTooSmall, currentBlockCount)
    sender.expectMsg(Failure(AddHtlcFailed(channelId(alice), add.paymentHash, error, Local(add.upstream.left.get, Some(sender.ref)), Some(initialState.channelUpdate), Some(add))))
    alice2bob.expectNoMsg(200 millis)
  }

  test("recv CMD_ADD_HTLC (expiry too big)") { f =>
    import f._
    val sender = TestProbe()
    val initialState = alice.stateData.asInstanceOf[DATA_NORMAL]
    val currentBlockCount = Globals.blockCount.get
    val expiryTooBig = (Channel.MAX_CLTV_EXPIRY_DELTA + 1).toCltvExpiry
    val add = CMD_ADD_HTLC(500000000 msat, randomBytes32, expiryTooBig, TestConstants.emptyOnionPacket, upstream = Left(UUID.randomUUID()))
    sender.send(alice, add)
    val error = ExpiryTooBig(channelId(alice), maximum = Channel.MAX_CLTV_EXPIRY_DELTA.toCltvExpiry, actual = expiryTooBig, blockCount = currentBlockCount)
    sender.expectMsg(Failure(AddHtlcFailed(channelId(alice), add.paymentHash, error, Local(add.upstream.left.get, Some(sender.ref)), Some(initialState.channelUpdate), Some(add))))
    alice2bob.expectNoMsg(200 millis)
  }

  test("recv CMD_ADD_HTLC (value too small)") { f =>
    import f._
    val sender = TestProbe()
    val initialState = alice.stateData.asInstanceOf[DATA_NORMAL]
    val add = CMD_ADD_HTLC(50 msat, randomBytes32, CltvExpiryDelta(144).toCltvExpiry, TestConstants.emptyOnionPacket, upstream = Left(UUID.randomUUID()))
    sender.send(alice, add)
    val error = HtlcValueTooSmall(channelId(alice), 1000 msat, 50 msat)
    sender.expectMsg(Failure(AddHtlcFailed(channelId(alice), add.paymentHash, error, Local(add.upstream.left.get, Some(sender.ref)), Some(initialState.channelUpdate), Some(add))))
    alice2bob.expectNoMsg(200 millis)
  }

  test("recv CMD_ADD_HTLC (insufficient funds)") { f =>
    import f._
    val sender = TestProbe()
    val initialState = alice.stateData.asInstanceOf[DATA_NORMAL]
    val add = CMD_ADD_HTLC(MilliSatoshi(Int.MaxValue), randomBytes32, CltvExpiryDelta(144).toCltvExpiry, TestConstants.emptyOnionPacket, upstream = Left(UUID.randomUUID()))
    sender.send(alice, add)
<<<<<<< HEAD
    val error = InsufficientFunds(channelId(alice), amount = MilliSatoshi(Int.MaxValue), missing = Satoshi(1376443), reserve = Satoshi(20000), fees = Satoshi(8960), isLocal = true)
=======
    val error = InsufficientFunds(channelId(alice), amount = MilliSatoshi(Int.MaxValue), missing = 1376443 sat, reserve = 20000 sat, fees = 8960 sat)
    sender.expectMsg(Failure(AddHtlcFailed(channelId(alice), add.paymentHash, error, Local(add.upstream.left.get, Some(sender.ref)), Some(initialState.channelUpdate), Some(add))))
    alice2bob.expectNoMsg(200 millis)
  }

  test("recv CMD_ADD_HTLC (insufficient funds, missing 1 msat)") { f =>
    import f._
    val sender = TestProbe()
    val initialState = bob.stateData.asInstanceOf[DATA_NORMAL]
    val add = CMD_ADD_HTLC(initialState.commitments.availableBalanceForSend + 1.msat, randomBytes32, CltvExpiryDelta(144).toCltvExpiry, TestConstants.emptyOnionPacket, upstream = Left(UUID.randomUUID()))
    sender.send(bob, add)

    val error = InsufficientFunds(channelId(alice), amount = add.amount, missing = 0 sat, reserve = 10000 sat, fees = 0 sat)
>>>>>>> 26e4432c
    sender.expectMsg(Failure(AddHtlcFailed(channelId(alice), add.paymentHash, error, Local(add.upstream.left.get, Some(sender.ref)), Some(initialState.channelUpdate), Some(add))))
    alice2bob.expectNoMsg(200 millis)
  }

  test("recv CMD_ADD_HTLC (HTLC dips remote funder below reserve)") { f =>
    import f._
    val sender = TestProbe()
    val (_, htlc) = addHtlc(MilliSatoshi(771000000), alice, bob, alice2bob, bob2alice)

    sender.send(alice, CMD_SIGN)
    sender.expectMsg("ok")
    alice2bob.expectMsgType[CommitSig]
    alice2bob.forward(bob)
    bob2alice.expectMsgType[RevokeAndAck]
    bob2alice.forward(alice)
    awaitCond(alice.stateData.asInstanceOf[DATA_NORMAL].commitments.remoteNextCommitInfo.isRight)

    bob2alice.expectMsgType[CommitSig]
    bob2alice.forward(alice)

    // at this point bob still hasn't forwarded the htlc downstream
    relayerB.expectNoMsg()

    alice2bob.expectMsgType[RevokeAndAck]
    alice2bob.forward(bob)
    awaitCond(bob.stateData.asInstanceOf[DATA_NORMAL].commitments.remoteNextCommitInfo.isRight)
    // now bob will forward the htlc downstream
    val forward = relayerB.expectMsgType[ForwardAdd]
    assert(forward.add === htlc)

    // actual test begins
    // at this point alice has minimal amount to sustain a channel (29000 sat ~= alice reserve + commit fee)
    val add = CMD_ADD_HTLC(MilliSatoshi(120000000), randomBytes32, 400144, TestConstants.emptyOnionPacket, upstream = Left(UUID.randomUUID()))
    sender.send(bob, add)
    val error = InsufficientFunds(channelId(bob), add.amount, missing = Satoshi(1680), Satoshi(20000), Satoshi(10680), isLocal = false)
    sender.expectMsg(Failure(AddHtlcFailed(channelId(bob), add.paymentHash, error, Local(add.upstream.left.get, Some(sender.ref)), Some(bob.stateData.asInstanceOf[DATA_NORMAL].channelUpdate), Some(add))))
  }

  test("recv CMD_ADD_HTLC (insufficient funds w/ pending htlcs and 0 balance)") { f =>
    import f._
    val sender = TestProbe()
    val initialState = alice.stateData.asInstanceOf[DATA_NORMAL]
    sender.send(alice, CMD_ADD_HTLC(500000000 msat, randomBytes32, CltvExpiryDelta(144).toCltvExpiry, TestConstants.emptyOnionPacket, upstream = Left(UUID.randomUUID())))
    sender.expectMsg("ok")
    alice2bob.expectMsgType[UpdateAddHtlc]
    sender.send(alice, CMD_ADD_HTLC(200000000 msat, randomBytes32, CltvExpiryDelta(144).toCltvExpiry, TestConstants.emptyOnionPacket, upstream = Left(UUID.randomUUID())))
    sender.expectMsg("ok")
    alice2bob.expectMsgType[UpdateAddHtlc]
    sender.send(alice, CMD_ADD_HTLC(67600000 msat, randomBytes32, CltvExpiryDelta(144).toCltvExpiry, TestConstants.emptyOnionPacket, upstream = Left(UUID.randomUUID())))
    sender.expectMsg("ok")
    alice2bob.expectMsgType[UpdateAddHtlc]
    val add = CMD_ADD_HTLC(1000000 msat, randomBytes32, CltvExpiryDelta(144).toCltvExpiry, TestConstants.emptyOnionPacket, upstream = Left(UUID.randomUUID()))
    sender.send(alice, add)
<<<<<<< HEAD
    val error = InsufficientFunds(channelId(alice), amount = MilliSatoshi(1000000), missing = Satoshi(1000), reserve = Satoshi(20000), fees = Satoshi(12400), isLocal = true)
=======
    val error = InsufficientFunds(channelId(alice), amount = 1000000 msat, missing = 1000 sat, reserve = 20000 sat, fees = 12400 sat)
>>>>>>> 26e4432c
    sender.expectMsg(Failure(AddHtlcFailed(channelId(alice), add.paymentHash, error, Local(add.upstream.left.get, Some(sender.ref)), Some(initialState.channelUpdate), Some(add))))
    alice2bob.expectNoMsg(200 millis)
  }

  test("recv CMD_ADD_HTLC (insufficient funds w/ pending htlcs 2/2)") { f =>
    import f._
    val sender = TestProbe()
    val initialState = alice.stateData.asInstanceOf[DATA_NORMAL]
    sender.send(alice, CMD_ADD_HTLC(300000000 msat, randomBytes32, CltvExpiryDelta(144).toCltvExpiry, TestConstants.emptyOnionPacket, upstream = Left(UUID.randomUUID())))
    sender.expectMsg("ok")
    alice2bob.expectMsgType[UpdateAddHtlc]
    sender.send(alice, CMD_ADD_HTLC(300000000 msat, randomBytes32, CltvExpiryDelta(144).toCltvExpiry, TestConstants.emptyOnionPacket, upstream = Left(UUID.randomUUID())))
    sender.expectMsg("ok")
    alice2bob.expectMsgType[UpdateAddHtlc]
    val add = CMD_ADD_HTLC(500000000 msat, randomBytes32, CltvExpiryDelta(144).toCltvExpiry, TestConstants.emptyOnionPacket, upstream = Left(UUID.randomUUID()))
    sender.send(alice, add)
<<<<<<< HEAD
    val error = InsufficientFunds(channelId(alice), amount = MilliSatoshi(500000000), missing = Satoshi(332400), reserve = Satoshi(20000), fees = Satoshi(12400), isLocal = true)
=======
    val error = InsufficientFunds(channelId(alice), amount = 500000000 msat, missing = 332400 sat, reserve = 20000 sat, fees = 12400 sat)
>>>>>>> 26e4432c
    sender.expectMsg(Failure(AddHtlcFailed(channelId(alice), add.paymentHash, error, Local(add.upstream.left.get, Some(sender.ref)), Some(initialState.channelUpdate), Some(add))))
    alice2bob.expectNoMsg(200 millis)
  }

  test("recv CMD_ADD_HTLC (over max inflight htlc value)") { f =>
    import f._
    val sender = TestProbe()
    val initialState = bob.stateData.asInstanceOf[DATA_NORMAL]
    val add = CMD_ADD_HTLC(151000000 msat, randomBytes32, CltvExpiryDelta(144).toCltvExpiry, TestConstants.emptyOnionPacket, upstream = Left(UUID.randomUUID()))
    sender.send(bob, add)
    val error = HtlcValueTooHighInFlight(channelId(bob), maximum = 150000000, actual = 151000000 msat)
    sender.expectMsg(Failure(AddHtlcFailed(channelId(bob), add.paymentHash, error, Local(add.upstream.left.get, Some(sender.ref)), Some(initialState.channelUpdate), Some(add))))
    bob2alice.expectNoMsg(200 millis)
  }

  test("recv CMD_ADD_HTLC (over max accepted htlcs)") { f =>
    import f._
    val sender = TestProbe()
    val initialState = alice.stateData.asInstanceOf[DATA_NORMAL]
    // Bob accepts a maximum of 30 htlcs
    for (i <- 0 until 30) {
      sender.send(alice, CMD_ADD_HTLC(10000000 msat, randomBytes32, CltvExpiryDelta(144).toCltvExpiry, TestConstants.emptyOnionPacket, upstream = Left(UUID.randomUUID())))
      sender.expectMsg("ok")
      alice2bob.expectMsgType[UpdateAddHtlc]
    }
    val add = CMD_ADD_HTLC(10000000 msat, randomBytes32, CltvExpiryDelta(144).toCltvExpiry, TestConstants.emptyOnionPacket, upstream = Left(UUID.randomUUID()))
    sender.send(alice, add)
    val error = TooManyAcceptedHtlcs(channelId(alice), maximum = 30)
    sender.expectMsg(Failure(AddHtlcFailed(channelId(alice), add.paymentHash, error, Local(add.upstream.left.get, Some(sender.ref)), Some(initialState.channelUpdate), Some(add))))
    alice2bob.expectNoMsg(200 millis)
  }

  test("recv CMD_ADD_HTLC (over capacity)") { f =>
    import f._
    val sender = TestProbe()
    val initialState = alice.stateData.asInstanceOf[DATA_NORMAL]
    val add1 = CMD_ADD_HTLC(TestConstants.fundingSatoshis.toMilliSatoshi * 2 / 3, randomBytes32, CltvExpiryDelta(144).toCltvExpiry, TestConstants.emptyOnionPacket, upstream = Left(UUID.randomUUID()))
    sender.send(alice, add1)
    sender.expectMsg("ok")
    alice2bob.expectMsgType[UpdateAddHtlc]
    sender.send(alice, CMD_SIGN)
    sender.expectMsg("ok")
    alice2bob.expectMsgType[CommitSig]
    // this is over channel-capacity
    val add2 = CMD_ADD_HTLC(TestConstants.fundingSatoshis.toMilliSatoshi * 2 / 3, randomBytes32, CltvExpiryDelta(144).toCltvExpiry, TestConstants.emptyOnionPacket, upstream = Left(UUID.randomUUID()))
    sender.send(alice, add2)
<<<<<<< HEAD
    val error = InsufficientFunds(channelId(alice), add2.amount, Satoshi(564013), Satoshi(20000), Satoshi(10680), isLocal = true)
=======
    val error = InsufficientFunds(channelId(alice), add2.amount, 564013 sat, 20000 sat, 10680 sat)
>>>>>>> 26e4432c
    sender.expectMsg(Failure(AddHtlcFailed(channelId(alice), add2.paymentHash, error, Local(add2.upstream.left.get, Some(sender.ref)), Some(initialState.channelUpdate), Some(add2))))
    alice2bob.expectNoMsg(200 millis)
  }

  test("recv CMD_ADD_HTLC (after having sent Shutdown)") { f =>
    import f._
    val sender = TestProbe()
    val initialState = alice.stateData.asInstanceOf[DATA_NORMAL]
    sender.send(alice, CMD_CLOSE(None))
    sender.expectMsg("ok")
    alice2bob.expectMsgType[Shutdown]
    awaitCond(alice.stateData.asInstanceOf[DATA_NORMAL].localShutdown.isDefined && alice.stateData.asInstanceOf[DATA_NORMAL].remoteShutdown.isEmpty)

    // actual test starts here
    val add = CMD_ADD_HTLC(500000000 msat, randomBytes32, CltvExpiryDelta(144).toCltvExpiry, TestConstants.emptyOnionPacket, upstream = Left(UUID.randomUUID()))
    sender.send(alice, add)
    val error = NoMoreHtlcsClosingInProgress(channelId(alice))
    sender.expectMsg(Failure(AddHtlcFailed(channelId(alice), add.paymentHash, error, Local(add.upstream.left.get, Some(sender.ref)), Some(initialState.channelUpdate), Some(add))))
    alice2bob.expectNoMsg(200 millis)
  }

  test("recv CMD_ADD_HTLC (after having received Shutdown)") { f =>
    import f._
    val sender = TestProbe()
    val initialState = alice.stateData.asInstanceOf[DATA_NORMAL]
    // let's make alice send an htlc
    val add1 = CMD_ADD_HTLC(500000000 msat, randomBytes32, CltvExpiryDelta(144).toCltvExpiry, TestConstants.emptyOnionPacket, upstream = Left(UUID.randomUUID()))
    sender.send(alice, add1)
    sender.expectMsg("ok")
    // at the same time bob initiates a closing
    sender.send(bob, CMD_CLOSE(None))
    sender.expectMsg("ok")
    // this command will be received by alice right after having received the shutdown
    val add2 = CMD_ADD_HTLC(100000000 msat, randomBytes32, CltvExpiry(300000), TestConstants.emptyOnionPacket, upstream = Left(UUID.randomUUID()))
    // messages cross
    alice2bob.expectMsgType[UpdateAddHtlc]
    alice2bob.forward(bob)
    bob2alice.expectMsgType[Shutdown]
    bob2alice.forward(alice)
    sender.send(alice, add2)
    val error = NoMoreHtlcsClosingInProgress(channelId(alice))
    sender.expectMsg(Failure(AddHtlcFailed(channelId(alice), add2.paymentHash, error, Local(add2.upstream.left.get, Some(sender.ref)), Some(initialState.channelUpdate), Some(add2))))
  }

  test("recv UpdateAddHtlc") { f =>
    import f._
    val initialData = bob.stateData.asInstanceOf[DATA_NORMAL]
    val htlc = UpdateAddHtlc(ByteVector32.Zeroes, 0, 150000 msat, randomBytes32, CltvExpiryDelta(144).toCltvExpiry, TestConstants.emptyOnionPacket)
    bob ! htlc
    awaitCond(bob.stateData == initialData.copy(commitments = initialData.commitments.copy(remoteChanges = initialData.commitments.remoteChanges.copy(proposed = initialData.commitments.remoteChanges.proposed :+ htlc), remoteNextHtlcId = 1)))
    // bob won't forward the add before it is cross-signed
    relayerB.expectNoMsg()
  }

  test("recv UpdateAddHtlc (unexpected id)") { f =>
    import f._
    val tx = bob.stateData.asInstanceOf[DATA_NORMAL].commitments.localCommit.publishableTxs.commitTx.tx
    val htlc = UpdateAddHtlc(ByteVector32.Zeroes, 42, 150000 msat, randomBytes32, CltvExpiryDelta(144).toCltvExpiry, TestConstants.emptyOnionPacket)
    bob ! htlc.copy(id = 0)
    bob ! htlc.copy(id = 1)
    bob ! htlc.copy(id = 2)
    bob ! htlc.copy(id = 3)
    bob ! htlc.copy(id = 42)
    val error = bob2alice.expectMsgType[Error]
    assert(new String(error.data.toArray) === UnexpectedHtlcId(channelId(bob), expected = 4, actual = 42).getMessage)
    awaitCond(bob.stateName == CLOSING)
    bob2blockchain.expectMsg(PublishAsap(tx))
    bob2blockchain.expectMsgType[PublishAsap]
    bob2blockchain.expectMsgType[WatchConfirmed]
  }

  test("recv UpdateAddHtlc (value too small)") { f =>
    import f._
    val tx = bob.stateData.asInstanceOf[DATA_NORMAL].commitments.localCommit.publishableTxs.commitTx.tx
    val htlc = UpdateAddHtlc(ByteVector32.Zeroes, 0, 150 msat, randomBytes32, cltvExpiry = CltvExpiryDelta(144).toCltvExpiry, TestConstants.emptyOnionPacket)
    alice2bob.forward(bob, htlc)
    val error = bob2alice.expectMsgType[Error]
    assert(new String(error.data.toArray) === HtlcValueTooSmall(channelId(bob), minimum = 1000 msat, actual = 150 msat).getMessage)
    awaitCond(bob.stateName == CLOSING)
    // channel should be advertised as down
    assert(channelUpdateListener.expectMsgType[LocalChannelDown].channelId === bob.stateData.asInstanceOf[DATA_CLOSING].channelId)
    bob2blockchain.expectMsg(PublishAsap(tx))
    bob2blockchain.expectMsgType[PublishAsap]
    bob2blockchain.expectMsgType[WatchConfirmed]
  }

  test("recv UpdateAddHtlc (insufficient funds)") { f =>
    import f._
    val tx = bob.stateData.asInstanceOf[DATA_NORMAL].commitments.localCommit.publishableTxs.commitTx.tx
    val htlc = UpdateAddHtlc(ByteVector32.Zeroes, 0, MilliSatoshi(Long.MaxValue), randomBytes32, CltvExpiryDelta(144).toCltvExpiry, TestConstants.emptyOnionPacket)
    alice2bob.forward(bob, htlc)
    val error = bob2alice.expectMsgType[Error]
<<<<<<< HEAD
    assert(new String(error.data.toArray) === InsufficientFunds(channelId(bob), amount = MilliSatoshi(Long.MaxValue), missing = Satoshi(9223372036083735L), reserve = Satoshi(20000), fees = Satoshi(8960), isLocal = true).getMessage)
=======
    assert(new String(error.data.toArray) === InsufficientFunds(channelId(bob), amount = MilliSatoshi(Long.MaxValue), missing = 9223372036083735L sat, reserve = 20000 sat, fees = 8960 sat).getMessage)
>>>>>>> 26e4432c
    awaitCond(bob.stateName == CLOSING)
    // channel should be advertised as down
    assert(channelUpdateListener.expectMsgType[LocalChannelDown].channelId === bob.stateData.asInstanceOf[DATA_CLOSING].channelId)
    bob2blockchain.expectMsg(PublishAsap(tx))
    bob2blockchain.expectMsgType[PublishAsap]
    bob2blockchain.expectMsgType[WatchConfirmed]
  }

  test("recv UpdateAddHtlc (insufficient funds w/ pending htlcs 1/2)") { f =>
    import f._
    val tx = bob.stateData.asInstanceOf[DATA_NORMAL].commitments.localCommit.publishableTxs.commitTx.tx
    alice2bob.forward(bob, UpdateAddHtlc(ByteVector32.Zeroes, 0, 400000000 msat, randomBytes32, CltvExpiryDelta(144).toCltvExpiry, TestConstants.emptyOnionPacket))
    alice2bob.forward(bob, UpdateAddHtlc(ByteVector32.Zeroes, 1, 200000000 msat, randomBytes32, CltvExpiryDelta(144).toCltvExpiry, TestConstants.emptyOnionPacket))
    alice2bob.forward(bob, UpdateAddHtlc(ByteVector32.Zeroes, 2, 167600000 msat, randomBytes32, CltvExpiryDelta(144).toCltvExpiry, TestConstants.emptyOnionPacket))
    alice2bob.forward(bob, UpdateAddHtlc(ByteVector32.Zeroes, 3, 10000000 msat, randomBytes32, CltvExpiryDelta(144).toCltvExpiry, TestConstants.emptyOnionPacket))
    val error = bob2alice.expectMsgType[Error]
<<<<<<< HEAD
    assert(new String(error.data.toArray) === InsufficientFunds(channelId(bob), amount = MilliSatoshi(10000000), missing = Satoshi(11720), reserve = Satoshi(20000), fees = Satoshi(14120), isLocal = true).getMessage)
=======
    assert(new String(error.data.toArray) === InsufficientFunds(channelId(bob), amount = 10000000 msat, missing = 11720 sat, reserve = 20000 sat, fees = 14120 sat).getMessage)
>>>>>>> 26e4432c
    awaitCond(bob.stateName == CLOSING)
    // channel should be advertised as down
    assert(channelUpdateListener.expectMsgType[LocalChannelDown].channelId === bob.stateData.asInstanceOf[DATA_CLOSING].channelId)
    bob2blockchain.expectMsg(PublishAsap(tx))
    bob2blockchain.expectMsgType[PublishAsap]
    bob2blockchain.expectMsgType[WatchConfirmed]
  }

  test("recv UpdateAddHtlc (insufficient funds w/ pending htlcs 2/2)") { f =>
    import f._
    val tx = bob.stateData.asInstanceOf[DATA_NORMAL].commitments.localCommit.publishableTxs.commitTx.tx
    alice2bob.forward(bob, UpdateAddHtlc(ByteVector32.Zeroes, 0, 300000000 msat, randomBytes32, CltvExpiryDelta(144).toCltvExpiry, TestConstants.emptyOnionPacket))
    alice2bob.forward(bob, UpdateAddHtlc(ByteVector32.Zeroes, 1, 300000000 msat, randomBytes32, CltvExpiryDelta(144).toCltvExpiry, TestConstants.emptyOnionPacket))
    alice2bob.forward(bob, UpdateAddHtlc(ByteVector32.Zeroes, 2, 500000000 msat, randomBytes32, CltvExpiryDelta(144).toCltvExpiry, TestConstants.emptyOnionPacket))
    val error = bob2alice.expectMsgType[Error]
<<<<<<< HEAD
    assert(new String(error.data.toArray) === InsufficientFunds(channelId(bob), amount = MilliSatoshi(500000000), missing = Satoshi(332400), reserve = Satoshi(20000), fees = Satoshi(12400), isLocal = true).getMessage)
=======
    assert(new String(error.data.toArray) === InsufficientFunds(channelId(bob), amount = 500000000 msat, missing = 332400 sat, reserve = 20000 sat, fees = 12400 sat).getMessage)
>>>>>>> 26e4432c
    awaitCond(bob.stateName == CLOSING)
    // channel should be advertised as down
    assert(channelUpdateListener.expectMsgType[LocalChannelDown].channelId === bob.stateData.asInstanceOf[DATA_CLOSING].channelId)
    bob2blockchain.expectMsg(PublishAsap(tx))
    bob2blockchain.expectMsgType[PublishAsap]
    bob2blockchain.expectMsgType[WatchConfirmed]
  }

  test("recv UpdateAddHtlc (over max inflight htlc value)") { f =>
    import f._
    val tx = alice.stateData.asInstanceOf[DATA_NORMAL].commitments.localCommit.publishableTxs.commitTx.tx
    alice2bob.forward(alice, UpdateAddHtlc(ByteVector32.Zeroes, 0, 151000000 msat, randomBytes32, CltvExpiryDelta(144).toCltvExpiry, TestConstants.emptyOnionPacket))
    val error = alice2bob.expectMsgType[Error]
    assert(new String(error.data.toArray) === HtlcValueTooHighInFlight(channelId(alice), maximum = 150000000, actual = 151000000 msat).getMessage)
    awaitCond(alice.stateName == CLOSING)
    // channel should be advertised as down
    assert(channelUpdateListener.expectMsgType[LocalChannelDown].channelId === alice.stateData.asInstanceOf[DATA_CLOSING].channelId)
    alice2blockchain.expectMsg(PublishAsap(tx))
    alice2blockchain.expectMsgType[PublishAsap]
    alice2blockchain.expectMsgType[WatchConfirmed]
  }

  test("recv UpdateAddHtlc (over max accepted htlcs)") { f =>
    import f._
    val tx = bob.stateData.asInstanceOf[DATA_NORMAL].commitments.localCommit.publishableTxs.commitTx.tx
    // Bob accepts a maximum of 30 htlcs
    for (i <- 0 until 30) {
      alice2bob.forward(bob, UpdateAddHtlc(ByteVector32.Zeroes, i, 1000000 msat, randomBytes32, CltvExpiryDelta(144).toCltvExpiry, TestConstants.emptyOnionPacket))
    }
    alice2bob.forward(bob, UpdateAddHtlc(ByteVector32.Zeroes, 30, 1000000 msat, randomBytes32, CltvExpiryDelta(144).toCltvExpiry, TestConstants.emptyOnionPacket))
    val error = bob2alice.expectMsgType[Error]
    assert(new String(error.data.toArray) === TooManyAcceptedHtlcs(channelId(bob), maximum = 30).getMessage)
    awaitCond(bob.stateName == CLOSING)
    // channel should be advertised as down
    assert(channelUpdateListener.expectMsgType[LocalChannelDown].channelId === bob.stateData.asInstanceOf[DATA_CLOSING].channelId)
    bob2blockchain.expectMsg(PublishAsap(tx))
    bob2blockchain.expectMsgType[PublishAsap]
    bob2blockchain.expectMsgType[WatchConfirmed]
  }

  test("recv CMD_SIGN") { f =>
    import f._
    val sender = TestProbe()
    val (r, htlc) = addHtlc(50000000 msat, alice, bob, alice2bob, bob2alice)
    sender.send(alice, CMD_SIGN)
    sender.expectMsg("ok")
    val commitSig = alice2bob.expectMsgType[CommitSig]
    assert(commitSig.htlcSignatures.size == 1)
    awaitCond(alice.stateData.asInstanceOf[DATA_NORMAL].commitments.remoteNextCommitInfo.isLeft)
  }

  test("recv CMD_SIGN (two identical htlcs in each direction)") { f =>
    import f._
    val sender = TestProbe()
    val add = CMD_ADD_HTLC(10000000 msat, randomBytes32, CltvExpiryDelta(144).toCltvExpiry, TestConstants.emptyOnionPacket, upstream = Left(UUID.randomUUID()))
    sender.send(alice, add)
    sender.expectMsg("ok")
    alice2bob.expectMsgType[UpdateAddHtlc]
    alice2bob.forward(bob)
    sender.send(alice, add)
    sender.expectMsg("ok")
    alice2bob.expectMsgType[UpdateAddHtlc]
    alice2bob.forward(bob)

    crossSign(alice, bob, alice2bob, bob2alice)

    sender.send(bob, add)
    sender.expectMsg("ok")
    bob2alice.expectMsgType[UpdateAddHtlc]
    bob2alice.forward(alice)
    sender.send(bob, add)
    sender.expectMsg("ok")
    bob2alice.expectMsgType[UpdateAddHtlc]
    bob2alice.forward(alice)

    // actual test starts here
    sender.send(bob, CMD_SIGN)
    sender.expectMsg("ok")
    val commitSig = bob2alice.expectMsgType[CommitSig]
    assert(commitSig.htlcSignatures.toSet.size == 4)
  }

  test("recv CMD_SIGN (check htlc info are persisted)") { f =>
    import f._
    val sender = TestProbe()
    // for the test to be really useful we have constraint on parameters
    assert(Alice.nodeParams.dustLimit > Bob.nodeParams.dustLimit)
    // we're gonna exchange two htlcs in each direction, the goal is to have bob's commitment have 4 htlcs, and alice's
    // commitment only have 3. We will then check that alice indeed persisted 4 htlcs, and bob only 3.
    val aliceMinReceive = Alice.nodeParams.dustLimit + weight2fee(TestConstants.feeratePerKw, htlcSuccessWeight)
    val aliceMinOffer = Alice.nodeParams.dustLimit + weight2fee(TestConstants.feeratePerKw, htlcTimeoutWeight)
    val bobMinReceive = Bob.nodeParams.dustLimit + weight2fee(TestConstants.feeratePerKw, htlcSuccessWeight)
    val bobMinOffer = Bob.nodeParams.dustLimit + weight2fee(TestConstants.feeratePerKw, htlcTimeoutWeight)
    val a2b_1 = bobMinReceive + 10.sat // will be in alice and bob tx
    val a2b_2 = bobMinReceive + 20.sat // will be in alice and bob tx
    val b2a_1 = aliceMinReceive + 10.sat // will be in alice and bob tx
    val b2a_2 = bobMinOffer + 10.sat // will be only be in bob tx
    assert(a2b_1 > aliceMinOffer && a2b_1 > bobMinReceive)
    assert(a2b_2 > aliceMinOffer && a2b_2 > bobMinReceive)
    assert(b2a_1 > aliceMinReceive && b2a_1 > bobMinOffer)
    assert(b2a_2 < aliceMinReceive && b2a_2 > bobMinOffer)
    sender.send(alice, CMD_ADD_HTLC(a2b_1.toMilliSatoshi, randomBytes32, CltvExpiryDelta(144).toCltvExpiry, TestConstants.emptyOnionPacket, upstream = Left(UUID.randomUUID())))
    sender.expectMsg("ok")
    alice2bob.expectMsgType[UpdateAddHtlc]
    alice2bob.forward(bob)
    sender.send(alice, CMD_ADD_HTLC(a2b_2.toMilliSatoshi, randomBytes32, CltvExpiryDelta(144).toCltvExpiry, TestConstants.emptyOnionPacket, upstream = Left(UUID.randomUUID())))
    sender.expectMsg("ok")
    alice2bob.expectMsgType[UpdateAddHtlc]
    alice2bob.forward(bob)
    sender.send(bob, CMD_ADD_HTLC(b2a_1.toMilliSatoshi, randomBytes32, CltvExpiryDelta(144).toCltvExpiry, TestConstants.emptyOnionPacket, upstream = Left(UUID.randomUUID())))
    sender.expectMsg("ok")
    bob2alice.expectMsgType[UpdateAddHtlc]
    bob2alice.forward(alice)
    sender.send(bob, CMD_ADD_HTLC(b2a_2.toMilliSatoshi, randomBytes32, CltvExpiryDelta(144).toCltvExpiry, TestConstants.emptyOnionPacket, upstream = Left(UUID.randomUUID())))
    sender.expectMsg("ok")
    bob2alice.expectMsgType[UpdateAddHtlc]
    bob2alice.forward(alice)

    // actual test starts here
    crossSign(alice, bob, alice2bob, bob2alice)
    // depending on who starts signing first, there will be one or two commitments because both sides have changes
    assert(alice.stateData.asInstanceOf[DATA_NORMAL].commitments.localCommit.index === 1)
    assert(bob.stateData.asInstanceOf[DATA_NORMAL].commitments.localCommit.index === 2)
    assert(alice.underlyingActor.nodeParams.db.channels.listHtlcInfos(alice.stateData.asInstanceOf[DATA_NORMAL].channelId, 0).size == 0)
    assert(alice.underlyingActor.nodeParams.db.channels.listHtlcInfos(alice.stateData.asInstanceOf[DATA_NORMAL].channelId, 1).size == 2)
    assert(alice.underlyingActor.nodeParams.db.channels.listHtlcInfos(alice.stateData.asInstanceOf[DATA_NORMAL].channelId, 2).size == 4)
    assert(bob.underlyingActor.nodeParams.db.channels.listHtlcInfos(bob.stateData.asInstanceOf[DATA_NORMAL].channelId, 0).size == 0)
    assert(bob.underlyingActor.nodeParams.db.channels.listHtlcInfos(bob.stateData.asInstanceOf[DATA_NORMAL].channelId, 1).size == 3)
  }

  test("recv CMD_SIGN (htlcs with same pubkeyScript but different amounts)") { f =>
    import f._
    val sender = TestProbe()
    val add = CMD_ADD_HTLC(10000000 msat, randomBytes32, CltvExpiryDelta(144).toCltvExpiry, TestConstants.emptyOnionPacket, upstream = Left(UUID.randomUUID()))
    val epsilons = List(3, 1, 5, 7, 6) // unordered on purpose
    val htlcCount = epsilons.size
    for (i <- epsilons) {
      sender.send(alice, add.copy(amount = add.amount + (i * 1000).msat))
      sender.expectMsg("ok")
      alice2bob.expectMsgType[UpdateAddHtlc]
      alice2bob.forward(bob)
    }
    // actual test starts here
    sender.send(alice, CMD_SIGN)
    sender.expectMsg("ok")
    val commitSig = alice2bob.expectMsgType[CommitSig]
    assert(commitSig.htlcSignatures.toSet.size == htlcCount)
    alice2bob.forward(bob)
    awaitCond(bob.stateData.asInstanceOf[DATA_NORMAL].commitments.localCommit.publishableTxs.htlcTxsAndSigs.size == htlcCount)
    val htlcTxs = bob.stateData.asInstanceOf[DATA_NORMAL].commitments.localCommit.publishableTxs.htlcTxsAndSigs
    val amounts = htlcTxs.map(_.txinfo.tx.txOut.head.amount.toLong)
    assert(amounts === amounts.sorted)
  }

  test("recv CMD_SIGN (no changes)") { f =>
    import f._
    val sender = TestProbe()
    sender.send(alice, CMD_SIGN)
    sender.expectNoMsg(1 second) // just ignored
    //sender.expectMsg("cannot sign when there are no changes")
  }

  test("recv CMD_SIGN (while waiting for RevokeAndAck (no pending changes)") { f =>
    import f._
    val sender = TestProbe()
    val (r, htlc) = addHtlc(50000000 msat, alice, bob, alice2bob, bob2alice)
    awaitCond(alice.stateData.asInstanceOf[DATA_NORMAL].commitments.remoteNextCommitInfo.isRight)
    sender.send(alice, CMD_SIGN)
    sender.expectMsg("ok")
    alice2bob.expectMsgType[CommitSig]
    awaitCond(alice.stateData.asInstanceOf[DATA_NORMAL].commitments.remoteNextCommitInfo.isLeft)
    val waitForRevocation = alice.stateData.asInstanceOf[DATA_NORMAL].commitments.remoteNextCommitInfo.left.toOption.get
    assert(waitForRevocation.reSignAsap === false)

    // actual test starts here
    sender.send(alice, CMD_SIGN)
    sender.expectNoMsg(300 millis)
    assert(alice.stateData.asInstanceOf[DATA_NORMAL].commitments.remoteNextCommitInfo === Left(waitForRevocation))
  }

  test("recv CMD_SIGN (while waiting for RevokeAndAck (with pending changes)") { f =>
    import f._
    val sender = TestProbe()
    val (r1, htlc1) = addHtlc(50000000 msat, alice, bob, alice2bob, bob2alice)
    awaitCond(alice.stateData.asInstanceOf[DATA_NORMAL].commitments.remoteNextCommitInfo.isRight)
    sender.send(alice, CMD_SIGN)
    sender.expectMsg("ok")
    alice2bob.expectMsgType[CommitSig]
    awaitCond(alice.stateData.asInstanceOf[DATA_NORMAL].commitments.remoteNextCommitInfo.isLeft)
    val waitForRevocation = alice.stateData.asInstanceOf[DATA_NORMAL].commitments.remoteNextCommitInfo.left.toOption.get
    assert(waitForRevocation.reSignAsap === false)

    // actual test starts here
    val (r2, htlc2) = addHtlc(50000000 msat, alice, bob, alice2bob, bob2alice)
    sender.send(alice, CMD_SIGN)
    sender.expectNoMsg(300 millis)
    assert(alice.stateData.asInstanceOf[DATA_NORMAL].commitments.remoteNextCommitInfo === Left(waitForRevocation.copy(reSignAsap = true)))
  }

  test("recv CMD_SIGN (going above reserve)", Tag("no_push_msat")) { f =>
    import f._
    val sender = TestProbe()
    // channel starts with all funds on alice's side, so channel will be initially disabled on bob's side
    assert(Announcements.isEnabled(bob.stateData.asInstanceOf[DATA_NORMAL].channelUpdate.channelFlags) === false)
    // alice will send enough funds to bob to make it go above reserve
    val (r, htlc) = addHtlc(50000000 msat, alice, bob, alice2bob, bob2alice)
    crossSign(alice, bob, alice2bob, bob2alice)
    sender.send(bob, CMD_FULFILL_HTLC(htlc.id, r))
    sender.expectMsg("ok")
    bob2alice.expectMsgType[UpdateFulfillHtlc]
    // we listen to channel_update events
    val listener = TestProbe()
    system.eventStream.subscribe(listener.ref, classOf[LocalChannelUpdate])

    // actual test starts here
    // when signing the fulfill, bob will have its main output go above reserve in alice's commitment tx
    sender.send(bob, CMD_SIGN)
    sender.expectMsg("ok")
    bob2alice.expectMsgType[CommitSig]
    // it should update its channel_update
    awaitCond(Announcements.isEnabled(bob.stateData.asInstanceOf[DATA_NORMAL].channelUpdate.channelFlags))
    // and broadcast it
    assert(listener.expectMsgType[LocalChannelUpdate].channelUpdate === bob.stateData.asInstanceOf[DATA_NORMAL].channelUpdate)
  }

  test("recv CommitSig (one htlc received)") { f =>
    import f._
    val sender = TestProbe()

    val (r, htlc) = addHtlc(50000000 msat, alice, bob, alice2bob, bob2alice)
    val initialState = bob.stateData.asInstanceOf[DATA_NORMAL]

    sender.send(alice, CMD_SIGN)
    sender.expectMsg("ok")

    // actual test begins
    alice2bob.expectMsgType[CommitSig]
    alice2bob.forward(bob)

    bob2alice.expectMsgType[RevokeAndAck]
    // bob replies immediately with a signature
    bob2alice.expectMsgType[CommitSig]

    awaitCond(bob.stateData.asInstanceOf[DATA_NORMAL].commitments.localCommit.spec.htlcs.exists(h => h.add.id == htlc.id && h.direction == IN))
    assert(bob.stateData.asInstanceOf[DATA_NORMAL].commitments.localCommit.publishableTxs.htlcTxsAndSigs.size == 1)
    assert(bob.stateData.asInstanceOf[DATA_NORMAL].commitments.localCommit.spec.toLocal == initialState.commitments.localCommit.spec.toLocal)
    assert(bob.stateData.asInstanceOf[DATA_NORMAL].commitments.remoteChanges.acked.size == 0)
    assert(bob.stateData.asInstanceOf[DATA_NORMAL].commitments.remoteChanges.signed.size == 1)
  }

  test("recv CommitSig (one htlc sent)") { f =>
    import f._
    val sender = TestProbe()

    val (r, htlc) = addHtlc(50000000 msat, alice, bob, alice2bob, bob2alice)
    val initialState = bob.stateData.asInstanceOf[DATA_NORMAL]

    sender.send(alice, CMD_SIGN)
    sender.expectMsg("ok")
    alice2bob.expectMsgType[CommitSig]
    alice2bob.forward(bob)
    bob2alice.expectMsgType[RevokeAndAck]
    bob2alice.forward(alice)

    // actual test begins (note that channel sends a CMD_SIGN to itself when it receives RevokeAndAck and there are changes)
    bob2alice.expectMsgType[CommitSig]
    bob2alice.forward(alice)

    awaitCond(alice.stateData.asInstanceOf[DATA_NORMAL].commitments.localCommit.spec.htlcs.exists(h => h.add.id == htlc.id && h.direction == OUT))
    assert(alice.stateData.asInstanceOf[DATA_NORMAL].commitments.localCommit.publishableTxs.htlcTxsAndSigs.size == 1)
    assert(bob.stateData.asInstanceOf[DATA_NORMAL].commitments.localCommit.spec.toLocal == initialState.commitments.localCommit.spec.toLocal)
  }

  test("recv CommitSig (multiple htlcs in both directions)") { f =>
    import f._
    val sender = TestProbe()

    val (r1, htlc1) = addHtlc(50000000 msat, alice, bob, alice2bob, bob2alice) // a->b (regular)

    val (r2, htlc2) = addHtlc(8000000 msat, alice, bob, alice2bob, bob2alice) //  a->b (regular)

    val (r3, htlc3) = addHtlc(300000 msat, bob, alice, bob2alice, alice2bob) //   b->a (dust)

    val (r4, htlc4) = addHtlc(1000000 msat, alice, bob, alice2bob, bob2alice) //  a->b (regular)

    val (r5, htlc5) = addHtlc(50000000 msat, bob, alice, bob2alice, alice2bob) // b->a (regular)

    val (r6, htlc6) = addHtlc(500000 msat, alice, bob, alice2bob, bob2alice) //   a->b (dust)

    val (r7, htlc7) = addHtlc(4000000 msat, bob, alice, bob2alice, alice2bob) //  b->a (regular)

    sender.send(alice, CMD_SIGN)
    sender.expectMsg("ok")
    alice2bob.expectMsgType[CommitSig]
    alice2bob.forward(bob)
    bob2alice.expectMsgType[RevokeAndAck]
    bob2alice.forward(alice)

    // actual test begins
    bob2alice.expectMsgType[CommitSig]
    bob2alice.forward(alice)

    awaitCond(alice.stateData.asInstanceOf[DATA_NORMAL].commitments.localCommit.index == 1)
    assert(alice.stateData.asInstanceOf[DATA_NORMAL].commitments.localCommit.publishableTxs.htlcTxsAndSigs.size == 3)
  }

  test("recv CommitSig (only fee update)") { f =>
    import f._
    val sender = TestProbe()

    sender.send(alice, CMD_UPDATE_FEE(TestConstants.feeratePerKw + 1000, commit = false))
    sender.expectMsg("ok")
    sender.send(alice, CMD_SIGN)
    sender.expectMsg("ok")

    // actual test begins (note that channel sends a CMD_SIGN to itself when it receives RevokeAndAck and there are changes)
    val updateFee = alice2bob.expectMsgType[UpdateFee]
    assert(updateFee.feeratePerKw == TestConstants.feeratePerKw + 1000)
    alice2bob.forward(bob)
    alice2bob.expectMsgType[CommitSig]
    alice2bob.forward(bob)
    bob2alice.expectMsgType[RevokeAndAck]
    bob2alice.forward(alice)
  }

  test("recv CommitSig (two htlcs received with same r)") { f =>
    import f._
    val sender = TestProbe()
    val r = randomBytes32
    val h = Crypto.sha256(r)

    sender.send(alice, CMD_ADD_HTLC(50000000 msat, h, CltvExpiryDelta(144).toCltvExpiry, TestConstants.emptyOnionPacket, upstream = Left(UUID.randomUUID())))
    sender.expectMsg("ok")
    val htlc1 = alice2bob.expectMsgType[UpdateAddHtlc]
    alice2bob.forward(bob)

    sender.send(alice, CMD_ADD_HTLC(50000000 msat, h, CltvExpiryDelta(144).toCltvExpiry, TestConstants.emptyOnionPacket, upstream = Left(UUID.randomUUID())))
    sender.expectMsg("ok")
    val htlc2 = alice2bob.expectMsgType[UpdateAddHtlc]
    alice2bob.forward(bob)

    awaitCond(bob.stateData.asInstanceOf[DATA_NORMAL].commitments.remoteChanges.proposed == htlc1 :: htlc2 :: Nil)
    val initialState = bob.stateData.asInstanceOf[DATA_NORMAL]

    crossSign(alice, bob, alice2bob, bob2alice)
    awaitCond(bob.stateData.asInstanceOf[DATA_NORMAL].commitments.localCommit.spec.htlcs.exists(h => h.add.id == htlc1.id && h.direction == IN))
    assert(bob.stateData.asInstanceOf[DATA_NORMAL].commitments.localCommit.publishableTxs.htlcTxsAndSigs.size == 2)
    assert(bob.stateData.asInstanceOf[DATA_NORMAL].commitments.localCommit.spec.toLocal == initialState.commitments.localCommit.spec.toLocal)
    assert(bob.stateData.asInstanceOf[DATA_NORMAL].commitments.localCommit.publishableTxs.commitTx.tx.txOut.count(_.amount == 50000.sat) == 2)
  }

  ignore("recv CommitSig (no changes)") { f =>
    import f._
    val tx = bob.stateData.asInstanceOf[DATA_NORMAL].commitments.localCommit.publishableTxs.commitTx.tx
    val sender = TestProbe()
    // signature is invalid but it doesn't matter
    sender.send(bob, CommitSig(ByteVector32.Zeroes, ByteVector64.Zeroes, Nil))
    val error = bob2alice.expectMsgType[Error]
    assert(new String(error.data.toArray).startsWith("cannot sign when there are no changes"))
    awaitCond(bob.stateName == CLOSING)
    // channel should be advertised as down
    assert(channelUpdateListener.expectMsgType[LocalChannelDown].channelId === bob.stateData.asInstanceOf[DATA_CLOSING].channelId)
    bob2blockchain.expectMsg(PublishAsap(tx))
    bob2blockchain.expectMsgType[PublishAsap]
    bob2blockchain.expectMsgType[WatchConfirmed]
  }

  test("recv CommitSig (invalid signature)") { f =>
    import f._
    val sender = TestProbe()
    val (r, htlc) = addHtlc(50000000 msat, alice, bob, alice2bob, bob2alice)
    val tx = bob.stateData.asInstanceOf[DATA_NORMAL].commitments.localCommit.publishableTxs.commitTx.tx

    // actual test begins
    sender.send(bob, CommitSig(ByteVector32.Zeroes, ByteVector64.Zeroes, Nil))
    val error = bob2alice.expectMsgType[Error]
    assert(new String(error.data.toArray).startsWith("invalid commitment signature"))
    awaitCond(bob.stateName == CLOSING)
    bob2blockchain.expectMsg(PublishAsap(tx))
    bob2blockchain.expectMsgType[PublishAsap]
    bob2blockchain.expectMsgType[WatchConfirmed]
  }

  test("recv CommitSig (bad htlc sig count)") { f =>
    import f._
    val sender = TestProbe()

    val (r, htlc) = addHtlc(50000000 msat, alice, bob, alice2bob, bob2alice)
    val tx = bob.stateData.asInstanceOf[DATA_NORMAL].commitments.localCommit.publishableTxs.commitTx.tx

    sender.send(alice, CMD_SIGN)
    sender.expectMsg("ok")
    val commitSig = alice2bob.expectMsgType[CommitSig]

    // actual test begins
    val badCommitSig = commitSig.copy(htlcSignatures = commitSig.htlcSignatures ::: commitSig.htlcSignatures)
    sender.send(bob, badCommitSig)
    val error = bob2alice.expectMsgType[Error]
    assert(new String(error.data.toArray) === HtlcSigCountMismatch(channelId(bob), expected = 1, actual = 2).getMessage)
    bob2blockchain.expectMsg(PublishAsap(tx))
    bob2blockchain.expectMsgType[PublishAsap]
    bob2blockchain.expectMsgType[WatchConfirmed]
  }

  test("recv CommitSig (invalid htlc sig)") { f =>
    import f._
    val sender = TestProbe()

    val (r, htlc) = addHtlc(50000000 msat, alice, bob, alice2bob, bob2alice)
    val tx = bob.stateData.asInstanceOf[DATA_NORMAL].commitments.localCommit.publishableTxs.commitTx.tx

    sender.send(alice, CMD_SIGN)
    sender.expectMsg("ok")
    val commitSig = alice2bob.expectMsgType[CommitSig]

    // actual test begins
    val badCommitSig = commitSig.copy(htlcSignatures = commitSig.signature :: Nil)
    sender.send(bob, badCommitSig)
    val error = bob2alice.expectMsgType[Error]
    assert(new String(error.data.toArray).startsWith("invalid htlc signature"))
    bob2blockchain.expectMsg(PublishAsap(tx))
    bob2blockchain.expectMsgType[PublishAsap]
    bob2blockchain.expectMsgType[WatchConfirmed]
  }


  test("recv RevokeAndAck (one htlc sent)") { f =>
    import f._
    val sender = TestProbe()
    val (r, htlc) = addHtlc(50000000 msat, alice, bob, alice2bob, bob2alice)

    sender.send(alice, CMD_SIGN)
    sender.expectMsg("ok")
    alice2bob.expectMsgType[CommitSig]
    alice2bob.forward(bob)

    // actual test begins
    awaitCond(alice.stateData.asInstanceOf[DATA_NORMAL].commitments.remoteNextCommitInfo.isLeft)
    bob2alice.expectMsgType[RevokeAndAck]
    bob2alice.forward(alice)
    awaitCond(alice.stateData.asInstanceOf[DATA_NORMAL].commitments.remoteNextCommitInfo.isRight)
    awaitCond(alice.stateData.asInstanceOf[DATA_NORMAL].commitments.localChanges.acked.size == 1)
  }

  test("recv RevokeAndAck (one htlc received)") { f =>
    import f._
    val sender = TestProbe()
    val (_, htlc) = addHtlc(50000000 msat, alice, bob, alice2bob, bob2alice)

    sender.send(alice, CMD_SIGN)
    sender.expectMsg("ok")
    alice2bob.expectMsgType[CommitSig]
    alice2bob.forward(bob)
    bob2alice.expectMsgType[RevokeAndAck]
    bob2alice.forward(alice)
    awaitCond(alice.stateData.asInstanceOf[DATA_NORMAL].commitments.remoteNextCommitInfo.isRight)

    bob2alice.expectMsgType[CommitSig]
    bob2alice.forward(alice)

    // at this point bob still hasn't forwarded the htlc downstream
    relayerB.expectNoMsg()

    // actual test begins
    alice2bob.expectMsgType[RevokeAndAck]
    alice2bob.forward(bob)
    awaitCond(bob.stateData.asInstanceOf[DATA_NORMAL].commitments.remoteNextCommitInfo.isRight)
    // now bob will forward the htlc downstream
    val forward = relayerB.expectMsgType[ForwardAdd]
    assert(forward.add === htlc)

  }

  test("recv RevokeAndAck (multiple htlcs in both directions)") { f =>
    import f._
    val sender = TestProbe()
    val (r1, htlc1) = addHtlc(50000000 msat, alice, bob, alice2bob, bob2alice) // a->b (regular)

    val (r2, htlc2) = addHtlc(8000000 msat, alice, bob, alice2bob, bob2alice) //  a->b (regular)

    val (r3, htlc3) = addHtlc(300000 msat, bob, alice, bob2alice, alice2bob) //   b->a (dust)

    val (r4, htlc4) = addHtlc(1000000 msat, alice, bob, alice2bob, bob2alice) //  a->b (regular)

    val (r5, htlc5) = addHtlc(50000000 msat, bob, alice, bob2alice, alice2bob) // b->a (regular)

    val (r6, htlc6) = addHtlc(500000 msat, alice, bob, alice2bob, bob2alice) //   a->b (dust)

    val (r7, htlc7) = addHtlc(4000000 msat, bob, alice, bob2alice, alice2bob) //  b->a (regular)

    sender.send(alice, CMD_SIGN)
    sender.expectMsg("ok")
    alice2bob.expectMsgType[CommitSig]
    alice2bob.forward(bob)
    bob2alice.expectMsgType[RevokeAndAck]
    bob2alice.forward(alice)
    awaitCond(alice.stateData.asInstanceOf[DATA_NORMAL].commitments.remoteNextCommitInfo.isRight)

    bob2alice.expectMsgType[CommitSig]
    bob2alice.forward(alice)

    // actual test begins
    alice2bob.expectMsgType[RevokeAndAck]
    alice2bob.forward(bob)

    awaitCond(bob.stateData.asInstanceOf[DATA_NORMAL].commitments.remoteNextCommitInfo.isRight)
    assert(bob.stateData.asInstanceOf[DATA_NORMAL].commitments.remoteCommit.index == 1)
    assert(bob.stateData.asInstanceOf[DATA_NORMAL].commitments.remoteCommit.spec.htlcs.size == 7)
  }

  test("recv RevokeAndAck (with reSignAsap=true)") { f =>
    import f._
    val sender = TestProbe()
    val (r1, htlc1) = addHtlc(50000000 msat, alice, bob, alice2bob, bob2alice)
    awaitCond(alice.stateData.asInstanceOf[DATA_NORMAL].commitments.remoteNextCommitInfo.isRight)
    sender.send(alice, CMD_SIGN)
    sender.expectMsg("ok")
    alice2bob.expectMsgType[CommitSig]
    alice2bob.forward(bob)
    val (r2, htlc2) = addHtlc(50000000 msat, alice, bob, alice2bob, bob2alice)
    sender.send(alice, CMD_SIGN)
    sender.expectNoMsg(300 millis)
    assert(alice.stateData.asInstanceOf[DATA_NORMAL].commitments.remoteNextCommitInfo.left.toOption.get.reSignAsap === true)

    // actual test starts here
    bob2alice.expectMsgType[RevokeAndAck]
    bob2alice.forward(alice)
    alice2bob.expectMsgType[CommitSig]
  }

  test("recv RevokeAndAck (invalid preimage)") { f =>
    import f._
    val tx = alice.stateData.asInstanceOf[DATA_NORMAL].commitments.localCommit.publishableTxs.commitTx.tx
    val sender = TestProbe()
    val (r, htlc) = addHtlc(50000000 msat, alice, bob, alice2bob, bob2alice)

    sender.send(alice, CMD_SIGN)
    sender.expectMsg("ok")
    alice2bob.expectMsgType[CommitSig]
    alice2bob.forward(bob)

    // actual test begins
    bob2alice.expectMsgType[RevokeAndAck]
    sender.send(alice, RevokeAndAck(ByteVector32.Zeroes, PrivateKey(randomBytes32), PrivateKey(randomBytes32).publicKey))
    alice2bob.expectMsgType[Error]
    awaitCond(alice.stateName == CLOSING)
    // channel should be advertised as down
    assert(channelUpdateListener.expectMsgType[LocalChannelDown].channelId === alice.stateData.asInstanceOf[DATA_CLOSING].channelId)
    alice2blockchain.expectMsg(PublishAsap(tx))
    alice2blockchain.expectMsgType[PublishAsap]
    alice2blockchain.expectMsgType[WatchConfirmed]
  }

  test("recv RevokeAndAck (unexpectedly)") { f =>
    import f._
    val tx = alice.stateData.asInstanceOf[DATA_NORMAL].commitments.localCommit.publishableTxs.commitTx.tx
    val sender = TestProbe()
    awaitCond(alice.stateData.asInstanceOf[DATA_NORMAL].commitments.remoteNextCommitInfo.isRight)
    sender.send(alice, RevokeAndAck(ByteVector32.Zeroes, PrivateKey(randomBytes32), PrivateKey(randomBytes32).publicKey))
    alice2bob.expectMsgType[Error]
    awaitCond(alice.stateName == CLOSING)
    // channel should be advertised as down
    assert(channelUpdateListener.expectMsgType[LocalChannelDown].channelId === alice.stateData.asInstanceOf[DATA_CLOSING].channelId)
    alice2blockchain.expectMsg(PublishAsap(tx))
    alice2blockchain.expectMsgType[PublishAsap]
    alice2blockchain.expectMsgType[WatchConfirmed]
  }

  test("recv RevokeAndAck (forward UpdateFailHtlc)") { f =>
    import f._
    val sender = TestProbe()
    val (_, htlc) = addHtlc(50000000 msat, alice, bob, alice2bob, bob2alice)
    crossSign(alice, bob, alice2bob, bob2alice)
    sender.send(bob, CMD_FAIL_HTLC(htlc.id, Right(PermanentChannelFailure)))
    sender.expectMsg("ok")
    val fail = bob2alice.expectMsgType[UpdateFailHtlc]
    bob2alice.forward(alice)
    sender.send(bob, CMD_SIGN)
    sender.expectMsg("ok")
    bob2alice.expectMsgType[CommitSig]
    bob2alice.forward(alice)
    alice2bob.expectMsgType[RevokeAndAck]
    alice2bob.forward(bob)
    alice2bob.expectMsgType[CommitSig]
    alice2bob.forward(bob)
    // alice still hasn't forwarded the fail because it is not yet cross-signed
    relayerA.expectNoMsg()

    // actual test begins
    bob2alice.expectMsgType[RevokeAndAck]
    bob2alice.forward(alice)
    // alice will forward the fail upstream
    val forward = relayerA.expectMsgType[ForwardFail]
    assert(forward.fail === fail)
    assert(forward.htlc === htlc)
  }

  test("recv RevokeAndAck (forward UpdateFailMalformedHtlc)") { f =>
    import f._
    val sender = TestProbe()
    val (_, htlc) = addHtlc(50000000 msat, alice, bob, alice2bob, bob2alice)
    crossSign(alice, bob, alice2bob, bob2alice)
    sender.send(bob, CMD_FAIL_MALFORMED_HTLC(htlc.id, Sphinx.PaymentPacket.hash(htlc.onionRoutingPacket), FailureMessageCodecs.BADONION))
    sender.expectMsg("ok")
    val fail = bob2alice.expectMsgType[UpdateFailMalformedHtlc]
    bob2alice.forward(alice)
    sender.send(bob, CMD_SIGN)
    sender.expectMsg("ok")
    bob2alice.expectMsgType[CommitSig]
    bob2alice.forward(alice)
    alice2bob.expectMsgType[RevokeAndAck]
    alice2bob.forward(bob)
    alice2bob.expectMsgType[CommitSig]
    alice2bob.forward(bob)
    // alice still hasn't forwarded the fail because it is not yet cross-signed
    relayerA.expectNoMsg()

    // actual test begins
    bob2alice.expectMsgType[RevokeAndAck]
    bob2alice.forward(alice)
    // alice will forward the fail upstream
    val forward = relayerA.expectMsgType[ForwardFailMalformed]
    assert(forward.fail === fail)
    assert(forward.htlc === htlc)
  }

  test("recv RevocationTimeout") { f =>
    import f._
    val sender = TestProbe()
    val (r, htlc) = addHtlc(50000000 msat, alice, bob, alice2bob, bob2alice)

    sender.send(alice, CMD_SIGN)
    sender.expectMsg("ok")
    alice2bob.expectMsgType[CommitSig]
    alice2bob.forward(bob)

    // actual test begins
    awaitCond(alice.stateData.asInstanceOf[DATA_NORMAL].commitments.remoteNextCommitInfo.isLeft)
    val peer = TestProbe()
    sender.send(alice, RevocationTimeout(alice.stateData.asInstanceOf[DATA_NORMAL].commitments.remoteCommit.index, peer.ref))
    peer.expectMsg(Peer.Disconnect(alice.stateData.asInstanceOf[DATA_NORMAL].commitments.remoteParams.nodeId))
  }

  test("recv CMD_FULFILL_HTLC") { f =>
    import f._
    val sender = TestProbe()
    val (r, htlc) = addHtlc(50000000 msat, alice, bob, alice2bob, bob2alice)
    crossSign(alice, bob, alice2bob, bob2alice)

    // actual test begins
    val initialState = bob.stateData.asInstanceOf[DATA_NORMAL]
    sender.send(bob, CMD_FULFILL_HTLC(htlc.id, r))
    sender.expectMsg("ok")
    val fulfill = bob2alice.expectMsgType[UpdateFulfillHtlc]
    awaitCond(bob.stateData == initialState.copy(
      commitments = initialState.commitments.copy(
        localChanges = initialState.commitments.localChanges.copy(initialState.commitments.localChanges.proposed :+ fulfill))))
  }

  test("recv CMD_FULFILL_HTLC (unknown htlc id)") { f =>
    import f._
    val sender = TestProbe()
    val r = randomBytes32
    val initialState = bob.stateData.asInstanceOf[DATA_NORMAL]

    sender.send(bob, CMD_FULFILL_HTLC(42, r))
    sender.expectMsg(Failure(UnknownHtlcId(channelId(bob), 42)))
    assert(initialState == bob.stateData)
  }

  test("recv CMD_FULFILL_HTLC (invalid preimage)") { f =>
    import f._
    val sender = TestProbe()
    val (r, htlc) = addHtlc(50000000 msat, alice, bob, alice2bob, bob2alice)
    crossSign(alice, bob, alice2bob, bob2alice)

    // actual test begins
    val initialState = bob.stateData.asInstanceOf[DATA_NORMAL]
    sender.send(bob, CMD_FULFILL_HTLC(htlc.id, ByteVector32.Zeroes))
    sender.expectMsg(Failure(InvalidHtlcPreimage(channelId(bob), 0)))
    assert(initialState == bob.stateData)
  }

  test("recv CMD_FULFILL_HTLC (acknowledge in case of failure)") { f =>
    import f._
    val sender = TestProbe()
    val initialState = bob.stateData.asInstanceOf[DATA_NORMAL]

    sender.send(bob, CMD_FULFILL_HTLC(42, randomBytes32)) // this will fail
    sender.expectMsg(Failure(UnknownHtlcId(channelId(bob), 42)))
    relayerB.expectMsg(CommandBuffer.CommandAck(initialState.channelId, 42))
  }

  test("recv UpdateFulfillHtlc") { f =>
    import f._
    val sender = TestProbe()
    val (r, htlc) = addHtlc(50000000 msat, alice, bob, alice2bob, bob2alice)
    crossSign(alice, bob, alice2bob, bob2alice)
    sender.send(bob, CMD_FULFILL_HTLC(htlc.id, r))
    sender.expectMsg("ok")
    val fulfill = bob2alice.expectMsgType[UpdateFulfillHtlc]

    // actual test begins
    val initialState = alice.stateData.asInstanceOf[DATA_NORMAL]
    bob2alice.forward(alice)
    awaitCond(alice.stateData == initialState.copy(
      commitments = initialState.commitments.copy(remoteChanges = initialState.commitments.remoteChanges.copy(initialState.commitments.remoteChanges.proposed :+ fulfill))))
    // alice immediately propagates the fulfill upstream
    val forward = relayerA.expectMsgType[ForwardFulfill]
    assert(forward.fulfill === fulfill)
    assert(forward.htlc === htlc)
  }

  test("recv UpdateFulfillHtlc (sender has not signed htlc)") { f =>
    import f._
    val sender = TestProbe()
    val (r, htlc) = addHtlc(50000000 msat, alice, bob, alice2bob, bob2alice)
    sender.send(alice, CMD_SIGN)
    sender.expectMsg("ok")
    alice2bob.expectMsgType[CommitSig]

    // actual test begins
    val tx = alice.stateData.asInstanceOf[DATA_NORMAL].commitments.localCommit.publishableTxs.commitTx.tx
    sender.send(alice, UpdateFulfillHtlc(ByteVector32.Zeroes, htlc.id, r))
    alice2bob.expectMsgType[Error]
    awaitCond(alice.stateName == CLOSING)
    // channel should be advertised as down
    assert(channelUpdateListener.expectMsgType[LocalChannelDown].channelId === alice.stateData.asInstanceOf[DATA_CLOSING].channelId)
    alice2blockchain.expectMsg(PublishAsap(tx))
    alice2blockchain.expectMsgType[PublishAsap]
    alice2blockchain.expectMsgType[WatchConfirmed]
  }

  test("recv UpdateFulfillHtlc (unknown htlc id)") { f =>
    import f._
    val tx = alice.stateData.asInstanceOf[DATA_NORMAL].commitments.localCommit.publishableTxs.commitTx.tx
    val sender = TestProbe()
    sender.send(alice, UpdateFulfillHtlc(ByteVector32.Zeroes, 42, ByteVector32.Zeroes))
    alice2bob.expectMsgType[Error]
    awaitCond(alice.stateName == CLOSING)
    // channel should be advertised as down
    assert(channelUpdateListener.expectMsgType[LocalChannelDown].channelId === alice.stateData.asInstanceOf[DATA_CLOSING].channelId)
    alice2blockchain.expectMsg(PublishAsap(tx))
    alice2blockchain.expectMsgType[PublishAsap]
    alice2blockchain.expectMsgType[WatchConfirmed]
  }

  test("recv UpdateFulfillHtlc (invalid preimage)") { f =>
    import f._
    val sender = TestProbe()
    val (r, htlc) = addHtlc(50000000 msat, alice, bob, alice2bob, bob2alice)
    crossSign(alice, bob, alice2bob, bob2alice)
    relayerB.expectMsgType[ForwardAdd]
    val tx = alice.stateData.asInstanceOf[DATA_NORMAL].commitments.localCommit.publishableTxs.commitTx.tx

    // actual test begins
    sender.send(alice, UpdateFulfillHtlc(ByteVector32.Zeroes, htlc.id, ByteVector32.Zeroes))
    alice2bob.expectMsgType[Error]
    awaitCond(alice.stateName == CLOSING)
    // channel should be advertised as down
    assert(channelUpdateListener.expectMsgType[LocalChannelDown].channelId === alice.stateData.asInstanceOf[DATA_CLOSING].channelId)
    alice2blockchain.expectMsg(PublishAsap(tx))
    alice2blockchain.expectMsgType[PublishAsap] // main delayed
    alice2blockchain.expectMsgType[PublishAsap] // htlc timeout
    alice2blockchain.expectMsgType[PublishAsap] // htlc delayed
    alice2blockchain.expectMsgType[WatchConfirmed]
  }

  test("recv CMD_FAIL_HTLC") { f =>
    import f._
    val sender = TestProbe()
    val (r, htlc) = addHtlc(50000000 msat, alice, bob, alice2bob, bob2alice)
    crossSign(alice, bob, alice2bob, bob2alice)

    // actual test begins
    val initialState = bob.stateData.asInstanceOf[DATA_NORMAL]
    sender.send(bob, CMD_FAIL_HTLC(htlc.id, Right(PermanentChannelFailure)))
    sender.expectMsg("ok")
    val fail = bob2alice.expectMsgType[UpdateFailHtlc]
    awaitCond(bob.stateData == initialState.copy(
      commitments = initialState.commitments.copy(
        localChanges = initialState.commitments.localChanges.copy(initialState.commitments.localChanges.proposed :+ fail))))
  }

  test("recv CMD_FAIL_HTLC (unknown htlc id)") { f =>
    import f._
    val sender = TestProbe()
    val r: ByteVector = randomBytes32
    val initialState = bob.stateData.asInstanceOf[DATA_NORMAL]

    sender.send(bob, CMD_FAIL_HTLC(42, Right(PermanentChannelFailure)))
    sender.expectMsg(Failure(UnknownHtlcId(channelId(bob), 42)))
    assert(initialState == bob.stateData)
  }

  test("recv CMD_FAIL_HTLC (acknowledge in case of failure)") { f =>
    import f._
    val sender = TestProbe()
    val r = randomBytes32
    val initialState = bob.stateData.asInstanceOf[DATA_NORMAL]

    sender.send(bob, CMD_FAIL_HTLC(42, Right(PermanentChannelFailure))) // this will fail
    sender.expectMsg(Failure(UnknownHtlcId(channelId(bob), 42)))
    relayerB.expectMsg(CommandBuffer.CommandAck(initialState.channelId, 42))
  }

  test("recv CMD_FAIL_MALFORMED_HTLC") { f =>
    import f._
    val sender = TestProbe()
    val (r, htlc) = addHtlc(50000000 msat, alice, bob, alice2bob, bob2alice)
    crossSign(alice, bob, alice2bob, bob2alice)

    // actual test begins
    val initialState = bob.stateData.asInstanceOf[DATA_NORMAL]
    sender.send(bob, CMD_FAIL_MALFORMED_HTLC(htlc.id, Sphinx.PaymentPacket.hash(htlc.onionRoutingPacket), FailureMessageCodecs.BADONION))
    sender.expectMsg("ok")
    val fail = bob2alice.expectMsgType[UpdateFailMalformedHtlc]
    awaitCond(bob.stateData == initialState.copy(
      commitments = initialState.commitments.copy(
        localChanges = initialState.commitments.localChanges.copy(initialState.commitments.localChanges.proposed :+ fail))))
  }

  test("recv CMD_FAIL_MALFORMED_HTLC (unknown htlc id)") { f =>
    import f._
    val sender = TestProbe()
    val initialState = bob.stateData.asInstanceOf[DATA_NORMAL]

    sender.send(bob, CMD_FAIL_MALFORMED_HTLC(42, ByteVector32.Zeroes, FailureMessageCodecs.BADONION))
    sender.expectMsg(Failure(UnknownHtlcId(channelId(bob), 42)))
    assert(initialState == bob.stateData)
  }

  test("recv CMD_FAIL_MALFORMED_HTLC (invalid failure_code)") { f =>
    import f._
    val sender = TestProbe()
    val initialState = bob.stateData.asInstanceOf[DATA_NORMAL]
    sender.send(bob, CMD_FAIL_MALFORMED_HTLC(42, ByteVector32.Zeroes, 42))
    sender.expectMsg(Failure(InvalidFailureCode(channelId(bob))))
    assert(initialState == bob.stateData)
  }

  test("recv CMD_FAIL_MALFORMED_HTLC (acknowledge in case of failure)") { f =>
    import f._
    val sender = TestProbe()
    val initialState = bob.stateData.asInstanceOf[DATA_NORMAL]

    sender.send(bob, CMD_FAIL_MALFORMED_HTLC(42, ByteVector32.Zeroes, FailureMessageCodecs.BADONION)) // this will fail
    sender.expectMsg(Failure(UnknownHtlcId(channelId(bob), 42)))
    relayerB.expectMsg(CommandBuffer.CommandAck(initialState.channelId, 42))
  }

  test("recv UpdateFailHtlc") { f =>
    import f._
    val sender = TestProbe()
    val (_, htlc) = addHtlc(50000000 msat, alice, bob, alice2bob, bob2alice)
    crossSign(alice, bob, alice2bob, bob2alice)
    sender.send(bob, CMD_FAIL_HTLC(htlc.id, Right(PermanentChannelFailure)))
    sender.expectMsg("ok")
    val fail = bob2alice.expectMsgType[UpdateFailHtlc]

    // actual test begins
    val initialState = alice.stateData.asInstanceOf[DATA_NORMAL]
    bob2alice.forward(alice)
    awaitCond(alice.stateData == initialState.copy(
      commitments = initialState.commitments.copy(remoteChanges = initialState.commitments.remoteChanges.copy(initialState.commitments.remoteChanges.proposed :+ fail))))
    // alice won't forward the fail before it is cross-signed
    relayerA.expectNoMsg()
  }

  test("recv UpdateFailMalformedHtlc") { f =>
    import f._
    val sender = TestProbe()

    // Alice sends an HTLC to Bob, which they both sign
    val (_, htlc) = addHtlc(50000000 msat, alice, bob, alice2bob, bob2alice)
    crossSign(alice, bob, alice2bob, bob2alice)
    // Bob fails the HTLC because he cannot parse it
    val initialState = alice.stateData.asInstanceOf[DATA_NORMAL]
    sender.send(bob, CMD_FAIL_MALFORMED_HTLC(htlc.id, Sphinx.PaymentPacket.hash(htlc.onionRoutingPacket), FailureMessageCodecs.BADONION))
    sender.expectMsg("ok")
    val fail = bob2alice.expectMsgType[UpdateFailMalformedHtlc]
    bob2alice.forward(alice)

    awaitCond(alice.stateData == initialState.copy(
      commitments = initialState.commitments.copy(remoteChanges = initialState.commitments.remoteChanges.copy(initialState.commitments.remoteChanges.proposed :+ fail))))
    // alice won't forward the fail before it is cross-signed
    relayerA.expectNoMsg()

    sender.send(bob, CMD_SIGN)
    val sig = bob2alice.expectMsgType[CommitSig]
    // Bob should not have the htlc in its remote commit anymore
    assert(sig.htlcSignatures.isEmpty)

    // and Alice should accept this signature
    bob2alice.forward(alice)
    alice2bob.expectMsgType[RevokeAndAck]
  }

  test("recv UpdateFailMalformedHtlc (invalid failure_code)") { f =>
    import f._
    val sender = TestProbe()
    val (r, htlc) = addHtlc(50000000 msat, alice, bob, alice2bob, bob2alice)
    crossSign(alice, bob, alice2bob, bob2alice)

    // actual test begins
    val tx = alice.stateData.asInstanceOf[DATA_NORMAL].commitments.localCommit.publishableTxs.commitTx.tx
    val fail = UpdateFailMalformedHtlc(ByteVector32.Zeroes, htlc.id, Sphinx.PaymentPacket.hash(htlc.onionRoutingPacket), 42)
    sender.send(alice, fail)
    val error = alice2bob.expectMsgType[Error]
    assert(new String(error.data.toArray) === InvalidFailureCode(ByteVector32.Zeroes).getMessage)
    awaitCond(alice.stateName == CLOSING)
    alice2blockchain.expectMsg(PublishAsap(tx)) // commit tx
    alice2blockchain.expectMsgType[PublishAsap] // main delayed
    alice2blockchain.expectMsgType[PublishAsap] // htlc timeout
    alice2blockchain.expectMsgType[PublishAsap] // htlc delayed
    alice2blockchain.expectMsgType[WatchConfirmed]
  }

  test("recv UpdateFailHtlc (sender has not signed htlc)") { f =>
    import f._
    val sender = TestProbe()
    val (r, htlc) = addHtlc(50000000 msat, alice, bob, alice2bob, bob2alice)
    sender.send(alice, CMD_SIGN)
    sender.expectMsg("ok")
    alice2bob.expectMsgType[CommitSig]

    // actual test begins
    val tx = alice.stateData.asInstanceOf[DATA_NORMAL].commitments.localCommit.publishableTxs.commitTx.tx
    sender.send(alice, UpdateFailHtlc(ByteVector32.Zeroes, htlc.id, ByteVector.fill(152)(0)))
    alice2bob.expectMsgType[Error]
    awaitCond(alice.stateName == CLOSING)
    // channel should be advertised as down
    assert(channelUpdateListener.expectMsgType[LocalChannelDown].channelId === alice.stateData.asInstanceOf[DATA_CLOSING].channelId)
    alice2blockchain.expectMsg(PublishAsap(tx))
    alice2blockchain.expectMsgType[PublishAsap]
    alice2blockchain.expectMsgType[WatchConfirmed]
  }

  test("recv UpdateFailHtlc (unknown htlc id)") { f =>
    import f._
    val tx = alice.stateData.asInstanceOf[DATA_NORMAL].commitments.localCommit.publishableTxs.commitTx.tx
    val sender = TestProbe()
    sender.send(alice, UpdateFailHtlc(ByteVector32.Zeroes, 42, ByteVector.fill(152)(0)))
    alice2bob.expectMsgType[Error]
    awaitCond(alice.stateName == CLOSING)
    // channel should be advertised as down
    assert(channelUpdateListener.expectMsgType[LocalChannelDown].channelId === alice.stateData.asInstanceOf[DATA_CLOSING].channelId)
    alice2blockchain.expectMsg(PublishAsap(tx))
    alice2blockchain.expectMsgType[PublishAsap]
    alice2blockchain.expectMsgType[WatchConfirmed]
  }

  test("recv CMD_UPDATE_FEE") { f =>
    import f._
    val sender = TestProbe()
    val initialState = alice.stateData.asInstanceOf[DATA_NORMAL]
    sender.send(alice, CMD_UPDATE_FEE(20000))
    sender.expectMsg("ok")
    val fee = alice2bob.expectMsgType[UpdateFee]
    awaitCond(alice.stateData == initialState.copy(
      commitments = initialState.commitments.copy(
        localChanges = initialState.commitments.localChanges.copy(initialState.commitments.localChanges.proposed :+ fee))))
  }

  test("recv CMD_UPDATE_FEE (two in a row)") { f =>
    import f._
    val sender = TestProbe()
    val initialState = alice.stateData.asInstanceOf[DATA_NORMAL]
    sender.send(alice, CMD_UPDATE_FEE(20000))
    sender.expectMsg("ok")
    val fee1 = alice2bob.expectMsgType[UpdateFee]
    sender.send(alice, CMD_UPDATE_FEE(30000))
    sender.expectMsg("ok")
    val fee2 = alice2bob.expectMsgType[UpdateFee]
    awaitCond(alice.stateData == initialState.copy(
      commitments = initialState.commitments.copy(
        localChanges = initialState.commitments.localChanges.copy(initialState.commitments.localChanges.proposed :+ fee2))))
  }

  test("recv CMD_UPDATE_FEE (when fundee)") { f =>
    import f._
    val sender = TestProbe()
    val initialState = bob.stateData.asInstanceOf[DATA_NORMAL]
    sender.send(bob, CMD_UPDATE_FEE(20000))
    sender.expectMsg(Failure(FundeeCannotSendUpdateFee(channelId(bob))))
    assert(initialState == bob.stateData)
  }

  test("recv UpdateFee") { f =>
    import f._
    val initialData = bob.stateData.asInstanceOf[DATA_NORMAL]
    val fee1 = UpdateFee(ByteVector32.Zeroes, 12000)
    bob ! fee1
    val fee2 = UpdateFee(ByteVector32.Zeroes, 14000)
    bob ! fee2
    awaitCond(bob.stateData == initialData.copy(commitments = initialData.commitments.copy(remoteChanges = initialData.commitments.remoteChanges.copy(proposed = initialData.commitments.remoteChanges.proposed :+ fee2), remoteNextHtlcId = 0)))
  }

  test("recv UpdateFee (two in a row)") { f =>
    import f._
    val initialData = bob.stateData.asInstanceOf[DATA_NORMAL]
    val fee = UpdateFee(ByteVector32.Zeroes, 12000)
    bob ! fee
    awaitCond(bob.stateData == initialData.copy(commitments = initialData.commitments.copy(remoteChanges = initialData.commitments.remoteChanges.copy(proposed = initialData.commitments.remoteChanges.proposed :+ fee), remoteNextHtlcId = 0)))
  }

  test("recv UpdateFee (when sender is not funder)") { f =>
    import f._
    val tx = alice.stateData.asInstanceOf[DATA_NORMAL].commitments.localCommit.publishableTxs.commitTx.tx
    val sender = TestProbe()
    sender.send(alice, UpdateFee(ByteVector32.Zeroes, 12000))
    alice2bob.expectMsgType[Error]
    awaitCond(alice.stateName == CLOSING)
    // channel should be advertised as down
    assert(channelUpdateListener.expectMsgType[LocalChannelDown].channelId === alice.stateData.asInstanceOf[DATA_CLOSING].channelId)
    alice2blockchain.expectMsg(PublishAsap(tx))
    alice2blockchain.expectMsgType[PublishAsap]
    alice2blockchain.expectMsgType[WatchConfirmed]
  }

  test("recv UpdateFee (sender can't afford it)") { f =>
    import f._
    val tx = bob.stateData.asInstanceOf[DATA_NORMAL].commitments.localCommit.publishableTxs.commitTx.tx
    val sender = TestProbe()
    val fee = UpdateFee(ByteVector32.Zeroes, 100000000)
    // we first update the feerates so that we don't trigger a 'fee too different' error
    bob.feeEstimator.setFeerate(FeeratesPerKw.single(fee.feeratePerKw))
    sender.send(bob, fee)
    val error = bob2alice.expectMsgType[Error]
    assert(new String(error.data.toArray) === CannotAffordFees(channelId(bob), missing = 71620000L sat, reserve = 20000L sat, fees = 72400000L sat).getMessage)
    awaitCond(bob.stateName == CLOSING)
    // channel should be advertised as down
    assert(channelUpdateListener.expectMsgType[LocalChannelDown].channelId === bob.stateData.asInstanceOf[DATA_CLOSING].channelId)
    bob2blockchain.expectMsg(PublishAsap(tx)) // commit tx
    //bob2blockchain.expectMsgType[PublishAsap] // main delayed (removed because of the high fees)
    bob2blockchain.expectMsgType[WatchConfirmed]
  }

  test("recv UpdateFee (local/remote feerates are too different)") { f =>
    import f._
    bob.feeEstimator.setFeerate(FeeratesPerKw(1000, 2000, 6000, 12000, 36000, 72000, 140000))
    val tx = bob.stateData.asInstanceOf[DATA_NORMAL].commitments.localCommit.publishableTxs.commitTx.tx
    val sender = TestProbe()
    // Alice will use $localFeeRate when performing the checks for update_fee
    val localFeeRate = bob.feeEstimator.getFeeratePerKw(bob.feeTargets.commitmentBlockTarget)
    assert(localFeeRate === 2000)
    val remoteFeeUpdate = 85000
    sender.send(bob, UpdateFee(ByteVector32.Zeroes, remoteFeeUpdate))
    val error = bob2alice.expectMsgType[Error]
    assert(new String(error.data.toArray) === s"local/remote feerates are too different: remoteFeeratePerKw=$remoteFeeUpdate localFeeratePerKw=$localFeeRate")
    awaitCond(bob.stateName == CLOSING)
    // channel should be advertised as down
    assert(channelUpdateListener.expectMsgType[LocalChannelDown].channelId === bob.stateData.asInstanceOf[DATA_CLOSING].channelId)
    bob2blockchain.expectMsg(PublishAsap(tx))
    bob2blockchain.expectMsgType[PublishAsap]
    bob2blockchain.expectMsgType[WatchConfirmed]
  }

  test("recv UpdateFee (remote feerate is too small)") { f =>
    import f._
    val bobCommitments = bob.stateData.asInstanceOf[DATA_NORMAL].commitments
    val tx = bobCommitments.localCommit.publishableTxs.commitTx.tx
    val sender = TestProbe()
    val expectedFeeratePerKw = bob.feeEstimator.getFeeratePerKw(bob.feeTargets.commitmentBlockTarget)
    assert(bobCommitments.localCommit.spec.feeratePerKw == expectedFeeratePerKw)
    sender.send(bob, UpdateFee(ByteVector32.Zeroes, 252))
    val error = bob2alice.expectMsgType[Error]
    assert(new String(error.data.toArray) === "remote fee rate is too small: remoteFeeratePerKw=252")
    awaitCond(bob.stateName == CLOSING)
    // channel should be advertised as down
    assert(channelUpdateListener.expectMsgType[LocalChannelDown].channelId === bob.stateData.asInstanceOf[DATA_CLOSING].channelId)
    bob2blockchain.expectMsg(PublishAsap(tx))
    bob2blockchain.expectMsgType[PublishAsap]
    bob2blockchain.expectMsgType[WatchConfirmed]
  }

  test("recv CMD_UPDATE_RELAY_FEE ") { f =>
    import f._
    val sender = TestProbe()
    val newFeeBaseMsat = TestConstants.Alice.nodeParams.feeBase * 2
    val newFeeProportionalMillionth = TestConstants.Alice.nodeParams.feeProportionalMillionth * 2
    sender.send(alice, CMD_UPDATE_RELAY_FEE(newFeeBaseMsat, newFeeProportionalMillionth))
    sender.expectMsg("ok")

    val localUpdate = channelUpdateListener.expectMsgType[LocalChannelUpdate]
    assert(localUpdate.channelUpdate.feeBaseMsat == newFeeBaseMsat)
    assert(localUpdate.channelUpdate.feeProportionalMillionths == newFeeProportionalMillionth)
    relayerA.expectNoMsg(1 seconds)
  }

  test("recv CMD_CLOSE (no pending htlcs)") { f =>
    import f._
    val sender = TestProbe()
    awaitCond(alice.stateData.asInstanceOf[DATA_NORMAL].localShutdown.isEmpty)
    sender.send(alice, CMD_CLOSE(None))
    sender.expectMsg("ok")
    alice2bob.expectMsgType[Shutdown]
    awaitCond(alice.stateName == NORMAL)
    awaitCond(alice.stateData.asInstanceOf[DATA_NORMAL].localShutdown.isDefined)
  }

  test("recv CMD_CLOSE (with unacked sent htlcs)") { f =>
    import f._
    val sender = TestProbe()
    val (r, htlc) = addHtlc(50000000 msat, alice, bob, alice2bob, bob2alice)
    sender.send(alice, CMD_CLOSE(None))
    sender.expectMsg(Failure(CannotCloseWithUnsignedOutgoingHtlcs(channelId(bob))))
  }

  test("recv CMD_CLOSE (with invalid final script)") { f =>
    import f._
    val sender = TestProbe()
    sender.send(alice, CMD_CLOSE(Some(hex"00112233445566778899")))
    sender.expectMsg(Failure(InvalidFinalScript(channelId(alice))))
  }

  test("recv CMD_CLOSE (with signed sent htlcs)") { f =>
    import f._
    val sender = TestProbe()
    val (r, htlc) = addHtlc(50000000 msat, alice, bob, alice2bob, bob2alice)
    crossSign(alice, bob, alice2bob, bob2alice)
    sender.send(alice, CMD_CLOSE(None))
    sender.expectMsg("ok")
    alice2bob.expectMsgType[Shutdown]
    awaitCond(alice.stateName == NORMAL)
    awaitCond(alice.stateData.asInstanceOf[DATA_NORMAL].localShutdown.isDefined)
  }

  test("recv CMD_CLOSE (two in a row)") { f =>
    import f._
    val sender = TestProbe()
    awaitCond(alice.stateData.asInstanceOf[DATA_NORMAL].localShutdown.isEmpty)
    sender.send(alice, CMD_CLOSE(None))
    sender.expectMsg("ok")
    alice2bob.expectMsgType[Shutdown]
    awaitCond(alice.stateName == NORMAL)
    awaitCond(alice.stateData.asInstanceOf[DATA_NORMAL].localShutdown.isDefined)
    sender.send(alice, CMD_CLOSE(None))
    sender.expectMsg(Failure(ClosingAlreadyInProgress(channelId(alice))))
  }

  test("recv CMD_CLOSE (while waiting for a RevokeAndAck)") { f =>
    import f._
    val sender = TestProbe()
    val (r, htlc) = addHtlc(50000000 msat, alice, bob, alice2bob, bob2alice)
    sender.send(alice, CMD_SIGN)
    sender.expectMsg("ok")
    alice2bob.expectMsgType[CommitSig]
    // actual test begins
    sender.send(alice, CMD_CLOSE(None))
    sender.expectMsg("ok")
    alice2bob.expectMsgType[Shutdown]
    awaitCond(alice.stateName == NORMAL)
  }

  test("recv Shutdown (no pending htlcs)") { f =>
    import f._
    val sender = TestProbe()
    sender.send(alice, Shutdown(ByteVector32.Zeroes, Bob.channelParams.defaultFinalScriptPubKey))
    alice2bob.expectMsgType[Shutdown]
    alice2bob.expectMsgType[ClosingSigned]
    awaitCond(alice.stateName == NEGOTIATING)
    // channel should be advertised as down
    assert(channelUpdateListener.expectMsgType[LocalChannelDown].channelId === alice.stateData.asInstanceOf[DATA_NEGOTIATING].channelId)
  }

  test("recv Shutdown (with unacked sent htlcs)") { f =>
    import f._
    val sender = TestProbe()
    val (r, htlc) = addHtlc(50000000 msat, alice, bob, alice2bob, bob2alice)
    sender.send(bob, CMD_CLOSE(None))
    bob2alice.expectMsgType[Shutdown]
    // actual test begins
    bob2alice.forward(alice)
    // alice sends a new sig
    alice2bob.expectMsgType[CommitSig]
    alice2bob.forward(bob)
    // bob replies with a revocation
    bob2alice.expectMsgType[RevokeAndAck]
    bob2alice.forward(alice)
    // as soon as alice as received the revocation, she will send her shutdown message
    alice2bob.expectMsgType[Shutdown]
    awaitCond(alice.stateName == SHUTDOWN)
    // channel should be advertised as down
    assert(channelUpdateListener.expectMsgType[LocalChannelDown].channelId === alice.stateData.asInstanceOf[DATA_SHUTDOWN].channelId)
  }

  test("recv Shutdown (with unacked received htlcs)") { f =>
    import f._
    val sender = TestProbe()
    val (r, htlc) = addHtlc(50000000 msat, alice, bob, alice2bob, bob2alice)
    // actual test begins
    sender.send(bob, Shutdown(ByteVector32.Zeroes, TestConstants.Alice.channelParams.defaultFinalScriptPubKey))
    bob2alice.expectMsgType[Error]
    bob2blockchain.expectMsgType[PublishAsap]
    bob2blockchain.expectMsgType[PublishAsap]
    bob2blockchain.expectMsgType[WatchConfirmed]
    awaitCond(bob.stateName == CLOSING)
  }

  test("recv Shutdown (with invalid final script)") { f =>
    import f._
    val sender = TestProbe()
    sender.send(bob, Shutdown(ByteVector32.Zeroes, hex"00112233445566778899"))
    bob2alice.expectMsgType[Error]
    bob2blockchain.expectMsgType[PublishAsap]
    bob2blockchain.expectMsgType[PublishAsap]
    bob2blockchain.expectMsgType[WatchConfirmed]
    awaitCond(bob.stateName == CLOSING)
  }

  test("recv Shutdown (with invalid final script and signed htlcs, in response to a Shutdown)") { f =>
    import f._
    val sender = TestProbe()
    val (r, htlc) = addHtlc(50000000 msat, alice, bob, alice2bob, bob2alice)
    crossSign(alice, bob, alice2bob, bob2alice)
    sender.send(bob, CMD_CLOSE(None))
    bob2alice.expectMsgType[Shutdown]
    // actual test begins
    sender.send(bob, Shutdown(ByteVector32.Zeroes, hex"00112233445566778899"))
    bob2alice.expectMsgType[Error]
    bob2blockchain.expectMsgType[PublishAsap]
    bob2blockchain.expectMsgType[PublishAsap]
    bob2blockchain.expectMsgType[WatchConfirmed]
    awaitCond(bob.stateName == CLOSING)
  }

  test("recv Shutdown (with signed htlcs)") { f =>
    import f._
    val sender = TestProbe()
    val (r, htlc) = addHtlc(50000000 msat, alice, bob, alice2bob, bob2alice)
    crossSign(alice, bob, alice2bob, bob2alice)

    // actual test begins
    sender.send(bob, Shutdown(ByteVector32.Zeroes, TestConstants.Alice.channelParams.defaultFinalScriptPubKey))
    bob2alice.expectMsgType[Shutdown]
    awaitCond(bob.stateName == SHUTDOWN)
  }

  test("recv Shutdown (while waiting for a RevokeAndAck)") { f =>
    import f._
    val sender = TestProbe()
    val (r, htlc) = addHtlc(50000000 msat, alice, bob, alice2bob, bob2alice)
    sender.send(alice, CMD_SIGN)
    sender.expectMsg("ok")
    alice2bob.expectMsgType[CommitSig]
    sender.send(bob, CMD_CLOSE(None))
    bob2alice.expectMsgType[Shutdown]
    // actual test begins
    bob2alice.forward(alice)
    alice2bob.expectMsgType[Shutdown]
    awaitCond(alice.stateName == SHUTDOWN)
  }

  test("recv Shutdown (while waiting for a RevokeAndAck with pending outgoing htlc)") { f =>
    import f._
    val sender = TestProbe()
    // let's make bob send a Shutdown message
    sender.send(bob, CMD_CLOSE(None))
    bob2alice.expectMsgType[Shutdown]
    // this is just so we have something to sign
    val (r, htlc) = addHtlc(50000000 msat, alice, bob, alice2bob, bob2alice)
    // now we can sign
    sender.send(alice, CMD_SIGN)
    sender.expectMsg("ok")
    alice2bob.expectMsgType[CommitSig]
    alice2bob.forward(bob)
    // adding an outgoing pending htlc
    val (r1, htlc1) = addHtlc(50000000 msat, alice, bob, alice2bob, bob2alice)
    // actual test begins
    // alice eventually gets bob's shutdown
    bob2alice.forward(alice)
    // alice can't do anything for now other than waiting for bob to send the revocation
    alice2bob.expectNoMsg()
    // bob sends the revocation
    bob2alice.expectMsgType[RevokeAndAck]
    bob2alice.forward(alice)
    // bob will also sign back
    bob2alice.expectMsgType[CommitSig]
    bob2alice.forward(alice)
    // then alice can sign the 2nd htlc
    alice2bob.expectMsgType[CommitSig]
    alice2bob.forward(bob)
    // and reply to bob's first signature
    alice2bob.expectMsgType[RevokeAndAck]
    alice2bob.forward(bob)
    // bob replies with the 2nd revocation
    bob2alice.expectMsgType[RevokeAndAck]
    bob2alice.forward(alice)
    // then alice can send her shutdown
    alice2bob.expectMsgType[Shutdown]
    awaitCond(alice.stateName == SHUTDOWN)
    // note: bob will sign back a second time, but that is out of our scope
  }

  test("recv CurrentBlockCount (no htlc timed out)") { f =>
    import f._
    val sender = TestProbe()
    val (r, htlc) = addHtlc(50000000 msat, alice, bob, alice2bob, bob2alice)
    crossSign(alice, bob, alice2bob, bob2alice)

    // actual test begins
    val initialState = alice.stateData.asInstanceOf[DATA_NORMAL]
    sender.send(alice, CurrentBlockCount(400143))
    awaitCond(alice.stateData == initialState)
  }

  test("recv CurrentBlockCount (an htlc timed out)") { f =>
    import f._
    val sender = TestProbe()
    val (r, htlc) = addHtlc(50000000 msat, alice, bob, alice2bob, bob2alice)
    crossSign(alice, bob, alice2bob, bob2alice)

    // actual test begins
    val initialState = alice.stateData.asInstanceOf[DATA_NORMAL]
    val aliceCommitTx = initialState.commitments.localCommit.publishableTxs.commitTx.tx
    sender.send(alice, CurrentBlockCount(400145))
    alice2blockchain.expectMsg(PublishAsap(aliceCommitTx))

    alice2blockchain.expectMsgType[PublishAsap] // main delayed
    alice2blockchain.expectMsgType[PublishAsap] // htlc timeout
    alice2blockchain.expectMsgType[PublishAsap] // htlc delayed
    val watch = alice2blockchain.expectMsgType[WatchConfirmed]
    assert(watch.event === BITCOIN_TX_CONFIRMED(aliceCommitTx))
  }

  test("recv CurrentBlockCount (fulfilled signed htlc ignored by upstream peer)") { f =>
    import f._
    val sender = TestProbe()
    val (r, htlc) = addHtlc(50000000 msat, alice, bob, alice2bob, bob2alice)
    crossSign(alice, bob, alice2bob, bob2alice)

    val listener = TestProbe()
    system.eventStream.subscribe(listener.ref, classOf[ChannelErrorOccured])

    // actual test begins:
    //  * Bob receives the HTLC pre-image and wants to fulfill
    //  * Alice does not react to the fulfill (drops the message for some reason)
    //  * When the HTLC timeout on Alice side is near, Bob needs to close the channel to avoid an on-chain race
    //    condition between his HTLC-success and Alice's HTLC-timeout
    val initialState = bob.stateData.asInstanceOf[DATA_NORMAL]
    val initialCommitTx = initialState.commitments.localCommit.publishableTxs.commitTx.tx
    val HtlcSuccessTx(_, htlcSuccessTx, _) = initialState.commitments.localCommit.publishableTxs.htlcTxsAndSigs.head.txinfo

    sender.send(bob, CMD_FULFILL_HTLC(htlc.id, r, commit = true))
    sender.expectMsg("ok")
    bob2alice.expectMsgType[UpdateFulfillHtlc]
    sender.send(bob, CurrentBlockCount((htlc.cltvExpiry - Bob.nodeParams.fulfillSafetyBeforeTimeoutBlocks).toLong))

    val ChannelErrorOccured(_, _, _, _, LocalError(err), isFatal) = listener.expectMsgType[ChannelErrorOccured]
    assert(isFatal)
    assert(err.isInstanceOf[HtlcWillTimeoutUpstream])

    bob2blockchain.expectMsg(PublishAsap(initialCommitTx))
    bob2blockchain.expectMsgType[PublishAsap] // main delayed
    assert(bob2blockchain.expectMsgType[PublishAsap].tx.txOut === htlcSuccessTx.txOut)
    bob2blockchain.expectMsgType[PublishAsap] // htlc delayed
    assert(bob2blockchain.expectMsgType[WatchConfirmed].event === BITCOIN_TX_CONFIRMED(initialCommitTx))
    alice2blockchain.expectNoMsg(500 millis)
  }

  test("recv CurrentBlockCount (fulfilled proposed htlc ignored by upstream peer)") { f =>
    import f._
    val sender = TestProbe()
    val (r, htlc) = addHtlc(50000000 msat, alice, bob, alice2bob, bob2alice)
    crossSign(alice, bob, alice2bob, bob2alice)

    val listener = TestProbe()
    system.eventStream.subscribe(listener.ref, classOf[ChannelErrorOccured])

    // actual test begins:
    //  * Bob receives the HTLC pre-image and wants to fulfill but doesn't sign
    //  * Alice does not react to the fulfill (drops the message for some reason)
    //  * When the HTLC timeout on Alice side is near, Bob needs to close the channel to avoid an on-chain race
    //    condition between his HTLC-success and Alice's HTLC-timeout
    val initialState = bob.stateData.asInstanceOf[DATA_NORMAL]
    val initialCommitTx = initialState.commitments.localCommit.publishableTxs.commitTx.tx
    val HtlcSuccessTx(_, htlcSuccessTx, _) = initialState.commitments.localCommit.publishableTxs.htlcTxsAndSigs.head.txinfo

    sender.send(bob, CMD_FULFILL_HTLC(htlc.id, r, commit = false))
    sender.expectMsg("ok")
    bob2alice.expectMsgType[UpdateFulfillHtlc]
    sender.send(bob, CurrentBlockCount((htlc.cltvExpiry - Bob.nodeParams.fulfillSafetyBeforeTimeoutBlocks).toLong))

    val ChannelErrorOccured(_, _, _, _, LocalError(err), isFatal) = listener.expectMsgType[ChannelErrorOccured]
    assert(isFatal)
    assert(err.isInstanceOf[HtlcWillTimeoutUpstream])

    bob2blockchain.expectMsg(PublishAsap(initialCommitTx))
    bob2blockchain.expectMsgType[PublishAsap] // main delayed
    assert(bob2blockchain.expectMsgType[PublishAsap].tx.txOut === htlcSuccessTx.txOut)
    bob2blockchain.expectMsgType[PublishAsap] // htlc delayed
    assert(bob2blockchain.expectMsgType[WatchConfirmed].event === BITCOIN_TX_CONFIRMED(initialCommitTx))
    alice2blockchain.expectNoMsg(500 millis)
  }

  test("recv CurrentBlockCount (fulfilled proposed htlc acked but not committed by upstream peer)") { f =>
    import f._
    val sender = TestProbe()
    val (r, htlc) = addHtlc(50000000 msat, alice, bob, alice2bob, bob2alice)
    crossSign(alice, bob, alice2bob, bob2alice)

    val listener = TestProbe()
    system.eventStream.subscribe(listener.ref, classOf[ChannelErrorOccured])

    // actual test begins:
    //  * Bob receives the HTLC pre-image and wants to fulfill
    //  * Alice acks but doesn't commit
    //  * When the HTLC timeout on Alice side is near, Bob needs to close the channel to avoid an on-chain race
    //    condition between his HTLC-success and Alice's HTLC-timeout
    val initialState = bob.stateData.asInstanceOf[DATA_NORMAL]
    val initialCommitTx = initialState.commitments.localCommit.publishableTxs.commitTx.tx
    val HtlcSuccessTx(_, htlcSuccessTx, _) = initialState.commitments.localCommit.publishableTxs.htlcTxsAndSigs.head.txinfo

    sender.send(bob, CMD_FULFILL_HTLC(htlc.id, r, commit = true))
    sender.expectMsg("ok")
    bob2alice.expectMsgType[UpdateFulfillHtlc]
    bob2alice.forward(alice)
    bob2alice.expectMsgType[CommitSig]
    bob2alice.forward(alice)
    alice2bob.expectMsgType[RevokeAndAck]
    alice2bob.forward(bob)
    sender.send(bob, CurrentBlockCount((htlc.cltvExpiry - Bob.nodeParams.fulfillSafetyBeforeTimeoutBlocks).toLong))

    val ChannelErrorOccured(_, _, _, _, LocalError(err), isFatal) = listener.expectMsgType[ChannelErrorOccured]
    assert(isFatal)
    assert(err.isInstanceOf[HtlcWillTimeoutUpstream])

    bob2blockchain.expectMsg(PublishAsap(initialCommitTx))
    bob2blockchain.expectMsgType[PublishAsap] // main delayed
    assert(bob2blockchain.expectMsgType[PublishAsap].tx.txOut === htlcSuccessTx.txOut)
    bob2blockchain.expectMsgType[PublishAsap] // htlc delayed
    assert(bob2blockchain.expectMsgType[WatchConfirmed].event === BITCOIN_TX_CONFIRMED(initialCommitTx))
    alice2blockchain.expectNoMsg(500 millis)
  }

  test("recv CurrentFeerate (when funder, triggers an UpdateFee)") { f =>
    import f._
    val sender = TestProbe()
    val initialState = alice.stateData.asInstanceOf[DATA_NORMAL]
    val event = CurrentFeerates(FeeratesPerKw(100, 200, 600, 1200, 3600, 7200, 14400))
    sender.send(alice, event)
    alice2bob.expectMsg(UpdateFee(initialState.commitments.channelId, event.feeratesPerKw.feePerBlock(Alice.nodeParams.onChainFeeConf.feeTargets.commitmentBlockTarget)))
  }

  test("recv CurrentFeerate (when funder, doesn't trigger an UpdateFee)") { f =>
    import f._
    val sender = TestProbe()
    val event = CurrentFeerates(FeeratesPerKw.single(10010))
    sender.send(alice, event)
    alice2bob.expectNoMsg(500 millis)
  }

  test("recv CurrentFeerate (when fundee, commit-fee/network-fee are close)") { f =>
    import f._
    val sender = TestProbe()
    val event = CurrentFeerates(FeeratesPerKw.single(11000))
    sender.send(bob, event)
    bob2alice.expectNoMsg(500 millis)
  }

  test("recv CurrentFeerate (when fundee, commit-fee/network-fee are very different)") { f =>
    import f._
    val sender = TestProbe()
    val event = CurrentFeerates(FeeratesPerKw.single(100))
    sender.send(bob, event)
    bob2alice.expectMsgType[Error]
    bob2blockchain.expectMsgType[PublishAsap] // commit tx
    bob2blockchain.expectMsgType[PublishAsap] // main delayed
    bob2blockchain.expectMsgType[WatchConfirmed]
    awaitCond(bob.stateName == CLOSING)
  }

  test("recv BITCOIN_FUNDING_SPENT (their commit w/ htlc)") { f =>
    import f._
    val sender = TestProbe()

    val (ra1, htlca1) = addHtlc(250000000 msat, alice, bob, alice2bob, bob2alice)
    val (ra2, htlca2) = addHtlc(100000000 msat, alice, bob, alice2bob, bob2alice)
    val (ra3, htlca3) = addHtlc(10000 msat, alice, bob, alice2bob, bob2alice)
    val (rb1, htlcb1) = addHtlc(50000000 msat, bob, alice, bob2alice, alice2bob)
    val (rb2, htlcb2) = addHtlc(55000000 msat, bob, alice, bob2alice, alice2bob)
    crossSign(alice, bob, alice2bob, bob2alice)
    fulfillHtlc(1, ra2, bob, alice, bob2alice, alice2bob)
    fulfillHtlc(0, rb1, alice, bob, alice2bob, bob2alice)

    // at this point here is the situation from alice pov and what she should do when bob publishes his commit tx:
    // balances :
    //    alice's balance : 449 999 990                             => nothing to do
    //    bob's balance   :  95 000 000                             => nothing to do
    // htlcs :
    //    alice -> bob    : 250 000 000 (bob does not have the preimage)   => wait for the timeout and spend
    //    alice -> bob    : 100 000 000 (bob has the preimage)             => if bob does not use the preimage, wait for the timeout and spend
    //    alice -> bob    :          10 (dust)                             => won't appear in the commitment tx
    //    bob -> alice    :  50 000 000 (alice has the preimage)           => spend immediately using the preimage
    //    bob -> alice    :  55 000 000 (alice does not have the preimage) => nothing to do, bob will get his money back after the timeout

    // bob publishes his current commit tx
    val bobCommitTx = bob.stateData.asInstanceOf[DATA_NORMAL].commitments.localCommit.publishableTxs.commitTx.tx
    assert(bobCommitTx.txOut.size == 6) // two main outputs and 4 pending htlcs
    alice ! WatchEventSpent(BITCOIN_FUNDING_SPENT, bobCommitTx)

    // in response to that, alice publishes its claim txes
    val claimTxes = for (i <- 0 until 4) yield alice2blockchain.expectMsgType[PublishAsap].tx
    val claimMain = claimTxes(0)
    // in addition to its main output, alice can only claim 3 out of 4 htlcs, she can't do anything regarding the htlc sent by bob for which she does not have the preimage
    val amountClaimed = (for (claimHtlcTx <- claimTxes) yield {
      assert(claimHtlcTx.txIn.size == 1)
      assert(claimHtlcTx.txOut.size == 1)
      Transaction.correctlySpends(claimHtlcTx, bobCommitTx :: Nil, ScriptFlags.STANDARD_SCRIPT_VERIFY_FLAGS)
      claimHtlcTx.txOut(0).amount
    }).sum
    // at best we have a little less than 450 000 + 250 000 + 100 000 + 50 000 = 850 000 (because fees)
    assert(amountClaimed === 814880.sat)

    assert(alice2blockchain.expectMsgType[WatchConfirmed].event === BITCOIN_TX_CONFIRMED(bobCommitTx))
    assert(alice2blockchain.expectMsgType[WatchConfirmed].event === BITCOIN_TX_CONFIRMED(claimMain)) // claim-main
    assert(alice2blockchain.expectMsgType[WatchSpent].event === BITCOIN_OUTPUT_SPENT)
    assert(alice2blockchain.expectMsgType[WatchSpent].event === BITCOIN_OUTPUT_SPENT)
    assert(alice2blockchain.expectMsgType[WatchSpent].event === BITCOIN_OUTPUT_SPENT)
    alice2blockchain.expectNoMsg(1 second)

    awaitCond(alice.stateName == CLOSING)
    assert(alice.stateData.asInstanceOf[DATA_CLOSING].remoteCommitPublished.isDefined)
    assert(alice.stateData.asInstanceOf[DATA_CLOSING].remoteCommitPublished.get.claimHtlcSuccessTxs.size == 1)
    assert(alice.stateData.asInstanceOf[DATA_CLOSING].remoteCommitPublished.get.claimHtlcTimeoutTxs.size == 2)

    // assert the feerate of the claim main is what we expect
    val expectedFeeRate = alice.feeEstimator.getFeeratePerKw(alice.feeTargets.claimMainBlockTarget)
    val expectedFee = Transactions.weight2fee(expectedFeeRate, Transactions.claimP2WPKHOutputWeight)
    val claimFee = claimMain.txIn.map(in => bobCommitTx.txOut(in.outPoint.index.toInt).amount).sum - claimMain.txOut.map(_.amount).sum
    assert(claimFee == expectedFee)
  }

  test("recv BITCOIN_FUNDING_SPENT (their *next* commit w/ htlc)") { f =>
    import f._
    val sender = TestProbe()

    val (ra1, htlca1) = addHtlc(250000000 msat, alice, bob, alice2bob, bob2alice)
    val (ra2, htlca2) = addHtlc(100000000 msat, alice, bob, alice2bob, bob2alice)
    val (ra3, htlca3) = addHtlc(10000 msat, alice, bob, alice2bob, bob2alice)
    val (rb1, htlcb1) = addHtlc(50000000 msat, bob, alice, bob2alice, alice2bob)
    val (rb2, htlcb2) = addHtlc(55000000 msat, bob, alice, bob2alice, alice2bob)
    crossSign(alice, bob, alice2bob, bob2alice)
    fulfillHtlc(1, ra2, bob, alice, bob2alice, alice2bob)
    fulfillHtlc(0, rb1, alice, bob, alice2bob, bob2alice)
    // alice sign but we intercept bob's revocation
    sender.send(alice, CMD_SIGN)
    sender.expectMsg("ok")
    alice2bob.expectMsgType[CommitSig]
    alice2bob.forward(bob)
    bob2alice.expectMsgType[RevokeAndAck]

    // as far as alice knows, bob currently has two valid unrevoked commitment transactions

    // at this point here is the situation from bob's pov with the latest sig received from alice,
    // and what alice should do when bob publishes his commit tx:
    // balances :
    //    alice's balance : 499 999 990                             => nothing to do
    //    bob's balance   :  95 000 000                             => nothing to do
    // htlcs :
    //    alice -> bob    : 250 000 000 (bob does not have the preimage)   => wait for the timeout and spend
    //    alice -> bob    : 100 000 000 (bob has the preimage)             => if bob does not use the preimage, wait for the timeout and spend
    //    alice -> bob    :          10 (dust)                             => won't appear in the commitment tx
    //    bob -> alice    :  55 000 000 (alice does not have the preimage) => nothing to do, bob will get his money back after the timeout

    // bob publishes his current commit tx
    val bobCommitTx = bob.stateData.asInstanceOf[DATA_NORMAL].commitments.localCommit.publishableTxs.commitTx.tx
    assert(bobCommitTx.txOut.size == 5) // two main outputs and 3 pending htlcs
    alice ! WatchEventSpent(BITCOIN_FUNDING_SPENT, bobCommitTx)

    // in response to that, alice publishes its claim txes
    val claimTxes = for (i <- 0 until 3) yield alice2blockchain.expectMsgType[PublishAsap].tx
    // in addition to its main output, alice can only claim 2 out of 3 htlcs, she can't do anything regarding the htlc sent by bob for which she does not have the preimage
    val amountClaimed = (for (claimHtlcTx <- claimTxes) yield {
      assert(claimHtlcTx.txIn.size == 1)
      assert(claimHtlcTx.txOut.size == 1)
      Transaction.correctlySpends(claimHtlcTx, bobCommitTx :: Nil, ScriptFlags.STANDARD_SCRIPT_VERIFY_FLAGS)
      claimHtlcTx.txOut(0).amount
    }).sum
    // at best we have a little less than 500 000 + 250 000 + 100 000 = 850 000 (because fees)
    assert(amountClaimed === 822310.sat)

    assert(alice2blockchain.expectMsgType[WatchConfirmed].event === BITCOIN_TX_CONFIRMED(bobCommitTx))
    assert(alice2blockchain.expectMsgType[WatchConfirmed].event === BITCOIN_TX_CONFIRMED(claimTxes(0))) // claim-main
    assert(alice2blockchain.expectMsgType[WatchSpent].event === BITCOIN_OUTPUT_SPENT)
    assert(alice2blockchain.expectMsgType[WatchSpent].event === BITCOIN_OUTPUT_SPENT)
    alice2blockchain.expectNoMsg(1 second)

    awaitCond(alice.stateName == CLOSING)
    assert(alice.stateData.asInstanceOf[DATA_CLOSING].nextRemoteCommitPublished.isDefined)
    assert(alice.stateData.asInstanceOf[DATA_CLOSING].nextRemoteCommitPublished.get.claimHtlcSuccessTxs.size == 0)
    assert(alice.stateData.asInstanceOf[DATA_CLOSING].nextRemoteCommitPublished.get.claimHtlcTimeoutTxs.size == 2)
  }

  test("recv BITCOIN_FUNDING_SPENT (revoked commit)") { f =>
    import f._
    val sender = TestProbe()

    // initially we have :
    // alice = 800 000
    //   bob = 200 000
    def send(): Transaction = {
      // alice sends 8 000 sat
      val (r, htlc) = addHtlc(10000000 msat, alice, bob, alice2bob, bob2alice)
      crossSign(alice, bob, alice2bob, bob2alice)

      bob.stateData.asInstanceOf[DATA_NORMAL].commitments.localCommit.publishableTxs.commitTx.tx
    }

    val txs = for (i <- 0 until 10) yield send()
    // bob now has 10 spendable tx, 9 of them being revoked

    // let's say that bob published this tx
    val revokedTx = txs(3)
    // channel state for this revoked tx is as follows:
    // alice = 760 000
    //   bob = 200 000
    //  a->b =  10 000
    //  a->b =  10 000
    //  a->b =  10 000
    //  a->b =  10 000
    // two main outputs + 4 htlc
    assert(revokedTx.txOut.size == 6)
    alice ! WatchEventSpent(BITCOIN_FUNDING_SPENT, revokedTx)
    alice2bob.expectMsgType[Error]

    val mainTx = alice2blockchain.expectMsgType[PublishAsap].tx
    val mainPenaltyTx = alice2blockchain.expectMsgType[PublishAsap].tx
    val htlcPenaltyTxs = for (i <- 0 until 4) yield alice2blockchain.expectMsgType[PublishAsap].tx
    assert(alice2blockchain.expectMsgType[WatchConfirmed].event == BITCOIN_TX_CONFIRMED(revokedTx))
    assert(alice2blockchain.expectMsgType[WatchConfirmed].event == BITCOIN_TX_CONFIRMED(mainTx))
    assert(alice2blockchain.expectMsgType[WatchSpent].event === BITCOIN_OUTPUT_SPENT) // main-penalty
    // let's make sure that htlc-penalty txs each spend a different output
    assert(htlcPenaltyTxs.map(_.txIn.head.outPoint.index).toSet.size === htlcPenaltyTxs.size)
    htlcPenaltyTxs.foreach(htlcPenaltyTx => assert(alice2blockchain.expectMsgType[WatchSpent].event === BITCOIN_OUTPUT_SPENT))
    alice2blockchain.expectNoMsg(1 second)

    Transaction.correctlySpends(mainTx, Seq(revokedTx), ScriptFlags.STANDARD_SCRIPT_VERIFY_FLAGS)
    Transaction.correctlySpends(mainPenaltyTx, Seq(revokedTx), ScriptFlags.STANDARD_SCRIPT_VERIFY_FLAGS)
    htlcPenaltyTxs.foreach(htlcPenaltyTx => Transaction.correctlySpends(htlcPenaltyTx, Seq(revokedTx), ScriptFlags.STANDARD_SCRIPT_VERIFY_FLAGS))

    // two main outputs are 760 000 and 200 000
    assert(mainTx.txOut(0).amount === 741500.sat)
    assert(mainPenaltyTx.txOut(0).amount === 195160.sat)
    assert(htlcPenaltyTxs(0).txOut(0).amount === 4540.sat)
    assert(htlcPenaltyTxs(1).txOut(0).amount === 4540.sat)
    assert(htlcPenaltyTxs(2).txOut(0).amount === 4540.sat)
    assert(htlcPenaltyTxs(3).txOut(0).amount === 4540.sat)

    awaitCond(alice.stateName == CLOSING)
    assert(alice.stateData.asInstanceOf[DATA_CLOSING].revokedCommitPublished.size == 1)
  }

  test("recv BITCOIN_FUNDING_SPENT (revoked commit with identical htlcs)") { f =>
    import f._
    val sender = TestProbe()

    // initially we have :
    // alice = 800 000
    //   bob = 200 000

    val add = CMD_ADD_HTLC(10000000 msat, randomBytes32, CltvExpiryDelta(144).toCltvExpiry, TestConstants.emptyOnionPacket, upstream = Left(UUID.randomUUID()))
    sender.send(alice, add)
    sender.expectMsg("ok")
    alice2bob.expectMsgType[UpdateAddHtlc]
    alice2bob.forward(bob)
    sender.send(alice, add)
    sender.expectMsg("ok")
    alice2bob.expectMsgType[UpdateAddHtlc]
    alice2bob.forward(bob)

    crossSign(alice, bob, alice2bob, bob2alice)
    // bob will publish this tx after it is revoked
    val revokedTx = bob.stateData.asInstanceOf[DATA_NORMAL].commitments.localCommit.publishableTxs.commitTx.tx

    sender.send(alice, add)
    sender.expectMsg("ok")
    alice2bob.expectMsgType[UpdateAddHtlc]
    alice2bob.forward(bob)

    crossSign(alice, bob, alice2bob, bob2alice)

    // channel state for this revoked tx is as follows:
    // alice = 780 000
    //   bob = 200 000
    //  a->b =  10 000
    //  a->b =  10 000
    assert(revokedTx.txOut.size == 4)
    alice ! WatchEventSpent(BITCOIN_FUNDING_SPENT, revokedTx)
    alice2bob.expectMsgType[Error]

    val mainTx = alice2blockchain.expectMsgType[PublishAsap].tx
    val mainPenaltyTx = alice2blockchain.expectMsgType[PublishAsap].tx
    val htlcPenaltyTxs = for (i <- 0 until 2) yield alice2blockchain.expectMsgType[PublishAsap].tx
    // let's make sure that htlc-penalty txs each spend a different output
    assert(htlcPenaltyTxs.map(_.txIn.head.outPoint.index).toSet.size === htlcPenaltyTxs.size)
    assert(alice2blockchain.expectMsgType[WatchConfirmed].event == BITCOIN_TX_CONFIRMED(revokedTx))
    assert(alice2blockchain.expectMsgType[WatchConfirmed].event == BITCOIN_TX_CONFIRMED(mainTx))
    assert(alice2blockchain.expectMsgType[WatchSpent].event === BITCOIN_OUTPUT_SPENT) // main-penalty
    htlcPenaltyTxs.foreach(htlcPenaltyTx => assert(alice2blockchain.expectMsgType[WatchSpent].event === BITCOIN_OUTPUT_SPENT))
    alice2blockchain.expectNoMsg(1 second)

    Transaction.correctlySpends(mainTx, Seq(revokedTx), ScriptFlags.STANDARD_SCRIPT_VERIFY_FLAGS)
    Transaction.correctlySpends(mainPenaltyTx, Seq(revokedTx), ScriptFlags.STANDARD_SCRIPT_VERIFY_FLAGS)
    htlcPenaltyTxs.foreach(htlcPenaltyTx => Transaction.correctlySpends(htlcPenaltyTx, Seq(revokedTx), ScriptFlags.STANDARD_SCRIPT_VERIFY_FLAGS))
  }

  test("recv Error") { f =>
    import f._
    val (ra1, htlca1) = addHtlc(250000000 msat, alice, bob, alice2bob, bob2alice)
    val (ra2, htlca2) = addHtlc(100000000 msat, alice, bob, alice2bob, bob2alice)
    val (ra3, htlca3) = addHtlc(10000 msat, alice, bob, alice2bob, bob2alice)
    val (rb1, htlcb1) = addHtlc(50000000 msat, bob, alice, bob2alice, alice2bob)
    val (rb2, htlcb2) = addHtlc(55000000 msat, bob, alice, bob2alice, alice2bob)
    crossSign(alice, bob, alice2bob, bob2alice)
    fulfillHtlc(1, ra2, bob, alice, bob2alice, alice2bob)
    fulfillHtlc(0, rb1, alice, bob, alice2bob, bob2alice)

    // at this point here is the situation from alice pov and what she should do when she publishes his commit tx:
    // balances :
    //    alice's balance : 449 999 990                             => nothing to do
    //    bob's balance   :  95 000 000                             => nothing to do
    // htlcs :
    //    alice -> bob    : 250 000 000 (bob does not have the preimage)   => wait for the timeout and spend using 2nd stage htlc-timeout
    //    alice -> bob    : 100 000 000 (bob has the preimage)             => if bob does not use the preimage, wait for the timeout and spend using 2nd stage htlc-timeout
    //    alice -> bob    :          10 (dust)                             => won't appear in the commitment tx
    //    bob -> alice    :  50 000 000 (alice has the preimage)           => spend immediately using the preimage using htlc-success
    //    bob -> alice    :  55 000 000 (alice does not have the preimage) => nothing to do, bob will get his money back after the timeout

    // an error occurs and alice publishes her commit tx
    val aliceCommitTx = alice.stateData.asInstanceOf[DATA_NORMAL].commitments.localCommit.publishableTxs.commitTx.tx
    alice ! Error(ByteVector32.Zeroes, "oops")
    alice2blockchain.expectMsg(PublishAsap(aliceCommitTx))
    assert(aliceCommitTx.txOut.size == 6) // two main outputs and 4 pending htlcs

    // alice can only claim 3 out of 4 htlcs, she can't do anything regarding the htlc sent by bob for which she does not have the htlc
    // so we expect 7 transactions:
    // - 1 tx to claim the main delayed output
    // - 3 txes for each htlc
    // - 3 txes for each delayed output of the claimed htlc
    val claimTxs = for (i <- 0 until 7) yield alice2blockchain.expectMsgType[PublishAsap].tx

    // the main delayed output spends the commitment transaction
    Transaction.correctlySpends(claimTxs(0), aliceCommitTx :: Nil, ScriptFlags.STANDARD_SCRIPT_VERIFY_FLAGS)

    // 2nd stage transactions spend the commitment transaction
    Transaction.correctlySpends(claimTxs(1), aliceCommitTx :: Nil, ScriptFlags.STANDARD_SCRIPT_VERIFY_FLAGS)
    Transaction.correctlySpends(claimTxs(2), aliceCommitTx :: Nil, ScriptFlags.STANDARD_SCRIPT_VERIFY_FLAGS)
    Transaction.correctlySpends(claimTxs(3), aliceCommitTx :: Nil, ScriptFlags.STANDARD_SCRIPT_VERIFY_FLAGS)

    // 3rd stage transactions spend their respective HTLC-Success/HTLC-Timeout transactions
    Transaction.correctlySpends(claimTxs(4), claimTxs(1) :: Nil, ScriptFlags.STANDARD_SCRIPT_VERIFY_FLAGS)
    Transaction.correctlySpends(claimTxs(5), claimTxs(2) :: Nil, ScriptFlags.STANDARD_SCRIPT_VERIFY_FLAGS)
    Transaction.correctlySpends(claimTxs(6), claimTxs(3) :: Nil, ScriptFlags.STANDARD_SCRIPT_VERIFY_FLAGS)

    assert(alice2blockchain.expectMsgType[WatchConfirmed].event === BITCOIN_TX_CONFIRMED(aliceCommitTx))
    assert(alice2blockchain.expectMsgType[WatchConfirmed].event === BITCOIN_TX_CONFIRMED(claimTxs(0))) // main-delayed
    assert(alice2blockchain.expectMsgType[WatchConfirmed].event === BITCOIN_TX_CONFIRMED(claimTxs(4))) // htlc-delayed
    assert(alice2blockchain.expectMsgType[WatchConfirmed].event === BITCOIN_TX_CONFIRMED(claimTxs(5))) // htlc-delayed
    assert(alice2blockchain.expectMsgType[WatchConfirmed].event === BITCOIN_TX_CONFIRMED(claimTxs(6))) // htlc-delayed
    assert(alice2blockchain.expectMsgType[WatchSpent].event === BITCOIN_OUTPUT_SPENT)
    assert(alice2blockchain.expectMsgType[WatchSpent].event === BITCOIN_OUTPUT_SPENT)
    assert(alice2blockchain.expectMsgType[WatchSpent].event === BITCOIN_OUTPUT_SPENT)
    alice2blockchain.expectNoMsg(1 second)

    awaitCond(alice.stateName == CLOSING)
    assert(alice.stateData.asInstanceOf[DATA_CLOSING].localCommitPublished.isDefined)
    val localCommitPublished = alice.stateData.asInstanceOf[DATA_CLOSING].localCommitPublished.get
    assert(localCommitPublished.commitTx == aliceCommitTx)
    assert(localCommitPublished.htlcSuccessTxs.size == 1)
    assert(localCommitPublished.htlcTimeoutTxs.size == 2)
    assert(localCommitPublished.claimHtlcDelayedTxs.size == 3)
  }

  test("recv Error (nothing at stake)", Tag("no_push_msat")) { f =>
    import f._

    // when receiving an error bob should publish its commitment even if it has nothing at stake, because alice could
    // have lost its data and need assistance

    // an error occurs and alice publishes her commit tx
    val bobCommitTx = bob.stateData.asInstanceOf[DATA_NORMAL].commitments.localCommit.publishableTxs.commitTx.tx
    bob ! Error(ByteVector32.Zeroes, "oops")
    bob2blockchain.expectMsg(PublishAsap(bobCommitTx))
    assert(bobCommitTx.txOut.size == 1) // only one main output
    alice2blockchain.expectNoMsg(1 second)

    awaitCond(bob.stateName == CLOSING)
    assert(bob.stateData.asInstanceOf[DATA_CLOSING].localCommitPublished.isDefined)
    val localCommitPublished = bob.stateData.asInstanceOf[DATA_CLOSING].localCommitPublished.get
    assert(localCommitPublished.commitTx == bobCommitTx)
  }

  test("recv BITCOIN_FUNDING_DEEPLYBURIED", Tag("channels_public")) { f =>
    import f._
    val sender = TestProbe()
    sender.send(alice, WatchEventConfirmed(BITCOIN_FUNDING_DEEPLYBURIED, 400000, 42, null))
    val annSigs = alice2bob.expectMsgType[AnnouncementSignatures]
    // public channel: we don't send the channel_update directly to the peer
    alice2bob.expectNoMsg(1 second)
    awaitCond(alice.stateData.asInstanceOf[DATA_NORMAL].shortChannelId == annSigs.shortChannelId && alice.stateData.asInstanceOf[DATA_NORMAL].buried == true)
    // we don't re-publish the same channel_update if there was no change
    channelUpdateListener.expectNoMsg(1 second)
  }

  test("recv BITCOIN_FUNDING_DEEPLYBURIED (short channel id changed)", Tag("channels_public")) { f =>
    import f._
    val sender = TestProbe()
    sender.send(alice, WatchEventConfirmed(BITCOIN_FUNDING_DEEPLYBURIED, 400001, 22, null))
    val annSigs = alice2bob.expectMsgType[AnnouncementSignatures]
    // public channel: we don't send the channel_update directly to the peer
    alice2bob.expectNoMsg(1 second)
    awaitCond(alice.stateData.asInstanceOf[DATA_NORMAL].shortChannelId == annSigs.shortChannelId && alice.stateData.asInstanceOf[DATA_NORMAL].buried == true)
    assert(channelUpdateListener.expectMsgType[LocalChannelUpdate].shortChannelId == alice.stateData.asInstanceOf[DATA_NORMAL].shortChannelId)
    channelUpdateListener.expectNoMsg(1 second)
  }

  test("recv BITCOIN_FUNDING_DEEPLYBURIED (private channel)") { f =>
    import f._
    val sender = TestProbe()
    sender.send(alice, WatchEventConfirmed(BITCOIN_FUNDING_DEEPLYBURIED, 400000, 42, null))
    // private channel: we send the channel_update directly to the peer
    val channelUpdate = alice2bob.expectMsgType[ChannelUpdate]
    awaitCond(alice.stateData.asInstanceOf[DATA_NORMAL].shortChannelId == channelUpdate.shortChannelId && alice.stateData.asInstanceOf[DATA_NORMAL].buried == true)
    // we don't re-publish the same channel_update if there was no change
    channelUpdateListener.expectNoMsg(1 second)
  }

  test("recv BITCOIN_FUNDING_DEEPLYBURIED (private channel, short channel id changed)") { f =>
    import f._
    val sender = TestProbe()
    sender.send(alice, WatchEventConfirmed(BITCOIN_FUNDING_DEEPLYBURIED, 400001, 22, null))
    // private channel: we send the channel_update directly to the peer
    val channelUpdate = alice2bob.expectMsgType[ChannelUpdate]
    awaitCond(alice.stateData.asInstanceOf[DATA_NORMAL].shortChannelId == channelUpdate.shortChannelId && alice.stateData.asInstanceOf[DATA_NORMAL].buried == true)
    // LocalChannelUpdate should not be published
    assert(channelUpdateListener.expectMsgType[LocalChannelUpdate].shortChannelId == alice.stateData.asInstanceOf[DATA_NORMAL].shortChannelId)
    channelUpdateListener.expectNoMsg(1 second)
  }

  test("recv AnnouncementSignatures", Tag("channels_public")) { f =>
    import f._
    val initialState = alice.stateData.asInstanceOf[DATA_NORMAL]
    val sender = TestProbe()
    sender.send(alice, WatchEventConfirmed(BITCOIN_FUNDING_DEEPLYBURIED, 400000, 42, null))
    val annSigsA = alice2bob.expectMsgType[AnnouncementSignatures]
    sender.send(bob, WatchEventConfirmed(BITCOIN_FUNDING_DEEPLYBURIED, 400000, 42, null))
    val annSigsB = bob2alice.expectMsgType[AnnouncementSignatures]
    import initialState.commitments.{localParams, remoteParams}
    val channelAnn = Announcements.makeChannelAnnouncement(Alice.nodeParams.chainHash, annSigsA.shortChannelId, Alice.nodeParams.nodeId, remoteParams.nodeId, Alice.keyManager.fundingPublicKey(localParams.channelKeyPath).publicKey, remoteParams.fundingPubKey, annSigsA.nodeSignature, annSigsB.nodeSignature, annSigsA.bitcoinSignature, annSigsB.bitcoinSignature)
    // actual test starts here
    bob2alice.forward(alice)
    awaitCond({
      val normal = alice.stateData.asInstanceOf[DATA_NORMAL]
      normal.shortChannelId == annSigsA.shortChannelId && normal.buried && normal.channelAnnouncement == Some(channelAnn) && normal.channelUpdate.shortChannelId == annSigsA.shortChannelId
    })
    assert(channelUpdateListener.expectMsgType[LocalChannelUpdate].channelAnnouncement_opt === Some(channelAnn))
  }

  test("recv AnnouncementSignatures (re-send)", Tag("channels_public")) { f =>
    import f._
    val initialState = alice.stateData.asInstanceOf[DATA_NORMAL]
    val sender = TestProbe()
    sender.send(alice, WatchEventConfirmed(BITCOIN_FUNDING_DEEPLYBURIED, 42, 10, null))
    val annSigsA = alice2bob.expectMsgType[AnnouncementSignatures]
    sender.send(bob, WatchEventConfirmed(BITCOIN_FUNDING_DEEPLYBURIED, 42, 10, null))
    val annSigsB = bob2alice.expectMsgType[AnnouncementSignatures]
    import initialState.commitments.{localParams, remoteParams}
    val channelAnn = Announcements.makeChannelAnnouncement(Alice.nodeParams.chainHash, annSigsA.shortChannelId, Alice.nodeParams.nodeId, remoteParams.nodeId, Alice.keyManager.fundingPublicKey(localParams.channelKeyPath).publicKey, remoteParams.fundingPubKey, annSigsA.nodeSignature, annSigsB.nodeSignature, annSigsA.bitcoinSignature, annSigsB.bitcoinSignature)
    bob2alice.forward(alice)
    awaitCond(alice.stateData.asInstanceOf[DATA_NORMAL].channelAnnouncement === Some(channelAnn))

    // actual test starts here
    // simulate bob re-sending its sigs
    bob2alice.send(alice, annSigsA)
    // alice re-sends her sigs
    alice2bob.expectMsg(annSigsA)
  }

  test("recv BroadcastChannelUpdate", Tag("channels_public")) { f =>
    import f._
    val sender = TestProbe()
    sender.send(alice, WatchEventConfirmed(BITCOIN_FUNDING_DEEPLYBURIED, 400000, 42, null))
    sender.send(bob, WatchEventConfirmed(BITCOIN_FUNDING_DEEPLYBURIED, 400000, 42, null))
    bob2alice.expectMsgType[AnnouncementSignatures]
    bob2alice.forward(alice)
    val update1 = channelUpdateListener.expectMsgType[LocalChannelUpdate]

    // actual test starts here
    Thread.sleep(1100)
    sender.send(alice, BroadcastChannelUpdate(PeriodicRefresh))
    val update2 = channelUpdateListener.expectMsgType[LocalChannelUpdate]
    assert(update1.channelUpdate.timestamp < update2.channelUpdate.timestamp)
  }

  test("recv BroadcastChannelUpdate (no changes)", Tag("channels_public")) { f =>
    import f._
    val sender = TestProbe()
    sender.send(alice, WatchEventConfirmed(BITCOIN_FUNDING_DEEPLYBURIED, 400000, 42, null))
    sender.send(bob, WatchEventConfirmed(BITCOIN_FUNDING_DEEPLYBURIED, 400000, 42, null))
    bob2alice.expectMsgType[AnnouncementSignatures]
    bob2alice.forward(alice)
    channelUpdateListener.expectMsgType[LocalChannelUpdate]

    // actual test starts here
    Thread.sleep(1100)
    sender.send(alice, BroadcastChannelUpdate(Reconnected))
    channelUpdateListener.expectNoMsg(1 second)
  }

  test("recv INPUT_DISCONNECTED") { f =>
    import f._
    val sender = TestProbe()
    sender.send(alice, WatchEventConfirmed(BITCOIN_FUNDING_DEEPLYBURIED, 400000, 42, null))
    val update1a = alice2bob.expectMsgType[ChannelUpdate]
    assert(Announcements.isEnabled(update1a.channelFlags) == true)

    // actual test starts here
    sender.send(alice, INPUT_DISCONNECTED)
    awaitCond(alice.stateName == OFFLINE)
    alice2bob.expectNoMsg(1 second)
    channelUpdateListener.expectNoMsg(1 second)
  }

  test("recv INPUT_DISCONNECTED (with pending unsigned htlcs)") { f =>
    import f._
    val sender = TestProbe()
    sender.send(alice, WatchEventConfirmed(BITCOIN_FUNDING_DEEPLYBURIED, 400000, 42, null))
    val update1a = alice2bob.expectMsgType[ChannelUpdate]
    assert(Announcements.isEnabled(update1a.channelFlags))
    val (_, htlc1) = addHtlc(10000 msat, alice, bob, alice2bob, bob2alice)
    val (_, htlc2) = addHtlc(10000 msat, alice, bob, alice2bob, bob2alice)
    val aliceData = alice.stateData.asInstanceOf[DATA_NORMAL]
    assert(aliceData.commitments.localChanges.proposed.size == 2)

    // actual test starts here
    Thread.sleep(1100)
    sender.send(alice, INPUT_DISCONNECTED)
    assert(relayerA.expectMsgType[Status.Failure].cause.asInstanceOf[AddHtlcFailed].paymentHash === htlc1.paymentHash)
    assert(relayerA.expectMsgType[Status.Failure].cause.asInstanceOf[AddHtlcFailed].paymentHash === htlc2.paymentHash)
    val update2a = alice2bob.expectMsgType[ChannelUpdate]
    assert(channelUpdateListener.expectMsgType[LocalChannelUpdate].channelUpdate === update2a)
    assert(!Announcements.isEnabled(update2a.channelFlags))
    awaitCond(alice.stateName == OFFLINE)
  }

  test("recv INPUT_DISCONNECTED (public channel)", Tag("channels_public")) { f =>
    import f._
    val sender = TestProbe()
    sender.send(alice, WatchEventConfirmed(BITCOIN_FUNDING_DEEPLYBURIED, 400000, 42, null))
    sender.send(bob, WatchEventConfirmed(BITCOIN_FUNDING_DEEPLYBURIED, 400000, 42, null))
    bob2alice.expectMsgType[AnnouncementSignatures]
    bob2alice.forward(alice)
    val update1 = channelUpdateListener.expectMsgType[LocalChannelUpdate]
    assert(Announcements.isEnabled(update1.channelUpdate.channelFlags) == true)

    // actual test starts here
    sender.send(alice, INPUT_DISCONNECTED)
    awaitCond(alice.stateName == OFFLINE)
    channelUpdateListener.expectNoMsg(1 second)
  }

  test("recv INPUT_DISCONNECTED (public channel, with pending unsigned htlcs)", Tag("channels_public")) { f =>
    import f._
    val sender = TestProbe()
    sender.send(alice, WatchEventConfirmed(BITCOIN_FUNDING_DEEPLYBURIED, 400000, 42, null))
    sender.send(bob, WatchEventConfirmed(BITCOIN_FUNDING_DEEPLYBURIED, 400000, 42, null))
    bob2alice.expectMsgType[AnnouncementSignatures]
    bob2alice.forward(alice)
    alice2bob.expectMsgType[AnnouncementSignatures]
    alice2bob.forward(bob)
    val update1a = channelUpdateListener.expectMsgType[LocalChannelUpdate]
    val update1b = channelUpdateListener.expectMsgType[LocalChannelUpdate]
    assert(Announcements.isEnabled(update1a.channelUpdate.channelFlags))
    val (_, htlc1) = addHtlc(10000 msat, alice, bob, alice2bob, bob2alice)
    val (_, htlc2) = addHtlc(10000 msat, alice, bob, alice2bob, bob2alice)
    val aliceData = alice.stateData.asInstanceOf[DATA_NORMAL]
    assert(aliceData.commitments.localChanges.proposed.size == 2)

    // actual test starts here
    Thread.sleep(1100)
    sender.send(alice, INPUT_DISCONNECTED)
    assert(relayerA.expectMsgType[Status.Failure].cause.asInstanceOf[AddHtlcFailed].paymentHash === htlc1.paymentHash)
    assert(relayerA.expectMsgType[Status.Failure].cause.asInstanceOf[AddHtlcFailed].paymentHash === htlc2.paymentHash)
    val update2a = channelUpdateListener.expectMsgType[LocalChannelUpdate]
    assert(update1a.channelUpdate.timestamp < update2a.channelUpdate.timestamp)
    assert(!Announcements.isEnabled(update2a.channelUpdate.channelFlags))
    awaitCond(alice.stateName == OFFLINE)
  }

}<|MERGE_RESOLUTION|>--- conflicted
+++ resolved
@@ -44,8 +44,8 @@
 import scala.concurrent.duration._
 
 /**
- * Created by PM on 05/07/2016.
- */
+  * Created by PM on 05/07/2016.
+  */
 
 class NormalStateSpec extends TestkitBaseClass with StateTestsHelperMethods {
 
@@ -156,9 +156,6 @@
     val initialState = alice.stateData.asInstanceOf[DATA_NORMAL]
     val add = CMD_ADD_HTLC(MilliSatoshi(Int.MaxValue), randomBytes32, CltvExpiryDelta(144).toCltvExpiry, TestConstants.emptyOnionPacket, upstream = Left(UUID.randomUUID()))
     sender.send(alice, add)
-<<<<<<< HEAD
-    val error = InsufficientFunds(channelId(alice), amount = MilliSatoshi(Int.MaxValue), missing = Satoshi(1376443), reserve = Satoshi(20000), fees = Satoshi(8960), isLocal = true)
-=======
     val error = InsufficientFunds(channelId(alice), amount = MilliSatoshi(Int.MaxValue), missing = 1376443 sat, reserve = 20000 sat, fees = 8960 sat)
     sender.expectMsg(Failure(AddHtlcFailed(channelId(alice), add.paymentHash, error, Local(add.upstream.left.get, Some(sender.ref)), Some(initialState.channelUpdate), Some(add))))
     alice2bob.expectNoMsg(200 millis)
@@ -171,8 +168,7 @@
     val add = CMD_ADD_HTLC(initialState.commitments.availableBalanceForSend + 1.msat, randomBytes32, CltvExpiryDelta(144).toCltvExpiry, TestConstants.emptyOnionPacket, upstream = Left(UUID.randomUUID()))
     sender.send(bob, add)
 
-    val error = InsufficientFunds(channelId(alice), amount = add.amount, missing = 0 sat, reserve = 10000 sat, fees = 0 sat)
->>>>>>> 26e4432c
+    val error = InsufficientFunds(channelId(alice), amount = add.amount, missing = 1 sat, reserve = 10000 sat, fees = 8960 sat)
     sender.expectMsg(Failure(AddHtlcFailed(channelId(alice), add.paymentHash, error, Local(add.upstream.left.get, Some(sender.ref)), Some(initialState.channelUpdate), Some(add))))
     alice2bob.expectNoMsg(200 millis)
   }
@@ -180,34 +176,15 @@
   test("recv CMD_ADD_HTLC (HTLC dips remote funder below reserve)") { f =>
     import f._
     val sender = TestProbe()
-    val (_, htlc) = addHtlc(MilliSatoshi(771000000), alice, bob, alice2bob, bob2alice)
-
-    sender.send(alice, CMD_SIGN)
-    sender.expectMsg("ok")
-    alice2bob.expectMsgType[CommitSig]
-    alice2bob.forward(bob)
-    bob2alice.expectMsgType[RevokeAndAck]
-    bob2alice.forward(alice)
-    awaitCond(alice.stateData.asInstanceOf[DATA_NORMAL].commitments.remoteNextCommitInfo.isRight)
-
-    bob2alice.expectMsgType[CommitSig]
-    bob2alice.forward(alice)
-
-    // at this point bob still hasn't forwarded the htlc downstream
-    relayerB.expectNoMsg()
-
-    alice2bob.expectMsgType[RevokeAndAck]
-    alice2bob.forward(bob)
-    awaitCond(bob.stateData.asInstanceOf[DATA_NORMAL].commitments.remoteNextCommitInfo.isRight)
-    // now bob will forward the htlc downstream
-    val forward = relayerB.expectMsgType[ForwardAdd]
-    assert(forward.add === htlc)
+    addHtlc(MilliSatoshi(771000000), alice, bob, alice2bob, bob2alice)
+    crossSign(alice, bob, alice2bob, bob2alice)
+    assert(alice.stateData.asInstanceOf[DATA_NORMAL].commitments.availableBalanceForSend === 40000.msat)
 
     // actual test begins
     // at this point alice has minimal amount to sustain a channel (29000 sat ~= alice reserve + commit fee)
-    val add = CMD_ADD_HTLC(MilliSatoshi(120000000), randomBytes32, 400144, TestConstants.emptyOnionPacket, upstream = Left(UUID.randomUUID()))
+    val add = CMD_ADD_HTLC(MilliSatoshi(120000000), randomBytes32, CltvExpiry(400144), TestConstants.emptyOnionPacket, upstream = Left(UUID.randomUUID()))
     sender.send(bob, add)
-    val error = InsufficientFunds(channelId(bob), add.amount, missing = Satoshi(1680), Satoshi(20000), Satoshi(10680), isLocal = false)
+    val error = RemoteCannotAffordFeesForNewHtlc(channelId(bob), add.amount, missing = 1680.sat, 10000.sat, 10680.sat)
     sender.expectMsg(Failure(AddHtlcFailed(channelId(bob), add.paymentHash, error, Local(add.upstream.left.get, Some(sender.ref)), Some(bob.stateData.asInstanceOf[DATA_NORMAL].channelUpdate), Some(add))))
   }
 
@@ -226,11 +203,7 @@
     alice2bob.expectMsgType[UpdateAddHtlc]
     val add = CMD_ADD_HTLC(1000000 msat, randomBytes32, CltvExpiryDelta(144).toCltvExpiry, TestConstants.emptyOnionPacket, upstream = Left(UUID.randomUUID()))
     sender.send(alice, add)
-<<<<<<< HEAD
-    val error = InsufficientFunds(channelId(alice), amount = MilliSatoshi(1000000), missing = Satoshi(1000), reserve = Satoshi(20000), fees = Satoshi(12400), isLocal = true)
-=======
     val error = InsufficientFunds(channelId(alice), amount = 1000000 msat, missing = 1000 sat, reserve = 20000 sat, fees = 12400 sat)
->>>>>>> 26e4432c
     sender.expectMsg(Failure(AddHtlcFailed(channelId(alice), add.paymentHash, error, Local(add.upstream.left.get, Some(sender.ref)), Some(initialState.channelUpdate), Some(add))))
     alice2bob.expectNoMsg(200 millis)
   }
@@ -247,11 +220,7 @@
     alice2bob.expectMsgType[UpdateAddHtlc]
     val add = CMD_ADD_HTLC(500000000 msat, randomBytes32, CltvExpiryDelta(144).toCltvExpiry, TestConstants.emptyOnionPacket, upstream = Left(UUID.randomUUID()))
     sender.send(alice, add)
-<<<<<<< HEAD
-    val error = InsufficientFunds(channelId(alice), amount = MilliSatoshi(500000000), missing = Satoshi(332400), reserve = Satoshi(20000), fees = Satoshi(12400), isLocal = true)
-=======
     val error = InsufficientFunds(channelId(alice), amount = 500000000 msat, missing = 332400 sat, reserve = 20000 sat, fees = 12400 sat)
->>>>>>> 26e4432c
     sender.expectMsg(Failure(AddHtlcFailed(channelId(alice), add.paymentHash, error, Local(add.upstream.left.get, Some(sender.ref)), Some(initialState.channelUpdate), Some(add))))
     alice2bob.expectNoMsg(200 millis)
   }
@@ -298,11 +267,7 @@
     // this is over channel-capacity
     val add2 = CMD_ADD_HTLC(TestConstants.fundingSatoshis.toMilliSatoshi * 2 / 3, randomBytes32, CltvExpiryDelta(144).toCltvExpiry, TestConstants.emptyOnionPacket, upstream = Left(UUID.randomUUID()))
     sender.send(alice, add2)
-<<<<<<< HEAD
-    val error = InsufficientFunds(channelId(alice), add2.amount, Satoshi(564013), Satoshi(20000), Satoshi(10680), isLocal = true)
-=======
     val error = InsufficientFunds(channelId(alice), add2.amount, 564013 sat, 20000 sat, 10680 sat)
->>>>>>> 26e4432c
     sender.expectMsg(Failure(AddHtlcFailed(channelId(alice), add2.paymentHash, error, Local(add2.upstream.left.get, Some(sender.ref)), Some(initialState.channelUpdate), Some(add2))))
     alice2bob.expectNoMsg(200 millis)
   }
@@ -395,11 +360,7 @@
     val htlc = UpdateAddHtlc(ByteVector32.Zeroes, 0, MilliSatoshi(Long.MaxValue), randomBytes32, CltvExpiryDelta(144).toCltvExpiry, TestConstants.emptyOnionPacket)
     alice2bob.forward(bob, htlc)
     val error = bob2alice.expectMsgType[Error]
-<<<<<<< HEAD
-    assert(new String(error.data.toArray) === InsufficientFunds(channelId(bob), amount = MilliSatoshi(Long.MaxValue), missing = Satoshi(9223372036083735L), reserve = Satoshi(20000), fees = Satoshi(8960), isLocal = true).getMessage)
-=======
     assert(new String(error.data.toArray) === InsufficientFunds(channelId(bob), amount = MilliSatoshi(Long.MaxValue), missing = 9223372036083735L sat, reserve = 20000 sat, fees = 8960 sat).getMessage)
->>>>>>> 26e4432c
     awaitCond(bob.stateName == CLOSING)
     // channel should be advertised as down
     assert(channelUpdateListener.expectMsgType[LocalChannelDown].channelId === bob.stateData.asInstanceOf[DATA_CLOSING].channelId)
@@ -416,11 +377,7 @@
     alice2bob.forward(bob, UpdateAddHtlc(ByteVector32.Zeroes, 2, 167600000 msat, randomBytes32, CltvExpiryDelta(144).toCltvExpiry, TestConstants.emptyOnionPacket))
     alice2bob.forward(bob, UpdateAddHtlc(ByteVector32.Zeroes, 3, 10000000 msat, randomBytes32, CltvExpiryDelta(144).toCltvExpiry, TestConstants.emptyOnionPacket))
     val error = bob2alice.expectMsgType[Error]
-<<<<<<< HEAD
-    assert(new String(error.data.toArray) === InsufficientFunds(channelId(bob), amount = MilliSatoshi(10000000), missing = Satoshi(11720), reserve = Satoshi(20000), fees = Satoshi(14120), isLocal = true).getMessage)
-=======
     assert(new String(error.data.toArray) === InsufficientFunds(channelId(bob), amount = 10000000 msat, missing = 11720 sat, reserve = 20000 sat, fees = 14120 sat).getMessage)
->>>>>>> 26e4432c
     awaitCond(bob.stateName == CLOSING)
     // channel should be advertised as down
     assert(channelUpdateListener.expectMsgType[LocalChannelDown].channelId === bob.stateData.asInstanceOf[DATA_CLOSING].channelId)
@@ -436,11 +393,7 @@
     alice2bob.forward(bob, UpdateAddHtlc(ByteVector32.Zeroes, 1, 300000000 msat, randomBytes32, CltvExpiryDelta(144).toCltvExpiry, TestConstants.emptyOnionPacket))
     alice2bob.forward(bob, UpdateAddHtlc(ByteVector32.Zeroes, 2, 500000000 msat, randomBytes32, CltvExpiryDelta(144).toCltvExpiry, TestConstants.emptyOnionPacket))
     val error = bob2alice.expectMsgType[Error]
-<<<<<<< HEAD
-    assert(new String(error.data.toArray) === InsufficientFunds(channelId(bob), amount = MilliSatoshi(500000000), missing = Satoshi(332400), reserve = Satoshi(20000), fees = Satoshi(12400), isLocal = true).getMessage)
-=======
     assert(new String(error.data.toArray) === InsufficientFunds(channelId(bob), amount = 500000000 msat, missing = 332400 sat, reserve = 20000 sat, fees = 12400 sat).getMessage)
->>>>>>> 26e4432c
     awaitCond(bob.stateName == CLOSING)
     // channel should be advertised as down
     assert(channelUpdateListener.expectMsgType[LocalChannelDown].channelId === bob.stateData.asInstanceOf[DATA_CLOSING].channelId)
@@ -535,9 +488,9 @@
     val bobMinReceive = Bob.nodeParams.dustLimit + weight2fee(TestConstants.feeratePerKw, htlcSuccessWeight)
     val bobMinOffer = Bob.nodeParams.dustLimit + weight2fee(TestConstants.feeratePerKw, htlcTimeoutWeight)
     val a2b_1 = bobMinReceive + 10.sat // will be in alice and bob tx
-    val a2b_2 = bobMinReceive + 20.sat // will be in alice and bob tx
-    val b2a_1 = aliceMinReceive + 10.sat // will be in alice and bob tx
-    val b2a_2 = bobMinOffer + 10.sat // will be only be in bob tx
+  val a2b_2 = bobMinReceive + 20.sat // will be in alice and bob tx
+  val b2a_1 = aliceMinReceive + 10.sat // will be in alice and bob tx
+  val b2a_2 = bobMinOffer + 10.sat // will be only be in bob tx
     assert(a2b_1 > aliceMinOffer && a2b_1 > bobMinReceive)
     assert(a2b_2 > aliceMinOffer && a2b_2 > bobMinReceive)
     assert(b2a_1 > aliceMinReceive && b2a_1 > bobMinOffer)
@@ -576,7 +529,7 @@
     val sender = TestProbe()
     val add = CMD_ADD_HTLC(10000000 msat, randomBytes32, CltvExpiryDelta(144).toCltvExpiry, TestConstants.emptyOnionPacket, upstream = Left(UUID.randomUUID()))
     val epsilons = List(3, 1, 5, 7, 6) // unordered on purpose
-    val htlcCount = epsilons.size
+  val htlcCount = epsilons.size
     for (i <- epsilons) {
       sender.send(alice, add.copy(amount = add.amount + (i * 1000).msat))
       sender.expectMsg("ok")
@@ -1763,7 +1716,7 @@
     alice2blockchain.expectMsgType[PublishAsap] // main delayed
     alice2blockchain.expectMsgType[PublishAsap] // htlc timeout
     alice2blockchain.expectMsgType[PublishAsap] // htlc delayed
-    val watch = alice2blockchain.expectMsgType[WatchConfirmed]
+  val watch = alice2blockchain.expectMsgType[WatchConfirmed]
     assert(watch.event === BITCOIN_TX_CONFIRMED(aliceCommitTx))
   }
 
