/*
 * Copyright 2019 ACINQ SAS
 *
 * Licensed under the Apache License, Version 2.0 (the "License");
 * you may not use this file except in compliance with the License.
 * You may obtain a copy of the License at
 *
 *     http://www.apache.org/licenses/LICENSE-2.0
 *
 * Unless required by applicable law or agreed to in writing, software
 * distributed under the License is distributed on an "AS IS" BASIS,
 * WITHOUT WARRANTIES OR CONDITIONS OF ANY KIND, either express or implied.
 * See the License for the specific language governing permissions and
 * limitations under the License.
 */

package fr.acinq.eclair.channel.states.e

import java.util.UUID

import akka.actor.Status
import akka.actor.Status.Failure
import akka.testkit.TestProbe
import fr.acinq.bitcoin.Crypto.Scalar
import fr.acinq.bitcoin.{ByteVector32, Crypto, Satoshi, ScriptFlags, Transaction}
import fr.acinq.eclair.TestConstants.{Alice, Bob}
import fr.acinq.eclair.UInt64.Conversions._
import fr.acinq.eclair.blockchain._
import fr.acinq.eclair.blockchain.fee.FeeratesPerKw
import fr.acinq.eclair.channel.Channel.{BroadcastChannelUpdate, PeriodicRefresh, Reconnected, RevocationTimeout}
import fr.acinq.eclair.channel._
import fr.acinq.eclair.channel.states.StateTestsHelperMethods
import fr.acinq.eclair.io.Peer
import fr.acinq.eclair.payment._
import fr.acinq.eclair.router.Announcements
import fr.acinq.eclair.transactions.Transactions.{htlcSuccessWeight, htlcTimeoutWeight, weight2fee}
import fr.acinq.eclair.transactions.{IN, OUT}
import fr.acinq.eclair.wire.{AnnouncementSignatures, ChannelUpdate, ClosingSigned, CommitSig, Error, FailureMessageCodecs, PermanentChannelFailure, RevokeAndAck, Shutdown, UpdateAddHtlc, UpdateFailHtlc, UpdateFailMalformedHtlc, UpdateFee, UpdateFulfillHtlc}
import fr.acinq.eclair.{Globals, TestConstants, TestkitBaseClass, randomBytes32}
import org.scalatest.{Outcome, Tag}
import scodec.bits._

import scala.concurrent.duration._

/**
  * Created by PM on 05/07/2016.
  */

class NormalStateSpec extends TestkitBaseClass with StateTestsHelperMethods {

  type FixtureParam = SetupFixture

  override def withFixture(test: OneArgTest): Outcome = {
    val setup = init()
    import setup._
    within(30 seconds) {
      reachNormal(setup, test.tags)
      awaitCond(alice.stateName == NORMAL)
      awaitCond(bob.stateName == NORMAL)
      withFixture(test.toNoArgTest(setup))
    }
  }

  test("recv CMD_ADD_HTLC (empty origin)") { f =>
    import f._
    val initialState = alice.stateData.asInstanceOf[DATA_NORMAL]
    val sender = TestProbe()
    val h = randomBytes32
    val add = CMD_ADD_HTLC(50000000, h, 400144, upstream = Left(UUID.randomUUID()))
    sender.send(alice, add)
    sender.expectMsg("ok")
    val htlc = alice2bob.expectMsgType[UpdateAddHtlc]
    assert(htlc.id == 0 && htlc.paymentHash == h)
    awaitCond(alice.stateData == initialState.copy(
      commitments = initialState.commitments.copy(
        localNextHtlcId = 1,
        localChanges = initialState.commitments.localChanges.copy(proposed = htlc :: Nil),
        originChannels = Map(0L -> Local(add.upstream.left.get, Some(sender.ref)))
      )))
  }

  test("recv CMD_ADD_HTLC (incrementing ids)") { f =>
    import f._
    val sender = TestProbe()
    val h = randomBytes32
    for (i <- 0 until 10) {
      sender.send(alice, CMD_ADD_HTLC(50000000, h, 400144, upstream = Left(UUID.randomUUID())))
      sender.expectMsg("ok")
      val htlc = alice2bob.expectMsgType[UpdateAddHtlc]
      assert(htlc.id == i && htlc.paymentHash == h)
    }
  }

  test("recv CMD_ADD_HTLC (relayed htlc)") { f =>
    import f._
    val initialState = alice.stateData.asInstanceOf[DATA_NORMAL]
    val sender = TestProbe()
    val h = randomBytes32
    val originHtlc = UpdateAddHtlc(channelId = randomBytes32, id = 5656, amountMsat = 50000000, cltvExpiry = 400144, paymentHash = h, onionRoutingPacket = ByteVector.fill(1254)(0))
    val cmd = CMD_ADD_HTLC(originHtlc.amountMsat - 10000, h, originHtlc.cltvExpiry - 7, upstream = Right(originHtlc))
    sender.send(alice, cmd)
    sender.expectMsg("ok")
    val htlc = alice2bob.expectMsgType[UpdateAddHtlc]
    assert(htlc.id == 0 && htlc.paymentHash == h)
    awaitCond(alice.stateData == initialState.copy(
      commitments = initialState.commitments.copy(
        localNextHtlcId = 1,
        localChanges = initialState.commitments.localChanges.copy(proposed = htlc :: Nil),
        originChannels = Map(0L -> Relayed(originHtlc.channelId, originHtlc.id, originHtlc.amountMsat, htlc.amountMsat))
      )))
  }

  test("recv CMD_ADD_HTLC (expiry too small)") { f =>
    import f._
    val sender = TestProbe()
    val initialState = alice.stateData.asInstanceOf[DATA_NORMAL]
    val currentBlockCount = Globals.blockCount.get
    val expiryTooSmall = currentBlockCount + 3
    val add = CMD_ADD_HTLC(500000000, randomBytes32, cltvExpiry = expiryTooSmall, upstream = Left(UUID.randomUUID()))
    sender.send(alice, add)
    val error = ExpiryTooSmall(channelId(alice), currentBlockCount + Channel.MIN_CLTV_EXPIRY, expiryTooSmall, currentBlockCount)
    sender.expectMsg(Failure(AddHtlcFailed(channelId(alice), add.paymentHash, error, Local(add.upstream.left.get, Some(sender.ref)), Some(initialState.channelUpdate), Some(add))))
    alice2bob.expectNoMsg(200 millis)
  }

  test("recv CMD_ADD_HTLC (expiry too big)") { f =>
    import f._
    val sender = TestProbe()
    val initialState = alice.stateData.asInstanceOf[DATA_NORMAL]
    val currentBlockCount = Globals.blockCount.get
    val expiryTooBig = currentBlockCount + Channel.MAX_CLTV_EXPIRY + 1
    val add = CMD_ADD_HTLC(500000000, randomBytes32, cltvExpiry = expiryTooBig, upstream = Left(UUID.randomUUID()))
    sender.send(alice, add)
    val error = ExpiryTooBig(channelId(alice), maximum = currentBlockCount + Channel.MAX_CLTV_EXPIRY, actual = expiryTooBig, blockCount = currentBlockCount)
    sender.expectMsg(Failure(AddHtlcFailed(channelId(alice), add.paymentHash, error, Local(add.upstream.left.get, Some(sender.ref)), Some(initialState.channelUpdate), Some(add))))
    alice2bob.expectNoMsg(200 millis)
  }

  test("recv CMD_ADD_HTLC (value too small)") { f =>
    import f._
    val sender = TestProbe()
    val initialState = alice.stateData.asInstanceOf[DATA_NORMAL]
    val add = CMD_ADD_HTLC(50, randomBytes32, 400144, upstream = Left(UUID.randomUUID()))
    sender.send(alice, add)
    val error = HtlcValueTooSmall(channelId(alice), 1000, 50)
    sender.expectMsg(Failure(AddHtlcFailed(channelId(alice), add.paymentHash, error, Local(add.upstream.left.get, Some(sender.ref)), Some(initialState.channelUpdate), Some(add))))
    alice2bob.expectNoMsg(200 millis)
  }

  test("recv CMD_ADD_HTLC (insufficient funds)") { f =>
    import f._
    val sender = TestProbe()
    val initialState = alice.stateData.asInstanceOf[DATA_NORMAL]
    val add = CMD_ADD_HTLC(Int.MaxValue, randomBytes32, 400144, upstream = Left(UUID.randomUUID()))
    sender.send(alice, add)
    val error = InsufficientFunds(channelId(alice), amountMsat = Int.MaxValue, missingSatoshis = 1376443, reserveSatoshis = 20000, feesSatoshis = 8960)
    sender.expectMsg(Failure(AddHtlcFailed(channelId(alice), add.paymentHash, error, Local(add.upstream.left.get, Some(sender.ref)), Some(initialState.channelUpdate), Some(add))))
    alice2bob.expectNoMsg(200 millis)
  }

  test("recv CMD_ADD_HTLC (insufficient funds w/ pending htlcs and 0 balance)") { f =>
    import f._
    val sender = TestProbe()
    val initialState = alice.stateData.asInstanceOf[DATA_NORMAL]
    sender.send(alice, CMD_ADD_HTLC(500000000, randomBytes32, 400144, upstream = Left(UUID.randomUUID())))
    sender.expectMsg("ok")
    alice2bob.expectMsgType[UpdateAddHtlc]
    sender.send(alice, CMD_ADD_HTLC(200000000, randomBytes32, 400144, upstream = Left(UUID.randomUUID())))
    sender.expectMsg("ok")
    alice2bob.expectMsgType[UpdateAddHtlc]
    sender.send(alice, CMD_ADD_HTLC(67600000, randomBytes32, 400144, upstream = Left(UUID.randomUUID())))
    sender.expectMsg("ok")
    alice2bob.expectMsgType[UpdateAddHtlc]
    val add = CMD_ADD_HTLC(1000000, randomBytes32, 400144, upstream = Left(UUID.randomUUID()))
    sender.send(alice, add)
    val error = InsufficientFunds(channelId(alice), amountMsat = 1000000, missingSatoshis = 1000, reserveSatoshis = 20000, feesSatoshis = 12400)
    sender.expectMsg(Failure(AddHtlcFailed(channelId(alice), add.paymentHash, error, Local(add.upstream.left.get, Some(sender.ref)), Some(initialState.channelUpdate), Some(add))))
    alice2bob.expectNoMsg(200 millis)
  }

  test("recv CMD_ADD_HTLC (insufficient funds w/ pending htlcs 2/2)") { f =>
    import f._
    val sender = TestProbe()
    val initialState = alice.stateData.asInstanceOf[DATA_NORMAL]
    sender.send(alice, CMD_ADD_HTLC(300000000, randomBytes32, 400144, upstream = Left(UUID.randomUUID())))
    sender.expectMsg("ok")
    alice2bob.expectMsgType[UpdateAddHtlc]
    sender.send(alice, CMD_ADD_HTLC(300000000, randomBytes32, 400144, upstream = Left(UUID.randomUUID())))
    sender.expectMsg("ok")
    alice2bob.expectMsgType[UpdateAddHtlc]
    val add = CMD_ADD_HTLC(500000000, randomBytes32, 400144, upstream = Left(UUID.randomUUID()))
    sender.send(alice, add)
    val error = InsufficientFunds(channelId(alice), amountMsat = 500000000, missingSatoshis = 332400, reserveSatoshis = 20000, feesSatoshis = 12400)
    sender.expectMsg(Failure(AddHtlcFailed(channelId(alice), add.paymentHash, error, Local(add.upstream.left.get, Some(sender.ref)), Some(initialState.channelUpdate), Some(add))))
    alice2bob.expectNoMsg(200 millis)
  }

  test("recv CMD_ADD_HTLC (over max inflight htlc value)") { f =>
    import f._
    val sender = TestProbe()
    val initialState = bob.stateData.asInstanceOf[DATA_NORMAL]
    val add = CMD_ADD_HTLC(151000000, randomBytes32, 400144, upstream = Left(UUID.randomUUID()))
    sender.send(bob, add)
    val error = HtlcValueTooHighInFlight(channelId(bob), maximum = 150000000, actual = 151000000)
    sender.expectMsg(Failure(AddHtlcFailed(channelId(bob), add.paymentHash, error, Local(add.upstream.left.get, Some(sender.ref)), Some(initialState.channelUpdate), Some(add))))
    bob2alice.expectNoMsg(200 millis)
  }

  test("recv CMD_ADD_HTLC (over max accepted htlcs)") { f =>
    import f._
    val sender = TestProbe()
    val initialState = alice.stateData.asInstanceOf[DATA_NORMAL]
    // Bob accepts a maximum of 30 htlcs
    for (i <- 0 until 30) {
      sender.send(alice, CMD_ADD_HTLC(10000000, randomBytes32, 400144, upstream = Left(UUID.randomUUID())))
      sender.expectMsg("ok")
      alice2bob.expectMsgType[UpdateAddHtlc]
    }
    val add = CMD_ADD_HTLC(10000000, randomBytes32, 400144, upstream = Left(UUID.randomUUID()))
    sender.send(alice, add)
    val error = TooManyAcceptedHtlcs(channelId(alice), maximum = 30)
    sender.expectMsg(Failure(AddHtlcFailed(channelId(alice), add.paymentHash, error, Local(add.upstream.left.get, Some(sender.ref)), Some(initialState.channelUpdate), Some(add))))
    alice2bob.expectNoMsg(200 millis)
  }

  test("recv CMD_ADD_HTLC (over capacity)") { f =>
    import f._
    val sender = TestProbe()
    val initialState = alice.stateData.asInstanceOf[DATA_NORMAL]
    val add1 = CMD_ADD_HTLC(TestConstants.fundingSatoshis * 2 / 3 * 1000, randomBytes32, 400144, upstream = Left(UUID.randomUUID()))
    sender.send(alice, add1)
    sender.expectMsg("ok")
    alice2bob.expectMsgType[UpdateAddHtlc]
    sender.send(alice, CMD_SIGN)
    sender.expectMsg("ok")
    alice2bob.expectMsgType[CommitSig]
    // this is over channel-capacity
    val add2 = CMD_ADD_HTLC(TestConstants.fundingSatoshis * 2 / 3 * 1000, randomBytes32, 400144, upstream = Left(UUID.randomUUID()))
    sender.send(alice, add2)
    val error = InsufficientFunds(channelId(alice), add2.amountMsat, 564012, 20000, 10680)
    sender.expectMsg(Failure(AddHtlcFailed(channelId(alice), add2.paymentHash, error, Local(add2.upstream.left.get, Some(sender.ref)), Some(initialState.channelUpdate), Some(add2))))
    alice2bob.expectNoMsg(200 millis)
  }

  test("recv CMD_ADD_HTLC (after having sent Shutdown)") { f =>
    import f._
    val sender = TestProbe()
    val initialState = alice.stateData.asInstanceOf[DATA_NORMAL]
    sender.send(alice, CMD_CLOSE(None))
    sender.expectMsg("ok")
    alice2bob.expectMsgType[Shutdown]
    awaitCond(alice.stateData.asInstanceOf[DATA_NORMAL].localShutdown.isDefined && !alice.stateData.asInstanceOf[DATA_NORMAL].remoteShutdown.isDefined)

    // actual test starts here
    val add = CMD_ADD_HTLC(500000000, randomBytes32, cltvExpiry = 400144, upstream = Left(UUID.randomUUID()))
    sender.send(alice, add)
    val error = NoMoreHtlcsClosingInProgress(channelId(alice))
    sender.expectMsg(Failure(AddHtlcFailed(channelId(alice), add.paymentHash, error, Local(add.upstream.left.get, Some(sender.ref)), Some(initialState.channelUpdate), Some(add))))
    alice2bob.expectNoMsg(200 millis)
  }

  test("recv CMD_ADD_HTLC (after having received Shutdown)") { f =>
    import f._
    val sender = TestProbe()
    val initialState = alice.stateData.asInstanceOf[DATA_NORMAL]
    // let's make alice send an htlc
    val add1 = CMD_ADD_HTLC(500000000, randomBytes32, cltvExpiry = 400144, upstream = Left(UUID.randomUUID()))
    sender.send(alice, add1)
    sender.expectMsg("ok")
    // at the same time bob initiates a closing
    sender.send(bob, CMD_CLOSE(None))
    sender.expectMsg("ok")
    // this command will be received by alice right after having received the shutdown
    val add2 = CMD_ADD_HTLC(100000000, randomBytes32, cltvExpiry = 300000, upstream = Left(UUID.randomUUID()))
    // messages cross
    alice2bob.expectMsgType[UpdateAddHtlc]
    alice2bob.forward(bob)
    bob2alice.expectMsgType[Shutdown]
    bob2alice.forward(alice)
    sender.send(alice, add2)
    val error = NoMoreHtlcsClosingInProgress(channelId(alice))
    sender.expectMsg(Failure(AddHtlcFailed(channelId(alice), add2.paymentHash, error, Local(add2.upstream.left.get, Some(sender.ref)), Some(initialState.channelUpdate), Some(add2))))
  }

  test("recv UpdateAddHtlc") { f =>
    import f._
    val initialData = bob.stateData.asInstanceOf[DATA_NORMAL]
    val htlc = UpdateAddHtlc(ByteVector32.Zeroes, 0, 150000, randomBytes32, 400144, defaultOnion)
    bob ! htlc
    awaitCond(bob.stateData == initialData.copy(commitments = initialData.commitments.copy(remoteChanges = initialData.commitments.remoteChanges.copy(proposed = initialData.commitments.remoteChanges.proposed :+ htlc), remoteNextHtlcId = 1)))
    // bob won't forward the add before it is cross-signed
    relayerB.expectNoMsg()
  }

  test("recv UpdateAddHtlc (unexpected id)") { f =>
    import f._
    val tx = bob.stateData.asInstanceOf[DATA_NORMAL].commitments.localCommit.publishableTxs.commitTx.tx
    val htlc = UpdateAddHtlc(ByteVector32.Zeroes, 42, 150000, randomBytes32, 400144, defaultOnion)
    bob ! htlc.copy(id = 0)
    bob ! htlc.copy(id = 1)
    bob ! htlc.copy(id = 2)
    bob ! htlc.copy(id = 3)
    bob ! htlc.copy(id = 42)
    val error = bob2alice.expectMsgType[Error]
    assert(new String(error.data.toArray) === UnexpectedHtlcId(channelId(bob), expected = 4, actual = 42).getMessage)
    awaitCond(bob.stateName == CLOSING)
    bob2blockchain.expectMsg(PublishAsap(tx))
    bob2blockchain.expectMsgType[PublishAsap]
    bob2blockchain.expectMsgType[WatchConfirmed]
  }

  test("recv UpdateAddHtlc (value too small)") { f =>
    import f._
    val tx = bob.stateData.asInstanceOf[DATA_NORMAL].commitments.localCommit.publishableTxs.commitTx.tx
    val htlc = UpdateAddHtlc(ByteVector32.Zeroes, 0, 150, randomBytes32, cltvExpiry = 400144, defaultOnion)
    alice2bob.forward(bob, htlc)
    val error = bob2alice.expectMsgType[Error]
    assert(new String(error.data.toArray) === HtlcValueTooSmall(channelId(bob), minimum = 1000, actual = 150).getMessage)
    awaitCond(bob.stateName == CLOSING)
    // channel should be advertised as down
    assert(channelUpdateListener.expectMsgType[LocalChannelDown].channelId === bob.stateData.asInstanceOf[DATA_CLOSING].channelId)
    bob2blockchain.expectMsg(PublishAsap(tx))
    bob2blockchain.expectMsgType[PublishAsap]
    bob2blockchain.expectMsgType[WatchConfirmed]
  }

  test("recv UpdateAddHtlc (insufficient funds)") { f =>
    import f._
    val tx = bob.stateData.asInstanceOf[DATA_NORMAL].commitments.localCommit.publishableTxs.commitTx.tx
    val htlc = UpdateAddHtlc(ByteVector32.Zeroes, 0, Long.MaxValue, randomBytes32, 400144, defaultOnion)
    alice2bob.forward(bob, htlc)
    val error = bob2alice.expectMsgType[Error]
    assert(new String(error.data.toArray) === InsufficientFunds(channelId(bob), amountMsat = Long.MaxValue, missingSatoshis = 9223372036083735L, reserveSatoshis = 20000, feesSatoshis = 8960).getMessage)
    awaitCond(bob.stateName == CLOSING)
    // channel should be advertised as down
    assert(channelUpdateListener.expectMsgType[LocalChannelDown].channelId === bob.stateData.asInstanceOf[DATA_CLOSING].channelId)
    bob2blockchain.expectMsg(PublishAsap(tx))
    bob2blockchain.expectMsgType[PublishAsap]
    bob2blockchain.expectMsgType[WatchConfirmed]
  }

  test("recv UpdateAddHtlc (insufficient funds w/ pending htlcs 1/2)") { f =>
    import f._
    val tx = bob.stateData.asInstanceOf[DATA_NORMAL].commitments.localCommit.publishableTxs.commitTx.tx
    alice2bob.forward(bob, UpdateAddHtlc(ByteVector32.Zeroes, 0, 400000000, randomBytes32, 400144, defaultOnion))
    alice2bob.forward(bob, UpdateAddHtlc(ByteVector32.Zeroes, 1, 200000000, randomBytes32, 400144, defaultOnion))
    alice2bob.forward(bob, UpdateAddHtlc(ByteVector32.Zeroes, 2, 167600000, randomBytes32, 400144, defaultOnion))
    alice2bob.forward(bob, UpdateAddHtlc(ByteVector32.Zeroes, 3, 10000000, randomBytes32, 400144, defaultOnion))
    val error = bob2alice.expectMsgType[Error]
    assert(new String(error.data.toArray) === InsufficientFunds(channelId(bob), amountMsat = 10000000, missingSatoshis = 11720, reserveSatoshis = 20000, feesSatoshis = 14120).getMessage)
    awaitCond(bob.stateName == CLOSING)
    // channel should be advertised as down
    assert(channelUpdateListener.expectMsgType[LocalChannelDown].channelId === bob.stateData.asInstanceOf[DATA_CLOSING].channelId)
    bob2blockchain.expectMsg(PublishAsap(tx))
    bob2blockchain.expectMsgType[PublishAsap]
    bob2blockchain.expectMsgType[WatchConfirmed]
  }

  test("recv UpdateAddHtlc (insufficient funds w/ pending htlcs 2/2)") { f =>
    import f._
    val tx = bob.stateData.asInstanceOf[DATA_NORMAL].commitments.localCommit.publishableTxs.commitTx.tx
    alice2bob.forward(bob, UpdateAddHtlc(ByteVector32.Zeroes, 0, 300000000, randomBytes32, 400144, defaultOnion))
    alice2bob.forward(bob, UpdateAddHtlc(ByteVector32.Zeroes, 1, 300000000, randomBytes32, 400144, defaultOnion))
    alice2bob.forward(bob, UpdateAddHtlc(ByteVector32.Zeroes, 2, 500000000, randomBytes32, 400144, defaultOnion))
    val error = bob2alice.expectMsgType[Error]
    assert(new String(error.data.toArray) === InsufficientFunds(channelId(bob), amountMsat = 500000000, missingSatoshis = 332400, reserveSatoshis = 20000, feesSatoshis = 12400).getMessage)
    awaitCond(bob.stateName == CLOSING)
    // channel should be advertised as down
    assert(channelUpdateListener.expectMsgType[LocalChannelDown].channelId === bob.stateData.asInstanceOf[DATA_CLOSING].channelId)
    bob2blockchain.expectMsg(PublishAsap(tx))
    bob2blockchain.expectMsgType[PublishAsap]
    bob2blockchain.expectMsgType[WatchConfirmed]
  }

  test("recv UpdateAddHtlc (over max inflight htlc value)") { f =>
    import f._
    val tx = alice.stateData.asInstanceOf[DATA_NORMAL].commitments.localCommit.publishableTxs.commitTx.tx
    alice2bob.forward(alice, UpdateAddHtlc(ByteVector32.Zeroes, 0, 151000000, randomBytes32, 400144, defaultOnion))
    val error = alice2bob.expectMsgType[Error]
    assert(new String(error.data.toArray) === HtlcValueTooHighInFlight(channelId(alice), maximum = 150000000, actual = 151000000).getMessage)
    awaitCond(alice.stateName == CLOSING)
    // channel should be advertised as down
    assert(channelUpdateListener.expectMsgType[LocalChannelDown].channelId === alice.stateData.asInstanceOf[DATA_CLOSING].channelId)
    alice2blockchain.expectMsg(PublishAsap(tx))
    alice2blockchain.expectMsgType[PublishAsap]
    alice2blockchain.expectMsgType[WatchConfirmed]
  }

  test("recv UpdateAddHtlc (over max accepted htlcs)") { f =>
    import f._
    val tx = bob.stateData.asInstanceOf[DATA_NORMAL].commitments.localCommit.publishableTxs.commitTx.tx
    // Bob accepts a maximum of 30 htlcs
    for (i <- 0 until 30) {
      alice2bob.forward(bob, UpdateAddHtlc(ByteVector32.Zeroes, i, 1000000, randomBytes32, 400144, defaultOnion))
    }
    alice2bob.forward(bob, UpdateAddHtlc(ByteVector32.Zeroes, 30, 1000000, randomBytes32, 400144, defaultOnion))
    val error = bob2alice.expectMsgType[Error]
    assert(new String(error.data.toArray) === TooManyAcceptedHtlcs(channelId(bob), maximum = 30).getMessage)
    awaitCond(bob.stateName == CLOSING)
    // channel should be advertised as down
    assert(channelUpdateListener.expectMsgType[LocalChannelDown].channelId === bob.stateData.asInstanceOf[DATA_CLOSING].channelId)
    bob2blockchain.expectMsg(PublishAsap(tx))
    bob2blockchain.expectMsgType[PublishAsap]
    bob2blockchain.expectMsgType[WatchConfirmed]
  }

  test("recv CMD_SIGN") { f =>
    import f._
    val sender = TestProbe()
    val (r, htlc) = addHtlc(50000000, alice, bob, alice2bob, bob2alice)
    sender.send(alice, CMD_SIGN)
    sender.expectMsg("ok")
    val commitSig = alice2bob.expectMsgType[CommitSig]
    assert(commitSig.htlcSignatures.size == 1)
    awaitCond(alice.stateData.asInstanceOf[DATA_NORMAL].commitments.remoteNextCommitInfo.isLeft)
  }

  test("recv CMD_SIGN (two identical htlcs in each direction)") { f =>
    import f._
    val sender = TestProbe()
    val add = CMD_ADD_HTLC(10000000, randomBytes32, 400144, upstream = Left(UUID.randomUUID()))
    sender.send(alice, add)
    sender.expectMsg("ok")
    alice2bob.expectMsgType[UpdateAddHtlc]
    alice2bob.forward(bob)
    sender.send(alice, add)
    sender.expectMsg("ok")
    alice2bob.expectMsgType[UpdateAddHtlc]
    alice2bob.forward(bob)

    crossSign(alice, bob, alice2bob, bob2alice)

    sender.send(bob, add)
    sender.expectMsg("ok")
    bob2alice.expectMsgType[UpdateAddHtlc]
    bob2alice.forward(alice)
    sender.send(bob, add)
    sender.expectMsg("ok")
    bob2alice.expectMsgType[UpdateAddHtlc]
    bob2alice.forward(alice)

    // actual test starts here
    sender.send(bob, CMD_SIGN)
    sender.expectMsg("ok")
    val commitSig = bob2alice.expectMsgType[CommitSig]
    assert(commitSig.htlcSignatures.toSet.size == 4)
  }

  test("recv CMD_SIGN (check htlc info are persisted)") { f =>
    import f._
    val sender = TestProbe()
    // for the test to be really useful we have constraint on parameters
    assert(Alice.nodeParams.dustLimitSatoshis > Bob.nodeParams.dustLimitSatoshis)
    // we're gonna exchange two htlcs in each direction, the goal is to have bob's commitment have 4 htlcs, and alice's
    // commitment only have 3. We will then check that alice indeed persisted 4 htlcs, and bob only 3.
    val aliceMinReceive = Alice.nodeParams.dustLimitSatoshis + weight2fee(TestConstants.feeratePerKw, htlcSuccessWeight).toLong
    val aliceMinOffer = Alice.nodeParams.dustLimitSatoshis + weight2fee(TestConstants.feeratePerKw, htlcTimeoutWeight).toLong
    val bobMinReceive = Bob.nodeParams.dustLimitSatoshis + weight2fee(TestConstants.feeratePerKw, htlcSuccessWeight).toLong
    val bobMinOffer = Bob.nodeParams.dustLimitSatoshis + weight2fee(TestConstants.feeratePerKw, htlcTimeoutWeight).toLong
    val a2b_1 = bobMinReceive + 10 // will be in alice and bob tx
  val a2b_2 = bobMinReceive + 20 // will be in alice and bob tx
  val b2a_1 = aliceMinReceive + 10 // will be in alice and bob tx
  val b2a_2 = bobMinOffer + 10 // will be only be in bob tx
    assert(a2b_1 > aliceMinOffer && a2b_1 > bobMinReceive)
    assert(a2b_2 > aliceMinOffer && a2b_2 > bobMinReceive)
    assert(b2a_1 > aliceMinReceive && b2a_1 > bobMinOffer)
    assert(b2a_2 < aliceMinReceive && b2a_2 > bobMinOffer)
    sender.send(alice, CMD_ADD_HTLC(a2b_1 * 1000, randomBytes32, 400144, upstream = Left(UUID.randomUUID())))
    sender.expectMsg("ok")
    alice2bob.expectMsgType[UpdateAddHtlc]
    alice2bob.forward(bob)
    sender.send(alice, CMD_ADD_HTLC(a2b_2 * 1000, randomBytes32, 400144, upstream = Left(UUID.randomUUID())))
    sender.expectMsg("ok")
    alice2bob.expectMsgType[UpdateAddHtlc]
    alice2bob.forward(bob)
    sender.send(bob, CMD_ADD_HTLC(b2a_1 * 1000, randomBytes32, 400144, upstream = Left(UUID.randomUUID())))
    sender.expectMsg("ok")
    bob2alice.expectMsgType[UpdateAddHtlc]
    bob2alice.forward(alice)
    sender.send(bob, CMD_ADD_HTLC(b2a_2 * 1000, randomBytes32, 400144, upstream = Left(UUID.randomUUID())))
    sender.expectMsg("ok")
    bob2alice.expectMsgType[UpdateAddHtlc]
    bob2alice.forward(alice)

    // actual test starts here
    crossSign(alice, bob, alice2bob, bob2alice)
    // depending on who starts signing first, there will be one or two commitments because both sides have changes
    assert(alice.stateData.asInstanceOf[DATA_NORMAL].commitments.localCommit.index === 1)
    assert(bob.stateData.asInstanceOf[DATA_NORMAL].commitments.localCommit.index === 2)
    assert(alice.underlyingActor.nodeParams.db.channels.listHtlcInfos(alice.stateData.asInstanceOf[DATA_NORMAL].channelId, 0).size == 0)
    assert(alice.underlyingActor.nodeParams.db.channels.listHtlcInfos(alice.stateData.asInstanceOf[DATA_NORMAL].channelId, 1).size == 2)
    assert(alice.underlyingActor.nodeParams.db.channels.listHtlcInfos(alice.stateData.asInstanceOf[DATA_NORMAL].channelId, 2).size == 4)
    assert(bob.underlyingActor.nodeParams.db.channels.listHtlcInfos(bob.stateData.asInstanceOf[DATA_NORMAL].channelId, 0).size == 0)
    assert(bob.underlyingActor.nodeParams.db.channels.listHtlcInfos(bob.stateData.asInstanceOf[DATA_NORMAL].channelId, 1).size == 3)
  }

  test("recv CMD_SIGN (htlcs with same pubkeyScript but different amounts)") { f =>
    import f._
    val sender = TestProbe()
    val add = CMD_ADD_HTLC(10000000, randomBytes32, 400144, upstream = Left(UUID.randomUUID()))
    val epsilons = List(3, 1, 5, 7, 6) // unordered on purpose
  val htlcCount = epsilons.size
    for (i <- epsilons) {
      sender.send(alice, add.copy(amountMsat = add.amountMsat + i * 1000))
      sender.expectMsg("ok")
      alice2bob.expectMsgType[UpdateAddHtlc]
      alice2bob.forward(bob)
    }
    // actual test starts here
    sender.send(alice, CMD_SIGN)
    sender.expectMsg("ok")
    val commitSig = alice2bob.expectMsgType[CommitSig]
    assert(commitSig.htlcSignatures.toSet.size == htlcCount)
    alice2bob.forward(bob)
    awaitCond(bob.stateData.asInstanceOf[DATA_NORMAL].commitments.localCommit.publishableTxs.htlcTxsAndSigs.size == htlcCount)
    val htlcTxs = bob.stateData.asInstanceOf[DATA_NORMAL].commitments.localCommit.publishableTxs.htlcTxsAndSigs
    val amounts = htlcTxs.map(_.txinfo.tx.txOut.head.amount.toLong)
    assert(amounts === amounts.sorted)
  }

  test("recv CMD_SIGN (no changes)") { f =>
    import f._
    val sender = TestProbe()
    sender.send(alice, CMD_SIGN)
    sender.expectNoMsg(1 second) // just ignored
    //sender.expectMsg("cannot sign when there are no changes")
  }

  test("recv CMD_SIGN (while waiting for RevokeAndAck (no pending changes)") { f =>
    import f._
    val sender = TestProbe()
    val (r, htlc) = addHtlc(50000000, alice, bob, alice2bob, bob2alice)
    awaitCond(alice.stateData.asInstanceOf[DATA_NORMAL].commitments.remoteNextCommitInfo.isRight)
    sender.send(alice, CMD_SIGN)
    sender.expectMsg("ok")
    alice2bob.expectMsgType[CommitSig]
    awaitCond(alice.stateData.asInstanceOf[DATA_NORMAL].commitments.remoteNextCommitInfo.isLeft)
    val waitForRevocation = alice.stateData.asInstanceOf[DATA_NORMAL].commitments.remoteNextCommitInfo.left.toOption.get
    assert(waitForRevocation.reSignAsap === false)

    // actual test starts here
    sender.send(alice, CMD_SIGN)
    sender.expectNoMsg(300 millis)
    assert(alice.stateData.asInstanceOf[DATA_NORMAL].commitments.remoteNextCommitInfo === Left(waitForRevocation))
  }

  test("recv CMD_SIGN (while waiting for RevokeAndAck (with pending changes)") { f =>
    import f._
    val sender = TestProbe()
    val (r1, htlc1) = addHtlc(50000000, alice, bob, alice2bob, bob2alice)
    awaitCond(alice.stateData.asInstanceOf[DATA_NORMAL].commitments.remoteNextCommitInfo.isRight)
    sender.send(alice, CMD_SIGN)
    sender.expectMsg("ok")
    alice2bob.expectMsgType[CommitSig]
    awaitCond(alice.stateData.asInstanceOf[DATA_NORMAL].commitments.remoteNextCommitInfo.isLeft)
    val waitForRevocation = alice.stateData.asInstanceOf[DATA_NORMAL].commitments.remoteNextCommitInfo.left.toOption.get
    assert(waitForRevocation.reSignAsap === false)

    // actual test starts here
    val (r2, htlc2) = addHtlc(50000000, alice, bob, alice2bob, bob2alice)
    sender.send(alice, CMD_SIGN)
    sender.expectNoMsg(300 millis)
    assert(alice.stateData.asInstanceOf[DATA_NORMAL].commitments.remoteNextCommitInfo === Left(waitForRevocation.copy(reSignAsap = true)))
  }

  test("recv CMD_SIGN (going above reserve)", Tag("no_push_msat")) { f =>
    import f._
    val sender = TestProbe()
    // channel starts with all funds on alice's side, so channel will be initially disabled on bob's side
    assert(Announcements.isEnabled(bob.stateData.asInstanceOf[DATA_NORMAL].channelUpdate.channelFlags) === false)
    // alice will send enough funds to bob to make it go above reserve
    val (r, htlc) = addHtlc(50000000, alice, bob, alice2bob, bob2alice)
    crossSign(alice, bob, alice2bob, bob2alice)
    sender.send(bob, CMD_FULFILL_HTLC(htlc.id, r))
    sender.expectMsg("ok")
    bob2alice.expectMsgType[UpdateFulfillHtlc]
    // we listen to channel_update events
    val listener = TestProbe()
    system.eventStream.subscribe(listener.ref, classOf[LocalChannelUpdate])

    // actual test starts here
    // when signing the fulfill, bob will have its main output go above reserve in alice's commitment tx
    sender.send(bob, CMD_SIGN)
    sender.expectMsg("ok")
    bob2alice.expectMsgType[CommitSig]
    // it should update its channel_update
    awaitCond(Announcements.isEnabled(bob.stateData.asInstanceOf[DATA_NORMAL].channelUpdate.channelFlags) == true)
    // and broadcast it
    assert(listener.expectMsgType[LocalChannelUpdate].channelUpdate === bob.stateData.asInstanceOf[DATA_NORMAL].channelUpdate)
  }

  test("recv CommitSig (one htlc received)") { f =>
    import f._
    val sender = TestProbe()

    val (r, htlc) = addHtlc(50000000, alice, bob, alice2bob, bob2alice)
    val initialState = bob.stateData.asInstanceOf[DATA_NORMAL]

    sender.send(alice, CMD_SIGN)
    sender.expectMsg("ok")

    // actual test begins
    alice2bob.expectMsgType[CommitSig]
    alice2bob.forward(bob)

    bob2alice.expectMsgType[RevokeAndAck]
    // bob replies immediately with a signature
    bob2alice.expectMsgType[CommitSig]

    awaitCond(bob.stateData.asInstanceOf[DATA_NORMAL].commitments.localCommit.spec.htlcs.exists(h => h.add.id == htlc.id && h.direction == IN))
    assert(bob.stateData.asInstanceOf[DATA_NORMAL].commitments.localCommit.publishableTxs.htlcTxsAndSigs.size == 1)
    assert(bob.stateData.asInstanceOf[DATA_NORMAL].commitments.localCommit.spec.toLocalMsat == initialState.commitments.localCommit.spec.toLocalMsat)
    assert(bob.stateData.asInstanceOf[DATA_NORMAL].commitments.remoteChanges.acked.size == 0)
    assert(bob.stateData.asInstanceOf[DATA_NORMAL].commitments.remoteChanges.signed.size == 1)
  }

  test("recv CommitSig (one htlc sent)") { f =>
    import f._
    val sender = TestProbe()

    val (r, htlc) = addHtlc(50000000, alice, bob, alice2bob, bob2alice)
    val initialState = bob.stateData.asInstanceOf[DATA_NORMAL]

    sender.send(alice, CMD_SIGN)
    sender.expectMsg("ok")
    alice2bob.expectMsgType[CommitSig]
    alice2bob.forward(bob)
    bob2alice.expectMsgType[RevokeAndAck]
    bob2alice.forward(alice)

    // actual test begins (note that channel sends a CMD_SIGN to itself when it receives RevokeAndAck and there are changes)
    bob2alice.expectMsgType[CommitSig]
    bob2alice.forward(alice)

    awaitCond(alice.stateData.asInstanceOf[DATA_NORMAL].commitments.localCommit.spec.htlcs.exists(h => h.add.id == htlc.id && h.direction == OUT))
    assert(alice.stateData.asInstanceOf[DATA_NORMAL].commitments.localCommit.publishableTxs.htlcTxsAndSigs.size == 1)
    assert(bob.stateData.asInstanceOf[DATA_NORMAL].commitments.localCommit.spec.toLocalMsat == initialState.commitments.localCommit.spec.toLocalMsat)
  }

  test("recv CommitSig (multiple htlcs in both directions)") { f =>
    import f._
    val sender = TestProbe()

    val (r1, htlc1) = addHtlc(50000000, alice, bob, alice2bob, bob2alice) // a->b (regular)

    val (r2, htlc2) = addHtlc(8000000, alice, bob, alice2bob, bob2alice) //  a->b (regular)

    val (r3, htlc3) = addHtlc(300000, bob, alice, bob2alice, alice2bob) //   b->a (dust)

    val (r4, htlc4) = addHtlc(1000000, alice, bob, alice2bob, bob2alice) //  a->b (regular)

    val (r5, htlc5) = addHtlc(50000000, bob, alice, bob2alice, alice2bob) // b->a (regular)

    val (r6, htlc6) = addHtlc(500000, alice, bob, alice2bob, bob2alice) //   a->b (dust)

    val (r7, htlc7) = addHtlc(4000000, bob, alice, bob2alice, alice2bob) //  b->a (regular)

    sender.send(alice, CMD_SIGN)
    sender.expectMsg("ok")
    alice2bob.expectMsgType[CommitSig]
    alice2bob.forward(bob)
    bob2alice.expectMsgType[RevokeAndAck]
    bob2alice.forward(alice)

    // actual test begins
    bob2alice.expectMsgType[CommitSig]
    bob2alice.forward(alice)

    awaitCond(alice.stateData.asInstanceOf[DATA_NORMAL].commitments.localCommit.index == 1)
    assert(alice.stateData.asInstanceOf[DATA_NORMAL].commitments.localCommit.publishableTxs.htlcTxsAndSigs.size == 3)
  }

  test("recv CommitSig (only fee update)") { f =>
    import f._
    val sender = TestProbe()

    sender.send(alice, CMD_UPDATE_FEE(TestConstants.feeratePerKw + 1000, commit = false))
    sender.expectMsg("ok")
    sender.send(alice, CMD_SIGN)
    sender.expectMsg("ok")

    // actual test begins (note that channel sends a CMD_SIGN to itself when it receives RevokeAndAck and there are changes)
    alice2bob.expectMsgType[UpdateFee]
    alice2bob.forward(bob)
    alice2bob.expectMsgType[CommitSig]
    alice2bob.forward(bob)
    bob2alice.expectMsgType[RevokeAndAck]
    bob2alice.forward(alice)
  }

  test("recv CommitSig (two htlcs received with same r)") { f =>
    import f._
    val sender = TestProbe()
    val r = randomBytes32
    val h = Crypto.sha256(r)

    sender.send(alice, CMD_ADD_HTLC(50000000, h, 400144, upstream = Left(UUID.randomUUID())))
    sender.expectMsg("ok")
    val htlc1 = alice2bob.expectMsgType[UpdateAddHtlc]
    alice2bob.forward(bob)

    sender.send(alice, CMD_ADD_HTLC(50000000, h, 400144, upstream = Left(UUID.randomUUID())))
    sender.expectMsg("ok")
    val htlc2 = alice2bob.expectMsgType[UpdateAddHtlc]
    alice2bob.forward(bob)

    awaitCond(bob.stateData.asInstanceOf[DATA_NORMAL].commitments.remoteChanges.proposed == htlc1 :: htlc2 :: Nil)
    val initialState = bob.stateData.asInstanceOf[DATA_NORMAL]

    crossSign(alice, bob, alice2bob, bob2alice)
    awaitCond(bob.stateData.asInstanceOf[DATA_NORMAL].commitments.localCommit.spec.htlcs.exists(h => h.add.id == htlc1.id && h.direction == IN))
    assert(bob.stateData.asInstanceOf[DATA_NORMAL].commitments.localCommit.publishableTxs.htlcTxsAndSigs.size == 2)
    assert(bob.stateData.asInstanceOf[DATA_NORMAL].commitments.localCommit.spec.toLocalMsat == initialState.commitments.localCommit.spec.toLocalMsat)
    assert(bob.stateData.asInstanceOf[DATA_NORMAL].commitments.localCommit.publishableTxs.commitTx.tx.txOut.count(_.amount == Satoshi(50000)) == 2)
  }

  ignore("recv CommitSig (no changes)") { f =>
    import f._
    val tx = bob.stateData.asInstanceOf[DATA_NORMAL].commitments.localCommit.publishableTxs.commitTx.tx
    val sender = TestProbe()
    // signature is invalid but it doesn't matter
    sender.send(bob, CommitSig(ByteVector32.Zeroes, ByteVector.fill(64)(0), Nil))
    val error = bob2alice.expectMsgType[Error]
    assert(new String(error.data.toArray).startsWith("cannot sign when there are no changes"))
    awaitCond(bob.stateName == CLOSING)
    // channel should be advertised as down
    assert(channelUpdateListener.expectMsgType[LocalChannelDown].channelId === bob.stateData.asInstanceOf[DATA_CLOSING].channelId)
    bob2blockchain.expectMsg(PublishAsap(tx))
    bob2blockchain.expectMsgType[PublishAsap]
    bob2blockchain.expectMsgType[WatchConfirmed]
  }

  test("recv CommitSig (invalid signature)") { f =>
    import f._
    val sender = TestProbe()
    val (r, htlc) = addHtlc(50000000, alice, bob, alice2bob, bob2alice)
    val tx = bob.stateData.asInstanceOf[DATA_NORMAL].commitments.localCommit.publishableTxs.commitTx.tx

    // actual test begins
    sender.send(bob, CommitSig(ByteVector32.Zeroes, ByteVector.fill(64)(0), Nil))
    val error = bob2alice.expectMsgType[Error]
    assert(new String(error.data.toArray).startsWith("invalid commitment signature"))
    awaitCond(bob.stateName == CLOSING)
    bob2blockchain.expectMsg(PublishAsap(tx))
    bob2blockchain.expectMsgType[PublishAsap]
    bob2blockchain.expectMsgType[WatchConfirmed]
  }

  test("recv CommitSig (bad htlc sig count)") { f =>
    import f._
    val sender = TestProbe()

    val (r, htlc) = addHtlc(50000000, alice, bob, alice2bob, bob2alice)
    val tx = bob.stateData.asInstanceOf[DATA_NORMAL].commitments.localCommit.publishableTxs.commitTx.tx

    sender.send(alice, CMD_SIGN)
    sender.expectMsg("ok")
    val commitSig = alice2bob.expectMsgType[CommitSig]

    // actual test begins
    val badCommitSig = commitSig.copy(htlcSignatures = commitSig.htlcSignatures ::: commitSig.htlcSignatures)
    sender.send(bob, badCommitSig)
    val error = bob2alice.expectMsgType[Error]
    assert(new String(error.data.toArray) === HtlcSigCountMismatch(channelId(bob), expected = 1, actual = 2).getMessage)
    bob2blockchain.expectMsg(PublishAsap(tx))
    bob2blockchain.expectMsgType[PublishAsap]
    bob2blockchain.expectMsgType[WatchConfirmed]
  }

  test("recv CommitSig (invalid htlc sig)") { f =>
    import f._
    val sender = TestProbe()

    val (r, htlc) = addHtlc(50000000, alice, bob, alice2bob, bob2alice)
    val tx = bob.stateData.asInstanceOf[DATA_NORMAL].commitments.localCommit.publishableTxs.commitTx.tx

    sender.send(alice, CMD_SIGN)
    sender.expectMsg("ok")
    val commitSig = alice2bob.expectMsgType[CommitSig]

    // actual test begins
    val badCommitSig = commitSig.copy(htlcSignatures = commitSig.signature :: Nil)
    sender.send(bob, badCommitSig)
    val error = bob2alice.expectMsgType[Error]
    assert(new String(error.data.toArray).startsWith("invalid htlc signature"))
    bob2blockchain.expectMsg(PublishAsap(tx))
    bob2blockchain.expectMsgType[PublishAsap]
    bob2blockchain.expectMsgType[WatchConfirmed]
  }


  test("recv RevokeAndAck (one htlc sent)") { f =>
    import f._
    val sender = TestProbe()
    val (r, htlc) = addHtlc(50000000, alice, bob, alice2bob, bob2alice)

    sender.send(alice, CMD_SIGN)
    sender.expectMsg("ok")
    alice2bob.expectMsgType[CommitSig]
    alice2bob.forward(bob)

    // actual test begins
    awaitCond(alice.stateData.asInstanceOf[DATA_NORMAL].commitments.remoteNextCommitInfo.isLeft)
    bob2alice.expectMsgType[RevokeAndAck]
    bob2alice.forward(alice)
    awaitCond(alice.stateData.asInstanceOf[DATA_NORMAL].commitments.remoteNextCommitInfo.isRight)
    awaitCond(alice.stateData.asInstanceOf[DATA_NORMAL].commitments.localChanges.acked.size == 1)
  }

  test("recv RevokeAndAck (one htlc received)") { f =>
    import f._
    val sender = TestProbe()
    val (_, htlc) = addHtlc(50000000, alice, bob, alice2bob, bob2alice)

    sender.send(alice, CMD_SIGN)
    sender.expectMsg("ok")
    alice2bob.expectMsgType[CommitSig]
    alice2bob.forward(bob)
    bob2alice.expectMsgType[RevokeAndAck]
    bob2alice.forward(alice)
    awaitCond(alice.stateData.asInstanceOf[DATA_NORMAL].commitments.remoteNextCommitInfo.isRight)

    bob2alice.expectMsgType[CommitSig]
    bob2alice.forward(alice)

    // at this point bob still hasn't forwarded the htlc downstream
    relayerB.expectNoMsg()

    // actual test begins
    alice2bob.expectMsgType[RevokeAndAck]
    alice2bob.forward(bob)
    awaitCond(bob.stateData.asInstanceOf[DATA_NORMAL].commitments.remoteNextCommitInfo.isRight)
    // now bob will forward the htlc downstream
    val forward = relayerB.expectMsgType[ForwardAdd]
    assert(forward.add === htlc)

  }

  test("recv RevokeAndAck (multiple htlcs in both directions)") { f =>
    import f._
    val sender = TestProbe()
    val (r1, htlc1) = addHtlc(50000000, alice, bob, alice2bob, bob2alice) // a->b (regular)

    val (r2, htlc2) = addHtlc(8000000, alice, bob, alice2bob, bob2alice) //  a->b (regular)

    val (r3, htlc3) = addHtlc(300000, bob, alice, bob2alice, alice2bob) //   b->a (dust)

    val (r4, htlc4) = addHtlc(1000000, alice, bob, alice2bob, bob2alice) //  a->b (regular)

    val (r5, htlc5) = addHtlc(50000000, bob, alice, bob2alice, alice2bob) // b->a (regular)

    val (r6, htlc6) = addHtlc(500000, alice, bob, alice2bob, bob2alice) //   a->b (dust)

    val (r7, htlc7) = addHtlc(4000000, bob, alice, bob2alice, alice2bob) //  b->a (regular)

    sender.send(alice, CMD_SIGN)
    sender.expectMsg("ok")
    alice2bob.expectMsgType[CommitSig]
    alice2bob.forward(bob)
    bob2alice.expectMsgType[RevokeAndAck]
    bob2alice.forward(alice)
    awaitCond(alice.stateData.asInstanceOf[DATA_NORMAL].commitments.remoteNextCommitInfo.isRight)

    bob2alice.expectMsgType[CommitSig]
    bob2alice.forward(alice)

    // actual test begins
    alice2bob.expectMsgType[RevokeAndAck]
    alice2bob.forward(bob)

    awaitCond(bob.stateData.asInstanceOf[DATA_NORMAL].commitments.remoteNextCommitInfo.isRight)
    assert(bob.stateData.asInstanceOf[DATA_NORMAL].commitments.remoteCommit.index == 1)
    assert(bob.stateData.asInstanceOf[DATA_NORMAL].commitments.remoteCommit.spec.htlcs.size == 7)
  }

  test("recv RevokeAndAck (with reSignAsap=true)") { f =>
    import f._
    val sender = TestProbe()
    val (r1, htlc1) = addHtlc(50000000, alice, bob, alice2bob, bob2alice)
    awaitCond(alice.stateData.asInstanceOf[DATA_NORMAL].commitments.remoteNextCommitInfo.isRight)
    sender.send(alice, CMD_SIGN)
    sender.expectMsg("ok")
    alice2bob.expectMsgType[CommitSig]
    alice2bob.forward(bob)
    val (r2, htlc2) = addHtlc(50000000, alice, bob, alice2bob, bob2alice)
    sender.send(alice, CMD_SIGN)
    sender.expectNoMsg(300 millis)
    assert(alice.stateData.asInstanceOf[DATA_NORMAL].commitments.remoteNextCommitInfo.left.toOption.get.reSignAsap === true)

    // actual test starts here
    bob2alice.expectMsgType[RevokeAndAck]
    bob2alice.forward(alice)
    alice2bob.expectMsgType[CommitSig]
  }

  test("recv RevokeAndAck (invalid preimage)") { f =>
    import f._
    val tx = alice.stateData.asInstanceOf[DATA_NORMAL].commitments.localCommit.publishableTxs.commitTx.tx
    val sender = TestProbe()
    val (r, htlc) = addHtlc(50000000, alice, bob, alice2bob, bob2alice)

    sender.send(alice, CMD_SIGN)
    sender.expectMsg("ok")
    alice2bob.expectMsgType[CommitSig]
    alice2bob.forward(bob)

    // actual test begins
    bob2alice.expectMsgType[RevokeAndAck]
    sender.send(alice, RevokeAndAck(ByteVector32.Zeroes, Scalar(randomBytes32), Scalar(randomBytes32).toPoint))
    alice2bob.expectMsgType[Error]
    awaitCond(alice.stateName == CLOSING)
    // channel should be advertised as down
    assert(channelUpdateListener.expectMsgType[LocalChannelDown].channelId === alice.stateData.asInstanceOf[DATA_CLOSING].channelId)
    alice2blockchain.expectMsg(PublishAsap(tx))
    alice2blockchain.expectMsgType[PublishAsap]
    alice2blockchain.expectMsgType[WatchConfirmed]
  }

  test("recv RevokeAndAck (unexpectedly)") { f =>
    import f._
    val tx = alice.stateData.asInstanceOf[DATA_NORMAL].commitments.localCommit.publishableTxs.commitTx.tx
    val sender = TestProbe()
    awaitCond(alice.stateData.asInstanceOf[DATA_NORMAL].commitments.remoteNextCommitInfo.isRight)
    sender.send(alice, RevokeAndAck(ByteVector32.Zeroes, Scalar(randomBytes32), Scalar(randomBytes32).toPoint))
    alice2bob.expectMsgType[Error]
    awaitCond(alice.stateName == CLOSING)
    // channel should be advertised as down
    assert(channelUpdateListener.expectMsgType[LocalChannelDown].channelId === alice.stateData.asInstanceOf[DATA_CLOSING].channelId)
    alice2blockchain.expectMsg(PublishAsap(tx))
    alice2blockchain.expectMsgType[PublishAsap]
    alice2blockchain.expectMsgType[WatchConfirmed]
  }

  test("recv RevokeAndAck (forward UpdateFailHtlc)") { f =>
    import f._
    val sender = TestProbe()
    val (_, htlc) = addHtlc(50000000, alice, bob, alice2bob, bob2alice)
    crossSign(alice, bob, alice2bob, bob2alice)
    sender.send(bob, CMD_FAIL_HTLC(htlc.id, Right(PermanentChannelFailure)))
    sender.expectMsg("ok")
    val fail = bob2alice.expectMsgType[UpdateFailHtlc]
    bob2alice.forward(alice)
    sender.send(bob, CMD_SIGN)
    sender.expectMsg("ok")
    bob2alice.expectMsgType[CommitSig]
    bob2alice.forward(alice)
    alice2bob.expectMsgType[RevokeAndAck]
    alice2bob.forward(bob)
    alice2bob.expectMsgType[CommitSig]
    alice2bob.forward(bob)
    // alice still hasn't forwarded the fail because it is not yet cross-signed
    relayerA.expectNoMsg()

    // actual test begins
    bob2alice.expectMsgType[RevokeAndAck]
    bob2alice.forward(alice)
    // alice will forward the fail upstream
    val forward = relayerA.expectMsgType[ForwardFail]
    assert(forward.fail === fail)
    assert(forward.htlc === htlc)
  }

  test("recv RevokeAndAck (forward UpdateFailMalformedHtlc)") { f =>
    import f._
    val sender = TestProbe()
    val (_, htlc) = addHtlc(50000000, alice, bob, alice2bob, bob2alice)
    crossSign(alice, bob, alice2bob, bob2alice)
    sender.send(bob, CMD_FAIL_MALFORMED_HTLC(htlc.id, Crypto.sha256(htlc.onionRoutingPacket), FailureMessageCodecs.BADONION))
    sender.expectMsg("ok")
    val fail = bob2alice.expectMsgType[UpdateFailMalformedHtlc]
    bob2alice.forward(alice)
    sender.send(bob, CMD_SIGN)
    sender.expectMsg("ok")
    bob2alice.expectMsgType[CommitSig]
    bob2alice.forward(alice)
    alice2bob.expectMsgType[RevokeAndAck]
    alice2bob.forward(bob)
    alice2bob.expectMsgType[CommitSig]
    alice2bob.forward(bob)
    // alice still hasn't forwarded the fail because it is not yet cross-signed
    relayerA.expectNoMsg()

    // actual test begins
    bob2alice.expectMsgType[RevokeAndAck]
    bob2alice.forward(alice)
    // alice will forward the fail upstream
    val forward = relayerA.expectMsgType[ForwardFailMalformed]
    assert(forward.fail === fail)
    assert(forward.htlc === htlc)
  }

  test("recv RevocationTimeout") { f =>
    import f._
    val sender = TestProbe()
    val (r, htlc) = addHtlc(50000000, alice, bob, alice2bob, bob2alice)

    sender.send(alice, CMD_SIGN)
    sender.expectMsg("ok")
    alice2bob.expectMsgType[CommitSig]
    alice2bob.forward(bob)

    // actual test begins
    awaitCond(alice.stateData.asInstanceOf[DATA_NORMAL].commitments.remoteNextCommitInfo.isLeft)
    val peer = TestProbe()
    sender.send(alice, RevocationTimeout(alice.stateData.asInstanceOf[DATA_NORMAL].commitments.remoteCommit.index, peer.ref))
    peer.expectMsg(Peer.Disconnect)
  }

  test("recv CMD_FULFILL_HTLC") { f =>
    import f._
    val sender = TestProbe()
    val (r, htlc) = addHtlc(50000000, alice, bob, alice2bob, bob2alice)
    crossSign(alice, bob, alice2bob, bob2alice)

    // actual test begins
    val initialState = bob.stateData.asInstanceOf[DATA_NORMAL]
    sender.send(bob, CMD_FULFILL_HTLC(htlc.id, r))
    sender.expectMsg("ok")
    val fulfill = bob2alice.expectMsgType[UpdateFulfillHtlc]
    awaitCond(bob.stateData == initialState.copy(
      commitments = initialState.commitments.copy(
        localChanges = initialState.commitments.localChanges.copy(initialState.commitments.localChanges.proposed :+ fulfill))))
  }

  test("recv CMD_FULFILL_HTLC (unknown htlc id)") { f =>
    import f._
    val sender = TestProbe()
    val r = randomBytes32
    val initialState = bob.stateData.asInstanceOf[DATA_NORMAL]

    sender.send(bob, CMD_FULFILL_HTLC(42, r))
    sender.expectMsg(Failure(UnknownHtlcId(channelId(bob), 42)))
    assert(initialState == bob.stateData)
  }

  test("recv CMD_FULFILL_HTLC (invalid preimage)") { f =>
    import f._
    val sender = TestProbe()
    val (r, htlc) = addHtlc(50000000, alice, bob, alice2bob, bob2alice)
    crossSign(alice, bob, alice2bob, bob2alice)

    // actual test begins
    val initialState = bob.stateData.asInstanceOf[DATA_NORMAL]
    sender.send(bob, CMD_FULFILL_HTLC(htlc.id, ByteVector32.Zeroes))
    sender.expectMsg(Failure(InvalidHtlcPreimage(channelId(bob), 0)))
    assert(initialState == bob.stateData)
  }

  test("recv UpdateFulfillHtlc") { f =>
    import f._
    val sender = TestProbe()
    val (r, htlc) = addHtlc(50000000, alice, bob, alice2bob, bob2alice)
    crossSign(alice, bob, alice2bob, bob2alice)
    sender.send(bob, CMD_FULFILL_HTLC(htlc.id, r))
    sender.expectMsg("ok")
    val fulfill = bob2alice.expectMsgType[UpdateFulfillHtlc]

    // actual test begins
    val initialState = alice.stateData.asInstanceOf[DATA_NORMAL]
    bob2alice.forward(alice)
    awaitCond(alice.stateData == initialState.copy(
      commitments = initialState.commitments.copy(remoteChanges = initialState.commitments.remoteChanges.copy(initialState.commitments.remoteChanges.proposed :+ fulfill))))
    // alice immediately propagates the fulfill upstream
    val forward = relayerA.expectMsgType[ForwardFulfill]
    assert(forward.fulfill === fulfill)
    assert(forward.htlc === htlc)
  }

  test("recv UpdateFulfillHtlc (sender has not signed htlc)") { f =>
    import f._
    val sender = TestProbe()
    val (r, htlc) = addHtlc(50000000, alice, bob, alice2bob, bob2alice)
    sender.send(alice, CMD_SIGN)
    sender.expectMsg("ok")
    alice2bob.expectMsgType[CommitSig]

    // actual test begins
    val tx = alice.stateData.asInstanceOf[DATA_NORMAL].commitments.localCommit.publishableTxs.commitTx.tx
    sender.send(alice, UpdateFulfillHtlc(ByteVector32.Zeroes, htlc.id, r))
    alice2bob.expectMsgType[Error]
    awaitCond(alice.stateName == CLOSING)
    // channel should be advertised as down
    assert(channelUpdateListener.expectMsgType[LocalChannelDown].channelId === alice.stateData.asInstanceOf[DATA_CLOSING].channelId)
    alice2blockchain.expectMsg(PublishAsap(tx))
    alice2blockchain.expectMsgType[PublishAsap]
    alice2blockchain.expectMsgType[WatchConfirmed]
  }

  test("recv UpdateFulfillHtlc (unknown htlc id)") { f =>
    import f._
    val tx = alice.stateData.asInstanceOf[DATA_NORMAL].commitments.localCommit.publishableTxs.commitTx.tx
    val sender = TestProbe()
    sender.send(alice, UpdateFulfillHtlc(ByteVector32.Zeroes, 42, ByteVector32.Zeroes))
    alice2bob.expectMsgType[Error]
    awaitCond(alice.stateName == CLOSING)
    // channel should be advertised as down
    assert(channelUpdateListener.expectMsgType[LocalChannelDown].channelId === alice.stateData.asInstanceOf[DATA_CLOSING].channelId)
    alice2blockchain.expectMsg(PublishAsap(tx))
    alice2blockchain.expectMsgType[PublishAsap]
    alice2blockchain.expectMsgType[WatchConfirmed]
  }

  test("recv UpdateFulfillHtlc (invalid preimage)") { f =>
    import f._
    val sender = TestProbe()
    val (r, htlc) = addHtlc(50000000, alice, bob, alice2bob, bob2alice)
    crossSign(alice, bob, alice2bob, bob2alice)
    relayerB.expectMsgType[ForwardAdd]
    val tx = alice.stateData.asInstanceOf[DATA_NORMAL].commitments.localCommit.publishableTxs.commitTx.tx

    // actual test begins
    sender.send(alice, UpdateFulfillHtlc(ByteVector32.Zeroes, htlc.id, ByteVector32.Zeroes))
    alice2bob.expectMsgType[Error]
    awaitCond(alice.stateName == CLOSING)
    // channel should be advertised as down
    assert(channelUpdateListener.expectMsgType[LocalChannelDown].channelId === alice.stateData.asInstanceOf[DATA_CLOSING].channelId)
    alice2blockchain.expectMsg(PublishAsap(tx))
    alice2blockchain.expectMsgType[PublishAsap] // main delayed
    alice2blockchain.expectMsgType[PublishAsap] // htlc timeout
    alice2blockchain.expectMsgType[PublishAsap] // htlc delayed
    alice2blockchain.expectMsgType[WatchConfirmed]
  }

  test("recv CMD_FAIL_HTLC") { f =>
    import f._
    val sender = TestProbe()
    val (r, htlc) = addHtlc(50000000, alice, bob, alice2bob, bob2alice)
    crossSign(alice, bob, alice2bob, bob2alice)

    // actual test begins
    val initialState = bob.stateData.asInstanceOf[DATA_NORMAL]
    sender.send(bob, CMD_FAIL_HTLC(htlc.id, Right(PermanentChannelFailure)))
    sender.expectMsg("ok")
    val fail = bob2alice.expectMsgType[UpdateFailHtlc]
    awaitCond(bob.stateData == initialState.copy(
      commitments = initialState.commitments.copy(
        localChanges = initialState.commitments.localChanges.copy(initialState.commitments.localChanges.proposed :+ fail))))
  }

  test("recv CMD_FAIL_HTLC (unknown htlc id)") { f =>
    import f._
    val sender = TestProbe()
    val r: ByteVector = randomBytes32
    val initialState = bob.stateData.asInstanceOf[DATA_NORMAL]

    sender.send(bob, CMD_FAIL_HTLC(42, Right(PermanentChannelFailure)))
    sender.expectMsg(Failure(UnknownHtlcId(channelId(bob), 42)))
    assert(initialState == bob.stateData)
  }

  test("recv CMD_FAIL_MALFORMED_HTLC") { f =>
    import f._
    val sender = TestProbe()
    val (r, htlc) = addHtlc(50000000, alice, bob, alice2bob, bob2alice)
    crossSign(alice, bob, alice2bob, bob2alice)

    // actual test begins
    val initialState = bob.stateData.asInstanceOf[DATA_NORMAL]
    sender.send(bob, CMD_FAIL_MALFORMED_HTLC(htlc.id, Crypto.sha256(htlc.onionRoutingPacket), FailureMessageCodecs.BADONION))
    sender.expectMsg("ok")
    val fail = bob2alice.expectMsgType[UpdateFailMalformedHtlc]
    awaitCond(bob.stateData == initialState.copy(
      commitments = initialState.commitments.copy(
        localChanges = initialState.commitments.localChanges.copy(initialState.commitments.localChanges.proposed :+ fail))))
  }

  test("recv CMD_FAIL_MALFORMED_HTLC (unknown htlc id)") { f =>
    import f._
    val sender = TestProbe()
    val initialState = bob.stateData.asInstanceOf[DATA_NORMAL]
    sender.send(bob, CMD_FAIL_MALFORMED_HTLC(42, ByteVector32.Zeroes, FailureMessageCodecs.BADONION))
    sender.expectMsg(Failure(UnknownHtlcId(channelId(bob), 42)))
    assert(initialState == bob.stateData)
  }

  test("recv CMD_FAIL_HTLC (invalid failure_code)") { f =>
    import f._
    val sender = TestProbe()
    val initialState = bob.stateData.asInstanceOf[DATA_NORMAL]
    sender.send(bob, CMD_FAIL_MALFORMED_HTLC(42, ByteVector32.Zeroes, 42))
    sender.expectMsg(Failure(InvalidFailureCode(channelId(bob))))
    assert(initialState == bob.stateData)
  }

  test("recv UpdateFailHtlc") { f =>
    import f._
    val sender = TestProbe()
    val (_, htlc) = addHtlc(50000000, alice, bob, alice2bob, bob2alice)
    crossSign(alice, bob, alice2bob, bob2alice)
    sender.send(bob, CMD_FAIL_HTLC(htlc.id, Right(PermanentChannelFailure)))
    sender.expectMsg("ok")
    val fail = bob2alice.expectMsgType[UpdateFailHtlc]

    // actual test begins
    val initialState = alice.stateData.asInstanceOf[DATA_NORMAL]
    bob2alice.forward(alice)
    awaitCond(alice.stateData == initialState.copy(
      commitments = initialState.commitments.copy(remoteChanges = initialState.commitments.remoteChanges.copy(initialState.commitments.remoteChanges.proposed :+ fail))))
    // alice won't forward the fail before it is cross-signed
    relayerA.expectNoMsg()
  }

  test("recv UpdateFailMalformedHtlc") { f =>
    import f._
    val sender = TestProbe()

    // Alice sends an HTLC to Bob, which they both sign
    val (_, htlc) = addHtlc(50000000, alice, bob, alice2bob, bob2alice)
    crossSign(alice, bob, alice2bob, bob2alice)
    // Bob fails the HTLC because he cannot parse it
    val initialState = alice.stateData.asInstanceOf[DATA_NORMAL]
    sender.send(bob, CMD_FAIL_MALFORMED_HTLC(htlc.id, Crypto.sha256(htlc.onionRoutingPacket), FailureMessageCodecs.BADONION))
    sender.expectMsg("ok")
    val fail = bob2alice.expectMsgType[UpdateFailMalformedHtlc]
    bob2alice.forward(alice)

    awaitCond(alice.stateData == initialState.copy(
      commitments = initialState.commitments.copy(remoteChanges = initialState.commitments.remoteChanges.copy(initialState.commitments.remoteChanges.proposed :+ fail))))
    // alice won't forward the fail before it is cross-signed
    relayerA.expectNoMsg()

    sender.send(bob, CMD_SIGN)
    val sig = bob2alice.expectMsgType[CommitSig]
    // Bob should not have the htlc in its remote commit anymore
    assert(sig.htlcSignatures.isEmpty)

    // and Alice should accept this signature
    bob2alice.forward(alice)
    alice2bob.expectMsgType[RevokeAndAck]
  }

  test("recv UpdateFailMalformedHtlc (invalid failure_code)") { f =>
    import f._
    val sender = TestProbe()
    val (r, htlc) = addHtlc(50000000, alice, bob, alice2bob, bob2alice)
    crossSign(alice, bob, alice2bob, bob2alice)

    // actual test begins
    val tx = alice.stateData.asInstanceOf[DATA_NORMAL].commitments.localCommit.publishableTxs.commitTx.tx
    val fail = UpdateFailMalformedHtlc(ByteVector32.Zeroes, htlc.id, Crypto.sha256(htlc.onionRoutingPacket), 42)
    sender.send(alice, fail)
    val error = alice2bob.expectMsgType[Error]
    assert(new String(error.data.toArray) === InvalidFailureCode(ByteVector32.Zeroes).getMessage)
    awaitCond(alice.stateName == CLOSING)
    alice2blockchain.expectMsg(PublishAsap(tx)) // commit tx
    alice2blockchain.expectMsgType[PublishAsap] // main delayed
    alice2blockchain.expectMsgType[PublishAsap] // htlc timeout
    alice2blockchain.expectMsgType[PublishAsap] // htlc delayed
    alice2blockchain.expectMsgType[WatchConfirmed]
  }

  test("recv UpdateFailHtlc (sender has not signed htlc)") { f =>
    import f._
    val sender = TestProbe()
    val (r, htlc) = addHtlc(50000000, alice, bob, alice2bob, bob2alice)
    sender.send(alice, CMD_SIGN)
    sender.expectMsg("ok")
    alice2bob.expectMsgType[CommitSig]

    // actual test begins
    val tx = alice.stateData.asInstanceOf[DATA_NORMAL].commitments.localCommit.publishableTxs.commitTx.tx
    sender.send(alice, UpdateFailHtlc(ByteVector32.Zeroes, htlc.id, ByteVector.fill(152)(0)))
    alice2bob.expectMsgType[Error]
    awaitCond(alice.stateName == CLOSING)
    // channel should be advertised as down
    assert(channelUpdateListener.expectMsgType[LocalChannelDown].channelId === alice.stateData.asInstanceOf[DATA_CLOSING].channelId)
    alice2blockchain.expectMsg(PublishAsap(tx))
    alice2blockchain.expectMsgType[PublishAsap]
    alice2blockchain.expectMsgType[WatchConfirmed]
  }

  test("recv UpdateFailHtlc (unknown htlc id)") { f =>
    import f._
    val tx = alice.stateData.asInstanceOf[DATA_NORMAL].commitments.localCommit.publishableTxs.commitTx.tx
    val sender = TestProbe()
    sender.send(alice, UpdateFailHtlc(ByteVector32.Zeroes, 42, ByteVector.fill(152)(0)))
    alice2bob.expectMsgType[Error]
    awaitCond(alice.stateName == CLOSING)
    // channel should be advertised as down
    assert(channelUpdateListener.expectMsgType[LocalChannelDown].channelId === alice.stateData.asInstanceOf[DATA_CLOSING].channelId)
    alice2blockchain.expectMsg(PublishAsap(tx))
    alice2blockchain.expectMsgType[PublishAsap]
    alice2blockchain.expectMsgType[WatchConfirmed]
  }

  test("recv CMD_UPDATE_FEE") { f =>
    import f._
    val sender = TestProbe()
    val initialState = alice.stateData.asInstanceOf[DATA_NORMAL]
    sender.send(alice, CMD_UPDATE_FEE(20000))
    sender.expectMsg("ok")
    val fee = alice2bob.expectMsgType[UpdateFee]
    awaitCond(alice.stateData == initialState.copy(
      commitments = initialState.commitments.copy(
        localChanges = initialState.commitments.localChanges.copy(initialState.commitments.localChanges.proposed :+ fee))))
  }

  test("recv CMD_UPDATE_FEE (two in a row)") { f =>
    import f._
    val sender = TestProbe()
    val initialState = alice.stateData.asInstanceOf[DATA_NORMAL]
    sender.send(alice, CMD_UPDATE_FEE(20000))
    sender.expectMsg("ok")
    val fee1 = alice2bob.expectMsgType[UpdateFee]
    sender.send(alice, CMD_UPDATE_FEE(30000))
    sender.expectMsg("ok")
    val fee2 = alice2bob.expectMsgType[UpdateFee]
    awaitCond(alice.stateData == initialState.copy(
      commitments = initialState.commitments.copy(
        localChanges = initialState.commitments.localChanges.copy(initialState.commitments.localChanges.proposed :+ fee2))))
  }

  test("recv CMD_UPDATE_FEE (when fundee)") { f =>
    import f._
    val sender = TestProbe()
    val initialState = bob.stateData.asInstanceOf[DATA_NORMAL]
    sender.send(bob, CMD_UPDATE_FEE(20000))
    sender.expectMsg(Failure(FundeeCannotSendUpdateFee(channelId(bob))))
    assert(initialState == bob.stateData)
  }

  test("recv UpdateFee") { f =>
    import f._
    val initialData = bob.stateData.asInstanceOf[DATA_NORMAL]
    val fee1 = UpdateFee(ByteVector32.Zeroes, 12000)
    bob ! fee1
    val fee2 = UpdateFee(ByteVector32.Zeroes, 14000)
    bob ! fee2
    awaitCond(bob.stateData == initialData.copy(commitments = initialData.commitments.copy(remoteChanges = initialData.commitments.remoteChanges.copy(proposed = initialData.commitments.remoteChanges.proposed :+ fee2), remoteNextHtlcId = 0)))
  }

  test("recv UpdateFee (two in a row)") { f =>
    import f._
    val initialData = bob.stateData.asInstanceOf[DATA_NORMAL]
    val fee = UpdateFee(ByteVector32.Zeroes, 12000)
    bob ! fee
    awaitCond(bob.stateData == initialData.copy(commitments = initialData.commitments.copy(remoteChanges = initialData.commitments.remoteChanges.copy(proposed = initialData.commitments.remoteChanges.proposed :+ fee), remoteNextHtlcId = 0)))
  }

  test("recv UpdateFee (when sender is not funder)") { f =>
    import f._
    val tx = alice.stateData.asInstanceOf[DATA_NORMAL].commitments.localCommit.publishableTxs.commitTx.tx
    val sender = TestProbe()
    sender.send(alice, UpdateFee(ByteVector32.Zeroes, 12000))
    alice2bob.expectMsgType[Error]
    awaitCond(alice.stateName == CLOSING)
    // channel should be advertised as down
    assert(channelUpdateListener.expectMsgType[LocalChannelDown].channelId === alice.stateData.asInstanceOf[DATA_CLOSING].channelId)
    alice2blockchain.expectMsg(PublishAsap(tx))
    alice2blockchain.expectMsgType[PublishAsap]
    alice2blockchain.expectMsgType[WatchConfirmed]
  }

  test("recv UpdateFee (sender can't afford it)") { f =>
    import f._
    val tx = bob.stateData.asInstanceOf[DATA_NORMAL].commitments.localCommit.publishableTxs.commitTx.tx
    val sender = TestProbe()
    val fee = UpdateFee(ByteVector32.Zeroes, 100000000)
    // we first update the global variable so that we don't trigger a 'fee too different' error
    Globals.feeratesPerKw.set(FeeratesPerKw.single(fee.feeratePerKw))
    sender.send(bob, fee)
    val error = bob2alice.expectMsgType[Error]
    assert(new String(error.data.toArray) === CannotAffordFees(channelId(bob), missingSatoshis = 71620000L, reserveSatoshis = 20000L, feesSatoshis = 72400000L).getMessage)
    awaitCond(bob.stateName == CLOSING)
    // channel should be advertised as down
    assert(channelUpdateListener.expectMsgType[LocalChannelDown].channelId === bob.stateData.asInstanceOf[DATA_CLOSING].channelId)
    bob2blockchain.expectMsg(PublishAsap(tx)) // commit tx
    //bob2blockchain.expectMsgType[PublishAsap] // main delayed (removed because of the high fees)
    bob2blockchain.expectMsgType[WatchConfirmed]
  }

  test("recv UpdateFee (local/remote feerates are too different)") { f =>
    import f._
    val tx = bob.stateData.asInstanceOf[DATA_NORMAL].commitments.localCommit.publishableTxs.commitTx.tx
    val sender = TestProbe()
    sender.send(bob, UpdateFee(ByteVector32.Zeroes, 85000))
    val error = bob2alice.expectMsgType[Error]
    assert(new String(error.data.toArray) === "local/remote feerates are too different: remoteFeeratePerKw=85000 localFeeratePerKw=10000")
    awaitCond(bob.stateName == CLOSING)
    // channel should be advertised as down
    assert(channelUpdateListener.expectMsgType[LocalChannelDown].channelId === bob.stateData.asInstanceOf[DATA_CLOSING].channelId)
    bob2blockchain.expectMsg(PublishAsap(tx))
    bob2blockchain.expectMsgType[PublishAsap]
    bob2blockchain.expectMsgType[WatchConfirmed]
  }

  test("recv UpdateFee (remote feerate is too small)") { f =>
    import f._
    val tx = bob.stateData.asInstanceOf[DATA_NORMAL].commitments.localCommit.publishableTxs.commitTx.tx
    val sender = TestProbe()
    sender.send(bob, UpdateFee(ByteVector32.Zeroes, 252))
    val error = bob2alice.expectMsgType[Error]
    assert(new String(error.data.toArray) === "remote fee rate is too small: remoteFeeratePerKw=252")
    awaitCond(bob.stateName == CLOSING)
    // channel should be advertised as down
    assert(channelUpdateListener.expectMsgType[LocalChannelDown].channelId === bob.stateData.asInstanceOf[DATA_CLOSING].channelId)
    bob2blockchain.expectMsg(PublishAsap(tx))
    bob2blockchain.expectMsgType[PublishAsap]
    bob2blockchain.expectMsgType[WatchConfirmed]
  }

  ignore("recv CMD_UPDATE_RELAY_FEE ") { f =>
    import f._
    val sender = TestProbe()
    val newFeeBaseMsat = TestConstants.Alice.nodeParams.feeBaseMsat * 2
    val newFeeProportionalMillionth = TestConstants.Alice.nodeParams.feeProportionalMillionth * 2
    sender.send(alice, CMD_UPDATE_RELAY_FEE(newFeeBaseMsat, newFeeProportionalMillionth))
    sender.expectMsg("ok")

    val localUpdate = channelUpdateListener.expectMsgType[LocalChannelUpdate]
    assert(localUpdate.channelUpdate.feeBaseMsat == newFeeBaseMsat)
    assert(localUpdate.channelUpdate.feeProportionalMillionths == newFeeProportionalMillionth)
    relayerA.expectNoMsg(1 seconds)
  }

  test("recv CMD_CLOSE (no pending htlcs)") { f =>
    import f._
    val sender = TestProbe()
    awaitCond(alice.stateData.asInstanceOf[DATA_NORMAL].localShutdown.isEmpty)
    sender.send(alice, CMD_CLOSE(None))
    sender.expectMsg("ok")
    alice2bob.expectMsgType[Shutdown]
    awaitCond(alice.stateName == NORMAL)
    awaitCond(alice.stateData.asInstanceOf[DATA_NORMAL].localShutdown.isDefined)
  }

  test("recv CMD_CLOSE (with unacked sent htlcs)") { f =>
    import f._
    val sender = TestProbe()
    val (r, htlc) = addHtlc(50000000, alice, bob, alice2bob, bob2alice)
    sender.send(alice, CMD_CLOSE(None))
    sender.expectMsg(Failure(CannotCloseWithUnsignedOutgoingHtlcs(channelId(bob))))
  }

  test("recv CMD_CLOSE (with invalid final script)") { f =>
    import f._
    val sender = TestProbe()
    sender.send(alice, CMD_CLOSE(Some(hex"00112233445566778899")))
    sender.expectMsg(Failure(InvalidFinalScript(channelId(alice))))
  }

  test("recv CMD_CLOSE (with signed sent htlcs)") { f =>
    import f._
    val sender = TestProbe()
    val (r, htlc) = addHtlc(50000000, alice, bob, alice2bob, bob2alice)
    crossSign(alice, bob, alice2bob, bob2alice)
    sender.send(alice, CMD_CLOSE(None))
    sender.expectMsg("ok")
    alice2bob.expectMsgType[Shutdown]
    awaitCond(alice.stateName == NORMAL)
    awaitCond(alice.stateData.asInstanceOf[DATA_NORMAL].localShutdown.isDefined)
  }

  test("recv CMD_CLOSE (two in a row)") { f =>
    import f._
    val sender = TestProbe()
    awaitCond(alice.stateData.asInstanceOf[DATA_NORMAL].localShutdown.isEmpty)
    sender.send(alice, CMD_CLOSE(None))
    sender.expectMsg("ok")
    alice2bob.expectMsgType[Shutdown]
    awaitCond(alice.stateName == NORMAL)
    awaitCond(alice.stateData.asInstanceOf[DATA_NORMAL].localShutdown.isDefined)
    sender.send(alice, CMD_CLOSE(None))
    sender.expectMsg(Failure(ClosingAlreadyInProgress(channelId(alice))))
  }

  test("recv CMD_CLOSE (while waiting for a RevokeAndAck)") { f =>
    import f._
    val sender = TestProbe()
    val (r, htlc) = addHtlc(50000000, alice, bob, alice2bob, bob2alice)
    sender.send(alice, CMD_SIGN)
    sender.expectMsg("ok")
    alice2bob.expectMsgType[CommitSig]
    // actual test begins
    sender.send(alice, CMD_CLOSE(None))
    sender.expectMsg("ok")
    alice2bob.expectMsgType[Shutdown]
    awaitCond(alice.stateName == NORMAL)
  }

  test("recv Shutdown (no pending htlcs)") { f =>
    import f._
    val sender = TestProbe()
    sender.send(alice, Shutdown(ByteVector32.Zeroes, Bob.channelParams.defaultFinalScriptPubKey))
    alice2bob.expectMsgType[Shutdown]
    alice2bob.expectMsgType[ClosingSigned]
    awaitCond(alice.stateName == NEGOTIATING)
    // channel should be advertised as down
    assert(channelUpdateListener.expectMsgType[LocalChannelDown].channelId === alice.stateData.asInstanceOf[DATA_NEGOTIATING].channelId)
  }

  test("recv Shutdown (with unacked sent htlcs)") { f =>
    import f._
    val sender = TestProbe()
    val (r, htlc) = addHtlc(50000000, alice, bob, alice2bob, bob2alice)
    sender.send(bob, CMD_CLOSE(None))
    bob2alice.expectMsgType[Shutdown]
    // actual test begins
    bob2alice.forward(alice)
    // alice sends a new sig
    alice2bob.expectMsgType[CommitSig]
    alice2bob.forward(bob)
    // bob replies with a revocation
    bob2alice.expectMsgType[RevokeAndAck]
    bob2alice.forward(alice)
    // as soon as alice as received the revocation, she will send her shutdown message
    alice2bob.expectMsgType[Shutdown]
    awaitCond(alice.stateName == SHUTDOWN)
    // channel should be advertised as down
    assert(channelUpdateListener.expectMsgType[LocalChannelDown].channelId === alice.stateData.asInstanceOf[DATA_SHUTDOWN].channelId)
  }

  test("recv Shutdown (with unacked received htlcs)") { f =>
    import f._
    val sender = TestProbe()
    val (r, htlc) = addHtlc(50000000, alice, bob, alice2bob, bob2alice)
    // actual test begins
    sender.send(bob, Shutdown(ByteVector32.Zeroes, TestConstants.Alice.channelParams.defaultFinalScriptPubKey))
    bob2alice.expectMsgType[Error]
    bob2blockchain.expectMsgType[PublishAsap]
    bob2blockchain.expectMsgType[PublishAsap]
    bob2blockchain.expectMsgType[WatchConfirmed]
    awaitCond(bob.stateName == CLOSING)
  }

  test("recv Shutdown (with invalid final script)") { f =>
    import f._
    val sender = TestProbe()
    sender.send(bob, Shutdown(ByteVector32.Zeroes, hex"00112233445566778899"))
    bob2alice.expectMsgType[Error]
    bob2blockchain.expectMsgType[PublishAsap]
    bob2blockchain.expectMsgType[PublishAsap]
    bob2blockchain.expectMsgType[WatchConfirmed]
    awaitCond(bob.stateName == CLOSING)
  }

  test("recv Shutdown (with invalid final script and signed htlcs, in response to a Shutdown)") { f =>
    import f._
    val sender = TestProbe()
    val (r, htlc) = addHtlc(50000000, alice, bob, alice2bob, bob2alice)
    crossSign(alice, bob, alice2bob, bob2alice)
    sender.send(bob, CMD_CLOSE(None))
    bob2alice.expectMsgType[Shutdown]
    // actual test begins
    sender.send(bob, Shutdown(ByteVector32.Zeroes, hex"00112233445566778899"))
    bob2alice.expectMsgType[Error]
    bob2blockchain.expectMsgType[PublishAsap]
    bob2blockchain.expectMsgType[PublishAsap]
    bob2blockchain.expectMsgType[WatchConfirmed]
    awaitCond(bob.stateName == CLOSING)
  }

  test("recv Shutdown (with signed htlcs)") { f =>
    import f._
    val sender = TestProbe()
    val (r, htlc) = addHtlc(50000000, alice, bob, alice2bob, bob2alice)
    crossSign(alice, bob, alice2bob, bob2alice)

    // actual test begins
    sender.send(bob, Shutdown(ByteVector32.Zeroes, TestConstants.Alice.channelParams.defaultFinalScriptPubKey))
    bob2alice.expectMsgType[Shutdown]
    awaitCond(bob.stateName == SHUTDOWN)
  }

  test("recv Shutdown (while waiting for a RevokeAndAck)") { f =>
    import f._
    val sender = TestProbe()
    val (r, htlc) = addHtlc(50000000, alice, bob, alice2bob, bob2alice)
    sender.send(alice, CMD_SIGN)
    sender.expectMsg("ok")
    alice2bob.expectMsgType[CommitSig]
    sender.send(bob, CMD_CLOSE(None))
    bob2alice.expectMsgType[Shutdown]
    // actual test begins
    bob2alice.forward(alice)
    alice2bob.expectMsgType[Shutdown]
    awaitCond(alice.stateName == SHUTDOWN)
  }

  test("recv Shutdown (while waiting for a RevokeAndAck with pending outgoing htlc)") { f =>
    import f._
    val sender = TestProbe()
    // let's make bob send a Shutdown message
    sender.send(bob, CMD_CLOSE(None))
    bob2alice.expectMsgType[Shutdown]
    // this is just so we have something to sign
    val (r, htlc) = addHtlc(50000000, alice, bob, alice2bob, bob2alice)
    // now we can sign
    sender.send(alice, CMD_SIGN)
    sender.expectMsg("ok")
    alice2bob.expectMsgType[CommitSig]
    alice2bob.forward(bob)
    // adding an outgoing pending htlc
    val (r1, htlc1) = addHtlc(50000000, alice, bob, alice2bob, bob2alice)
    // actual test begins
    // alice eventually gets bob's shutdown
    bob2alice.forward(alice)
    // alice can't do anything for now other than waiting for bob to send the revocation
    alice2bob.expectNoMsg()
    // bob sends the revocation
    bob2alice.expectMsgType[RevokeAndAck]
    bob2alice.forward(alice)
    // bob will also sign back
    bob2alice.expectMsgType[CommitSig]
    bob2alice.forward(alice)
    // then alice can sign the 2nd htlc
    alice2bob.expectMsgType[CommitSig]
    alice2bob.forward(bob)
    // and reply to bob's first signature
    alice2bob.expectMsgType[RevokeAndAck]
    alice2bob.forward(bob)
    // bob replies with the 2nd revocation
    bob2alice.expectMsgType[RevokeAndAck]
    bob2alice.forward(alice)
    // then alice can send her shutdown
    alice2bob.expectMsgType[Shutdown]
    awaitCond(alice.stateName == SHUTDOWN)
    // note: bob will sign back a second time, but that is out of our scope
  }

  test("recv CurrentBlockCount (no htlc timed out)") { f =>
    import f._
    val sender = TestProbe()
    val (r, htlc) = addHtlc(50000000, alice, bob, alice2bob, bob2alice)
    crossSign(alice, bob, alice2bob, bob2alice)

    // actual test begins
    val initialState = alice.stateData.asInstanceOf[DATA_NORMAL]
    sender.send(alice, CurrentBlockCount(400143))
    awaitCond(alice.stateData == initialState)
  }

  test("recv CurrentBlockCount (an htlc timed out)") { f =>
    import f._
    val sender = TestProbe()
    val (r, htlc) = addHtlc(50000000, alice, bob, alice2bob, bob2alice)
    crossSign(alice, bob, alice2bob, bob2alice)

    // actual test begins
    val initialState = alice.stateData.asInstanceOf[DATA_NORMAL]
    val aliceCommitTx = initialState.commitments.localCommit.publishableTxs.commitTx.tx
    sender.send(alice, CurrentBlockCount(400145))
    alice2blockchain.expectMsg(PublishAsap(aliceCommitTx))

    alice2blockchain.expectMsgType[PublishAsap] // main delayed
    alice2blockchain.expectMsgType[PublishAsap] // htlc timeout
    alice2blockchain.expectMsgType[PublishAsap] // htlc delayed
  val watch = alice2blockchain.expectMsgType[WatchConfirmed]
    assert(watch.event === BITCOIN_TX_CONFIRMED(aliceCommitTx))
  }

  test("recv CurrentFeerate (when funder, triggers an UpdateFee)") { f =>
    import f._
    val sender = TestProbe()
    val initialState = alice.stateData.asInstanceOf[DATA_NORMAL]
    val event = CurrentFeerates(FeeratesPerKw.single(20000))
    sender.send(alice, event)
    alice2bob.expectMsg(UpdateFee(initialState.commitments.channelId, event.feeratesPerKw.blocks_2))
  }

  test("recv CurrentFeerate (when funder, doesn't trigger an UpdateFee)") { f =>
    import f._
    val sender = TestProbe()
    val event = CurrentFeerates(FeeratesPerKw.single(10010))
    sender.send(alice, event)
    alice2bob.expectNoMsg(500 millis)
  }

  test("recv CurrentFeerate (when fundee, commit-fee/network-fee are close)") { f =>
    import f._
    val sender = TestProbe()
    val event = CurrentFeerates(FeeratesPerKw.single(11000))
    sender.send(bob, event)
    bob2alice.expectNoMsg(500 millis)
  }

  test("recv CurrentFeerate (when fundee, commit-fee/network-fee are very different)") { f =>
    import f._
    val sender = TestProbe()
    val event = CurrentFeerates(FeeratesPerKw.single(100))
    sender.send(bob, event)
    bob2alice.expectMsgType[Error]
    bob2blockchain.expectMsgType[PublishAsap] // commit tx
    bob2blockchain.expectMsgType[PublishAsap] // main delayed
    bob2blockchain.expectMsgType[WatchConfirmed]
    awaitCond(bob.stateName == CLOSING)
  }

  test("recv BITCOIN_FUNDING_SPENT (their commit w/ htlc)") { f =>
    import f._
    val sender = TestProbe()

    val (ra1, htlca1) = addHtlc(250000000, alice, bob, alice2bob, bob2alice)
    val (ra2, htlca2) = addHtlc(100000000, alice, bob, alice2bob, bob2alice)
    val (ra3, htlca3) = addHtlc(10000, alice, bob, alice2bob, bob2alice)
    val (rb1, htlcb1) = addHtlc(50000000, bob, alice, bob2alice, alice2bob)
    val (rb2, htlcb2) = addHtlc(55000000, bob, alice, bob2alice, alice2bob)
    crossSign(alice, bob, alice2bob, bob2alice)
    fulfillHtlc(1, ra2, bob, alice, bob2alice, alice2bob)
    fulfillHtlc(0, rb1, alice, bob, alice2bob, bob2alice)

    // at this point here is the situation from alice pov and what she should do when bob publishes his commit tx:
    // balances :
    //    alice's balance : 449 999 990                             => nothing to do
    //    bob's balance   :  95 000 000                             => nothing to do
    // htlcs :
    //    alice -> bob    : 250 000 000 (bob does not have the preimage)   => wait for the timeout and spend
    //    alice -> bob    : 100 000 000 (bob has the preimage)             => if bob does not use the preimage, wait for the timeout and spend
    //    alice -> bob    :          10 (dust)                             => won't appear in the commitment tx
    //    bob -> alice    :  50 000 000 (alice has the preimage)           => spend immediately using the preimage
    //    bob -> alice    :  55 000 000 (alice does not have the preimage) => nothing to do, bob will get his money back after the timeout

    // bob publishes his current commit tx
    val bobCommitTx = bob.stateData.asInstanceOf[DATA_NORMAL].commitments.localCommit.publishableTxs.commitTx.tx
    assert(bobCommitTx.txOut.size == 6) // two main outputs and 4 pending htlcs
    alice ! WatchEventSpent(BITCOIN_FUNDING_SPENT, bobCommitTx)

    // in response to that, alice publishes its claim txes
    val claimTxes = for (i <- 0 until 4) yield alice2blockchain.expectMsgType[PublishAsap].tx
    // in addition to its main output, alice can only claim 3 out of 4 htlcs, she can't do anything regarding the htlc sent by bob for which she does not have the preimage
    val amountClaimed = (for (claimHtlcTx <- claimTxes) yield {
      assert(claimHtlcTx.txIn.size == 1)
      assert(claimHtlcTx.txOut.size == 1)
      Transaction.correctlySpends(claimHtlcTx, bobCommitTx :: Nil, ScriptFlags.STANDARD_SCRIPT_VERIFY_FLAGS)
      claimHtlcTx.txOut(0).amount
    }).sum
    // at best we have a little less than 450 000 + 250 000 + 100 000 + 50 000 = 850 000 (because fees)
    assert(amountClaimed == Satoshi(814840))

    assert(alice2blockchain.expectMsgType[WatchConfirmed].event === BITCOIN_TX_CONFIRMED(bobCommitTx))
    assert(alice2blockchain.expectMsgType[WatchConfirmed].event === BITCOIN_TX_CONFIRMED(claimTxes(0))) // claim-main
    assert(alice2blockchain.expectMsgType[WatchSpent].event === BITCOIN_OUTPUT_SPENT)
    assert(alice2blockchain.expectMsgType[WatchSpent].event === BITCOIN_OUTPUT_SPENT)
    assert(alice2blockchain.expectMsgType[WatchSpent].event === BITCOIN_OUTPUT_SPENT)
    alice2blockchain.expectNoMsg(1 second)

    awaitCond(alice.stateName == CLOSING)
    assert(alice.stateData.asInstanceOf[DATA_CLOSING].remoteCommitPublished.isDefined)
    assert(alice.stateData.asInstanceOf[DATA_CLOSING].remoteCommitPublished.get.claimHtlcSuccessTxs.size == 1)
    assert(alice.stateData.asInstanceOf[DATA_CLOSING].remoteCommitPublished.get.claimHtlcTimeoutTxs.size == 2)
  }

  test("recv BITCOIN_FUNDING_SPENT (their *next* commit w/ htlc)") { f =>
    import f._
    val sender = TestProbe()

    val (ra1, htlca1) = addHtlc(250000000, alice, bob, alice2bob, bob2alice)
    val (ra2, htlca2) = addHtlc(100000000, alice, bob, alice2bob, bob2alice)
    val (ra3, htlca3) = addHtlc(10000, alice, bob, alice2bob, bob2alice)
    val (rb1, htlcb1) = addHtlc(50000000, bob, alice, bob2alice, alice2bob)
    val (rb2, htlcb2) = addHtlc(55000000, bob, alice, bob2alice, alice2bob)
    crossSign(alice, bob, alice2bob, bob2alice)
    fulfillHtlc(1, ra2, bob, alice, bob2alice, alice2bob)
    fulfillHtlc(0, rb1, alice, bob, alice2bob, bob2alice)
    // alice sign but we intercept bob's revocation
    sender.send(alice, CMD_SIGN)
    sender.expectMsg("ok")
    alice2bob.expectMsgType[CommitSig]
    alice2bob.forward(bob)
    bob2alice.expectMsgType[RevokeAndAck]

    // as far as alice knows, bob currently has two valid unrevoked commitment transactions

    // at this point here is the situation from bob's pov with the latest sig received from alice,
    // and what alice should do when bob publishes his commit tx:
    // balances :
    //    alice's balance : 499 999 990                             => nothing to do
    //    bob's balance   :  95 000 000                             => nothing to do
    // htlcs :
    //    alice -> bob    : 250 000 000 (bob does not have the preimage)   => wait for the timeout and spend
    //    alice -> bob    : 100 000 000 (bob has the preimage)             => if bob does not use the preimage, wait for the timeout and spend
    //    alice -> bob    :          10 (dust)                             => won't appear in the commitment tx
    //    bob -> alice    :  55 000 000 (alice does not have the preimage) => nothing to do, bob will get his money back after the timeout

    // bob publishes his current commit tx
    val bobCommitTx = bob.stateData.asInstanceOf[DATA_NORMAL].commitments.localCommit.publishableTxs.commitTx.tx
    assert(bobCommitTx.txOut.size == 5) // two main outputs and 3 pending htlcs
    alice ! WatchEventSpent(BITCOIN_FUNDING_SPENT, bobCommitTx)

    // in response to that, alice publishes its claim txes
    val claimTxes = for (i <- 0 until 3) yield alice2blockchain.expectMsgType[PublishAsap].tx
    // in addition to its main output, alice can only claim 2 out of 3 htlcs, she can't do anything regarding the htlc sent by bob for which she does not have the preimage
    val amountClaimed = (for (claimHtlcTx <- claimTxes) yield {
      assert(claimHtlcTx.txIn.size == 1)
      assert(claimHtlcTx.txOut.size == 1)
      Transaction.correctlySpends(claimHtlcTx, bobCommitTx :: Nil, ScriptFlags.STANDARD_SCRIPT_VERIFY_FLAGS)
      claimHtlcTx.txOut(0).amount
    }).sum
    // at best we have a little less than 500 000 + 250 000 + 100 000 = 850 000 (because fees)
    assert(amountClaimed == Satoshi(822280))

    assert(alice2blockchain.expectMsgType[WatchConfirmed].event === BITCOIN_TX_CONFIRMED(bobCommitTx))
    assert(alice2blockchain.expectMsgType[WatchConfirmed].event === BITCOIN_TX_CONFIRMED(claimTxes(0))) // claim-main
    assert(alice2blockchain.expectMsgType[WatchSpent].event === BITCOIN_OUTPUT_SPENT)
    assert(alice2blockchain.expectMsgType[WatchSpent].event === BITCOIN_OUTPUT_SPENT)
    alice2blockchain.expectNoMsg(1 second)

    awaitCond(alice.stateName == CLOSING)
    assert(alice.stateData.asInstanceOf[DATA_CLOSING].nextRemoteCommitPublished.isDefined)
    assert(alice.stateData.asInstanceOf[DATA_CLOSING].nextRemoteCommitPublished.get.claimHtlcSuccessTxs.size == 0)
    assert(alice.stateData.asInstanceOf[DATA_CLOSING].nextRemoteCommitPublished.get.claimHtlcTimeoutTxs.size == 2)
  }

  test("recv BITCOIN_FUNDING_SPENT (revoked commit)") { f =>
    import f._
    val sender = TestProbe()

    // initially we have :
    // alice = 800 000
    //   bob = 200 000
    def send(): Transaction = {
      // alice sends 8 000 sat
      val (r, htlc) = addHtlc(10000000, alice, bob, alice2bob, bob2alice)
      crossSign(alice, bob, alice2bob, bob2alice)

      bob.stateData.asInstanceOf[DATA_NORMAL].commitments.localCommit.publishableTxs.commitTx.tx
    }

    val txs = for (i <- 0 until 10) yield send()
    // bob now has 10 spendable tx, 9 of them being revoked

    // let's say that bob published this tx
    val revokedTx = txs(3)
    // channel state for this revoked tx is as follows:
    // alice = 760 000
    //   bob = 200 000
    //  a->b =  10 000
    //  a->b =  10 000
    //  a->b =  10 000
    //  a->b =  10 000
    // two main outputs + 4 htlc
    assert(revokedTx.txOut.size == 6)
    alice ! WatchEventSpent(BITCOIN_FUNDING_SPENT, revokedTx)
    alice2bob.expectMsgType[Error]

    val mainTx = alice2blockchain.expectMsgType[PublishAsap].tx
    val mainPenaltyTx = alice2blockchain.expectMsgType[PublishAsap].tx
    val htlcPenaltyTxs = for (i <- 0 until 4) yield alice2blockchain.expectMsgType[PublishAsap].tx
    assert(alice2blockchain.expectMsgType[WatchConfirmed].event == BITCOIN_TX_CONFIRMED(revokedTx))
    assert(alice2blockchain.expectMsgType[WatchConfirmed].event == BITCOIN_TX_CONFIRMED(mainTx))
    assert(alice2blockchain.expectMsgType[WatchSpent].event === BITCOIN_OUTPUT_SPENT) // main-penalty
    // let's make sure that htlc-penalty txs each spend a different output
    assert(htlcPenaltyTxs.map(_.txIn.head.outPoint.index).toSet.size === htlcPenaltyTxs.size)
    htlcPenaltyTxs.foreach(htlcPenaltyTx => assert(alice2blockchain.expectMsgType[WatchSpent].event === BITCOIN_OUTPUT_SPENT))
    alice2blockchain.expectNoMsg(1 second)

    Transaction.correctlySpends(mainTx, Seq(revokedTx), ScriptFlags.STANDARD_SCRIPT_VERIFY_FLAGS)
    Transaction.correctlySpends(mainPenaltyTx, Seq(revokedTx), ScriptFlags.STANDARD_SCRIPT_VERIFY_FLAGS)
    htlcPenaltyTxs.foreach(htlcPenaltyTx => Transaction.correctlySpends(htlcPenaltyTx, Seq(revokedTx), ScriptFlags.STANDARD_SCRIPT_VERIFY_FLAGS))

    // two main outputs are 760 000 and 200 000
    assert(mainTx.txOut(0).amount == Satoshi(741490))
    assert(mainPenaltyTx.txOut(0).amount == Satoshi(195150))
    assert(htlcPenaltyTxs(0).txOut(0).amount == Satoshi(4530))
    assert(htlcPenaltyTxs(1).txOut(0).amount == Satoshi(4530))
    assert(htlcPenaltyTxs(2).txOut(0).amount == Satoshi(4530))
    assert(htlcPenaltyTxs(3).txOut(0).amount == Satoshi(4530))

    awaitCond(alice.stateName == CLOSING)
    assert(alice.stateData.asInstanceOf[DATA_CLOSING].revokedCommitPublished.size == 1)

  }

  test("recv BITCOIN_FUNDING_SPENT (revoked commit with identical htlcs)") { f =>
    import f._
    val sender = TestProbe()

    // initially we have :
    // alice = 800 000
    //   bob = 200 000

    val add = CMD_ADD_HTLC(10000000, randomBytes32, 400144, upstream = Left(UUID.randomUUID()))
    sender.send(alice, add)
    sender.expectMsg("ok")
    alice2bob.expectMsgType[UpdateAddHtlc]
    alice2bob.forward(bob)
    sender.send(alice, add)
    sender.expectMsg("ok")
    alice2bob.expectMsgType[UpdateAddHtlc]
    alice2bob.forward(bob)

    crossSign(alice, bob, alice2bob, bob2alice)
    // bob will publish this tx after it is revoked
    val revokedTx = bob.stateData.asInstanceOf[DATA_NORMAL].commitments.localCommit.publishableTxs.commitTx.tx

    sender.send(alice, add)
    sender.expectMsg("ok")
    alice2bob.expectMsgType[UpdateAddHtlc]
    alice2bob.forward(bob)

    crossSign(alice, bob, alice2bob, bob2alice)

    // channel state for this revoked tx is as follows:
    // alice = 780 000
    //   bob = 200 000
    //  a->b =  10 000
    //  a->b =  10 000
    assert(revokedTx.txOut.size == 4)
    alice ! WatchEventSpent(BITCOIN_FUNDING_SPENT, revokedTx)
    alice2bob.expectMsgType[Error]

    val mainTx = alice2blockchain.expectMsgType[PublishAsap].tx
    val mainPenaltyTx = alice2blockchain.expectMsgType[PublishAsap].tx
    val htlcPenaltyTxs = for (i <- 0 until 2) yield alice2blockchain.expectMsgType[PublishAsap].tx
    // let's make sure that htlc-penalty txs each spend a different output
    assert(htlcPenaltyTxs.map(_.txIn.head.outPoint.index).toSet.size === htlcPenaltyTxs.size)
    assert(alice2blockchain.expectMsgType[WatchConfirmed].event == BITCOIN_TX_CONFIRMED(revokedTx))
    assert(alice2blockchain.expectMsgType[WatchConfirmed].event == BITCOIN_TX_CONFIRMED(mainTx))
    assert(alice2blockchain.expectMsgType[WatchSpent].event === BITCOIN_OUTPUT_SPENT) // main-penalty
    htlcPenaltyTxs.foreach(htlcPenaltyTx => assert(alice2blockchain.expectMsgType[WatchSpent].event === BITCOIN_OUTPUT_SPENT))
    alice2blockchain.expectNoMsg(1 second)

    Transaction.correctlySpends(mainTx, Seq(revokedTx), ScriptFlags.STANDARD_SCRIPT_VERIFY_FLAGS)
    Transaction.correctlySpends(mainPenaltyTx, Seq(revokedTx), ScriptFlags.STANDARD_SCRIPT_VERIFY_FLAGS)
    htlcPenaltyTxs.foreach(htlcPenaltyTx => Transaction.correctlySpends(htlcPenaltyTx, Seq(revokedTx), ScriptFlags.STANDARD_SCRIPT_VERIFY_FLAGS))
  }

  test("recv Error") { f =>
    import f._
    val (ra1, htlca1) = addHtlc(250000000, alice, bob, alice2bob, bob2alice)
    val (ra2, htlca2) = addHtlc(100000000, alice, bob, alice2bob, bob2alice)
    val (ra3, htlca3) = addHtlc(10000, alice, bob, alice2bob, bob2alice)
    val (rb1, htlcb1) = addHtlc(50000000, bob, alice, bob2alice, alice2bob)
    val (rb2, htlcb2) = addHtlc(55000000, bob, alice, bob2alice, alice2bob)
    crossSign(alice, bob, alice2bob, bob2alice)
    fulfillHtlc(1, ra2, bob, alice, bob2alice, alice2bob)
    fulfillHtlc(0, rb1, alice, bob, alice2bob, bob2alice)

    // at this point here is the situation from alice pov and what she should do when she publishes his commit tx:
    // balances :
    //    alice's balance : 449 999 990                             => nothing to do
    //    bob's balance   :  95 000 000                             => nothing to do
    // htlcs :
    //    alice -> bob    : 250 000 000 (bob does not have the preimage)   => wait for the timeout and spend using 2nd stage htlc-timeout
    //    alice -> bob    : 100 000 000 (bob has the preimage)             => if bob does not use the preimage, wait for the timeout and spend using 2nd stage htlc-timeout
    //    alice -> bob    :          10 (dust)                             => won't appear in the commitment tx
    //    bob -> alice    :  50 000 000 (alice has the preimage)           => spend immediately using the preimage using htlc-success
    //    bob -> alice    :  55 000 000 (alice does not have the preimage) => nothing to do, bob will get his money back after the timeout

    // an error occurs and alice publishes her commit tx
    val aliceCommitTx = alice.stateData.asInstanceOf[DATA_NORMAL].commitments.localCommit.publishableTxs.commitTx.tx
    alice ! Error(ByteVector32.Zeroes, "oops")
    alice2blockchain.expectMsg(PublishAsap(aliceCommitTx))
    assert(aliceCommitTx.txOut.size == 6) // two main outputs and 4 pending htlcs

    // alice can only claim 3 out of 4 htlcs, she can't do anything regarding the htlc sent by bob for which she does not have the htlc
    // so we expect 7 transactions:
    // - 1 tx to claim the main delayed output
    // - 3 txes for each htlc
    // - 3 txes for each delayed output of the claimed htlc
    val claimTxs = for (i <- 0 until 7) yield alice2blockchain.expectMsgType[PublishAsap].tx

    // the main delayed output spends the commitment transaction
    Transaction.correctlySpends(claimTxs(0), aliceCommitTx :: Nil, ScriptFlags.STANDARD_SCRIPT_VERIFY_FLAGS)

    // 2nd stage transactions spend the commitment transaction
    Transaction.correctlySpends(claimTxs(1), aliceCommitTx :: Nil, ScriptFlags.STANDARD_SCRIPT_VERIFY_FLAGS)
    Transaction.correctlySpends(claimTxs(2), aliceCommitTx :: Nil, ScriptFlags.STANDARD_SCRIPT_VERIFY_FLAGS)
    Transaction.correctlySpends(claimTxs(3), aliceCommitTx :: Nil, ScriptFlags.STANDARD_SCRIPT_VERIFY_FLAGS)

    // 3rd stage transactions spend their respective HTLC-Success/HTLC-Timeout transactions
    Transaction.correctlySpends(claimTxs(4), claimTxs(1) :: Nil, ScriptFlags.STANDARD_SCRIPT_VERIFY_FLAGS)
    Transaction.correctlySpends(claimTxs(5), claimTxs(2) :: Nil, ScriptFlags.STANDARD_SCRIPT_VERIFY_FLAGS)
    Transaction.correctlySpends(claimTxs(6), claimTxs(3) :: Nil, ScriptFlags.STANDARD_SCRIPT_VERIFY_FLAGS)

    assert(alice2blockchain.expectMsgType[WatchConfirmed].event === BITCOIN_TX_CONFIRMED(aliceCommitTx))
    assert(alice2blockchain.expectMsgType[WatchConfirmed].event === BITCOIN_TX_CONFIRMED(claimTxs(0))) // main-delayed
    assert(alice2blockchain.expectMsgType[WatchConfirmed].event === BITCOIN_TX_CONFIRMED(claimTxs(4))) // htlc-delayed
    assert(alice2blockchain.expectMsgType[WatchConfirmed].event === BITCOIN_TX_CONFIRMED(claimTxs(5))) // htlc-delayed
    assert(alice2blockchain.expectMsgType[WatchConfirmed].event === BITCOIN_TX_CONFIRMED(claimTxs(6))) // htlc-delayed
    assert(alice2blockchain.expectMsgType[WatchSpent].event === BITCOIN_OUTPUT_SPENT)
    assert(alice2blockchain.expectMsgType[WatchSpent].event === BITCOIN_OUTPUT_SPENT)
    assert(alice2blockchain.expectMsgType[WatchSpent].event === BITCOIN_OUTPUT_SPENT)
    alice2blockchain.expectNoMsg(1 second)

    awaitCond(alice.stateName == CLOSING)
    assert(alice.stateData.asInstanceOf[DATA_CLOSING].localCommitPublished.isDefined)
    val localCommitPublished = alice.stateData.asInstanceOf[DATA_CLOSING].localCommitPublished.get
    assert(localCommitPublished.commitTx == aliceCommitTx)
    assert(localCommitPublished.htlcSuccessTxs.size == 1)
    assert(localCommitPublished.htlcTimeoutTxs.size == 2)
    assert(localCommitPublished.claimHtlcDelayedTxs.size == 3)
  }

  test("recv Error (nothing at stake)", Tag("no_push_msat")) { f =>
    import f._

    // when receiving an error bob should publish its commitment even if it has nothing at stake, because alice could
    // have lost its data and need assistance

    // an error occurs and alice publishes her commit tx
    val bobCommitTx = bob.stateData.asInstanceOf[DATA_NORMAL].commitments.localCommit.publishableTxs.commitTx.tx
    bob ! Error(ByteVector32.Zeroes, "oops")
    bob2blockchain.expectMsg(PublishAsap(bobCommitTx))
    assert(bobCommitTx.txOut.size == 1) // only one main output
    alice2blockchain.expectNoMsg(1 second)

    awaitCond(bob.stateName == CLOSING)
    assert(bob.stateData.asInstanceOf[DATA_CLOSING].localCommitPublished.isDefined)
    val localCommitPublished = bob.stateData.asInstanceOf[DATA_CLOSING].localCommitPublished.get
    assert(localCommitPublished.commitTx == bobCommitTx)
  }

  test("recv BITCOIN_FUNDING_DEEPLYBURIED", Tag("channels_public")) { f =>
    import f._
    val sender = TestProbe()
    sender.send(alice, WatchEventConfirmed(BITCOIN_FUNDING_DEEPLYBURIED, 400000, 42))
    val annSigs = alice2bob.expectMsgType[AnnouncementSignatures]
    // public channel: we don't send the channel_update directly to the peer
    alice2bob.expectNoMsg(1 second)
    awaitCond(alice.stateData.asInstanceOf[DATA_NORMAL].shortChannelId == annSigs.shortChannelId && alice.stateData.asInstanceOf[DATA_NORMAL].buried == true)
    // we don't re-publish the same channel_update if there was no change
    channelUpdateListener.expectNoMsg(1 second)
  }

  test("recv BITCOIN_FUNDING_DEEPLYBURIED (short channel id changed)", Tag("channels_public")) { f =>
    import f._
    val sender = TestProbe()
    sender.send(alice, WatchEventConfirmed(BITCOIN_FUNDING_DEEPLYBURIED, 400001, 22))
    val annSigs = alice2bob.expectMsgType[AnnouncementSignatures]
    // public channel: we don't send the channel_update directly to the peer
    alice2bob.expectNoMsg(1 second)
    awaitCond(alice.stateData.asInstanceOf[DATA_NORMAL].shortChannelId == annSigs.shortChannelId && alice.stateData.asInstanceOf[DATA_NORMAL].buried == true)
    assert(channelUpdateListener.expectMsgType[LocalChannelUpdate].shortChannelId == alice.stateData.asInstanceOf[DATA_NORMAL].shortChannelId)
    channelUpdateListener.expectNoMsg(1 second)
  }

  test("recv BITCOIN_FUNDING_DEEPLYBURIED (private channel)") { f =>
    import f._
    val sender = TestProbe()
    sender.send(alice, WatchEventConfirmed(BITCOIN_FUNDING_DEEPLYBURIED, 400000, 42))
    // private channel: we send the channel_update directly to the peer
    val channelUpdate = alice2bob.expectMsgType[ChannelUpdate]
    awaitCond(alice.stateData.asInstanceOf[DATA_NORMAL].shortChannelId == channelUpdate.shortChannelId && alice.stateData.asInstanceOf[DATA_NORMAL].buried == true)
    // we don't re-publish the same channel_update if there was no change
    channelUpdateListener.expectNoMsg(1 second)
  }

  test("recv BITCOIN_FUNDING_DEEPLYBURIED (private channel, short channel id changed)") { f =>
    import f._
    val sender = TestProbe()
    sender.send(alice, WatchEventConfirmed(BITCOIN_FUNDING_DEEPLYBURIED, 400001, 22))
    // private channel: we send the channel_update directly to the peer
    val channelUpdate = alice2bob.expectMsgType[ChannelUpdate]
    awaitCond(alice.stateData.asInstanceOf[DATA_NORMAL].shortChannelId == channelUpdate.shortChannelId && alice.stateData.asInstanceOf[DATA_NORMAL].buried == true)
    // LocalChannelUpdate should not be published
    assert(channelUpdateListener.expectMsgType[LocalChannelUpdate].shortChannelId == alice.stateData.asInstanceOf[DATA_NORMAL].shortChannelId)
    channelUpdateListener.expectNoMsg(1 second)
  }

  test("recv AnnouncementSignatures", Tag("channels_public")) { f =>
    import f._
    val initialState = alice.stateData.asInstanceOf[DATA_NORMAL]
    val sender = TestProbe()
    sender.send(alice, WatchEventConfirmed(BITCOIN_FUNDING_DEEPLYBURIED, 400000, 42))
    val annSigsA = alice2bob.expectMsgType[AnnouncementSignatures]
    sender.send(bob, WatchEventConfirmed(BITCOIN_FUNDING_DEEPLYBURIED, 400000, 42))
    val annSigsB = bob2alice.expectMsgType[AnnouncementSignatures]
    import initialState.commitments.{localParams, remoteParams}
    val channelAnn = Announcements.makeChannelAnnouncement(Alice.nodeParams.chainHash, annSigsA.shortChannelId, Alice.nodeParams.nodeId, remoteParams.nodeId, Alice.keyManager.fundingPublicKey(localParams.channelKeyPath).publicKey, remoteParams.fundingPubKey, annSigsA.nodeSignature, annSigsB.nodeSignature, annSigsA.bitcoinSignature, annSigsB.bitcoinSignature)
    // actual test starts here
    bob2alice.forward(alice)
    awaitCond({
      val normal = alice.stateData.asInstanceOf[DATA_NORMAL]
      normal.shortChannelId == annSigsA.shortChannelId && normal.buried && normal.channelAnnouncement == Some(channelAnn) && normal.channelUpdate.shortChannelId == annSigsA.shortChannelId
    })
    assert(channelUpdateListener.expectMsgType[LocalChannelUpdate].channelAnnouncement_opt === Some(channelAnn))
  }

  test("recv AnnouncementSignatures (re-send)", Tag("channels_public")) { f =>
    import f._
    val initialState = alice.stateData.asInstanceOf[DATA_NORMAL]
    val sender = TestProbe()
    sender.send(alice, WatchEventConfirmed(BITCOIN_FUNDING_DEEPLYBURIED, 42, 10))
    val annSigsA = alice2bob.expectMsgType[AnnouncementSignatures]
    sender.send(bob, WatchEventConfirmed(BITCOIN_FUNDING_DEEPLYBURIED, 42, 10))
    val annSigsB = bob2alice.expectMsgType[AnnouncementSignatures]
    import initialState.commitments.{localParams, remoteParams}
    val channelAnn = Announcements.makeChannelAnnouncement(Alice.nodeParams.chainHash, annSigsA.shortChannelId, Alice.nodeParams.nodeId, remoteParams.nodeId, Alice.keyManager.fundingPublicKey(localParams.channelKeyPath).publicKey, remoteParams.fundingPubKey, annSigsA.nodeSignature, annSigsB.nodeSignature, annSigsA.bitcoinSignature, annSigsB.bitcoinSignature)
    bob2alice.forward(alice)
    awaitCond(alice.stateData.asInstanceOf[DATA_NORMAL].channelAnnouncement === Some(channelAnn))

    // actual test starts here
    // simulate bob re-sending its sigs
    bob2alice.send(alice, annSigsA)
    // alice re-sends her sigs
    alice2bob.expectMsg(annSigsA)
  }

<<<<<<< HEAD
  ignore("recv TickRefreshChannelUpdate", Tag("channels_public")) { f =>
=======
  test("recv BroadcastChannelUpdate", Tag("channels_public")) { f =>
>>>>>>> 87189591
    import f._
    val sender = TestProbe()
    sender.send(alice, WatchEventConfirmed(BITCOIN_FUNDING_DEEPLYBURIED, 400000, 42))
    sender.send(bob, WatchEventConfirmed(BITCOIN_FUNDING_DEEPLYBURIED, 400000, 42))
    bob2alice.expectMsgType[AnnouncementSignatures]
    bob2alice.forward(alice)
    val update1 = channelUpdateListener.expectMsgType[LocalChannelUpdate]

    // actual test starts here
    Thread.sleep(1100)
    sender.send(alice, BroadcastChannelUpdate(PeriodicRefresh))
    val update2 = channelUpdateListener.expectMsgType[LocalChannelUpdate]
    assert(update1.channelUpdate.timestamp < update2.channelUpdate.timestamp)
  }

  test("recv BroadcastChannelUpdate (no changes)", Tag("channels_public")) { f =>
    import f._
    val sender = TestProbe()
    sender.send(alice, WatchEventConfirmed(BITCOIN_FUNDING_DEEPLYBURIED, 400000, 42))
    sender.send(bob, WatchEventConfirmed(BITCOIN_FUNDING_DEEPLYBURIED, 400000, 42))
    bob2alice.expectMsgType[AnnouncementSignatures]
    bob2alice.forward(alice)
    channelUpdateListener.expectMsgType[LocalChannelUpdate]

    // actual test starts here
    Thread.sleep(1100)
    sender.send(alice, BroadcastChannelUpdate(Reconnected))
    channelUpdateListener.expectNoMsg(1 second)
  }

  test("recv INPUT_DISCONNECTED") { f =>
    import f._
    val sender = TestProbe()
    sender.send(alice, WatchEventConfirmed(BITCOIN_FUNDING_DEEPLYBURIED, 400000, 42))
    val update1a = alice2bob.expectMsgType[ChannelUpdate]
    assert(Announcements.isEnabled(update1a.channelFlags) == true)

    // actual test starts here
    sender.send(alice, INPUT_DISCONNECTED)
    awaitCond(alice.stateName == OFFLINE)
    alice2bob.expectNoMsg(1 second)
    channelUpdateListener.expectNoMsg(1 second)
  }

  test("recv INPUT_DISCONNECTED (with pending unsigned htlcs)") { f =>
    import f._
    val sender = TestProbe()
    sender.send(alice, WatchEventConfirmed(BITCOIN_FUNDING_DEEPLYBURIED, 400000, 42))
    val update1a = alice2bob.expectMsgType[ChannelUpdate]
    assert(Announcements.isEnabled(update1a.channelFlags) == true)
    val (_, htlc1) = addHtlc(10000, alice, bob, alice2bob, bob2alice)
    val (_, htlc2) = addHtlc(10000, alice, bob, alice2bob, bob2alice)
    val aliceData = alice.stateData.asInstanceOf[DATA_NORMAL]
    assert(aliceData.commitments.localChanges.proposed.size == 2)

    // actual test starts here
    Thread.sleep(1100)
    sender.send(alice, INPUT_DISCONNECTED)
    assert(relayerA.expectMsgType[Status.Failure].cause.asInstanceOf[AddHtlcFailed].paymentHash === htlc1.paymentHash)
    assert(relayerA.expectMsgType[Status.Failure].cause.asInstanceOf[AddHtlcFailed].paymentHash === htlc2.paymentHash)
    val update2a = alice2bob.expectMsgType[ChannelUpdate]
    assert(channelUpdateListener.expectMsgType[LocalChannelUpdate].channelUpdate === update2a)
    assert(Announcements.isEnabled(update2a.channelFlags) == false)
    awaitCond(alice.stateName == OFFLINE)
  }

  test("recv INPUT_DISCONNECTED (public channel)", Tag("channels_public")) { f =>
    import f._
    val sender = TestProbe()
    sender.send(alice, WatchEventConfirmed(BITCOIN_FUNDING_DEEPLYBURIED, 400000, 42))
    sender.send(bob, WatchEventConfirmed(BITCOIN_FUNDING_DEEPLYBURIED, 400000, 42))
    bob2alice.expectMsgType[AnnouncementSignatures]
    bob2alice.forward(alice)
    val update1 = channelUpdateListener.expectMsgType[LocalChannelUpdate]
    assert(Announcements.isEnabled(update1.channelUpdate.channelFlags) == true)

    // actual test starts here
    sender.send(alice, INPUT_DISCONNECTED)
    awaitCond(alice.stateName == OFFLINE)
    channelUpdateListener.expectNoMsg(1 second)
  }

  test("recv INPUT_DISCONNECTED (public channel, with pending unsigned htlcs)", Tag("channels_public")) { f =>
    import f._
    val sender = TestProbe()
    sender.send(alice, WatchEventConfirmed(BITCOIN_FUNDING_DEEPLYBURIED, 400000, 42))
    sender.send(bob, WatchEventConfirmed(BITCOIN_FUNDING_DEEPLYBURIED, 400000, 42))
    bob2alice.expectMsgType[AnnouncementSignatures]
    bob2alice.forward(alice)
    alice2bob.expectMsgType[AnnouncementSignatures]
    alice2bob.forward(bob)
    val update1a = channelUpdateListener.expectMsgType[LocalChannelUpdate]
    val update1b = channelUpdateListener.expectMsgType[LocalChannelUpdate]
    assert(Announcements.isEnabled(update1a.channelUpdate.channelFlags) == true)
    val (_, htlc1) = addHtlc(10000, alice, bob, alice2bob, bob2alice)
    val (_, htlc2) = addHtlc(10000, alice, bob, alice2bob, bob2alice)
    val aliceData = alice.stateData.asInstanceOf[DATA_NORMAL]
    assert(aliceData.commitments.localChanges.proposed.size == 2)

    // actual test starts here
    Thread.sleep(1100)
    sender.send(alice, INPUT_DISCONNECTED)
    assert(relayerA.expectMsgType[Status.Failure].cause.asInstanceOf[AddHtlcFailed].paymentHash === htlc1.paymentHash)
    assert(relayerA.expectMsgType[Status.Failure].cause.asInstanceOf[AddHtlcFailed].paymentHash === htlc2.paymentHash)
    val update2a = channelUpdateListener.expectMsgType[LocalChannelUpdate]
    assert(update1a.channelUpdate.timestamp < update2a.channelUpdate.timestamp)
    assert(Announcements.isEnabled(update2a.channelUpdate.channelFlags) == false)
    awaitCond(alice.stateName == OFFLINE)
  }

}<|MERGE_RESOLUTION|>--- conflicted
+++ resolved
@@ -2087,11 +2087,7 @@
     alice2bob.expectMsg(annSigsA)
   }
 
-<<<<<<< HEAD
   ignore("recv TickRefreshChannelUpdate", Tag("channels_public")) { f =>
-=======
-  test("recv BroadcastChannelUpdate", Tag("channels_public")) { f =>
->>>>>>> 87189591
     import f._
     val sender = TestProbe()
     sender.send(alice, WatchEventConfirmed(BITCOIN_FUNDING_DEEPLYBURIED, 400000, 42))
