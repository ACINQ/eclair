/*
 * Copyright 2018 ACINQ SAS
 *
 * Licensed under the Apache License, Version 2.0 (the "License");
 * you may not use this file except in compliance with the License.
 * You may obtain a copy of the License at
 *
 *     http://www.apache.org/licenses/LICENSE-2.0
 *
 * Unless required by applicable law or agreed to in writing, software
 * distributed under the License is distributed on an "AS IS" BASIS,
 * WITHOUT WARRANTIES OR CONDITIONS OF ANY KIND, either express or implied.
 * See the License for the specific language governing permissions and
 * limitations under the License.
 */

package fr.acinq.eclair.channel.states.e

import akka.actor.Status
import akka.actor.Status.Failure
import akka.testkit.TestProbe
import fr.acinq.bitcoin.Crypto.Scalar
import fr.acinq.bitcoin.{BinaryData, Crypto, Satoshi, ScriptFlags, Transaction}
import fr.acinq.eclair.TestConstants.{Alice, Bob}
import fr.acinq.eclair.UInt64.Conversions._
import fr.acinq.eclair.blockchain._
import fr.acinq.eclair.blockchain.fee.FeeratesPerKw
<<<<<<< HEAD
import fr.acinq.eclair.channel.Channel.TickRefreshChannelUpdate
import fr.acinq.eclair.channel._
import fr.acinq.eclair.channel.states.StateTestsHelperMethods
=======
import fr.acinq.eclair.channel.Channel.{RevocationTimeout, TickRefreshChannelUpdate}
import fr.acinq.eclair.channel.states.StateTestsHelperMethods
import fr.acinq.eclair.channel.{Data, State, _}
import fr.acinq.eclair.io.Peer
>>>>>>> 723d0dee
import fr.acinq.eclair.payment._
import fr.acinq.eclair.router.Announcements
import fr.acinq.eclair.transactions.Transactions.{htlcSuccessWeight, htlcTimeoutWeight, weight2fee}
import fr.acinq.eclair.transactions.{IN, OUT}
import fr.acinq.eclair.wire.{AnnouncementSignatures, ChannelUpdate, ClosingSigned, CommitSig, Error, FailureMessageCodecs, PermanentChannelFailure, RevokeAndAck, Shutdown, UpdateAddHtlc, UpdateFailHtlc, UpdateFailMalformedHtlc, UpdateFee, UpdateFulfillHtlc}
import fr.acinq.eclair.{Globals, TestConstants, TestkitBaseClass}
import org.scalatest.{Outcome, Tag}

import scala.concurrent.duration._

/**
  * Created by PM on 05/07/2016.
  */

class NormalStateSpec extends TestkitBaseClass with StateTestsHelperMethods {

  type FixtureParam = SetupFixture

  override def withFixture(test: OneArgTest): Outcome = {
    val setup = init()
    import setup._
    within(30 seconds) {
      reachNormal(setup, test.tags)
      awaitCond(alice.stateName == NORMAL)
      awaitCond(bob.stateName == NORMAL)
      withFixture(test.toNoArgTest(setup))
    }
  }

  test("recv CMD_ADD_HTLC (empty origin)") { f =>
    import f._
    val initialState = alice.stateData.asInstanceOf[DATA_NORMAL]
    val sender = TestProbe()
    val h = BinaryData("42" * 32)
    sender.send(alice, CMD_ADD_HTLC(50000000, h, 400144))
    sender.expectMsg("ok")
    val htlc = alice2bob.expectMsgType[UpdateAddHtlc]
    assert(htlc.id == 0 && htlc.paymentHash == h)
    awaitCond(alice.stateData == initialState.copy(
      commitments = initialState.commitments.copy(
        localNextHtlcId = 1,
        localChanges = initialState.commitments.localChanges.copy(proposed = htlc :: Nil),
        originChannels = Map(0L -> Local(Some(sender.ref)))
      )))
  }

  test("recv CMD_ADD_HTLC (incrementing ids)") { f =>
    import f._
    val sender = TestProbe()
    val h = BinaryData("42" * 32)
    for (i <- 0 until 10) {
      sender.send(alice, CMD_ADD_HTLC(50000000, h, 400144))
      sender.expectMsg("ok")
      val htlc = alice2bob.expectMsgType[UpdateAddHtlc]
      assert(htlc.id == i && htlc.paymentHash == h)
    }
  }

  test("recv CMD_ADD_HTLC (relayed htlc)") { f =>
    import f._
    val initialState = alice.stateData.asInstanceOf[DATA_NORMAL]
    val sender = TestProbe()
    val h = BinaryData("42" * 32)
    val originHtlc = UpdateAddHtlc(channelId = "42" * 32, id = 5656, amountMsat = 50000000, cltvExpiry = 400144, paymentHash = h, onionRoutingPacket = "00" * 1254)
    val cmd = CMD_ADD_HTLC(originHtlc.amountMsat - 10000, h, originHtlc.cltvExpiry - 7, upstream_opt = Some(originHtlc))
    sender.send(alice, cmd)
    sender.expectMsg("ok")
    val htlc = alice2bob.expectMsgType[UpdateAddHtlc]
    assert(htlc.id == 0 && htlc.paymentHash == h)
    awaitCond(alice.stateData == initialState.copy(
      commitments = initialState.commitments.copy(
        localNextHtlcId = 1,
        localChanges = initialState.commitments.localChanges.copy(proposed = htlc :: Nil),
        originChannels = Map(0L -> Relayed(originHtlc.channelId, originHtlc.id, originHtlc.amountMsat, htlc.amountMsat))
      )))
  }

  test("recv CMD_ADD_HTLC (invalid payment hash)") { f =>
    import f._
    val initialState = alice.stateData.asInstanceOf[DATA_NORMAL]
    val sender = TestProbe()
    val add = CMD_ADD_HTLC(500000000, "11" * 42, cltvExpiry = 400144)
    sender.send(alice, add)
    val error = InvalidPaymentHash(channelId(alice))
    sender.expectMsg(Failure(AddHtlcFailed(channelId(alice), add.paymentHash, error, Local(Some(sender.ref)), Some(initialState.channelUpdate), Some(add))))
    alice2bob.expectNoMsg(200 millis)
  }

  test("recv CMD_ADD_HTLC (expiry too small)") { f =>
    import f._
    val sender = TestProbe()
    val initialState = alice.stateData.asInstanceOf[DATA_NORMAL]
    val currentBlockCount = Globals.blockCount.get
    val expiryTooSmall = currentBlockCount + 3
    val add = CMD_ADD_HTLC(500000000, "11" * 32, cltvExpiry = expiryTooSmall)
    sender.send(alice, add)
    val error = ExpiryTooSmall(channelId(alice), currentBlockCount + Channel.MIN_CLTV_EXPIRY, expiryTooSmall, currentBlockCount)
    sender.expectMsg(Failure(AddHtlcFailed(channelId(alice), add.paymentHash, error, Local(Some(sender.ref)), Some(initialState.channelUpdate), Some(add))))
    alice2bob.expectNoMsg(200 millis)
  }

  test("recv CMD_ADD_HTLC (expiry too big)") { f =>
    import f._
    val sender = TestProbe()
    val initialState = alice.stateData.asInstanceOf[DATA_NORMAL]
    val currentBlockCount = Globals.blockCount.get
    val expiryTooBig = currentBlockCount + Channel.MAX_CLTV_EXPIRY + 1
    val add = CMD_ADD_HTLC(500000000, "11" * 32, cltvExpiry = expiryTooBig)
    sender.send(alice, add)
    val error = ExpiryTooBig(channelId(alice), maximum = currentBlockCount + Channel.MAX_CLTV_EXPIRY, actual = expiryTooBig, blockCount = currentBlockCount)
    sender.expectMsg(Failure(AddHtlcFailed(channelId(alice), add.paymentHash, error, Local(Some(sender.ref)), Some(initialState.channelUpdate), Some(add))))
    alice2bob.expectNoMsg(200 millis)
  }

  test("recv CMD_ADD_HTLC (value too small)") { f =>
    import f._
    val sender = TestProbe()
    val initialState = alice.stateData.asInstanceOf[DATA_NORMAL]
    val add = CMD_ADD_HTLC(50, "11" * 32, 400144)
    sender.send(alice, add)
    val error = HtlcValueTooSmall(channelId(alice), 1000, 50)
    sender.expectMsg(Failure(AddHtlcFailed(channelId(alice), add.paymentHash, error, Local(Some(sender.ref)), Some(initialState.channelUpdate), Some(add))))
    alice2bob.expectNoMsg(200 millis)
  }

  test("recv CMD_ADD_HTLC (insufficient funds)") { f =>
    import f._
    val sender = TestProbe()
    val initialState = alice.stateData.asInstanceOf[DATA_NORMAL]
    val add = CMD_ADD_HTLC(Int.MaxValue, "11" * 32, 400144)
    sender.send(alice, add)
    val error = InsufficientFunds(channelId(alice), amountMsat = Int.MaxValue, missingSatoshis = 1376443, reserveSatoshis = 20000, feesSatoshis = 8960)
    sender.expectMsg(Failure(AddHtlcFailed(channelId(alice), add.paymentHash, error, Local(Some(sender.ref)), Some(initialState.channelUpdate), Some(add))))
    alice2bob.expectNoMsg(200 millis)
  }

  test("recv CMD_ADD_HTLC (insufficient funds w/ pending htlcs and 0 balance)") { f =>
    import f._
    val sender = TestProbe()
    val initialState = alice.stateData.asInstanceOf[DATA_NORMAL]
    sender.send(alice, CMD_ADD_HTLC(500000000, "11" * 32, 400144))
    sender.expectMsg("ok")
    alice2bob.expectMsgType[UpdateAddHtlc]
    sender.send(alice, CMD_ADD_HTLC(200000000, "22" * 32, 400144))
    sender.expectMsg("ok")
    alice2bob.expectMsgType[UpdateAddHtlc]
    sender.send(alice, CMD_ADD_HTLC(67600000, "33" * 32, 400144))
    sender.expectMsg("ok")
    alice2bob.expectMsgType[UpdateAddHtlc]
    val add = CMD_ADD_HTLC(1000000, "44" * 32, 400144)
    sender.send(alice, add)
    val error = InsufficientFunds(channelId(alice), amountMsat = 1000000, missingSatoshis = 1000, reserveSatoshis = 20000, feesSatoshis = 12400)
    sender.expectMsg(Failure(AddHtlcFailed(channelId(alice), add.paymentHash, error, Local(Some(sender.ref)), Some(initialState.channelUpdate), Some(add))))
    alice2bob.expectNoMsg(200 millis)
  }

  test("recv CMD_ADD_HTLC (insufficient funds w/ pending htlcs 2/2)") { f =>
    import f._
    val sender = TestProbe()
    val initialState = alice.stateData.asInstanceOf[DATA_NORMAL]
    sender.send(alice, CMD_ADD_HTLC(300000000, "11" * 32, 400144))
    sender.expectMsg("ok")
    alice2bob.expectMsgType[UpdateAddHtlc]
    sender.send(alice, CMD_ADD_HTLC(300000000, "22" * 32, 400144))
    sender.expectMsg("ok")
    alice2bob.expectMsgType[UpdateAddHtlc]
    val add = CMD_ADD_HTLC(500000000, "33" * 32, 400144)
    sender.send(alice, add)
    val error = InsufficientFunds(channelId(alice), amountMsat = 500000000, missingSatoshis = 332400, reserveSatoshis = 20000, feesSatoshis = 12400)
    sender.expectMsg(Failure(AddHtlcFailed(channelId(alice), add.paymentHash, error, Local(Some(sender.ref)), Some(initialState.channelUpdate), Some(add))))
    alice2bob.expectNoMsg(200 millis)
  }

  test("recv CMD_ADD_HTLC (over max inflight htlc value)") { f =>
    import f._
    val sender = TestProbe()
    val initialState = bob.stateData.asInstanceOf[DATA_NORMAL]
    val add = CMD_ADD_HTLC(151000000, "11" * 32, 400144)
    sender.send(bob, add)
    val error = HtlcValueTooHighInFlight(channelId(bob), maximum = 150000000, actual = 151000000)
    sender.expectMsg(Failure(AddHtlcFailed(channelId(bob), add.paymentHash, error, Local(Some(sender.ref)), Some(initialState.channelUpdate), Some(add))))
    bob2alice.expectNoMsg(200 millis)
  }

  test("recv CMD_ADD_HTLC (over max accepted htlcs)") { f =>
    import f._
    val sender = TestProbe()
    val initialState = alice.stateData.asInstanceOf[DATA_NORMAL]
    // Bob accepts a maximum of 30 htlcs
    for (i <- 0 until 30) {
      sender.send(alice, CMD_ADD_HTLC(10000000, "11" * 32, 400144))
      sender.expectMsg("ok")
      alice2bob.expectMsgType[UpdateAddHtlc]
    }
    val add = CMD_ADD_HTLC(10000000, "33" * 32, 400144)
    sender.send(alice, add)
    val error = TooManyAcceptedHtlcs(channelId(alice), maximum = 30)
    sender.expectMsg(Failure(AddHtlcFailed(channelId(alice), add.paymentHash, error, Local(Some(sender.ref)), Some(initialState.channelUpdate), Some(add))))
    alice2bob.expectNoMsg(200 millis)
  }

  test("recv CMD_ADD_HTLC (over capacity)") { f =>
    import f._
    val sender = TestProbe()
    val initialState = alice.stateData.asInstanceOf[DATA_NORMAL]
    val add1 = CMD_ADD_HTLC(TestConstants.fundingSatoshis * 2 / 3 * 1000, "11" * 32, 400144)
    sender.send(alice, add1)
    sender.expectMsg("ok")
    alice2bob.expectMsgType[UpdateAddHtlc]
    sender.send(alice, CMD_SIGN)
    sender.expectMsg("ok")
    alice2bob.expectMsgType[CommitSig]
    // this is over channel-capacity
    val add2 = CMD_ADD_HTLC(TestConstants.fundingSatoshis * 2 / 3 * 1000, "22" * 32, 400144)
    sender.send(alice, add2)
    val error = InsufficientFunds(channelId(alice), add2.amountMsat, 564012, 20000, 10680)
    sender.expectMsg(Failure(AddHtlcFailed(channelId(alice), add2.paymentHash, error, Local(Some(sender.ref)), Some(initialState.channelUpdate), Some(add2))))
    alice2bob.expectNoMsg(200 millis)
  }

  test("recv CMD_ADD_HTLC (after having sent Shutdown)") { f =>
    import f._
    val sender = TestProbe()
    val initialState = alice.stateData.asInstanceOf[DATA_NORMAL]
    sender.send(alice, CMD_CLOSE(None))
    sender.expectMsg("ok")
    alice2bob.expectMsgType[Shutdown]
    awaitCond(alice.stateData.asInstanceOf[DATA_NORMAL].localShutdown.isDefined && !alice.stateData.asInstanceOf[DATA_NORMAL].remoteShutdown.isDefined)

    // actual test starts here
    val add = CMD_ADD_HTLC(500000000, "11" * 32, cltvExpiry = 400144)
    sender.send(alice, add)
    val error = NoMoreHtlcsClosingInProgress(channelId(alice))
    sender.expectMsg(Failure(AddHtlcFailed(channelId(alice), add.paymentHash, error, Local(Some(sender.ref)), Some(initialState.channelUpdate), Some(add))))
    alice2bob.expectNoMsg(200 millis)
  }

  test("recv CMD_ADD_HTLC (after having received Shutdown)") { f =>
    import f._
    val sender = TestProbe()
    val initialState = alice.stateData.asInstanceOf[DATA_NORMAL]
    // let's make alice send an htlc
    val add1 = CMD_ADD_HTLC(500000000, "11" * 32, cltvExpiry = 400144)
    sender.send(alice, add1)
    sender.expectMsg("ok")
    // at the same time bob initiates a closing
    sender.send(bob, CMD_CLOSE(None))
    sender.expectMsg("ok")
    // this command will be received by alice right after having received the shutdown
    val add2 = CMD_ADD_HTLC(100000000, "22" * 32, cltvExpiry = 300000)
    // messages cross
    alice2bob.expectMsgType[UpdateAddHtlc]
    alice2bob.forward(bob)
    bob2alice.expectMsgType[Shutdown]
    bob2alice.forward(alice)
    sender.send(alice, add2)
    val error = NoMoreHtlcsClosingInProgress(channelId(alice))
    sender.expectMsg(Failure(AddHtlcFailed(channelId(alice), add2.paymentHash, error, Local(Some(sender.ref)), Some(initialState.channelUpdate), Some(add2))))
  }

  test("recv UpdateAddHtlc") { f =>
    import f._
    val initialData = bob.stateData.asInstanceOf[DATA_NORMAL]
    val htlc = UpdateAddHtlc("00" * 32, 0, 150000, BinaryData("42" * 32), 400144, defaultOnion)
    bob ! htlc
    awaitCond(bob.stateData == initialData.copy(commitments = initialData.commitments.copy(remoteChanges = initialData.commitments.remoteChanges.copy(proposed = initialData.commitments.remoteChanges.proposed :+ htlc), remoteNextHtlcId = 1)))
    // bob won't forward the add before it is cross-signed
    relayerB.expectNoMsg()
  }

  test("recv UpdateAddHtlc (unexpected id)") { f =>
    import f._
    val tx = bob.stateData.asInstanceOf[DATA_NORMAL].commitments.localCommit.publishableTxs.commitTx.tx
    val htlc = UpdateAddHtlc("00" * 32, 42, 150000, BinaryData("42" * 32), 400144, defaultOnion)
    bob ! htlc.copy(id = 0)
    bob ! htlc.copy(id = 1)
    bob ! htlc.copy(id = 2)
    bob ! htlc.copy(id = 3)
    bob ! htlc.copy(id = 42)
    val error = bob2alice.expectMsgType[Error]
    assert(new String(error.data) === UnexpectedHtlcId(channelId(bob), expected = 4, actual = 42).getMessage)
    awaitCond(bob.stateName == CLOSING)
    bob2blockchain.expectMsg(PublishAsap(tx))
    bob2blockchain.expectMsgType[PublishAsap]
    bob2blockchain.expectMsgType[WatchConfirmed]
  }

  test("recv UpdateAddHtlc (invalid payment hash)") { f =>
    import f._
    val tx = bob.stateData.asInstanceOf[DATA_NORMAL].commitments.localCommit.publishableTxs.commitTx.tx
    val htlc = UpdateAddHtlc("00" * 32, 0, 150000, "11" * 42, 400144, defaultOnion)
    alice2bob.forward(bob, htlc)
    val error = bob2alice.expectMsgType[Error]
    assert(new String(error.data) === InvalidPaymentHash(channelId(bob)).getMessage)
    awaitCond(bob.stateName == CLOSING)
    bob2blockchain.expectMsg(PublishAsap(tx))
    bob2blockchain.expectMsgType[PublishAsap]
    bob2blockchain.expectMsgType[WatchConfirmed]
  }

  test("recv UpdateAddHtlc (value too small)") { f =>
    import f._
    val tx = bob.stateData.asInstanceOf[DATA_NORMAL].commitments.localCommit.publishableTxs.commitTx.tx
    val htlc = UpdateAddHtlc("00" * 32, 0, 150, BinaryData("42" * 32), cltvExpiry = 400144, defaultOnion)
    alice2bob.forward(bob, htlc)
    val error = bob2alice.expectMsgType[Error]
    assert(new String(error.data) === HtlcValueTooSmall(channelId(bob), minimum = 1000, actual = 150).getMessage)
    awaitCond(bob.stateName == CLOSING)
    // channel should be advertised as down
    assert(channelUpdateListener.expectMsgType[LocalChannelDown].channelId === bob.stateData.asInstanceOf[DATA_CLOSING].channelId)
    bob2blockchain.expectMsg(PublishAsap(tx))
    bob2blockchain.expectMsgType[PublishAsap]
    bob2blockchain.expectMsgType[WatchConfirmed]
  }

  test("recv UpdateAddHtlc (insufficient funds)") { f =>
    import f._
    val tx = bob.stateData.asInstanceOf[DATA_NORMAL].commitments.localCommit.publishableTxs.commitTx.tx
    val htlc = UpdateAddHtlc("00" * 32, 0, Long.MaxValue, BinaryData("42" * 32), 400144, defaultOnion)
    alice2bob.forward(bob, htlc)
    val error = bob2alice.expectMsgType[Error]
    assert(new String(error.data) === InsufficientFunds(channelId(bob), amountMsat = Long.MaxValue, missingSatoshis = 9223372036083735L, reserveSatoshis = 20000, feesSatoshis = 8960).getMessage)
    awaitCond(bob.stateName == CLOSING)
    // channel should be advertised as down
    assert(channelUpdateListener.expectMsgType[LocalChannelDown].channelId === bob.stateData.asInstanceOf[DATA_CLOSING].channelId)
    bob2blockchain.expectMsg(PublishAsap(tx))
    bob2blockchain.expectMsgType[PublishAsap]
    bob2blockchain.expectMsgType[WatchConfirmed]
  }

  test("recv UpdateAddHtlc (insufficient funds w/ pending htlcs 1/2)") { f =>
    import f._
    val tx = bob.stateData.asInstanceOf[DATA_NORMAL].commitments.localCommit.publishableTxs.commitTx.tx
    alice2bob.forward(bob, UpdateAddHtlc("00" * 32, 0, 400000000, "11" * 32, 400144, defaultOnion))
    alice2bob.forward(bob, UpdateAddHtlc("00" * 32, 1, 200000000, "22" * 32, 400144, defaultOnion))
    alice2bob.forward(bob, UpdateAddHtlc("00" * 32, 2, 167600000, "33" * 32, 400144, defaultOnion))
    alice2bob.forward(bob, UpdateAddHtlc("00" * 32, 3, 10000000, "44" * 32, 400144, defaultOnion))
    val error = bob2alice.expectMsgType[Error]
    assert(new String(error.data) === InsufficientFunds(channelId(bob), amountMsat = 10000000, missingSatoshis = 11720, reserveSatoshis = 20000, feesSatoshis = 14120).getMessage)
    awaitCond(bob.stateName == CLOSING)
    // channel should be advertised as down
    assert(channelUpdateListener.expectMsgType[LocalChannelDown].channelId === bob.stateData.asInstanceOf[DATA_CLOSING].channelId)
    bob2blockchain.expectMsg(PublishAsap(tx))
    bob2blockchain.expectMsgType[PublishAsap]
    bob2blockchain.expectMsgType[WatchConfirmed]
  }

  test("recv UpdateAddHtlc (insufficient funds w/ pending htlcs 2/2)") { f =>
    import f._
    val tx = bob.stateData.asInstanceOf[DATA_NORMAL].commitments.localCommit.publishableTxs.commitTx.tx
    alice2bob.forward(bob, UpdateAddHtlc("00" * 32, 0, 300000000, "11" * 32, 400144, defaultOnion))
    alice2bob.forward(bob, UpdateAddHtlc("00" * 32, 1, 300000000, "22" * 32, 400144, defaultOnion))
    alice2bob.forward(bob, UpdateAddHtlc("00" * 32, 2, 500000000, "33" * 32, 400144, defaultOnion))
    val error = bob2alice.expectMsgType[Error]
    assert(new String(error.data) === InsufficientFunds(channelId(bob), amountMsat = 500000000, missingSatoshis = 332400, reserveSatoshis = 20000, feesSatoshis = 12400).getMessage)
    awaitCond(bob.stateName == CLOSING)
    // channel should be advertised as down
    assert(channelUpdateListener.expectMsgType[LocalChannelDown].channelId === bob.stateData.asInstanceOf[DATA_CLOSING].channelId)
    bob2blockchain.expectMsg(PublishAsap(tx))
    bob2blockchain.expectMsgType[PublishAsap]
    bob2blockchain.expectMsgType[WatchConfirmed]
  }

  test("recv UpdateAddHtlc (over max inflight htlc value)") { f =>
    import f._
    val tx = alice.stateData.asInstanceOf[DATA_NORMAL].commitments.localCommit.publishableTxs.commitTx.tx
    alice2bob.forward(alice, UpdateAddHtlc("00" * 32, 0, 151000000, "11" * 32, 400144, defaultOnion))
    val error = alice2bob.expectMsgType[Error]
    assert(new String(error.data) === HtlcValueTooHighInFlight(channelId(alice), maximum = 150000000, actual = 151000000).getMessage)
    awaitCond(alice.stateName == CLOSING)
    // channel should be advertised as down
    assert(channelUpdateListener.expectMsgType[LocalChannelDown].channelId === alice.stateData.asInstanceOf[DATA_CLOSING].channelId)
    alice2blockchain.expectMsg(PublishAsap(tx))
    alice2blockchain.expectMsgType[PublishAsap]
    alice2blockchain.expectMsgType[WatchConfirmed]
  }

  test("recv UpdateAddHtlc (over max accepted htlcs)") { f =>
    import f._
    val tx = bob.stateData.asInstanceOf[DATA_NORMAL].commitments.localCommit.publishableTxs.commitTx.tx
    // Bob accepts a maximum of 30 htlcs
    for (i <- 0 until 30) {
      alice2bob.forward(bob, UpdateAddHtlc("00" * 32, i, 1000000, "11" * 32, 400144, defaultOnion))
    }
    alice2bob.forward(bob, UpdateAddHtlc("00" * 32, 30, 1000000, "11" * 32, 400144, defaultOnion))
    val error = bob2alice.expectMsgType[Error]
    assert(new String(error.data) === TooManyAcceptedHtlcs(channelId(bob), maximum = 30).getMessage)
    awaitCond(bob.stateName == CLOSING)
    // channel should be advertised as down
    assert(channelUpdateListener.expectMsgType[LocalChannelDown].channelId === bob.stateData.asInstanceOf[DATA_CLOSING].channelId)
    bob2blockchain.expectMsg(PublishAsap(tx))
    bob2blockchain.expectMsgType[PublishAsap]
    bob2blockchain.expectMsgType[WatchConfirmed]
  }

  test("recv CMD_SIGN") { f =>
    import f._
    val sender = TestProbe()
    val (r, htlc) = addHtlc(50000000, alice, bob, alice2bob, bob2alice)
    sender.send(alice, CMD_SIGN)
    sender.expectMsg("ok")
    val commitSig = alice2bob.expectMsgType[CommitSig]
    assert(commitSig.htlcSignatures.size == 1)
    awaitCond(alice.stateData.asInstanceOf[DATA_NORMAL].commitments.remoteNextCommitInfo.isLeft)
  }

  test("recv CMD_SIGN (two identical htlcs in each direction)") { f =>
    import f._
    val sender = TestProbe()
    val add = CMD_ADD_HTLC(10000000, "11" * 32, 400144)
    sender.send(alice, add)
    sender.expectMsg("ok")
    alice2bob.expectMsgType[UpdateAddHtlc]
    alice2bob.forward(bob)
    sender.send(alice, add)
    sender.expectMsg("ok")
    alice2bob.expectMsgType[UpdateAddHtlc]
    alice2bob.forward(bob)

    crossSign(alice, bob, alice2bob, bob2alice)

    sender.send(bob, add)
    sender.expectMsg("ok")
    bob2alice.expectMsgType[UpdateAddHtlc]
    bob2alice.forward(alice)
    sender.send(bob, add)
    sender.expectMsg("ok")
    bob2alice.expectMsgType[UpdateAddHtlc]
    bob2alice.forward(alice)

    // actual test starts here
    sender.send(bob, CMD_SIGN)
    sender.expectMsg("ok")
    val commitSig = bob2alice.expectMsgType[CommitSig]
    assert(commitSig.htlcSignatures.toSet.size == 4)
  }

  test("recv CMD_SIGN (check htlc info are persisted)") { f =>
    import f._
    val sender = TestProbe()
    // for the test to be really useful we have constraint on parameters
    assert(Alice.nodeParams.dustLimitSatoshis > Bob.nodeParams.dustLimitSatoshis)
    // we're gonna exchange two htlcs in each direction, the goal is to have bob's commitment have 4 htlcs, and alice's
    // commitment only have 3. We will then check that alice indeed persisted 4 htlcs, and bob only 3.
    val aliceMinReceive = Alice.nodeParams.dustLimitSatoshis + weight2fee(TestConstants.feeratePerKw, htlcSuccessWeight).toLong
    val aliceMinOffer = Alice.nodeParams.dustLimitSatoshis + weight2fee(TestConstants.feeratePerKw, htlcTimeoutWeight).toLong
    val bobMinReceive = Bob.nodeParams.dustLimitSatoshis + weight2fee(TestConstants.feeratePerKw, htlcSuccessWeight).toLong
    val bobMinOffer = Bob.nodeParams.dustLimitSatoshis + weight2fee(TestConstants.feeratePerKw, htlcTimeoutWeight).toLong
    val a2b_1 = bobMinReceive + 10 // will be in alice and bob tx
  val a2b_2 = bobMinReceive + 20 // will be in alice and bob tx
  val b2a_1 = aliceMinReceive + 10 // will be in alice and bob tx
  val b2a_2 = bobMinOffer + 10 // will be only be in bob tx
    assert(a2b_1 > aliceMinOffer && a2b_1 > bobMinReceive)
    assert(a2b_2 > aliceMinOffer && a2b_2 > bobMinReceive)
    assert(b2a_1 > aliceMinReceive && b2a_1 > bobMinOffer)
    assert(b2a_2 < aliceMinReceive && b2a_2 > bobMinOffer)
    sender.send(alice, CMD_ADD_HTLC(a2b_1 * 1000, "11" * 32, 400144))
    sender.expectMsg("ok")
    alice2bob.expectMsgType[UpdateAddHtlc]
    alice2bob.forward(bob)
    sender.send(alice, CMD_ADD_HTLC(a2b_2 * 1000, "22" * 32, 400144))
    sender.expectMsg("ok")
    alice2bob.expectMsgType[UpdateAddHtlc]
    alice2bob.forward(bob)
    sender.send(bob, CMD_ADD_HTLC(b2a_1 * 1000, "33" * 32, 400144))
    sender.expectMsg("ok")
    bob2alice.expectMsgType[UpdateAddHtlc]
    bob2alice.forward(alice)
    sender.send(bob, CMD_ADD_HTLC(b2a_2 * 1000, "44" * 32, 400144))
    sender.expectMsg("ok")
    bob2alice.expectMsgType[UpdateAddHtlc]
    bob2alice.forward(alice)

    // actual test starts here
    crossSign(alice, bob, alice2bob, bob2alice)
    // depending on who starts signing first, there will be one or two commitments because both sides have changes
    assert(alice.stateData.asInstanceOf[DATA_NORMAL].commitments.localCommit.index === 1)
    assert(bob.stateData.asInstanceOf[DATA_NORMAL].commitments.localCommit.index === 2)
    assert(alice.underlyingActor.nodeParams.channelsDb.listHtlcInfos(alice.stateData.asInstanceOf[DATA_NORMAL].channelId, 0).size == 0)
    assert(alice.underlyingActor.nodeParams.channelsDb.listHtlcInfos(alice.stateData.asInstanceOf[DATA_NORMAL].channelId, 1).size == 2)
    assert(alice.underlyingActor.nodeParams.channelsDb.listHtlcInfos(alice.stateData.asInstanceOf[DATA_NORMAL].channelId, 2).size == 4)
    assert(bob.underlyingActor.nodeParams.channelsDb.listHtlcInfos(bob.stateData.asInstanceOf[DATA_NORMAL].channelId, 0).size == 0)
    assert(bob.underlyingActor.nodeParams.channelsDb.listHtlcInfos(bob.stateData.asInstanceOf[DATA_NORMAL].channelId, 1).size == 3)
  }

  test("recv CMD_SIGN (htlcs with same pubkeyScript but different amounts)") { f =>
    import f._
    val sender = TestProbe()
    val add = CMD_ADD_HTLC(10000000, "11" * 32, 400144)
    val epsilons = List(3, 1, 5, 7, 6) // unordered on purpose
  val htlcCount = epsilons.size
    for (i <- epsilons) {
      sender.send(alice, add.copy(amountMsat = add.amountMsat + i * 1000))
      sender.expectMsg("ok")
      alice2bob.expectMsgType[UpdateAddHtlc]
      alice2bob.forward(bob)
    }
    // actual test starts here
    sender.send(alice, CMD_SIGN)
    sender.expectMsg("ok")
    val commitSig = alice2bob.expectMsgType[CommitSig]
    assert(commitSig.htlcSignatures.toSet.size == htlcCount)
    alice2bob.forward(bob)
    awaitCond(bob.stateData.asInstanceOf[DATA_NORMAL].commitments.localCommit.publishableTxs.htlcTxsAndSigs.size == htlcCount)
    val htlcTxs = bob.stateData.asInstanceOf[DATA_NORMAL].commitments.localCommit.publishableTxs.htlcTxsAndSigs
    val amounts = htlcTxs.map(_.txinfo.tx.txOut.head.amount.toLong)
    assert(amounts === amounts.sorted)
  }

  test("recv CMD_SIGN (no changes)") { f =>
    import f._
    val sender = TestProbe()
    sender.send(alice, CMD_SIGN)
    sender.expectNoMsg(1 second) // just ignored
    //sender.expectMsg("cannot sign when there are no changes")
  }

  test("recv CMD_SIGN (while waiting for RevokeAndAck (no pending changes)") { f =>
    import f._
    val sender = TestProbe()
    val (r, htlc) = addHtlc(50000000, alice, bob, alice2bob, bob2alice)
    awaitCond(alice.stateData.asInstanceOf[DATA_NORMAL].commitments.remoteNextCommitInfo.isRight)
    sender.send(alice, CMD_SIGN)
    sender.expectMsg("ok")
    alice2bob.expectMsgType[CommitSig]
    awaitCond(alice.stateData.asInstanceOf[DATA_NORMAL].commitments.remoteNextCommitInfo.isLeft)
    val waitForRevocation = alice.stateData.asInstanceOf[DATA_NORMAL].commitments.remoteNextCommitInfo.left.toOption.get
    assert(waitForRevocation.reSignAsap === false)

    // actual test starts here
    sender.send(alice, CMD_SIGN)
    sender.expectNoMsg(300 millis)
    assert(alice.stateData.asInstanceOf[DATA_NORMAL].commitments.remoteNextCommitInfo === Left(waitForRevocation))
  }

  test("recv CMD_SIGN (while waiting for RevokeAndAck (with pending changes)") { f =>
    import f._
    val sender = TestProbe()
    val (r1, htlc1) = addHtlc(50000000, alice, bob, alice2bob, bob2alice)
    awaitCond(alice.stateData.asInstanceOf[DATA_NORMAL].commitments.remoteNextCommitInfo.isRight)
    sender.send(alice, CMD_SIGN)
    sender.expectMsg("ok")
    alice2bob.expectMsgType[CommitSig]
    awaitCond(alice.stateData.asInstanceOf[DATA_NORMAL].commitments.remoteNextCommitInfo.isLeft)
    val waitForRevocation = alice.stateData.asInstanceOf[DATA_NORMAL].commitments.remoteNextCommitInfo.left.toOption.get
    assert(waitForRevocation.reSignAsap === false)

    // actual test starts here
    val (r2, htlc2) = addHtlc(50000000, alice, bob, alice2bob, bob2alice)
    sender.send(alice, CMD_SIGN)
    sender.expectNoMsg(300 millis)
    assert(alice.stateData.asInstanceOf[DATA_NORMAL].commitments.remoteNextCommitInfo === Left(waitForRevocation.copy(reSignAsap = true)))
  }

  test("recv CommitSig (one htlc received)") { f =>
    import f._
    val sender = TestProbe()

    val (r, htlc) = addHtlc(50000000, alice, bob, alice2bob, bob2alice)
    val initialState = bob.stateData.asInstanceOf[DATA_NORMAL]

    sender.send(alice, CMD_SIGN)
    sender.expectMsg("ok")

    // actual test begins
    alice2bob.expectMsgType[CommitSig]
    alice2bob.forward(bob)

    bob2alice.expectMsgType[RevokeAndAck]
    // bob replies immediately with a signature
    bob2alice.expectMsgType[CommitSig]

    awaitCond(bob.stateData.asInstanceOf[DATA_NORMAL].commitments.localCommit.spec.htlcs.exists(h => h.add.id == htlc.id && h.direction == IN))
    assert(bob.stateData.asInstanceOf[DATA_NORMAL].commitments.localCommit.publishableTxs.htlcTxsAndSigs.size == 1)
    assert(bob.stateData.asInstanceOf[DATA_NORMAL].commitments.localCommit.spec.toLocalMsat == initialState.commitments.localCommit.spec.toLocalMsat)
    assert(bob.stateData.asInstanceOf[DATA_NORMAL].commitments.remoteChanges.acked.size == 0)
    assert(bob.stateData.asInstanceOf[DATA_NORMAL].commitments.remoteChanges.signed.size == 1)
  }

  test("recv CommitSig (one htlc sent)") { f =>
    import f._
    val sender = TestProbe()

    val (r, htlc) = addHtlc(50000000, alice, bob, alice2bob, bob2alice)
    val initialState = bob.stateData.asInstanceOf[DATA_NORMAL]

    sender.send(alice, CMD_SIGN)
    sender.expectMsg("ok")
    alice2bob.expectMsgType[CommitSig]
    alice2bob.forward(bob)
    bob2alice.expectMsgType[RevokeAndAck]
    bob2alice.forward(alice)

    // actual test begins (note that channel sends a CMD_SIGN to itself when it receives RevokeAndAck and there are changes)
    bob2alice.expectMsgType[CommitSig]
    bob2alice.forward(alice)

    awaitCond(alice.stateData.asInstanceOf[DATA_NORMAL].commitments.localCommit.spec.htlcs.exists(h => h.add.id == htlc.id && h.direction == OUT))
    assert(alice.stateData.asInstanceOf[DATA_NORMAL].commitments.localCommit.publishableTxs.htlcTxsAndSigs.size == 1)
    assert(bob.stateData.asInstanceOf[DATA_NORMAL].commitments.localCommit.spec.toLocalMsat == initialState.commitments.localCommit.spec.toLocalMsat)
  }

  test("recv CommitSig (multiple htlcs in both directions)") { f =>
    import f._
    val sender = TestProbe()

    val (r1, htlc1) = addHtlc(50000000, alice, bob, alice2bob, bob2alice) // a->b (regular)

    val (r2, htlc2) = addHtlc(8000000, alice, bob, alice2bob, bob2alice) //  a->b (regular)

    val (r3, htlc3) = addHtlc(300000, bob, alice, bob2alice, alice2bob) //   b->a (dust)

    val (r4, htlc4) = addHtlc(1000000, alice, bob, alice2bob, bob2alice) //  a->b (regular)

    val (r5, htlc5) = addHtlc(50000000, bob, alice, bob2alice, alice2bob) // b->a (regular)

    val (r6, htlc6) = addHtlc(500000, alice, bob, alice2bob, bob2alice) //   a->b (dust)

    val (r7, htlc7) = addHtlc(4000000, bob, alice, bob2alice, alice2bob) //  b->a (regular)

    sender.send(alice, CMD_SIGN)
    sender.expectMsg("ok")
    alice2bob.expectMsgType[CommitSig]
    alice2bob.forward(bob)
    bob2alice.expectMsgType[RevokeAndAck]
    bob2alice.forward(alice)

    // actual test begins
    bob2alice.expectMsgType[CommitSig]
    bob2alice.forward(alice)

    awaitCond(alice.stateData.asInstanceOf[DATA_NORMAL].commitments.localCommit.index == 1)
    assert(alice.stateData.asInstanceOf[DATA_NORMAL].commitments.localCommit.publishableTxs.htlcTxsAndSigs.size == 3)
  }

  test("recv CommitSig (only fee update)") { f =>
    import f._
    val sender = TestProbe()

    sender.send(alice, CMD_UPDATE_FEE(TestConstants.feeratePerKw + 1000, commit = false))
    sender.expectMsg("ok")
    sender.send(alice, CMD_SIGN)
    sender.expectMsg("ok")

    // actual test begins (note that channel sends a CMD_SIGN to itself when it receives RevokeAndAck and there are changes)
    alice2bob.expectMsgType[UpdateFee]
    alice2bob.forward(bob)
    alice2bob.expectMsgType[CommitSig]
    alice2bob.forward(bob)
    bob2alice.expectMsgType[RevokeAndAck]
    bob2alice.forward(alice)
  }

  test("recv CommitSig (two htlcs received with same r)") { f =>
    import f._
    val sender = TestProbe()
    val r = BinaryData("42" * 32)
    val h: BinaryData = Crypto.sha256(r)

    sender.send(alice, CMD_ADD_HTLC(50000000, h, 400144))
    sender.expectMsg("ok")
    val htlc1 = alice2bob.expectMsgType[UpdateAddHtlc]
    alice2bob.forward(bob)

    sender.send(alice, CMD_ADD_HTLC(50000000, h, 400144))
    sender.expectMsg("ok")
    val htlc2 = alice2bob.expectMsgType[UpdateAddHtlc]
    alice2bob.forward(bob)

    awaitCond(bob.stateData.asInstanceOf[DATA_NORMAL].commitments.remoteChanges.proposed == htlc1 :: htlc2 :: Nil)
    val initialState = bob.stateData.asInstanceOf[DATA_NORMAL]

    crossSign(alice, bob, alice2bob, bob2alice)
    awaitCond(bob.stateData.asInstanceOf[DATA_NORMAL].commitments.localCommit.spec.htlcs.exists(h => h.add.id == htlc1.id && h.direction == IN))
    assert(bob.stateData.asInstanceOf[DATA_NORMAL].commitments.localCommit.publishableTxs.htlcTxsAndSigs.size == 2)
    assert(bob.stateData.asInstanceOf[DATA_NORMAL].commitments.localCommit.spec.toLocalMsat == initialState.commitments.localCommit.spec.toLocalMsat)
    assert(bob.stateData.asInstanceOf[DATA_NORMAL].commitments.localCommit.publishableTxs.commitTx.tx.txOut.count(_.amount == Satoshi(50000)) == 2)
  }

  test("recv CommitSig (no changes)") { f =>
    import f._
    val tx = bob.stateData.asInstanceOf[DATA_NORMAL].commitments.localCommit.publishableTxs.commitTx.tx
    val sender = TestProbe()
    // signature is invalid but it doesn't matter
    sender.send(bob, CommitSig("00" * 32, "00" * 64, Nil))
    bob2alice.expectMsgType[Error]
    awaitCond(bob.stateName == CLOSING)
    // channel should be advertised as down
    assert(channelUpdateListener.expectMsgType[LocalChannelDown].channelId === bob.stateData.asInstanceOf[DATA_CLOSING].channelId)
    bob2blockchain.expectMsg(PublishAsap(tx))
    bob2blockchain.expectMsgType[PublishAsap]
    bob2blockchain.expectMsgType[WatchConfirmed]
  }

  test("recv CommitSig (invalid signature)") { f =>
    import f._
    val sender = TestProbe()
    val (r, htlc) = addHtlc(50000000, alice, bob, alice2bob, bob2alice)
    val tx = bob.stateData.asInstanceOf[DATA_NORMAL].commitments.localCommit.publishableTxs.commitTx.tx

    // actual test begins
    sender.send(bob, CommitSig("00" * 32, "00" * 64, Nil))
    val error = bob2alice.expectMsgType[Error]
    assert(new String(error.data).startsWith("invalid commitment signature"))
    bob2blockchain.expectMsg(PublishAsap(tx))
    bob2blockchain.expectMsgType[PublishAsap]
    bob2blockchain.expectMsgType[WatchConfirmed]
  }

  test("recv CommitSig (bad htlc sig count)") { f =>
    import f._
    val sender = TestProbe()

    val (r, htlc) = addHtlc(50000000, alice, bob, alice2bob, bob2alice)
    val tx = bob.stateData.asInstanceOf[DATA_NORMAL].commitments.localCommit.publishableTxs.commitTx.tx

    sender.send(alice, CMD_SIGN)
    sender.expectMsg("ok")
    val commitSig = alice2bob.expectMsgType[CommitSig]

    // actual test begins
    val badCommitSig = commitSig.copy(htlcSignatures = commitSig.htlcSignatures ::: commitSig.htlcSignatures)
    sender.send(bob, badCommitSig)
    val error = bob2alice.expectMsgType[Error]
    assert(new String(error.data) === HtlcSigCountMismatch(channelId(bob), expected = 1, actual = 2).getMessage)
    bob2blockchain.expectMsg(PublishAsap(tx))
    bob2blockchain.expectMsgType[PublishAsap]
    bob2blockchain.expectMsgType[WatchConfirmed]
  }

  test("recv CommitSig (invalid htlc sig)") { f =>
    import f._
    val sender = TestProbe()

    val (r, htlc) = addHtlc(50000000, alice, bob, alice2bob, bob2alice)
    val tx = bob.stateData.asInstanceOf[DATA_NORMAL].commitments.localCommit.publishableTxs.commitTx.tx

    sender.send(alice, CMD_SIGN)
    sender.expectMsg("ok")
    val commitSig = alice2bob.expectMsgType[CommitSig]

    // actual test begins
    val badCommitSig = commitSig.copy(htlcSignatures = commitSig.signature :: Nil)
    sender.send(bob, badCommitSig)
    val error = bob2alice.expectMsgType[Error]
    assert(new String(error.data).startsWith("invalid htlc signature"))
    bob2blockchain.expectMsg(PublishAsap(tx))
    bob2blockchain.expectMsgType[PublishAsap]
    bob2blockchain.expectMsgType[WatchConfirmed]
  }


  test("recv RevokeAndAck (one htlc sent)") { f =>
    import f._
    val sender = TestProbe()
    val (r, htlc) = addHtlc(50000000, alice, bob, alice2bob, bob2alice)

    sender.send(alice, CMD_SIGN)
    sender.expectMsg("ok")
    alice2bob.expectMsgType[CommitSig]
    alice2bob.forward(bob)

    // actual test begins
    awaitCond(alice.stateData.asInstanceOf[DATA_NORMAL].commitments.remoteNextCommitInfo.isLeft)
    bob2alice.expectMsgType[RevokeAndAck]
    bob2alice.forward(alice)
    awaitCond(alice.stateData.asInstanceOf[DATA_NORMAL].commitments.remoteNextCommitInfo.isRight)
    awaitCond(alice.stateData.asInstanceOf[DATA_NORMAL].commitments.localChanges.acked.size == 1)
  }

  test("recv RevokeAndAck (one htlc received)") { f =>
    import f._
    val sender = TestProbe()
    val (_, htlc) = addHtlc(50000000, alice, bob, alice2bob, bob2alice)

    sender.send(alice, CMD_SIGN)
    sender.expectMsg("ok")
    alice2bob.expectMsgType[CommitSig]
    alice2bob.forward(bob)
    bob2alice.expectMsgType[RevokeAndAck]
    bob2alice.forward(alice)
    awaitCond(alice.stateData.asInstanceOf[DATA_NORMAL].commitments.remoteNextCommitInfo.isRight)

    bob2alice.expectMsgType[CommitSig]
    bob2alice.forward(alice)

    // at this point bob still hasn't forwarded the htlc downstream
    relayerB.expectNoMsg()

    // actual test begins
    alice2bob.expectMsgType[RevokeAndAck]
    alice2bob.forward(bob)
    awaitCond(bob.stateData.asInstanceOf[DATA_NORMAL].commitments.remoteNextCommitInfo.isRight)
    // now bob will forward the htlc downstream
    val forward = relayerB.expectMsgType[ForwardAdd]
    assert(forward.add === htlc)

  }

  test("recv RevokeAndAck (multiple htlcs in both directions)") { f =>
    import f._
    val sender = TestProbe()
    val (r1, htlc1) = addHtlc(50000000, alice, bob, alice2bob, bob2alice) // a->b (regular)

    val (r2, htlc2) = addHtlc(8000000, alice, bob, alice2bob, bob2alice) //  a->b (regular)

    val (r3, htlc3) = addHtlc(300000, bob, alice, bob2alice, alice2bob) //   b->a (dust)

    val (r4, htlc4) = addHtlc(1000000, alice, bob, alice2bob, bob2alice) //  a->b (regular)

    val (r5, htlc5) = addHtlc(50000000, bob, alice, bob2alice, alice2bob) // b->a (regular)

    val (r6, htlc6) = addHtlc(500000, alice, bob, alice2bob, bob2alice) //   a->b (dust)

    val (r7, htlc7) = addHtlc(4000000, bob, alice, bob2alice, alice2bob) //  b->a (regular)

    sender.send(alice, CMD_SIGN)
    sender.expectMsg("ok")
    alice2bob.expectMsgType[CommitSig]
    alice2bob.forward(bob)
    bob2alice.expectMsgType[RevokeAndAck]
    bob2alice.forward(alice)
    awaitCond(alice.stateData.asInstanceOf[DATA_NORMAL].commitments.remoteNextCommitInfo.isRight)

    bob2alice.expectMsgType[CommitSig]
    bob2alice.forward(alice)

    // actual test begins
    alice2bob.expectMsgType[RevokeAndAck]
    alice2bob.forward(bob)

    awaitCond(bob.stateData.asInstanceOf[DATA_NORMAL].commitments.remoteNextCommitInfo.isRight)
    assert(bob.stateData.asInstanceOf[DATA_NORMAL].commitments.remoteCommit.index == 1)
    assert(bob.stateData.asInstanceOf[DATA_NORMAL].commitments.remoteCommit.spec.htlcs.size == 7)
  }

  test("recv RevokeAndAck (with reSignAsap=true)") { f =>
    import f._
    val sender = TestProbe()
    val (r1, htlc1) = addHtlc(50000000, alice, bob, alice2bob, bob2alice)
    awaitCond(alice.stateData.asInstanceOf[DATA_NORMAL].commitments.remoteNextCommitInfo.isRight)
    sender.send(alice, CMD_SIGN)
    sender.expectMsg("ok")
    alice2bob.expectMsgType[CommitSig]
    alice2bob.forward(bob)
    val (r2, htlc2) = addHtlc(50000000, alice, bob, alice2bob, bob2alice)
    sender.send(alice, CMD_SIGN)
    sender.expectNoMsg(300 millis)
    assert(alice.stateData.asInstanceOf[DATA_NORMAL].commitments.remoteNextCommitInfo.left.toOption.get.reSignAsap === true)

    // actual test starts here
    bob2alice.expectMsgType[RevokeAndAck]
    bob2alice.forward(alice)
    alice2bob.expectMsgType[CommitSig]
  }

  test("recv RevokeAndAck (invalid preimage)") { f =>
    import f._
    val tx = alice.stateData.asInstanceOf[DATA_NORMAL].commitments.localCommit.publishableTxs.commitTx.tx
    val sender = TestProbe()
    val (r, htlc) = addHtlc(50000000, alice, bob, alice2bob, bob2alice)

    sender.send(alice, CMD_SIGN)
    sender.expectMsg("ok")
    alice2bob.expectMsgType[CommitSig]
    alice2bob.forward(bob)

    // actual test begins
    bob2alice.expectMsgType[RevokeAndAck]
    sender.send(alice, RevokeAndAck("00" * 32, Scalar("11" * 32), Scalar("22" * 32).toPoint))
    alice2bob.expectMsgType[Error]
    awaitCond(alice.stateName == CLOSING)
    // channel should be advertised as down
    assert(channelUpdateListener.expectMsgType[LocalChannelDown].channelId === alice.stateData.asInstanceOf[DATA_CLOSING].channelId)
    alice2blockchain.expectMsg(PublishAsap(tx))
    alice2blockchain.expectMsgType[PublishAsap]
    alice2blockchain.expectMsgType[WatchConfirmed]
  }

  test("recv RevokeAndAck (unexpectedly)") { f =>
    import f._
    val tx = alice.stateData.asInstanceOf[DATA_NORMAL].commitments.localCommit.publishableTxs.commitTx.tx
    val sender = TestProbe()
    awaitCond(alice.stateData.asInstanceOf[DATA_NORMAL].commitments.remoteNextCommitInfo.isRight)
    sender.send(alice, RevokeAndAck("00" * 32, Scalar("11" * 32), Scalar("22" * 32).toPoint))
    alice2bob.expectMsgType[Error]
    awaitCond(alice.stateName == CLOSING)
    // channel should be advertised as down
    assert(channelUpdateListener.expectMsgType[LocalChannelDown].channelId === alice.stateData.asInstanceOf[DATA_CLOSING].channelId)
    alice2blockchain.expectMsg(PublishAsap(tx))
    alice2blockchain.expectMsgType[PublishAsap]
    alice2blockchain.expectMsgType[WatchConfirmed]
  }

<<<<<<< HEAD
  test("recv RevokeAndAck (forward UpdateFailHtlc)") { f =>
    import f._
    val sender = TestProbe()
    val (_, htlc) = addHtlc(50000000, alice, bob, alice2bob, bob2alice)
    crossSign(alice, bob, alice2bob, bob2alice)
    sender.send(bob, CMD_FAIL_HTLC(htlc.id, Right(PermanentChannelFailure)))
    sender.expectMsg("ok")
    val fail = bob2alice.expectMsgType[UpdateFailHtlc]
    bob2alice.forward(alice)
    sender.send(bob, CMD_SIGN)
    sender.expectMsg("ok")
    bob2alice.expectMsgType[CommitSig]
    bob2alice.forward(alice)
    alice2bob.expectMsgType[RevokeAndAck]
    alice2bob.forward(bob)
    alice2bob.expectMsgType[CommitSig]
    alice2bob.forward(bob)
    // alice still hasn't forwarded the fail because it is not yet cross-signed
    relayerA.expectNoMsg()

    // actual test begins
    bob2alice.expectMsgType[RevokeAndAck]
    bob2alice.forward(alice)
    // alice will forward the fail upstream
    val forward = relayerA.expectMsgType[ForwardFail]
    assert(forward.fail === fail)
    assert(forward.htlc === htlc)
  }

  test("recv RevokeAndAck (forward UpdateFailMalformedHtlc)") { f =>
    import f._
    val sender = TestProbe()
    val (_, htlc) = addHtlc(50000000, alice, bob, alice2bob, bob2alice)
    crossSign(alice, bob, alice2bob, bob2alice)
    sender.send(bob, CMD_FAIL_MALFORMED_HTLC(htlc.id, Crypto.sha256(htlc.onionRoutingPacket), FailureMessageCodecs.BADONION))
    sender.expectMsg("ok")
    val fail = bob2alice.expectMsgType[UpdateFailMalformedHtlc]
    bob2alice.forward(alice)
    sender.send(bob, CMD_SIGN)
    sender.expectMsg("ok")
    bob2alice.expectMsgType[CommitSig]
    bob2alice.forward(alice)
    alice2bob.expectMsgType[RevokeAndAck]
    alice2bob.forward(bob)
    alice2bob.expectMsgType[CommitSig]
    alice2bob.forward(bob)
    // alice still hasn't forwarded the fail because it is not yet cross-signed
    relayerA.expectNoMsg()

    // actual test begins
    bob2alice.expectMsgType[RevokeAndAck]
    bob2alice.forward(alice)
    // alice will forward the fail upstream
    val forward = relayerA.expectMsgType[ForwardFailMalformed]
    assert(forward.fail === fail)
    assert(forward.htlc === htlc)
=======
  test("recv RevocationTimeout") { f =>
    import f._
    val sender = TestProbe()
    val (r, htlc) = addHtlc(50000000, alice, bob, alice2bob, bob2alice)

    sender.send(alice, CMD_SIGN)
    sender.expectMsg("ok")
    alice2bob.expectMsgType[CommitSig]
    alice2bob.forward(bob)

    // actual test begins
    awaitCond(alice.stateData.asInstanceOf[DATA_NORMAL].commitments.remoteNextCommitInfo.isLeft)
    val peer = TestProbe()
    sender.send(alice, RevocationTimeout(alice.stateData.asInstanceOf[DATA_NORMAL].commitments.remoteCommit.index, peer.ref))
    peer.expectMsg(Peer.Disconnect)
>>>>>>> 723d0dee
  }

  test("recv CMD_FULFILL_HTLC") { f =>
    import f._
    val sender = TestProbe()
    val (r, htlc) = addHtlc(50000000, alice, bob, alice2bob, bob2alice)
    crossSign(alice, bob, alice2bob, bob2alice)

    // actual test begins
    val initialState = bob.stateData.asInstanceOf[DATA_NORMAL]
    sender.send(bob, CMD_FULFILL_HTLC(htlc.id, r))
    sender.expectMsg("ok")
    val fulfill = bob2alice.expectMsgType[UpdateFulfillHtlc]
    awaitCond(bob.stateData == initialState.copy(
      commitments = initialState.commitments.copy(
        localChanges = initialState.commitments.localChanges.copy(initialState.commitments.localChanges.proposed :+ fulfill))))
  }

  test("recv CMD_FULFILL_HTLC (unknown htlc id)") { f =>
    import f._
    val sender = TestProbe()
    val r: BinaryData = "11" * 32
    val initialState = bob.stateData.asInstanceOf[DATA_NORMAL]

    sender.send(bob, CMD_FULFILL_HTLC(42, r))
    sender.expectMsg(Failure(UnknownHtlcId(channelId(bob), 42)))
    assert(initialState == bob.stateData)
  }

  test("recv CMD_FULFILL_HTLC (invalid preimage)") { f =>
    import f._
    val sender = TestProbe()
    val (r, htlc) = addHtlc(50000000, alice, bob, alice2bob, bob2alice)
    crossSign(alice, bob, alice2bob, bob2alice)

    // actual test begins
    val initialState = bob.stateData.asInstanceOf[DATA_NORMAL]
    sender.send(bob, CMD_FULFILL_HTLC(htlc.id, "00" * 32))
    sender.expectMsg(Failure(InvalidHtlcPreimage(channelId(bob), 0)))
    assert(initialState == bob.stateData)
  }

  test("recv UpdateFulfillHtlc") { f =>
    import f._
    val sender = TestProbe()
    val (r, htlc) = addHtlc(50000000, alice, bob, alice2bob, bob2alice)
    crossSign(alice, bob, alice2bob, bob2alice)
    sender.send(bob, CMD_FULFILL_HTLC(htlc.id, r))
    sender.expectMsg("ok")
    val fulfill = bob2alice.expectMsgType[UpdateFulfillHtlc]

    // actual test begins
    val initialState = alice.stateData.asInstanceOf[DATA_NORMAL]
    bob2alice.forward(alice)
    awaitCond(alice.stateData == initialState.copy(
      commitments = initialState.commitments.copy(remoteChanges = initialState.commitments.remoteChanges.copy(initialState.commitments.remoteChanges.proposed :+ fulfill))))
    // alice immediately propagates the fulfill upstream
    val forward = relayerA.expectMsgType[ForwardFulfill]
    assert(forward.fulfill === fulfill)
    assert(forward.htlc === htlc)
  }

  test("recv UpdateFulfillHtlc (sender has not signed htlc)") { f =>
    import f._
    val sender = TestProbe()
    val (r, htlc) = addHtlc(50000000, alice, bob, alice2bob, bob2alice)
    sender.send(alice, CMD_SIGN)
    sender.expectMsg("ok")
    alice2bob.expectMsgType[CommitSig]

    // actual test begins
    val tx = alice.stateData.asInstanceOf[DATA_NORMAL].commitments.localCommit.publishableTxs.commitTx.tx
    sender.send(alice, UpdateFulfillHtlc("00" * 32, htlc.id, r))
    alice2bob.expectMsgType[Error]
    awaitCond(alice.stateName == CLOSING)
    // channel should be advertised as down
    assert(channelUpdateListener.expectMsgType[LocalChannelDown].channelId === alice.stateData.asInstanceOf[DATA_CLOSING].channelId)
    alice2blockchain.expectMsg(PublishAsap(tx))
    alice2blockchain.expectMsgType[PublishAsap]
    alice2blockchain.expectMsgType[WatchConfirmed]
  }

  test("recv UpdateFulfillHtlc (unknown htlc id)") { f =>
    import f._
    val tx = alice.stateData.asInstanceOf[DATA_NORMAL].commitments.localCommit.publishableTxs.commitTx.tx
    val sender = TestProbe()
    sender.send(alice, UpdateFulfillHtlc("00" * 32, 42, "00" * 32))
    alice2bob.expectMsgType[Error]
    awaitCond(alice.stateName == CLOSING)
    // channel should be advertised as down
    assert(channelUpdateListener.expectMsgType[LocalChannelDown].channelId === alice.stateData.asInstanceOf[DATA_CLOSING].channelId)
    alice2blockchain.expectMsg(PublishAsap(tx))
    alice2blockchain.expectMsgType[PublishAsap]
    alice2blockchain.expectMsgType[WatchConfirmed]
  }

  test("recv UpdateFulfillHtlc (invalid preimage)") { f =>
    import f._
    val sender = TestProbe()
    val (r, htlc) = addHtlc(50000000, alice, bob, alice2bob, bob2alice)
    crossSign(alice, bob, alice2bob, bob2alice)
    relayerB.expectMsgType[ForwardAdd]
    val tx = alice.stateData.asInstanceOf[DATA_NORMAL].commitments.localCommit.publishableTxs.commitTx.tx

    // actual test begins
    sender.send(alice, UpdateFulfillHtlc("00" * 32, htlc.id, "00" * 32))
    alice2bob.expectMsgType[Error]
    awaitCond(alice.stateName == CLOSING)
    // channel should be advertised as down
    assert(channelUpdateListener.expectMsgType[LocalChannelDown].channelId === alice.stateData.asInstanceOf[DATA_CLOSING].channelId)
    alice2blockchain.expectMsg(PublishAsap(tx))
    alice2blockchain.expectMsgType[PublishAsap] // main delayed
    alice2blockchain.expectMsgType[PublishAsap] // htlc timeout
    alice2blockchain.expectMsgType[PublishAsap] // htlc delayed
    alice2blockchain.expectMsgType[WatchConfirmed]
  }

  test("recv CMD_FAIL_HTLC") { f =>
    import f._
    val sender = TestProbe()
    val (r, htlc) = addHtlc(50000000, alice, bob, alice2bob, bob2alice)
    crossSign(alice, bob, alice2bob, bob2alice)

    // actual test begins
    val initialState = bob.stateData.asInstanceOf[DATA_NORMAL]
    sender.send(bob, CMD_FAIL_HTLC(htlc.id, Right(PermanentChannelFailure)))
    sender.expectMsg("ok")
    val fail = bob2alice.expectMsgType[UpdateFailHtlc]
    awaitCond(bob.stateData == initialState.copy(
      commitments = initialState.commitments.copy(
        localChanges = initialState.commitments.localChanges.copy(initialState.commitments.localChanges.proposed :+ fail))))
  }

  test("recv CMD_FAIL_HTLC (unknown htlc id)") { f =>
    import f._
    val sender = TestProbe()
    val r: BinaryData = "11" * 32
    val initialState = bob.stateData.asInstanceOf[DATA_NORMAL]

    sender.send(bob, CMD_FAIL_HTLC(42, Right(PermanentChannelFailure)))
    sender.expectMsg(Failure(UnknownHtlcId(channelId(bob), 42)))
    assert(initialState == bob.stateData)
  }

  test("recv CMD_FAIL_MALFORMED_HTLC") { f =>
    import f._
    val sender = TestProbe()
    val (r, htlc) = addHtlc(50000000, alice, bob, alice2bob, bob2alice)
    crossSign(alice, bob, alice2bob, bob2alice)

    // actual test begins
    val initialState = bob.stateData.asInstanceOf[DATA_NORMAL]
    sender.send(bob, CMD_FAIL_MALFORMED_HTLC(htlc.id, Crypto.sha256(htlc.onionRoutingPacket), FailureMessageCodecs.BADONION))
    sender.expectMsg("ok")
    val fail = bob2alice.expectMsgType[UpdateFailMalformedHtlc]
    awaitCond(bob.stateData == initialState.copy(
      commitments = initialState.commitments.copy(
        localChanges = initialState.commitments.localChanges.copy(initialState.commitments.localChanges.proposed :+ fail))))
  }

  test("recv CMD_FAIL_MALFORMED_HTLC (unknown htlc id)") { f =>
    import f._
    val sender = TestProbe()
    val initialState = bob.stateData.asInstanceOf[DATA_NORMAL]
    sender.send(bob, CMD_FAIL_MALFORMED_HTLC(42, "00" * 32, FailureMessageCodecs.BADONION))
    sender.expectMsg(Failure(UnknownHtlcId(channelId(bob), 42)))
    assert(initialState == bob.stateData)
  }

  test("recv CMD_FAIL_HTLC (invalid failure_code)") { f =>
    import f._
    val sender = TestProbe()
    val initialState = bob.stateData.asInstanceOf[DATA_NORMAL]
    sender.send(bob, CMD_FAIL_MALFORMED_HTLC(42, "00" * 32, 42))
    sender.expectMsg(Failure(InvalidFailureCode(channelId(bob))))
    assert(initialState == bob.stateData)
  }

  test("recv UpdateFailHtlc") { f =>
    import f._
    val sender = TestProbe()
    val (_, htlc) = addHtlc(50000000, alice, bob, alice2bob, bob2alice)
    crossSign(alice, bob, alice2bob, bob2alice)
    sender.send(bob, CMD_FAIL_HTLC(htlc.id, Right(PermanentChannelFailure)))
    sender.expectMsg("ok")
    val fail = bob2alice.expectMsgType[UpdateFailHtlc]

    // actual test begins
    val initialState = alice.stateData.asInstanceOf[DATA_NORMAL]
    bob2alice.forward(alice)
    awaitCond(alice.stateData == initialState.copy(
      commitments = initialState.commitments.copy(remoteChanges = initialState.commitments.remoteChanges.copy(initialState.commitments.remoteChanges.proposed :+ fail))))
    // alice won't forward the fail before it is cross-signed
    relayerA.expectNoMsg()
  }

  test("recv UpdateFailMalformedHtlc") { f =>
    import f._
    val sender = TestProbe()

    // Alice sends an HTLC to Bob, which they both sign
    val (_, htlc) = addHtlc(50000000, alice, bob, alice2bob, bob2alice)
    crossSign(alice, bob, alice2bob, bob2alice)
    // Bob fails the HTLC because he cannot parse it
    val initialState = alice.stateData.asInstanceOf[DATA_NORMAL]
    sender.send(bob, CMD_FAIL_MALFORMED_HTLC(htlc.id, Crypto.sha256(htlc.onionRoutingPacket), FailureMessageCodecs.BADONION))
    sender.expectMsg("ok")
    val fail = bob2alice.expectMsgType[UpdateFailMalformedHtlc]
    bob2alice.forward(alice)

    awaitCond(alice.stateData == initialState.copy(
      commitments = initialState.commitments.copy(remoteChanges = initialState.commitments.remoteChanges.copy(initialState.commitments.remoteChanges.proposed :+ fail))))
    // alice won't forward the fail before it is cross-signed
    relayerA.expectNoMsg()

    sender.send(bob, CMD_SIGN)
    val sig = bob2alice.expectMsgType[CommitSig]
    // Bob should not have the htlc in its remote commit anymore
    assert(sig.htlcSignatures.isEmpty)

    // and Alice should accept this signature
    bob2alice.forward(alice)
    alice2bob.expectMsgType[RevokeAndAck]
  }

  test("recv UpdateFailMalformedHtlc (invalid failure_code)") { f =>
    import f._
    val sender = TestProbe()
    val (r, htlc) = addHtlc(50000000, alice, bob, alice2bob, bob2alice)
    crossSign(alice, bob, alice2bob, bob2alice)

    // actual test begins
    val tx = alice.stateData.asInstanceOf[DATA_NORMAL].commitments.localCommit.publishableTxs.commitTx.tx
    val fail = UpdateFailMalformedHtlc("00" * 32, htlc.id, Crypto.sha256(htlc.onionRoutingPacket), 42)
    sender.send(alice, fail)
    val error = alice2bob.expectMsgType[Error]
    assert(new String(error.data) === InvalidFailureCode("00" * 32).getMessage)
    awaitCond(alice.stateName == CLOSING)
    alice2blockchain.expectMsg(PublishAsap(tx)) // commit tx
    alice2blockchain.expectMsgType[PublishAsap] // main delayed
    alice2blockchain.expectMsgType[PublishAsap] // htlc timeout
    alice2blockchain.expectMsgType[PublishAsap] // htlc delayed
    alice2blockchain.expectMsgType[WatchConfirmed]
  }

  test("recv UpdateFailHtlc (sender has not signed htlc)") { f =>
    import f._
    val sender = TestProbe()
    val (r, htlc) = addHtlc(50000000, alice, bob, alice2bob, bob2alice)
    sender.send(alice, CMD_SIGN)
    sender.expectMsg("ok")
    alice2bob.expectMsgType[CommitSig]

    // actual test begins
    val tx = alice.stateData.asInstanceOf[DATA_NORMAL].commitments.localCommit.publishableTxs.commitTx.tx
    sender.send(alice, UpdateFailHtlc("00" * 32, htlc.id, "00" * 152))
    alice2bob.expectMsgType[Error]
    awaitCond(alice.stateName == CLOSING)
    // channel should be advertised as down
    assert(channelUpdateListener.expectMsgType[LocalChannelDown].channelId === alice.stateData.asInstanceOf[DATA_CLOSING].channelId)
    alice2blockchain.expectMsg(PublishAsap(tx))
    alice2blockchain.expectMsgType[PublishAsap]
    alice2blockchain.expectMsgType[WatchConfirmed]
  }

  test("recv UpdateFailHtlc (unknown htlc id)") { f =>
    import f._
    val tx = alice.stateData.asInstanceOf[DATA_NORMAL].commitments.localCommit.publishableTxs.commitTx.tx
    val sender = TestProbe()
    sender.send(alice, UpdateFailHtlc("00" * 32, 42, "00" * 152))
    alice2bob.expectMsgType[Error]
    awaitCond(alice.stateName == CLOSING)
    // channel should be advertised as down
    assert(channelUpdateListener.expectMsgType[LocalChannelDown].channelId === alice.stateData.asInstanceOf[DATA_CLOSING].channelId)
    alice2blockchain.expectMsg(PublishAsap(tx))
    alice2blockchain.expectMsgType[PublishAsap]
    alice2blockchain.expectMsgType[WatchConfirmed]
  }

  test("recv CMD_UPDATE_FEE") { f =>
    import f._
    val sender = TestProbe()
    val initialState = alice.stateData.asInstanceOf[DATA_NORMAL]
    sender.send(alice, CMD_UPDATE_FEE(20000))
    sender.expectMsg("ok")
    val fee = alice2bob.expectMsgType[UpdateFee]
    awaitCond(alice.stateData == initialState.copy(
      commitments = initialState.commitments.copy(
        localChanges = initialState.commitments.localChanges.copy(initialState.commitments.localChanges.proposed :+ fee))))
  }

  test("recv CMD_UPDATE_FEE (two in a row)") { f =>
    import f._
    val sender = TestProbe()
    val initialState = alice.stateData.asInstanceOf[DATA_NORMAL]
    sender.send(alice, CMD_UPDATE_FEE(20000))
    sender.expectMsg("ok")
    val fee1 = alice2bob.expectMsgType[UpdateFee]
    sender.send(alice, CMD_UPDATE_FEE(30000))
    sender.expectMsg("ok")
    val fee2 = alice2bob.expectMsgType[UpdateFee]
    awaitCond(alice.stateData == initialState.copy(
      commitments = initialState.commitments.copy(
        localChanges = initialState.commitments.localChanges.copy(initialState.commitments.localChanges.proposed :+ fee2))))
  }

  test("recv CMD_UPDATE_FEE (when fundee)") { f =>
    import f._
    val sender = TestProbe()
    val initialState = bob.stateData.asInstanceOf[DATA_NORMAL]
    sender.send(bob, CMD_UPDATE_FEE(20000))
    sender.expectMsg(Failure(FundeeCannotSendUpdateFee(channelId(bob))))
    assert(initialState == bob.stateData)
  }

  test("recv UpdateFee") { f =>
    import f._
    val initialData = bob.stateData.asInstanceOf[DATA_NORMAL]
    val fee1 = UpdateFee("00" * 32, 12000)
    bob ! fee1
    val fee2 = UpdateFee("00" * 32, 14000)
    bob ! fee2
    awaitCond(bob.stateData == initialData.copy(commitments = initialData.commitments.copy(remoteChanges = initialData.commitments.remoteChanges.copy(proposed = initialData.commitments.remoteChanges.proposed :+ fee2), remoteNextHtlcId = 0)))
  }

  test("recv UpdateFee (two in a row)") { f =>
    import f._
    val initialData = bob.stateData.asInstanceOf[DATA_NORMAL]
    val fee = UpdateFee("00" * 32, 12000)
    bob ! fee
    awaitCond(bob.stateData == initialData.copy(commitments = initialData.commitments.copy(remoteChanges = initialData.commitments.remoteChanges.copy(proposed = initialData.commitments.remoteChanges.proposed :+ fee), remoteNextHtlcId = 0)))
  }

  test("recv UpdateFee (when sender is not funder)") { f =>
    import f._
    val tx = alice.stateData.asInstanceOf[DATA_NORMAL].commitments.localCommit.publishableTxs.commitTx.tx
    val sender = TestProbe()
    sender.send(alice, UpdateFee("00" * 32, 12000))
    alice2bob.expectMsgType[Error]
    awaitCond(alice.stateName == CLOSING)
    // channel should be advertised as down
    assert(channelUpdateListener.expectMsgType[LocalChannelDown].channelId === alice.stateData.asInstanceOf[DATA_CLOSING].channelId)
    alice2blockchain.expectMsg(PublishAsap(tx))
    alice2blockchain.expectMsgType[PublishAsap]
    alice2blockchain.expectMsgType[WatchConfirmed]
  }

  test("recv UpdateFee (sender can't afford it)") { f =>
    import f._
    val tx = bob.stateData.asInstanceOf[DATA_NORMAL].commitments.localCommit.publishableTxs.commitTx.tx
    val sender = TestProbe()
    val fee = UpdateFee("00" * 32, 100000000)
    // we first update the global variable so that we don't trigger a 'fee too different' error
    Globals.feeratesPerKw.set(FeeratesPerKw.single(fee.feeratePerKw))
    sender.send(bob, fee)
    val error = bob2alice.expectMsgType[Error]
    assert(new String(error.data) === CannotAffordFees(channelId(bob), missingSatoshis = 71620000L, reserveSatoshis = 20000L, feesSatoshis = 72400000L).getMessage)
    awaitCond(bob.stateName == CLOSING)
    // channel should be advertised as down
    assert(channelUpdateListener.expectMsgType[LocalChannelDown].channelId === bob.stateData.asInstanceOf[DATA_CLOSING].channelId)
    bob2blockchain.expectMsg(PublishAsap(tx)) // commit tx
    //bob2blockchain.expectMsgType[PublishAsap] // main delayed (removed because of the high fees)
    bob2blockchain.expectMsgType[WatchConfirmed]
  }

  test("recv UpdateFee (local/remote feerates are too different)") { f =>
    import f._
    val tx = bob.stateData.asInstanceOf[DATA_NORMAL].commitments.localCommit.publishableTxs.commitTx.tx
    val sender = TestProbe()
    sender.send(bob, UpdateFee("00" * 32, 85000))
    val error = bob2alice.expectMsgType[Error]
    assert(new String(error.data) === "local/remote feerates are too different: remoteFeeratePerKw=85000 localFeeratePerKw=10000")
    awaitCond(bob.stateName == CLOSING)
    // channel should be advertised as down
    assert(channelUpdateListener.expectMsgType[LocalChannelDown].channelId === bob.stateData.asInstanceOf[DATA_CLOSING].channelId)
    bob2blockchain.expectMsg(PublishAsap(tx))
    bob2blockchain.expectMsgType[PublishAsap]
    bob2blockchain.expectMsgType[WatchConfirmed]
  }

  test("recv UpdateFee (remote feerate is too small)") { f =>
    import f._
    val tx = bob.stateData.asInstanceOf[DATA_NORMAL].commitments.localCommit.publishableTxs.commitTx.tx
    val sender = TestProbe()
    sender.send(bob, UpdateFee("00" * 32, 252))
    val error = bob2alice.expectMsgType[Error]
    assert(new String(error.data) === "remote fee rate is too small: remoteFeeratePerKw=252")
    awaitCond(bob.stateName == CLOSING)
    // channel should be advertised as down
    assert(channelUpdateListener.expectMsgType[LocalChannelDown].channelId === bob.stateData.asInstanceOf[DATA_CLOSING].channelId)
    bob2blockchain.expectMsg(PublishAsap(tx))
    bob2blockchain.expectMsgType[PublishAsap]
    bob2blockchain.expectMsgType[WatchConfirmed]
  }

  test("recv CMD_UPDATE_RELAY_FEE ") { f =>
    import f._
    val sender = TestProbe()
    val newFeeBaseMsat = TestConstants.Alice.nodeParams.feeBaseMsat * 2
    val newFeeProportionalMillionth = TestConstants.Alice.nodeParams.feeProportionalMillionth * 2
    sender.send(alice, CMD_UPDATE_RELAY_FEE(newFeeBaseMsat, newFeeProportionalMillionth))
    sender.expectMsg("ok")

    val localUpdate = channelUpdateListener.expectMsgType[LocalChannelUpdate]
    assert(localUpdate.channelUpdate.feeBaseMsat == newFeeBaseMsat)
    assert(localUpdate.channelUpdate.feeProportionalMillionths == newFeeProportionalMillionth)
    relayerA.expectNoMsg(1 seconds)
  }

  test("recv CMD_CLOSE (no pending htlcs)") { f =>
    import f._
    val sender = TestProbe()
    awaitCond(alice.stateData.asInstanceOf[DATA_NORMAL].localShutdown.isEmpty)
    sender.send(alice, CMD_CLOSE(None))
    sender.expectMsg("ok")
    alice2bob.expectMsgType[Shutdown]
    awaitCond(alice.stateName == NORMAL)
    awaitCond(alice.stateData.asInstanceOf[DATA_NORMAL].localShutdown.isDefined)
  }

  test("recv CMD_CLOSE (with unacked sent htlcs)") { f =>
    import f._
    val sender = TestProbe()
    val (r, htlc) = addHtlc(50000000, alice, bob, alice2bob, bob2alice)
    sender.send(alice, CMD_CLOSE(None))
    sender.expectMsg(Failure(CannotCloseWithUnsignedOutgoingHtlcs(channelId(bob))))
  }

  test("recv CMD_CLOSE (with invalid final script)") { f =>
    import f._
    val sender = TestProbe()
    sender.send(alice, CMD_CLOSE(Some(BinaryData("00112233445566778899"))))
    sender.expectMsg(Failure(InvalidFinalScript(channelId(alice))))
  }

  test("recv CMD_CLOSE (with signed sent htlcs)") { f =>
    import f._
    val sender = TestProbe()
    val (r, htlc) = addHtlc(50000000, alice, bob, alice2bob, bob2alice)
    crossSign(alice, bob, alice2bob, bob2alice)
    sender.send(alice, CMD_CLOSE(None))
    sender.expectMsg("ok")
    alice2bob.expectMsgType[Shutdown]
    awaitCond(alice.stateName == NORMAL)
    awaitCond(alice.stateData.asInstanceOf[DATA_NORMAL].localShutdown.isDefined)
  }

  test("recv CMD_CLOSE (two in a row)") { f =>
    import f._
    val sender = TestProbe()
    awaitCond(alice.stateData.asInstanceOf[DATA_NORMAL].localShutdown.isEmpty)
    sender.send(alice, CMD_CLOSE(None))
    sender.expectMsg("ok")
    alice2bob.expectMsgType[Shutdown]
    awaitCond(alice.stateName == NORMAL)
    awaitCond(alice.stateData.asInstanceOf[DATA_NORMAL].localShutdown.isDefined)
    sender.send(alice, CMD_CLOSE(None))
    sender.expectMsg(Failure(ClosingAlreadyInProgress(channelId(alice))))
  }

  test("recv CMD_CLOSE (while waiting for a RevokeAndAck)") { f =>
    import f._
    val sender = TestProbe()
    val (r, htlc) = addHtlc(50000000, alice, bob, alice2bob, bob2alice)
    sender.send(alice, CMD_SIGN)
    sender.expectMsg("ok")
    alice2bob.expectMsgType[CommitSig]
    // actual test begins
    sender.send(alice, CMD_CLOSE(None))
    sender.expectMsg("ok")
    alice2bob.expectMsgType[Shutdown]
    awaitCond(alice.stateName == NORMAL)
  }

  test("recv Shutdown (no pending htlcs)") { f =>
    import f._
    val sender = TestProbe()
    sender.send(alice, Shutdown("00" * 32, Bob.channelParams.defaultFinalScriptPubKey))
    alice2bob.expectMsgType[Shutdown]
    alice2bob.expectMsgType[ClosingSigned]
    awaitCond(alice.stateName == NEGOTIATING)
    // channel should be advertised as down
    assert(channelUpdateListener.expectMsgType[LocalChannelDown].channelId === alice.stateData.asInstanceOf[DATA_NEGOTIATING].channelId)
  }

  test("recv Shutdown (with unacked sent htlcs)") { f =>
    import f._
    val sender = TestProbe()
    val (r, htlc) = addHtlc(50000000, alice, bob, alice2bob, bob2alice)
    sender.send(bob, CMD_CLOSE(None))
    bob2alice.expectMsgType[Shutdown]
    // actual test begins
    bob2alice.forward(alice)
    // alice sends a new sig
    alice2bob.expectMsgType[CommitSig]
    alice2bob.forward(bob)
    // bob replies with a revocation
    bob2alice.expectMsgType[RevokeAndAck]
    bob2alice.forward(alice)
    // as soon as alice as received the revocation, she will send her shutdown message
    alice2bob.expectMsgType[Shutdown]
    awaitCond(alice.stateName == SHUTDOWN)
    // channel should be advertised as down
    assert(channelUpdateListener.expectMsgType[LocalChannelDown].channelId === alice.stateData.asInstanceOf[DATA_SHUTDOWN].channelId)
  }

  test("recv Shutdown (with unacked received htlcs)") { f =>
    import f._
    val sender = TestProbe()
    val (r, htlc) = addHtlc(50000000, alice, bob, alice2bob, bob2alice)
    // actual test begins
    sender.send(bob, Shutdown("00" * 32, TestConstants.Alice.channelParams.defaultFinalScriptPubKey))
    bob2alice.expectMsgType[Error]
    bob2blockchain.expectMsgType[PublishAsap]
    bob2blockchain.expectMsgType[PublishAsap]
    bob2blockchain.expectMsgType[WatchConfirmed]
    awaitCond(bob.stateName == CLOSING)
  }

  test("recv Shutdown (with invalid final script)") { f =>
    import f._
    val sender = TestProbe()
    sender.send(bob, Shutdown("00" * 32, BinaryData("00112233445566778899")))
    bob2alice.expectMsgType[Error]
    bob2blockchain.expectMsgType[PublishAsap]
    bob2blockchain.expectMsgType[PublishAsap]
    bob2blockchain.expectMsgType[WatchConfirmed]
    awaitCond(bob.stateName == CLOSING)
  }

  test("recv Shutdown (with invalid final script and signed htlcs, in response to a Shutdown)") { f =>
    import f._
    val sender = TestProbe()
    val (r, htlc) = addHtlc(50000000, alice, bob, alice2bob, bob2alice)
    crossSign(alice, bob, alice2bob, bob2alice)
    sender.send(bob, CMD_CLOSE(None))
    bob2alice.expectMsgType[Shutdown]
    // actual test begins
    sender.send(bob, Shutdown("00" * 32, BinaryData("00112233445566778899")))
    bob2alice.expectMsgType[Error]
    bob2blockchain.expectMsgType[PublishAsap]
    bob2blockchain.expectMsgType[PublishAsap]
    bob2blockchain.expectMsgType[WatchConfirmed]
    awaitCond(bob.stateName == CLOSING)
  }

  test("recv Shutdown (with signed htlcs)") { f =>
    import f._
    val sender = TestProbe()
    val (r, htlc) = addHtlc(50000000, alice, bob, alice2bob, bob2alice)
    crossSign(alice, bob, alice2bob, bob2alice)

    // actual test begins
    sender.send(bob, Shutdown("00" * 32, TestConstants.Alice.channelParams.defaultFinalScriptPubKey))
    bob2alice.expectMsgType[Shutdown]
    awaitCond(bob.stateName == SHUTDOWN)
  }

  test("recv Shutdown (while waiting for a RevokeAndAck)") { f =>
    import f._
    val sender = TestProbe()
    val (r, htlc) = addHtlc(50000000, alice, bob, alice2bob, bob2alice)
    sender.send(alice, CMD_SIGN)
    sender.expectMsg("ok")
    alice2bob.expectMsgType[CommitSig]
    sender.send(bob, CMD_CLOSE(None))
    bob2alice.expectMsgType[Shutdown]
    // actual test begins
    bob2alice.forward(alice)
    alice2bob.expectMsgType[Shutdown]
    awaitCond(alice.stateName == SHUTDOWN)
  }

  test("recv Shutdown (while waiting for a RevokeAndAck with pending outgoing htlc)") { f =>
    import f._
    val sender = TestProbe()
    // let's make bob send a Shutdown message
    sender.send(bob, CMD_CLOSE(None))
    bob2alice.expectMsgType[Shutdown]
    // this is just so we have something to sign
    val (r, htlc) = addHtlc(50000000, alice, bob, alice2bob, bob2alice)
    // now we can sign
    sender.send(alice, CMD_SIGN)
    sender.expectMsg("ok")
    alice2bob.expectMsgType[CommitSig]
    alice2bob.forward(bob)
    // adding an outgoing pending htlc
    val (r1, htlc1) = addHtlc(50000000, alice, bob, alice2bob, bob2alice)
    // actual test begins
    // alice eventually gets bob's shutdown
    bob2alice.forward(alice)
    // alice can't do anything for now other than waiting for bob to send the revocation
    alice2bob.expectNoMsg()
    // bob sends the revocation
    bob2alice.expectMsgType[RevokeAndAck]
    bob2alice.forward(alice)
    // bob will also sign back
    bob2alice.expectMsgType[CommitSig]
    bob2alice.forward(alice)
    // then alice can sign the 2nd htlc
    alice2bob.expectMsgType[CommitSig]
    alice2bob.forward(bob)
    // and reply to bob's first signature
    alice2bob.expectMsgType[RevokeAndAck]
    alice2bob.forward(bob)
    // bob replies with the 2nd revocation
    bob2alice.expectMsgType[RevokeAndAck]
    bob2alice.forward(alice)
    // then alice can send her shutdown
    alice2bob.expectMsgType[Shutdown]
    awaitCond(alice.stateName == SHUTDOWN)
    // note: bob will sign back a second time, but that is out of our scope
  }

  test("recv CurrentBlockCount (no htlc timed out)") { f =>
    import f._
    val sender = TestProbe()
    val (r, htlc) = addHtlc(50000000, alice, bob, alice2bob, bob2alice)
    crossSign(alice, bob, alice2bob, bob2alice)

    // actual test begins
    val initialState = alice.stateData.asInstanceOf[DATA_NORMAL]
    sender.send(alice, CurrentBlockCount(400143))
    awaitCond(alice.stateData == initialState)
  }

  test("recv CurrentBlockCount (an htlc timed out)") { f =>
    import f._
    val sender = TestProbe()
    val (r, htlc) = addHtlc(50000000, alice, bob, alice2bob, bob2alice)
    crossSign(alice, bob, alice2bob, bob2alice)

    // actual test begins
    val initialState = alice.stateData.asInstanceOf[DATA_NORMAL]
    val aliceCommitTx = initialState.commitments.localCommit.publishableTxs.commitTx.tx
    sender.send(alice, CurrentBlockCount(400145))
    alice2blockchain.expectMsg(PublishAsap(aliceCommitTx))

    alice2blockchain.expectMsgType[PublishAsap] // main delayed
    alice2blockchain.expectMsgType[PublishAsap] // htlc timeout
    alice2blockchain.expectMsgType[PublishAsap] // htlc delayed
  val watch = alice2blockchain.expectMsgType[WatchConfirmed]
    assert(watch.event === BITCOIN_TX_CONFIRMED(aliceCommitTx))
  }

  test("recv CurrentFeerate (when funder, triggers an UpdateFee)") { f =>
    import f._
    val sender = TestProbe()
    val initialState = alice.stateData.asInstanceOf[DATA_NORMAL]
    val event = CurrentFeerates(FeeratesPerKw.single(20000))
    sender.send(alice, event)
    alice2bob.expectMsg(UpdateFee(initialState.commitments.channelId, event.feeratesPerKw.blocks_2))
  }

  test("recv CurrentFeerate (when funder, doesn't trigger an UpdateFee)") { f =>
    import f._
    val sender = TestProbe()
    val event = CurrentFeerates(FeeratesPerKw.single(10010))
    sender.send(alice, event)
    alice2bob.expectNoMsg(500 millis)
  }

  test("recv CurrentFeerate (when fundee, commit-fee/network-fee are close)") { f =>
    import f._
    val sender = TestProbe()
    val event = CurrentFeerates(FeeratesPerKw.single(11000))
    sender.send(bob, event)
    bob2alice.expectNoMsg(500 millis)
  }

  test("recv CurrentFeerate (when fundee, commit-fee/network-fee are very different)") { f =>
    import f._
    val sender = TestProbe()
    val event = CurrentFeerates(FeeratesPerKw.single(100))
    sender.send(bob, event)
    bob2alice.expectMsgType[Error]
    bob2blockchain.expectMsgType[PublishAsap] // commit tx
    bob2blockchain.expectMsgType[PublishAsap] // main delayed
    bob2blockchain.expectMsgType[WatchConfirmed]
    awaitCond(bob.stateName == CLOSING)
  }

  test("recv BITCOIN_FUNDING_SPENT (their commit w/ htlc)") { f =>
    import f._
    val sender = TestProbe()

    val (ra1, htlca1) = addHtlc(250000000, alice, bob, alice2bob, bob2alice)
    val (ra2, htlca2) = addHtlc(100000000, alice, bob, alice2bob, bob2alice)
    val (ra3, htlca3) = addHtlc(10000, alice, bob, alice2bob, bob2alice)
    val (rb1, htlcb1) = addHtlc(50000000, bob, alice, bob2alice, alice2bob)
    val (rb2, htlcb2) = addHtlc(55000000, bob, alice, bob2alice, alice2bob)
    crossSign(alice, bob, alice2bob, bob2alice)
    fulfillHtlc(1, ra2, bob, alice, bob2alice, alice2bob)
    fulfillHtlc(0, rb1, alice, bob, alice2bob, bob2alice)

    // at this point here is the situation from alice pov and what she should do when bob publishes his commit tx:
    // balances :
    //    alice's balance : 449 999 990                             => nothing to do
    //    bob's balance   :  95 000 000                             => nothing to do
    // htlcs :
    //    alice -> bob    : 250 000 000 (bob does not have the preimage)   => wait for the timeout and spend
    //    alice -> bob    : 100 000 000 (bob has the preimage)             => if bob does not use the preimage, wait for the timeout and spend
    //    alice -> bob    :          10 (dust)                             => won't appear in the commitment tx
    //    bob -> alice    :  50 000 000 (alice has the preimage)           => spend immediately using the preimage
    //    bob -> alice    :  55 000 000 (alice does not have the preimage) => nothing to do, bob will get his money back after the timeout

    // bob publishes his current commit tx
    val bobCommitTx = bob.stateData.asInstanceOf[DATA_NORMAL].commitments.localCommit.publishableTxs.commitTx.tx
    assert(bobCommitTx.txOut.size == 6) // two main outputs and 4 pending htlcs
    alice ! WatchEventSpent(BITCOIN_FUNDING_SPENT, bobCommitTx)

    // in response to that, alice publishes its claim txes
    val claimTxes = for (i <- 0 until 4) yield alice2blockchain.expectMsgType[PublishAsap].tx
    // in addition to its main output, alice can only claim 3 out of 4 htlcs, she can't do anything regarding the htlc sent by bob for which she does not have the preimage
    val amountClaimed = (for (claimHtlcTx <- claimTxes) yield {
      assert(claimHtlcTx.txIn.size == 1)
      assert(claimHtlcTx.txOut.size == 1)
      Transaction.correctlySpends(claimHtlcTx, bobCommitTx :: Nil, ScriptFlags.STANDARD_SCRIPT_VERIFY_FLAGS)
      claimHtlcTx.txOut(0).amount
    }).sum
    // at best we have a little less than 450 000 + 250 000 + 100 000 + 50 000 = 850 000 (because fees)
    assert(amountClaimed == Satoshi(814840))

    assert(alice2blockchain.expectMsgType[WatchConfirmed].event === BITCOIN_TX_CONFIRMED(bobCommitTx))
    assert(alice2blockchain.expectMsgType[WatchConfirmed].event === BITCOIN_TX_CONFIRMED(claimTxes(0))) // claim-main
    assert(alice2blockchain.expectMsgType[WatchSpent].event === BITCOIN_OUTPUT_SPENT)
    assert(alice2blockchain.expectMsgType[WatchSpent].event === BITCOIN_OUTPUT_SPENT)
    assert(alice2blockchain.expectMsgType[WatchSpent].event === BITCOIN_OUTPUT_SPENT)
    alice2blockchain.expectNoMsg(1 second)

    awaitCond(alice.stateName == CLOSING)
    assert(alice.stateData.asInstanceOf[DATA_CLOSING].remoteCommitPublished.isDefined)
    assert(alice.stateData.asInstanceOf[DATA_CLOSING].remoteCommitPublished.get.claimHtlcSuccessTxs.size == 1)
    assert(alice.stateData.asInstanceOf[DATA_CLOSING].remoteCommitPublished.get.claimHtlcTimeoutTxs.size == 2)
  }

  test("recv BITCOIN_FUNDING_SPENT (their *next* commit w/ htlc)") { f =>
    import f._
    val sender = TestProbe()

    val (ra1, htlca1) = addHtlc(250000000, alice, bob, alice2bob, bob2alice)
    val (ra2, htlca2) = addHtlc(100000000, alice, bob, alice2bob, bob2alice)
    val (ra3, htlca3) = addHtlc(10000, alice, bob, alice2bob, bob2alice)
    val (rb1, htlcb1) = addHtlc(50000000, bob, alice, bob2alice, alice2bob)
    val (rb2, htlcb2) = addHtlc(55000000, bob, alice, bob2alice, alice2bob)
    crossSign(alice, bob, alice2bob, bob2alice)
    fulfillHtlc(1, ra2, bob, alice, bob2alice, alice2bob)
    fulfillHtlc(0, rb1, alice, bob, alice2bob, bob2alice)
    // alice sign but we intercept bob's revocation
    sender.send(alice, CMD_SIGN)
    sender.expectMsg("ok")
    alice2bob.expectMsgType[CommitSig]
    alice2bob.forward(bob)
    bob2alice.expectMsgType[RevokeAndAck]

    // as far as alice knows, bob currently has two valid unrevoked commitment transactions

    // at this point here is the situation from bob's pov with the latest sig received from alice,
    // and what alice should do when bob publishes his commit tx:
    // balances :
    //    alice's balance : 499 999 990                             => nothing to do
    //    bob's balance   :  95 000 000                             => nothing to do
    // htlcs :
    //    alice -> bob    : 250 000 000 (bob does not have the preimage)   => wait for the timeout and spend
    //    alice -> bob    : 100 000 000 (bob has the preimage)             => if bob does not use the preimage, wait for the timeout and spend
    //    alice -> bob    :          10 (dust)                             => won't appear in the commitment tx
    //    bob -> alice    :  55 000 000 (alice does not have the preimage) => nothing to do, bob will get his money back after the timeout

    // bob publishes his current commit tx
    val bobCommitTx = bob.stateData.asInstanceOf[DATA_NORMAL].commitments.localCommit.publishableTxs.commitTx.tx
    assert(bobCommitTx.txOut.size == 5) // two main outputs and 3 pending htlcs
    alice ! WatchEventSpent(BITCOIN_FUNDING_SPENT, bobCommitTx)

    // in response to that, alice publishes its claim txes
    val claimTxes = for (i <- 0 until 3) yield alice2blockchain.expectMsgType[PublishAsap].tx
    // in addition to its main output, alice can only claim 2 out of 3 htlcs, she can't do anything regarding the htlc sent by bob for which she does not have the preimage
    val amountClaimed = (for (claimHtlcTx <- claimTxes) yield {
      assert(claimHtlcTx.txIn.size == 1)
      assert(claimHtlcTx.txOut.size == 1)
      Transaction.correctlySpends(claimHtlcTx, bobCommitTx :: Nil, ScriptFlags.STANDARD_SCRIPT_VERIFY_FLAGS)
      claimHtlcTx.txOut(0).amount
    }).sum
    // at best we have a little less than 500 000 + 250 000 + 100 000 = 850 000 (because fees)
    assert(amountClaimed == Satoshi(822280))

    assert(alice2blockchain.expectMsgType[WatchConfirmed].event === BITCOIN_TX_CONFIRMED(bobCommitTx))
    assert(alice2blockchain.expectMsgType[WatchConfirmed].event === BITCOIN_TX_CONFIRMED(claimTxes(0))) // claim-main
    assert(alice2blockchain.expectMsgType[WatchSpent].event === BITCOIN_OUTPUT_SPENT)
    assert(alice2blockchain.expectMsgType[WatchSpent].event === BITCOIN_OUTPUT_SPENT)
    alice2blockchain.expectNoMsg(1 second)

    awaitCond(alice.stateName == CLOSING)
    assert(alice.stateData.asInstanceOf[DATA_CLOSING].nextRemoteCommitPublished.isDefined)
    assert(alice.stateData.asInstanceOf[DATA_CLOSING].nextRemoteCommitPublished.get.claimHtlcSuccessTxs.size == 0)
    assert(alice.stateData.asInstanceOf[DATA_CLOSING].nextRemoteCommitPublished.get.claimHtlcTimeoutTxs.size == 2)
  }

  test("recv BITCOIN_FUNDING_SPENT (revoked commit)") { f =>
    import f._
    val sender = TestProbe()

    // initially we have :
    // alice = 800 000
    //   bob = 200 000
    def send(): Transaction = {
      // alice sends 8 000 sat
      val (r, htlc) = addHtlc(10000000, alice, bob, alice2bob, bob2alice)
      crossSign(alice, bob, alice2bob, bob2alice)

      bob.stateData.asInstanceOf[DATA_NORMAL].commitments.localCommit.publishableTxs.commitTx.tx
    }

    val txs = for (i <- 0 until 10) yield send()
    // bob now has 10 spendable tx, 9 of them being revoked

    // let's say that bob published this tx
    val revokedTx = txs(3)
    // channel state for this revoked tx is as follows:
    // alice = 760 000
    //   bob = 200 000
    //  a->b =  10 000
    //  a->b =  10 000
    //  a->b =  10 000
    //  a->b =  10 000
    // two main outputs + 4 htlc
    assert(revokedTx.txOut.size == 6)
    alice ! WatchEventSpent(BITCOIN_FUNDING_SPENT, revokedTx)
    alice2bob.expectMsgType[Error]

    val mainTx = alice2blockchain.expectMsgType[PublishAsap].tx
    val mainPenaltyTx = alice2blockchain.expectMsgType[PublishAsap].tx
    val htlcPenaltyTxs = for (i <- 0 until 4) yield alice2blockchain.expectMsgType[PublishAsap].tx
    assert(alice2blockchain.expectMsgType[WatchConfirmed].event == BITCOIN_TX_CONFIRMED(revokedTx))
    assert(alice2blockchain.expectMsgType[WatchConfirmed].event == BITCOIN_TX_CONFIRMED(mainTx))
    assert(alice2blockchain.expectMsgType[WatchSpent].event === BITCOIN_OUTPUT_SPENT) // main-penalty
    // let's make sure that htlc-penalty txs each spend a different output
    assert(htlcPenaltyTxs.map(_.txIn.head.outPoint.index).toSet.size === htlcPenaltyTxs.size)
    htlcPenaltyTxs.foreach(htlcPenaltyTx => assert(alice2blockchain.expectMsgType[WatchSpent].event === BITCOIN_OUTPUT_SPENT))
    alice2blockchain.expectNoMsg(1 second)

    Transaction.correctlySpends(mainTx, Seq(revokedTx), ScriptFlags.STANDARD_SCRIPT_VERIFY_FLAGS)
    Transaction.correctlySpends(mainPenaltyTx, Seq(revokedTx), ScriptFlags.STANDARD_SCRIPT_VERIFY_FLAGS)
    htlcPenaltyTxs.foreach(htlcPenaltyTx => Transaction.correctlySpends(htlcPenaltyTx, Seq(revokedTx), ScriptFlags.STANDARD_SCRIPT_VERIFY_FLAGS))

    // two main outputs are 760 000 and 200 000
    assert(mainTx.txOut(0).amount == Satoshi(741490))
    assert(mainPenaltyTx.txOut(0).amount == Satoshi(195150))
    assert(htlcPenaltyTxs(0).txOut(0).amount == Satoshi(4530))
    assert(htlcPenaltyTxs(1).txOut(0).amount == Satoshi(4530))
    assert(htlcPenaltyTxs(2).txOut(0).amount == Satoshi(4530))
    assert(htlcPenaltyTxs(3).txOut(0).amount == Satoshi(4530))

    awaitCond(alice.stateName == CLOSING)
    assert(alice.stateData.asInstanceOf[DATA_CLOSING].revokedCommitPublished.size == 1)

  }

  test("recv BITCOIN_FUNDING_SPENT (revoked commit with identical htlcs)") { f =>
    import f._
    val sender = TestProbe()

    // initially we have :
    // alice = 800 000
    //   bob = 200 000

    val add = CMD_ADD_HTLC(10000000, "11" * 32, 400144)
    sender.send(alice, add)
    sender.expectMsg("ok")
    alice2bob.expectMsgType[UpdateAddHtlc]
    alice2bob.forward(bob)
    sender.send(alice, add)
    sender.expectMsg("ok")
    alice2bob.expectMsgType[UpdateAddHtlc]
    alice2bob.forward(bob)

    crossSign(alice, bob, alice2bob, bob2alice)
    // bob will publish this tx after it is revoked
    val revokedTx = bob.stateData.asInstanceOf[DATA_NORMAL].commitments.localCommit.publishableTxs.commitTx.tx

    sender.send(alice, add)
    sender.expectMsg("ok")
    alice2bob.expectMsgType[UpdateAddHtlc]
    alice2bob.forward(bob)

    crossSign(alice, bob, alice2bob, bob2alice)

    // channel state for this revoked tx is as follows:
    // alice = 780 000
    //   bob = 200 000
    //  a->b =  10 000
    //  a->b =  10 000
    assert(revokedTx.txOut.size == 4)
    alice ! WatchEventSpent(BITCOIN_FUNDING_SPENT, revokedTx)
    alice2bob.expectMsgType[Error]

    val mainTx = alice2blockchain.expectMsgType[PublishAsap].tx
    val mainPenaltyTx = alice2blockchain.expectMsgType[PublishAsap].tx
    val htlcPenaltyTxs = for (i <- 0 until 2) yield alice2blockchain.expectMsgType[PublishAsap].tx
    // let's make sure that htlc-penalty txs each spend a different output
    assert(htlcPenaltyTxs.map(_.txIn.head.outPoint.index).toSet.size === htlcPenaltyTxs.size)
    assert(alice2blockchain.expectMsgType[WatchConfirmed].event == BITCOIN_TX_CONFIRMED(revokedTx))
    assert(alice2blockchain.expectMsgType[WatchConfirmed].event == BITCOIN_TX_CONFIRMED(mainTx))
    assert(alice2blockchain.expectMsgType[WatchSpent].event === BITCOIN_OUTPUT_SPENT) // main-penalty
    htlcPenaltyTxs.foreach(htlcPenaltyTx => assert(alice2blockchain.expectMsgType[WatchSpent].event === BITCOIN_OUTPUT_SPENT))
    alice2blockchain.expectNoMsg(1 second)

    Transaction.correctlySpends(mainTx, Seq(revokedTx), ScriptFlags.STANDARD_SCRIPT_VERIFY_FLAGS)
    Transaction.correctlySpends(mainPenaltyTx, Seq(revokedTx), ScriptFlags.STANDARD_SCRIPT_VERIFY_FLAGS)
    htlcPenaltyTxs.foreach(htlcPenaltyTx => Transaction.correctlySpends(htlcPenaltyTx, Seq(revokedTx), ScriptFlags.STANDARD_SCRIPT_VERIFY_FLAGS))
  }

  test("recv Error") { f =>
    import f._
    val (ra1, htlca1) = addHtlc(250000000, alice, bob, alice2bob, bob2alice)
    val (ra2, htlca2) = addHtlc(100000000, alice, bob, alice2bob, bob2alice)
    val (ra3, htlca3) = addHtlc(10000, alice, bob, alice2bob, bob2alice)
    val (rb1, htlcb1) = addHtlc(50000000, bob, alice, bob2alice, alice2bob)
    val (rb2, htlcb2) = addHtlc(55000000, bob, alice, bob2alice, alice2bob)
    crossSign(alice, bob, alice2bob, bob2alice)
    fulfillHtlc(1, ra2, bob, alice, bob2alice, alice2bob)
    fulfillHtlc(0, rb1, alice, bob, alice2bob, bob2alice)

    // at this point here is the situation from alice pov and what she should do when she publishes his commit tx:
    // balances :
    //    alice's balance : 449 999 990                             => nothing to do
    //    bob's balance   :  95 000 000                             => nothing to do
    // htlcs :
    //    alice -> bob    : 250 000 000 (bob does not have the preimage)   => wait for the timeout and spend using 2nd stage htlc-timeout
    //    alice -> bob    : 100 000 000 (bob has the preimage)             => if bob does not use the preimage, wait for the timeout and spend using 2nd stage htlc-timeout
    //    alice -> bob    :          10 (dust)                             => won't appear in the commitment tx
    //    bob -> alice    :  50 000 000 (alice has the preimage)           => spend immediately using the preimage using htlc-success
    //    bob -> alice    :  55 000 000 (alice does not have the preimage) => nothing to do, bob will get his money back after the timeout

    // an error occurs and alice publishes her commit tx
    val aliceCommitTx = alice.stateData.asInstanceOf[DATA_NORMAL].commitments.localCommit.publishableTxs.commitTx.tx
    alice ! Error("00" * 32, "oops".getBytes())
    alice2blockchain.expectMsg(PublishAsap(aliceCommitTx))
    assert(aliceCommitTx.txOut.size == 6) // two main outputs and 4 pending htlcs

    // alice can only claim 3 out of 4 htlcs, she can't do anything regarding the htlc sent by bob for which she does not have the htlc
    // so we expect 7 transactions:
    // - 1 tx to claim the main delayed output
    // - 3 txes for each htlc
    // - 3 txes for each delayed output of the claimed htlc
    val claimTxs = for (i <- 0 until 7) yield alice2blockchain.expectMsgType[PublishAsap].tx

    // the main delayed output spends the commitment transaction
    Transaction.correctlySpends(claimTxs(0), aliceCommitTx :: Nil, ScriptFlags.STANDARD_SCRIPT_VERIFY_FLAGS)

    // 2nd stage transactions spend the commitment transaction
    Transaction.correctlySpends(claimTxs(1), aliceCommitTx :: Nil, ScriptFlags.STANDARD_SCRIPT_VERIFY_FLAGS)
    Transaction.correctlySpends(claimTxs(2), aliceCommitTx :: Nil, ScriptFlags.STANDARD_SCRIPT_VERIFY_FLAGS)
    Transaction.correctlySpends(claimTxs(3), aliceCommitTx :: Nil, ScriptFlags.STANDARD_SCRIPT_VERIFY_FLAGS)

    // 3rd stage transactions spend their respective HTLC-Success/HTLC-Timeout transactions
    Transaction.correctlySpends(claimTxs(4), claimTxs(1) :: Nil, ScriptFlags.STANDARD_SCRIPT_VERIFY_FLAGS)
    Transaction.correctlySpends(claimTxs(5), claimTxs(2) :: Nil, ScriptFlags.STANDARD_SCRIPT_VERIFY_FLAGS)
    Transaction.correctlySpends(claimTxs(6), claimTxs(3) :: Nil, ScriptFlags.STANDARD_SCRIPT_VERIFY_FLAGS)

    assert(alice2blockchain.expectMsgType[WatchConfirmed].event === BITCOIN_TX_CONFIRMED(aliceCommitTx))
    assert(alice2blockchain.expectMsgType[WatchConfirmed].event === BITCOIN_TX_CONFIRMED(claimTxs(0))) // main-delayed
    assert(alice2blockchain.expectMsgType[WatchConfirmed].event === BITCOIN_TX_CONFIRMED(claimTxs(4))) // htlc-delayed
    assert(alice2blockchain.expectMsgType[WatchConfirmed].event === BITCOIN_TX_CONFIRMED(claimTxs(5))) // htlc-delayed
    assert(alice2blockchain.expectMsgType[WatchConfirmed].event === BITCOIN_TX_CONFIRMED(claimTxs(6))) // htlc-delayed
    assert(alice2blockchain.expectMsgType[WatchSpent].event === BITCOIN_OUTPUT_SPENT)
    assert(alice2blockchain.expectMsgType[WatchSpent].event === BITCOIN_OUTPUT_SPENT)
    assert(alice2blockchain.expectMsgType[WatchSpent].event === BITCOIN_OUTPUT_SPENT)
    alice2blockchain.expectNoMsg(1 second)

    awaitCond(alice.stateName == CLOSING)
    assert(alice.stateData.asInstanceOf[DATA_CLOSING].localCommitPublished.isDefined)
    val localCommitPublished = alice.stateData.asInstanceOf[DATA_CLOSING].localCommitPublished.get
    assert(localCommitPublished.commitTx == aliceCommitTx)
    assert(localCommitPublished.htlcSuccessTxs.size == 1)
    assert(localCommitPublished.htlcTimeoutTxs.size == 2)
    assert(localCommitPublished.claimHtlcDelayedTxs.size == 3)
  }

  test("recv BITCOIN_FUNDING_DEEPLYBURIED", Tag("channels_public")) { f =>
    import f._
    val sender = TestProbe()
    sender.send(alice, WatchEventConfirmed(BITCOIN_FUNDING_DEEPLYBURIED, 400000, 42))
    val annSigs = alice2bob.expectMsgType[AnnouncementSignatures]
    // public channel: we don't send the channel_update directly to the peer
    alice2bob.expectNoMsg(1 second)
    awaitCond(alice.stateData.asInstanceOf[DATA_NORMAL].shortChannelId == annSigs.shortChannelId && alice.stateData.asInstanceOf[DATA_NORMAL].buried == true)
    // we don't re-publish the same channel_update if there was no change
    channelUpdateListener.expectNoMsg(1 second)
  }

  test("recv BITCOIN_FUNDING_DEEPLYBURIED (short channel id changed)", Tag("channels_public")) { f =>
    import f._
    val sender = TestProbe()
    sender.send(alice, WatchEventConfirmed(BITCOIN_FUNDING_DEEPLYBURIED, 400001, 22))
    val annSigs = alice2bob.expectMsgType[AnnouncementSignatures]
    // public channel: we don't send the channel_update directly to the peer
    alice2bob.expectNoMsg(1 second)
    awaitCond(alice.stateData.asInstanceOf[DATA_NORMAL].shortChannelId == annSigs.shortChannelId && alice.stateData.asInstanceOf[DATA_NORMAL].buried == true)
    assert(channelUpdateListener.expectMsgType[LocalChannelUpdate].shortChannelId == alice.stateData.asInstanceOf[DATA_NORMAL].shortChannelId)
    channelUpdateListener.expectNoMsg(1 second)
  }

  test("recv BITCOIN_FUNDING_DEEPLYBURIED (private channel)") { f =>
    import f._
    val sender = TestProbe()
    sender.send(alice, WatchEventConfirmed(BITCOIN_FUNDING_DEEPLYBURIED, 400000, 42))
    // private channel: we send the channel_update directly to the peer
    val channelUpdate = alice2bob.expectMsgType[ChannelUpdate]
    awaitCond(alice.stateData.asInstanceOf[DATA_NORMAL].shortChannelId == channelUpdate.shortChannelId && alice.stateData.asInstanceOf[DATA_NORMAL].buried == true)
    // we don't re-publish the same channel_update if there was no change
    channelUpdateListener.expectNoMsg(1 second)
  }

  test("recv BITCOIN_FUNDING_DEEPLYBURIED (private channel, short channel id changed)") { f =>
    import f._
    val sender = TestProbe()
    sender.send(alice, WatchEventConfirmed(BITCOIN_FUNDING_DEEPLYBURIED, 400001, 22))
    // private channel: we send the channel_update directly to the peer
    val channelUpdate = alice2bob.expectMsgType[ChannelUpdate]
    awaitCond(alice.stateData.asInstanceOf[DATA_NORMAL].shortChannelId == channelUpdate.shortChannelId && alice.stateData.asInstanceOf[DATA_NORMAL].buried == true)
    // LocalChannelUpdate should not be published
    assert(channelUpdateListener.expectMsgType[LocalChannelUpdate].shortChannelId == alice.stateData.asInstanceOf[DATA_NORMAL].shortChannelId)
    channelUpdateListener.expectNoMsg(1 second)
  }

  test("recv AnnouncementSignatures", Tag("channels_public")) { f =>
    import f._
    val initialState = alice.stateData.asInstanceOf[DATA_NORMAL]
    val sender = TestProbe()
    sender.send(alice, WatchEventConfirmed(BITCOIN_FUNDING_DEEPLYBURIED, 400000, 42))
    val annSigsA = alice2bob.expectMsgType[AnnouncementSignatures]
    sender.send(bob, WatchEventConfirmed(BITCOIN_FUNDING_DEEPLYBURIED, 400000, 42))
    val annSigsB = bob2alice.expectMsgType[AnnouncementSignatures]
    import initialState.commitments.{localParams, remoteParams}
    val channelAnn = Announcements.makeChannelAnnouncement(Alice.nodeParams.chainHash, annSigsA.shortChannelId, Alice.nodeParams.nodeId, remoteParams.nodeId, Alice.keyManager.fundingPublicKey(localParams.channelKeyPath).publicKey, remoteParams.fundingPubKey, annSigsA.nodeSignature, annSigsB.nodeSignature, annSigsA.bitcoinSignature, annSigsB.bitcoinSignature)
    // actual test starts here
    bob2alice.forward(alice)
    awaitCond({
      val normal = alice.stateData.asInstanceOf[DATA_NORMAL]
      normal.shortChannelId == annSigsA.shortChannelId && normal.buried && normal.channelAnnouncement == Some(channelAnn) && normal.channelUpdate.shortChannelId == annSigsA.shortChannelId
    })
    assert(channelUpdateListener.expectMsgType[LocalChannelUpdate].channelAnnouncement_opt === Some(channelAnn))
  }

  test("recv AnnouncementSignatures (re-send)", Tag("channels_public")) { f =>
    import f._
    val initialState = alice.stateData.asInstanceOf[DATA_NORMAL]
    val sender = TestProbe()
    sender.send(alice, WatchEventConfirmed(BITCOIN_FUNDING_DEEPLYBURIED, 42, 10))
    val annSigsA = alice2bob.expectMsgType[AnnouncementSignatures]
    sender.send(bob, WatchEventConfirmed(BITCOIN_FUNDING_DEEPLYBURIED, 42, 10))
    val annSigsB = bob2alice.expectMsgType[AnnouncementSignatures]
    import initialState.commitments.{localParams, remoteParams}
    val channelAnn = Announcements.makeChannelAnnouncement(Alice.nodeParams.chainHash, annSigsA.shortChannelId, Alice.nodeParams.nodeId, remoteParams.nodeId, Alice.keyManager.fundingPublicKey(localParams.channelKeyPath).publicKey, remoteParams.fundingPubKey, annSigsA.nodeSignature, annSigsB.nodeSignature, annSigsA.bitcoinSignature, annSigsB.bitcoinSignature)
    bob2alice.forward(alice)
    awaitCond(alice.stateData.asInstanceOf[DATA_NORMAL].channelAnnouncement === Some(channelAnn))

    // actual test starts here
    // simulate bob re-sending its sigs
    bob2alice.send(alice, annSigsA)
    // alice re-sends her sigs
    alice2bob.expectMsg(annSigsA)
  }

  test("recv TickRefreshChannelUpdate", Tag("channels_public")) { f =>
    import f._
    val sender = TestProbe()
    sender.send(alice, WatchEventConfirmed(BITCOIN_FUNDING_DEEPLYBURIED, 400000, 42))
    sender.send(bob, WatchEventConfirmed(BITCOIN_FUNDING_DEEPLYBURIED, 400000, 42))
    bob2alice.expectMsgType[AnnouncementSignatures]
    bob2alice.forward(alice)
    val update1 = channelUpdateListener.expectMsgType[LocalChannelUpdate]

    // actual test starts here
    Thread.sleep(1100)
    sender.send(alice, TickRefreshChannelUpdate)
    val update2 = channelUpdateListener.expectMsgType[LocalChannelUpdate]
    assert(update1.channelUpdate.timestamp < update2.channelUpdate.timestamp)
  }

  test("recv INPUT_DISCONNECTED", Tag("channels_public")) { f =>
    import f._
    val sender = TestProbe()
    sender.send(alice, WatchEventConfirmed(BITCOIN_FUNDING_DEEPLYBURIED, 400000, 42))
    sender.send(bob, WatchEventConfirmed(BITCOIN_FUNDING_DEEPLYBURIED, 400000, 42))
    bob2alice.expectMsgType[AnnouncementSignatures]
    bob2alice.forward(alice)
    val update1 = channelUpdateListener.expectMsgType[LocalChannelUpdate]
    assert(Announcements.isEnabled(update1.channelUpdate.channelFlags) == true)

    // actual test starts here
    Thread.sleep(1100)
    sender.send(alice, INPUT_DISCONNECTED)
    val update2 = channelUpdateListener.expectMsgType[LocalChannelUpdate]
    assert(update1.channelUpdate.timestamp < update2.channelUpdate.timestamp)
    assert(Announcements.isEnabled(update2.channelUpdate.channelFlags) == false)
    awaitCond(alice.stateName == OFFLINE)
  }

  test("recv INPUT_DISCONNECTED (with pending unsigned htlcs)") { f =>
    import f._
    val sender = TestProbe()
    val (_, htlc1) = addHtlc(10000, alice, bob, alice2bob, bob2alice)
    val (_, htlc2) = addHtlc(10000, alice, bob, alice2bob, bob2alice)
    val aliceData = alice.stateData.asInstanceOf[DATA_NORMAL]
    assert(aliceData.commitments.localChanges.proposed.size == 2)

    // actual test starts here
    sender.send(alice, INPUT_DISCONNECTED)
    assert(relayer.expectMsgType[Status.Failure].cause.asInstanceOf[AddHtlcFailed].paymentHash === htlc1.paymentHash)
    assert(relayer.expectMsgType[Status.Failure].cause.asInstanceOf[AddHtlcFailed].paymentHash === htlc2.paymentHash)
    awaitCond(alice.stateName == OFFLINE)
  }

}<|MERGE_RESOLUTION|>--- conflicted
+++ resolved
@@ -25,16 +25,12 @@
 import fr.acinq.eclair.UInt64.Conversions._
 import fr.acinq.eclair.blockchain._
 import fr.acinq.eclair.blockchain.fee.FeeratesPerKw
-<<<<<<< HEAD
 import fr.acinq.eclair.channel.Channel.TickRefreshChannelUpdate
 import fr.acinq.eclair.channel._
-import fr.acinq.eclair.channel.states.StateTestsHelperMethods
-=======
 import fr.acinq.eclair.channel.Channel.{RevocationTimeout, TickRefreshChannelUpdate}
 import fr.acinq.eclair.channel.states.StateTestsHelperMethods
 import fr.acinq.eclair.channel.{Data, State, _}
 import fr.acinq.eclair.io.Peer
->>>>>>> 723d0dee
 import fr.acinq.eclair.payment._
 import fr.acinq.eclair.router.Announcements
 import fr.acinq.eclair.transactions.Transactions.{htlcSuccessWeight, htlcTimeoutWeight, weight2fee}
@@ -929,7 +925,6 @@
     alice2blockchain.expectMsgType[WatchConfirmed]
   }
 
-<<<<<<< HEAD
   test("recv RevokeAndAck (forward UpdateFailHtlc)") { f =>
     import f._
     val sender = TestProbe()
@@ -986,7 +981,8 @@
     val forward = relayerA.expectMsgType[ForwardFailMalformed]
     assert(forward.fail === fail)
     assert(forward.htlc === htlc)
-=======
+  }
+
   test("recv RevocationTimeout") { f =>
     import f._
     val sender = TestProbe()
@@ -1002,7 +998,6 @@
     val peer = TestProbe()
     sender.send(alice, RevocationTimeout(alice.stateData.asInstanceOf[DATA_NORMAL].commitments.remoteCommit.index, peer.ref))
     peer.expectMsg(Peer.Disconnect)
->>>>>>> 723d0dee
   }
 
   test("recv CMD_FULFILL_HTLC") { f =>
@@ -2112,8 +2107,8 @@
 
     // actual test starts here
     sender.send(alice, INPUT_DISCONNECTED)
-    assert(relayer.expectMsgType[Status.Failure].cause.asInstanceOf[AddHtlcFailed].paymentHash === htlc1.paymentHash)
-    assert(relayer.expectMsgType[Status.Failure].cause.asInstanceOf[AddHtlcFailed].paymentHash === htlc2.paymentHash)
+    assert(relayerA.expectMsgType[Status.Failure].cause.asInstanceOf[AddHtlcFailed].paymentHash === htlc1.paymentHash)
+    assert(relayerA.expectMsgType[Status.Failure].cause.asInstanceOf[AddHtlcFailed].paymentHash === htlc2.paymentHash)
     awaitCond(alice.stateName == OFFLINE)
   }
 
