/*
 * Copyright 2019 ACINQ SAS
 *
 * Licensed under the Apache License, Version 2.0 (the "License");
 * you may not use this file except in compliance with the License.
 * You may obtain a copy of the License at
 *
 *     http://www.apache.org/licenses/LICENSE-2.0
 *
 * Unless required by applicable law or agreed to in writing, software
 * distributed under the License is distributed on an "AS IS" BASIS,
 * WITHOUT WARRANTIES OR CONDITIONS OF ANY KIND, either express or implied.
 * See the License for the specific language governing permissions and
 * limitations under the License.
 */

package fr.acinq.eclair.channel

import java.util.UUID
import java.util.concurrent.CountDownLatch
import java.util.concurrent.atomic.AtomicLong

import akka.actor.{Actor, ActorRef, ActorSystem, Props}
import akka.testkit.TestProbe
import fr.acinq.bitcoin.{ByteVector32, Crypto}
import fr.acinq.eclair.TestConstants.{Alice, Bob}
import fr.acinq.eclair._
import fr.acinq.eclair.blockchain._
import fr.acinq.eclair.blockchain.bitcoind.ZmqWatcher
import fr.acinq.eclair.crypto.Sphinx
import fr.acinq.eclair.payment.Relayer
import fr.acinq.eclair.wire.{Init, UpdateAddHtlc}
import org.scalatest.FunSuite

import scala.concurrent.duration._
import scala.util.Random


class ThroughputSpec extends FunSuite {
  ignore("throughput") {
    implicit val system = ActorSystem("test")
    val pipe = system.actorOf(Props[Pipe], "pipe")
    val blockCount = new AtomicLong()
    val blockchain = system.actorOf(ZmqWatcher.props(blockCount, new TestBitcoinClient()), "blockchain")
    val paymentHandler = system.actorOf(Props(new Actor() {
      val random = new Random()

      context.become(run(Map()))

      override def receive: Receive = ???

      def run(h2r: Map[ByteVector32, ByteVector32]): Receive = {
        case ('add, tgt: ActorRef) =>
          val r = randomBytes32
          val h = Crypto.sha256(r)
<<<<<<< HEAD
          tgt ! CMD_ADD_HTLC(1 msat, h, CltvExpiry(1), Sphinx.emptyOnionPacket, upstream = Left(UUID.randomUUID()))
=======
          tgt ! CMD_ADD_HTLC(1 msat, h, CltvExpiry(1), TestConstants.emptyOnionPacket, Upstream.Local(UUID.randomUUID()))
>>>>>>> fbdb369e
          context.become(run(h2r + (h -> r)))

        case ('sig, tgt: ActorRef) => tgt ! CMD_SIGN

        case htlc: UpdateAddHtlc if h2r.contains(htlc.paymentHash) =>
          val r = h2r(htlc.paymentHash)
          sender ! CMD_FULFILL_HTLC(htlc.id, r)
          context.become(run(h2r - htlc.paymentHash))
      }
    }), "payment-handler")
    val registerA = TestProbe()
    val registerB = TestProbe()
    val relayerA = system.actorOf(Relayer.props(Alice.nodeParams, registerA.ref, paymentHandler))
    val relayerB = system.actorOf(Relayer.props(Bob.nodeParams, registerB.ref, paymentHandler))
    val wallet = new TestWallet
    val alice = system.actorOf(Channel.props(Alice.nodeParams, wallet, Bob.nodeParams.nodeId, blockchain, ???, relayerA, None), "a")
    val bob = system.actorOf(Channel.props(Bob.nodeParams, wallet, Alice.nodeParams.nodeId, blockchain, ???, relayerB, None), "b")
    val aliceInit = Init(Alice.channelParams.globalFeatures, Alice.channelParams.localFeatures)
    val bobInit = Init(Bob.channelParams.globalFeatures, Bob.channelParams.localFeatures)
    alice ! INPUT_INIT_FUNDER(ByteVector32.Zeroes, TestConstants.fundingSatoshis, TestConstants.pushMsat, TestConstants.feeratePerKw, TestConstants.feeratePerKw, Alice.channelParams, pipe, bobInit, ChannelFlags.Empty, ChannelVersion.STANDARD)
    bob ! INPUT_INIT_FUNDEE(ByteVector32.Zeroes, Bob.channelParams, pipe, aliceInit)

    val latch = new CountDownLatch(2)
    val listener = system.actorOf(Props(new Actor {
      override def receive: Receive = {
        case ChannelStateChanged(_, _, _, _, NORMAL, _) => latch.countDown()
      }
    }), "listener")
    system.eventStream.subscribe(listener, classOf[ChannelEvent])

    pipe ! (alice, bob)
    latch.await()

    var i = new AtomicLong(0)
    val random = new Random()

    def msg = random.nextInt(100) % 5 match {
      case 0 | 1 | 2 | 3 => 'add
      case 4 => 'sig
    }

    import scala.concurrent.ExecutionContext.Implicits.global
    system.scheduler.schedule(0 seconds, 50 milliseconds, new Runnable() {
      override def run(): Unit = paymentHandler ! (msg, alice)
    })
    system.scheduler.schedule(5 seconds, 70 milliseconds, new Runnable() {
      override def run(): Unit = paymentHandler ! (msg, bob)
    })

    Thread.sleep(Long.MaxValue)
  }
}<|MERGE_RESOLUTION|>--- conflicted
+++ resolved
@@ -53,11 +53,7 @@
         case ('add, tgt: ActorRef) =>
           val r = randomBytes32
           val h = Crypto.sha256(r)
-<<<<<<< HEAD
-          tgt ! CMD_ADD_HTLC(1 msat, h, CltvExpiry(1), Sphinx.emptyOnionPacket, upstream = Left(UUID.randomUUID()))
-=======
-          tgt ! CMD_ADD_HTLC(1 msat, h, CltvExpiry(1), TestConstants.emptyOnionPacket, Upstream.Local(UUID.randomUUID()))
->>>>>>> fbdb369e
+          tgt ! CMD_ADD_HTLC(1 msat, h, CltvExpiry(1), Sphinx.emptyOnionPacket, Upstream.Local(UUID.randomUUID()))
           context.become(run(h2r + (h -> r)))
 
         case ('sig, tgt: ActorRef) => tgt ! CMD_SIGN
