--- conflicted
+++ resolved
@@ -384,128 +384,6 @@
     awaitCond(alice.stateName == CLOSED)
   }
 
-<<<<<<< HEAD
-  test("recv BITCOIN_FUNDING_SPENT (one revoked tx)") { case (alice, bob, alice2bob, bob2alice, alice2blockchain, bob2blockchain, _, bobCommitTxes) =>
-    within(30 seconds) {
-      mutualClose(alice, bob, alice2bob, bob2alice, alice2blockchain, bob2blockchain)
-      val initialState = alice.stateData.asInstanceOf[DATA_CLOSING]
-      // bob publishes one of his revoked txes
-      val bobRevokedTx = bobCommitTxes.head.commitTx.tx
-      alice ! WatchEventSpent(BITCOIN_FUNDING_SPENT, bobRevokedTx)
-
-      // alice publishes and watches the penalty tx
-      alice2blockchain.expectMsgType[PublishAsap] // claim-main
-      alice2blockchain.expectMsgType[PublishAsap] // main-penalty
-//      alice2blockchain.expectMsgType[PublishAsap] // htlc-penalty
-      alice2blockchain.expectMsgType[WatchConfirmed] // revoked commit
-      alice2blockchain.expectMsgType[WatchConfirmed] // claim-main
-      alice2blockchain.expectMsgType[WatchSpent] // main-penalty
-//      alice2blockchain.expectMsgType[WatchSpent] // htlc-penalty
-      alice2blockchain.expectNoMsg(1 second)
-
-      awaitCond(alice.stateData.asInstanceOf[DATA_CLOSING].revokedCommitPublished.size == 1)
-      awaitCond(alice.stateData.asInstanceOf[DATA_CLOSING].copy(revokedCommitPublished = Nil) == initialState)
-    }
-  }
-
-  test("recv BITCOIN_FUNDING_SPENT (multiple revoked tx)") { case (alice, bob, alice2bob, bob2alice, alice2blockchain, bob2blockchain, _, bobCommitTxes) =>
-    within(30 seconds) {
-      mutualClose(alice, bob, alice2bob, bob2alice, alice2blockchain, bob2blockchain)
-      // bob publishes multiple revoked txes (last one isn't revoked)
-      alice ! WatchEventSpent(BITCOIN_FUNDING_SPENT, bobCommitTxes(0).commitTx.tx)
-      // alice publishes and watches the penalty tx
-      alice2blockchain.expectMsgType[PublishAsap] // claim-main
-      alice2blockchain.expectMsgType[PublishAsap] // main-penalty
-//      alice2blockchain.expectMsgType[PublishAsap] // htlc-penalty
-      alice2blockchain.expectMsgType[WatchConfirmed] // revoked commit
-      alice2blockchain.expectMsgType[WatchConfirmed] // claim-main
-      alice2blockchain.expectMsgType[WatchSpent] // main-penalty
-//      alice2blockchain.expectMsgType[WatchSpent] // htlc-penalty
-      alice2blockchain.expectNoMsg(1 second)
-
-      alice ! WatchEventSpent(BITCOIN_FUNDING_SPENT, bobCommitTxes(1).commitTx.tx)
-      // alice publishes and watches the penalty tx
-      alice2blockchain.expectMsgType[PublishAsap] // claim-main
-      alice2blockchain.expectMsgType[PublishAsap] // main-penalty
-      alice2blockchain.expectMsgType[WatchConfirmed] // revoked commit
-      alice2blockchain.expectMsgType[WatchConfirmed] // claim-main
-      alice2blockchain.expectMsgType[WatchSpent] // main-penalty
-      alice2blockchain.expectNoMsg(1 second)
-
-      alice ! WatchEventSpent(BITCOIN_FUNDING_SPENT, bobCommitTxes(2).commitTx.tx)
-      // alice publishes and watches the penalty tx
-      alice2blockchain.expectMsgType[PublishAsap] // claim-main
-      alice2blockchain.expectMsgType[PublishAsap] // main-penalty
-//      alice2blockchain.expectMsgType[PublishAsap] // htlc-penalty
-      alice2blockchain.expectMsgType[WatchConfirmed] // revoked commit
-      alice2blockchain.expectMsgType[WatchConfirmed] // claim-main
-      alice2blockchain.expectMsgType[WatchSpent] // main-penalty
-//      alice2blockchain.expectMsgType[WatchSpent] // htlc-penalty
-      alice2blockchain.expectNoMsg(1 second)
-
-      assert(alice.stateData.asInstanceOf[DATA_CLOSING].revokedCommitPublished.size == 3)
-    }
-  }
-
-  test("recv BITCOIN_OUTPUT_SPENT (one revoked tx, counterparty published HtlcSuccess tx)") { case (alice, bob, alice2bob, bob2alice, alice2blockchain, bob2blockchain, _, bobCommitTxes) =>
-    within(30 seconds) {
-      mutualClose(alice, bob, alice2bob, bob2alice, alice2blockchain, bob2blockchain)
-      // bob publishes one of his revoked txes
-      val bobRevokedTx = bobCommitTxes.head
-      alice ! WatchEventSpent(BITCOIN_FUNDING_SPENT, bobRevokedTx.commitTx.tx)
-      // alice publishes and watches the penalty tx
-      val claimMainTx = alice2blockchain.expectMsgType[PublishAsap].tx // claim-main
-      val mainPenaltyTx = alice2blockchain.expectMsgType[PublishAsap].tx // main-penalty
-//      val htlcPenaltyTx = alice2blockchain.expectMsgType[PublishAsap].tx // htlc-penalty
-      alice2blockchain.expectMsgType[WatchConfirmed] // revoked commit
-      alice2blockchain.expectMsgType[WatchConfirmed] // claim-main
-      alice2blockchain.expectMsgType[WatchSpent] // main-penalty
-//      alice2blockchain.expectMsgType[WatchSpent] // htlc-penalty
-      alice2blockchain.expectNoMsg(1 second)
-      awaitCond(alice.stateData.asInstanceOf[DATA_CLOSING].revokedCommitPublished.head.commitTx == bobRevokedTx.commitTx.tx)
-
-      // actual test starts here
-      alice ! WatchEventConfirmed(BITCOIN_TX_CONFIRMED(bobRevokedTx.commitTx.tx), 0, 0)
-      alice ! WatchEventConfirmed(BITCOIN_TX_CONFIRMED(claimMainTx), 0, 0)
-      alice ! WatchEventConfirmed(BITCOIN_TX_CONFIRMED(mainPenaltyTx), 0, 0)
-//      alice ! WatchEventSpent(BITCOIN_OUTPUT_SPENT, htlcPenaltyTx) // we published this
-//      alice2blockchain.expectMsgType[WatchConfirmed] // htlc-penalty
-//      val bobHtlcSuccessTx = bobRevokedTx.htlcTxsAndSigs.head.txinfo.tx
-//      alice ! WatchEventSpent(BITCOIN_OUTPUT_SPENT, bobHtlcSuccessTx) // bob published his HtlcSuccess tx
-//      alice2blockchain.expectMsgType[WatchConfirmed] // htlc-success
-//      val claimHtlcDelayedPenaltyTxs = alice2blockchain.expectMsgType[PublishAsap].tx // we publish a tx spending the output of bob's HtlcSuccess tx
-//      alice ! WatchEventConfirmed(BITCOIN_TX_CONFIRMED(bobHtlcSuccessTx), 0, 0) // bob won
-//      alice ! WatchEventConfirmed(BITCOIN_TX_CONFIRMED(claimHtlcDelayedPenaltyTxs), 0, 0) // bob won
-      awaitCond(alice.stateName == CLOSED)
-    }
-  }
-
-  test("recv BITCOIN_TX_CONFIRMED (one revoked tx)") { case (alice, bob, alice2bob, bob2alice, alice2blockchain, bob2blockchain, _, bobCommitTxes) =>
-    within(30 seconds) {
-      mutualClose(alice, bob, alice2bob, bob2alice, alice2blockchain, bob2blockchain)
-      // bob publishes one of his revoked txes
-      val bobRevokedTx = bobCommitTxes.head
-      alice ! WatchEventSpent(BITCOIN_FUNDING_SPENT, bobRevokedTx.commitTx.tx)
-      // alice publishes and watches the penalty tx
-      val claimMainTx = alice2blockchain.expectMsgType[PublishAsap].tx // claim-main
-      val mainPenaltyTx = alice2blockchain.expectMsgType[PublishAsap].tx // main-penalty
-//      val htlcPenaltyTx = alice2blockchain.expectMsgType[PublishAsap].tx // htlc-penalty
-      alice2blockchain.expectMsgType[WatchConfirmed] // revoked commit
-      alice2blockchain.expectMsgType[WatchConfirmed] // claim-main
-      alice2blockchain.expectMsgType[WatchSpent] // main-penalty
-//      alice2blockchain.expectMsgType[WatchSpent] // htlc-penalty
-      alice2blockchain.expectNoMsg(1 second)
-      awaitCond(alice.stateData.asInstanceOf[DATA_CLOSING].revokedCommitPublished.head.commitTx == bobRevokedTx.commitTx.tx)
-
-      // actual test starts here
-      alice ! WatchEventConfirmed(BITCOIN_TX_CONFIRMED(bobRevokedTx.commitTx.tx), 0, 0)
-      alice ! WatchEventConfirmed(BITCOIN_TX_CONFIRMED(claimMainTx), 0, 0)
-      alice ! WatchEventConfirmed(BITCOIN_TX_CONFIRMED(mainPenaltyTx), 0, 0)
-//      alice ! WatchEventSpent(BITCOIN_OUTPUT_SPENT, htlcPenaltyTx)
-//      alice ! WatchEventConfirmed(BITCOIN_TX_CONFIRMED(htlcPenaltyTx), 0, 0)
-      awaitCond(alice.stateName == CLOSED)
-    }
-=======
   test("recv BITCOIN_FUNDING_SPENT (one revoked tx)") { f =>
     import f._
     mutualClose(alice, bob, alice2bob, bob2alice, alice2blockchain, bob2blockchain)
@@ -517,11 +395,11 @@
     // alice publishes and watches the penalty tx
     alice2blockchain.expectMsgType[PublishAsap] // claim-main
     alice2blockchain.expectMsgType[PublishAsap] // main-penalty
-    alice2blockchain.expectMsgType[PublishAsap] // htlc-penalty
+//    alice2blockchain.expectMsgType[PublishAsap] // htlc-penalty
     alice2blockchain.expectMsgType[WatchConfirmed] // revoked commit
     alice2blockchain.expectMsgType[WatchConfirmed] // claim-main
     alice2blockchain.expectMsgType[WatchSpent] // main-penalty
-    alice2blockchain.expectMsgType[WatchSpent] // htlc-penalty
+//    alice2blockchain.expectMsgType[WatchSpent] // htlc-penalty
     alice2blockchain.expectNoMsg(1 second)
 
     awaitCond(alice.stateData.asInstanceOf[DATA_CLOSING].revokedCommitPublished.size == 1)
@@ -536,11 +414,11 @@
     // alice publishes and watches the penalty tx
     alice2blockchain.expectMsgType[PublishAsap] // claim-main
     alice2blockchain.expectMsgType[PublishAsap] // main-penalty
-    alice2blockchain.expectMsgType[PublishAsap] // htlc-penalty
+//    alice2blockchain.expectMsgType[PublishAsap] // htlc-penalty
     alice2blockchain.expectMsgType[WatchConfirmed] // revoked commit
     alice2blockchain.expectMsgType[WatchConfirmed] // claim-main
     alice2blockchain.expectMsgType[WatchSpent] // main-penalty
-    alice2blockchain.expectMsgType[WatchSpent] // htlc-penalty
+//    alice2blockchain.expectMsgType[WatchSpent] // htlc-penalty
     alice2blockchain.expectNoMsg(1 second)
 
     alice ! WatchEventSpent(BITCOIN_FUNDING_SPENT, bobCommitTxes(1).commitTx.tx)
@@ -556,11 +434,11 @@
     // alice publishes and watches the penalty tx
     alice2blockchain.expectMsgType[PublishAsap] // claim-main
     alice2blockchain.expectMsgType[PublishAsap] // main-penalty
-    alice2blockchain.expectMsgType[PublishAsap] // htlc-penalty
+//    alice2blockchain.expectMsgType[PublishAsap] // htlc-penalty
     alice2blockchain.expectMsgType[WatchConfirmed] // revoked commit
     alice2blockchain.expectMsgType[WatchConfirmed] // claim-main
     alice2blockchain.expectMsgType[WatchSpent] // main-penalty
-    alice2blockchain.expectMsgType[WatchSpent] // htlc-penalty
+//    alice2blockchain.expectMsgType[WatchSpent] // htlc-penalty
     alice2blockchain.expectNoMsg(1 second)
 
     assert(alice.stateData.asInstanceOf[DATA_CLOSING].revokedCommitPublished.size == 3)
@@ -575,11 +453,11 @@
     // alice publishes and watches the penalty tx
     val claimMainTx = alice2blockchain.expectMsgType[PublishAsap].tx // claim-main
   val mainPenaltyTx = alice2blockchain.expectMsgType[PublishAsap].tx // main-penalty
-  val htlcPenaltyTx = alice2blockchain.expectMsgType[PublishAsap].tx // htlc-penalty
+//  val htlcPenaltyTx = alice2blockchain.expectMsgType[PublishAsap].tx // htlc-penalty
     alice2blockchain.expectMsgType[WatchConfirmed] // revoked commit
     alice2blockchain.expectMsgType[WatchConfirmed] // claim-main
     alice2blockchain.expectMsgType[WatchSpent] // main-penalty
-    alice2blockchain.expectMsgType[WatchSpent] // htlc-penalty
+//    alice2blockchain.expectMsgType[WatchSpent] // htlc-penalty
     alice2blockchain.expectNoMsg(1 second)
     awaitCond(alice.stateData.asInstanceOf[DATA_CLOSING].revokedCommitPublished.head.commitTx == bobRevokedTx.commitTx.tx)
 
@@ -587,14 +465,14 @@
     alice ! WatchEventConfirmed(BITCOIN_TX_CONFIRMED(bobRevokedTx.commitTx.tx), 0, 0)
     alice ! WatchEventConfirmed(BITCOIN_TX_CONFIRMED(claimMainTx), 0, 0)
     alice ! WatchEventConfirmed(BITCOIN_TX_CONFIRMED(mainPenaltyTx), 0, 0)
-    alice ! WatchEventSpent(BITCOIN_OUTPUT_SPENT, htlcPenaltyTx) // we published this
-    alice2blockchain.expectMsgType[WatchConfirmed] // htlc-penalty
-  val bobHtlcSuccessTx = bobRevokedTx.htlcTxsAndSigs.head.txinfo.tx
-    alice ! WatchEventSpent(BITCOIN_OUTPUT_SPENT, bobHtlcSuccessTx) // bob published his HtlcSuccess tx
-    alice2blockchain.expectMsgType[WatchConfirmed] // htlc-success
-  val claimHtlcDelayedPenaltyTxs = alice2blockchain.expectMsgType[PublishAsap].tx // we publish a tx spending the output of bob's HtlcSuccess tx
-    alice ! WatchEventConfirmed(BITCOIN_TX_CONFIRMED(bobHtlcSuccessTx), 0, 0) // bob won
-    alice ! WatchEventConfirmed(BITCOIN_TX_CONFIRMED(claimHtlcDelayedPenaltyTxs), 0, 0) // bob won
+//    alice ! WatchEventSpent(BITCOIN_OUTPUT_SPENT, htlcPenaltyTx) // we published this
+//    alice2blockchain.expectMsgType[WatchConfirmed] // htlc-penalty
+//  val bobHtlcSuccessTx = bobRevokedTx.htlcTxsAndSigs.head.txinfo.tx
+//    alice ! WatchEventSpent(BITCOIN_OUTPUT_SPENT, bobHtlcSuccessTx) // bob published his HtlcSuccess tx
+//    alice2blockchain.expectMsgType[WatchConfirmed] // htlc-success
+//  val claimHtlcDelayedPenaltyTxs = alice2blockchain.expectMsgType[PublishAsap].tx // we publish a tx spending the output of bob's HtlcSuccess tx
+//    alice ! WatchEventConfirmed(BITCOIN_TX_CONFIRMED(bobHtlcSuccessTx), 0, 0) // bob won
+//    alice ! WatchEventConfirmed(BITCOIN_TX_CONFIRMED(claimHtlcDelayedPenaltyTxs), 0, 0) // bob won
     awaitCond(alice.stateName == CLOSED)
   }
 
@@ -607,11 +485,11 @@
     // alice publishes and watches the penalty tx
     val claimMainTx = alice2blockchain.expectMsgType[PublishAsap].tx // claim-main
   val mainPenaltyTx = alice2blockchain.expectMsgType[PublishAsap].tx // main-penalty
-  val htlcPenaltyTx = alice2blockchain.expectMsgType[PublishAsap].tx // htlc-penalty
+//  val htlcPenaltyTx = alice2blockchain.expectMsgType[PublishAsap].tx // htlc-penalty
     alice2blockchain.expectMsgType[WatchConfirmed] // revoked commit
     alice2blockchain.expectMsgType[WatchConfirmed] // claim-main
     alice2blockchain.expectMsgType[WatchSpent] // main-penalty
-    alice2blockchain.expectMsgType[WatchSpent] // htlc-penalty
+//    alice2blockchain.expectMsgType[WatchSpent] // htlc-penalty
     alice2blockchain.expectNoMsg(1 second)
     awaitCond(alice.stateData.asInstanceOf[DATA_CLOSING].revokedCommitPublished.head.commitTx == bobRevokedTx.commitTx.tx)
 
@@ -619,10 +497,9 @@
     alice ! WatchEventConfirmed(BITCOIN_TX_CONFIRMED(bobRevokedTx.commitTx.tx), 0, 0)
     alice ! WatchEventConfirmed(BITCOIN_TX_CONFIRMED(claimMainTx), 0, 0)
     alice ! WatchEventConfirmed(BITCOIN_TX_CONFIRMED(mainPenaltyTx), 0, 0)
-    alice ! WatchEventSpent(BITCOIN_OUTPUT_SPENT, htlcPenaltyTx)
-    alice ! WatchEventConfirmed(BITCOIN_TX_CONFIRMED(htlcPenaltyTx), 0, 0)
-    awaitCond(alice.stateName == CLOSED)
->>>>>>> 2bdf258c
+//    alice ! WatchEventSpent(BITCOIN_OUTPUT_SPENT, htlcPenaltyTx)
+//    alice ! WatchEventConfirmed(BITCOIN_TX_CONFIRMED(htlcPenaltyTx), 0, 0)
+    awaitCond(alice.stateName == CLOSED)
   }
 
   test("recv ChannelReestablish") { f =>
