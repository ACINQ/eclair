--- conflicted
+++ resolved
@@ -24,12 +24,8 @@
 import fr.acinq.eclair.blockchain._
 import fr.acinq.eclair.channel._
 import fr.acinq.eclair.channel.states.StateTestsHelperMethods
-<<<<<<< HEAD
+import fr.acinq.eclair.transactions.Scripts.multiSig2of2
 import fr.acinq.eclair.wire.{AcceptChannel, ChannelCodecs, Error, FundingCreated, FundingLocked, FundingSigned, Init, OpenChannel}
-=======
-import fr.acinq.eclair.transactions.Scripts.multiSig2of2
-import fr.acinq.eclair.wire.{AcceptChannel, Error, FundingCreated, FundingLocked, FundingSigned, Init, OpenChannel}
->>>>>>> bbe07c2c
 import fr.acinq.eclair.{TestConstants, TestkitBaseClass}
 import org.scalatest.Outcome
 import scodec.bits._
@@ -87,7 +83,6 @@
     alice2bob.expectMsgType[FundingLocked]
   }
 
-<<<<<<< HEAD
   // this asserts we can move WAIT_FOR_FUNDING_CONFIRMED -> WAIT_FOR_FUNDING_LOCKED after upgrading from master 316ba02f
   test("recv BITCOIN_FUNDING_DEPTHOK using a legacy DATA_WAIT_FOR_FUNDING_CONFIRMED") { f =>
     import f._
@@ -100,7 +95,7 @@
     alice2bob.expectMsgType[FundingLocked]
   }
 
-=======
+
   test("recv BITCOIN_FUNDING_DEPTHOK (bad funding pubkey script)") { f =>
     import f._
     val fundingTx = alice.stateData.asInstanceOf[DATA_WAIT_FOR_FUNDING_CONFIRMED].fundingTx.get
@@ -118,7 +113,6 @@
     alice ! WatchEventConfirmed(BITCOIN_FUNDING_DEPTHOK, 42000, 42, badFundingTx)
     awaitCond(alice.stateName == CLOSED)
   }
->>>>>>> bbe07c2c
 
   test("recv BITCOIN_FUNDING_PUBLISH_FAILED") { f =>
     import f._
