/*
 * Copyright 2019 ACINQ SAS
 *
 * Licensed under the Apache License, Version 2.0 (the "License");
 * you may not use this file except in compliance with the License.
 * You may obtain a copy of the License at
 *
 *     http://www.apache.org/licenses/LICENSE-2.0
 *
 * Unless required by applicable law or agreed to in writing, software
 * distributed under the License is distributed on an "AS IS" BASIS,
 * WITHOUT WARRANTIES OR CONDITIONS OF ANY KIND, either express or implied.
 * See the License for the specific language governing permissions and
 * limitations under the License.
 */

package fr.acinq.eclair.payment

import akka.actor.ActorSystem
import akka.actor.Status.Failure
import akka.testkit.{TestActorRef, TestKit, TestProbe}
import fr.acinq.bitcoin.{ByteVector32, Crypto}
import fr.acinq.eclair.TestConstants.Alice
import fr.acinq.eclair.channel.{CMD_FAIL_HTLC, CMD_FULFILL_HTLC}
import fr.acinq.eclair.db.IncomingPaymentStatus
import fr.acinq.eclair.payment.PaymentReceived.PartialPayment
import fr.acinq.eclair.payment.PaymentRequest.ExtraHop
import fr.acinq.eclair.payment.receive.MultiPartHandler.{GetPendingPayments, PendingPayments, ReceivePayment}
import fr.acinq.eclair.payment.receive.MultiPartPaymentFSM.PendingPayment
import fr.acinq.eclair.payment.receive.{MultiPartPaymentFSM, PaymentHandler}
import fr.acinq.eclair.payment.relay.CommandBuffer
import fr.acinq.eclair.wire._
import fr.acinq.eclair.{CltvExpiry, CltvExpiryDelta, LongToBtcAmount, NodeParams, ShortChannelId, TestConstants, randomKey}
import org.scalatest.{Outcome, fixture}

import scala.concurrent.duration._

/**
 * Created by PM on 24/03/2017.
 */

class MultiPartHandlerSpec extends TestKit(ActorSystem("test")) with fixture.FunSuiteLike {

  case class FixtureParam(nodeParams: NodeParams, defaultExpiry: CltvExpiry, handler: TestActorRef[PaymentHandler], commandBuffer: TestProbe, eventListener: TestProbe, sender: TestProbe)

  override def withFixture(test: OneArgTest): Outcome = {
    within(30 seconds) {
      val nodeParams = Alice.nodeParams
      val commandBuffer = TestProbe()
      val handler = TestActorRef[PaymentHandler](PaymentHandler.props(nodeParams, commandBuffer.ref))
      val eventListener = TestProbe()
      system.eventStream.subscribe(eventListener.ref, classOf[PaymentEvent])
      withFixture(test.toNoArgTest(FixtureParam(nodeParams, CltvExpiryDelta(12).toCltvExpiry(nodeParams.currentBlockHeight), handler, commandBuffer, eventListener, TestProbe())))
    }
  }

  test("PaymentHandler should reply with a fulfill/fail, emit a PaymentReceived and add payment in DB") { f =>
    import f._

    val amountMsat = 42000 msat

    {
      sender.send(handler, ReceivePayment(Some(amountMsat), "1 coffee"))
      val pr = sender.expectMsgType[PaymentRequest]
      val incoming = nodeParams.db.payments.getIncomingPayment(pr.paymentHash)
      assert(incoming.isDefined)
      assert(incoming.get.status === IncomingPaymentStatus.Pending)
      assert(!incoming.get.paymentRequest.isExpired)
      assert(Crypto.sha256(incoming.get.paymentPreimage) === pr.paymentHash)

      val add = UpdateAddHtlc(ByteVector32.One, 0, amountMsat, pr.paymentHash, defaultExpiry, TestConstants.emptyOnionPacket)
      sender.send(handler, IncomingPacket.FinalPacket(add, Onion.FinalLegacyPayload(add.amountMsat, add.cltvExpiry)))
      assert(commandBuffer.expectMsgType[CommandBuffer.CommandSend].cmd.isInstanceOf[CMD_FULFILL_HTLC])

      val paymentReceived = eventListener.expectMsgType[PaymentReceived]
      assert(paymentReceived.copy(parts = paymentReceived.parts.map(_.copy(timestamp = 0))) === PaymentReceived(add.paymentHash, PartialPayment(amountMsat, add.channelId, timestamp = 0) :: Nil))
      val received = nodeParams.db.payments.getIncomingPayment(pr.paymentHash)
      assert(received.isDefined && received.get.status.isInstanceOf[IncomingPaymentStatus.Received])
      assert(received.get.status.asInstanceOf[IncomingPaymentStatus.Received].copy(receivedAt = 0) === IncomingPaymentStatus.Received(amountMsat, 0))

      sender.expectNoMsg(50 millis)
    }

    {
      sender.send(handler, ReceivePayment(Some(amountMsat), "another coffee with multi-part", allowMultiPart = true))
      val pr = sender.expectMsgType[PaymentRequest]
      assert(pr.features.allowMultiPart)
      assert(nodeParams.db.payments.getIncomingPayment(pr.paymentHash).get.status === IncomingPaymentStatus.Pending)

      val add = UpdateAddHtlc(ByteVector32.One, 0, amountMsat, pr.paymentHash, defaultExpiry, TestConstants.emptyOnionPacket)
      sender.send(handler, IncomingPacket.FinalPacket(add, Onion.FinalLegacyPayload(add.amountMsat, add.cltvExpiry)))
      assert(commandBuffer.expectMsgType[CommandBuffer.CommandSend].cmd.isInstanceOf[CMD_FULFILL_HTLC])

      val paymentReceived = eventListener.expectMsgType[PaymentReceived]
      assert(paymentReceived.copy(parts = paymentReceived.parts.map(_.copy(timestamp = 0))) === PaymentReceived(add.paymentHash, PartialPayment(amountMsat, add.channelId, timestamp = 0) :: Nil))
      val received = nodeParams.db.payments.getIncomingPayment(pr.paymentHash)
      assert(received.isDefined && received.get.status.isInstanceOf[IncomingPaymentStatus.Received])
      assert(received.get.status.asInstanceOf[IncomingPaymentStatus.Received].copy(receivedAt = 0) === IncomingPaymentStatus.Received(amountMsat, 0))

      sender.expectNoMsg(50 millis)
    }

    {
      sender.send(handler, ReceivePayment(Some(amountMsat), "bad expiry"))
      val pr = sender.expectMsgType[PaymentRequest]
      assert(nodeParams.db.payments.getIncomingPayment(pr.paymentHash).get.status === IncomingPaymentStatus.Pending)

      val add = UpdateAddHtlc(ByteVector32.One, 0, amountMsat, pr.paymentHash, CltvExpiryDelta(3).toCltvExpiry(nodeParams.currentBlockHeight), TestConstants.emptyOnionPacket)
      sender.send(handler, IncomingPacket.FinalPacket(add, Onion.FinalLegacyPayload(add.amountMsat, add.cltvExpiry)))
      assert(commandBuffer.expectMsgType[CommandBuffer.CommandSend].cmd.asInstanceOf[CMD_FAIL_HTLC].reason == Right(IncorrectOrUnknownPaymentDetails(amountMsat, nodeParams.currentBlockHeight)))
      assert(nodeParams.db.payments.getIncomingPayment(pr.paymentHash).get.status === IncomingPaymentStatus.Pending)

      eventListener.expectNoMsg(100 milliseconds)
      sender.expectNoMsg(50 millis)
    }
  }

  test("Payment request generation should fail when the amount is not valid") { f =>
    import f._

    // negative amount should fail
    sender.send(handler, ReceivePayment(Some(-50 msat), "1 coffee"))
    val negativeError = sender.expectMsgType[Failure]
    assert(negativeError.cause.getMessage.contains("amount is not valid"))

    // amount = 0 should fail
    sender.send(handler, ReceivePayment(Some(0 msat), "1 coffee"))
    val zeroError = sender.expectMsgType[Failure]
    assert(zeroError.cause.getMessage.contains("amount is not valid"))

    // success with 1 mBTC
    sender.send(handler, ReceivePayment(Some(100000000 msat), "1 coffee"))
    val pr = sender.expectMsgType[PaymentRequest]
    assert(pr.amount.contains(100000000 msat) && pr.nodeId.toString == nodeParams.nodeId.toString)
  }

  test("Payment request generation should succeed when the amount is not set") { f =>
    import f._

    sender.send(handler, ReceivePayment(None, "This is a donation PR"))
    val pr = sender.expectMsgType[PaymentRequest]
    assert(pr.amount.isEmpty && pr.nodeId.toString == Alice.nodeParams.nodeId.toString)
  }

  test("Payment request generation should handle custom expiries or use the default otherwise") { f =>
    import f._

    sender.send(handler, ReceivePayment(Some(42000 msat), "1 coffee"))
    assert(sender.expectMsgType[PaymentRequest].expiry === Some(Alice.nodeParams.paymentRequestExpiry.toSeconds))

    sender.send(handler, ReceivePayment(Some(42000 msat), "1 coffee with custom expiry", expirySeconds_opt = Some(60)))
    assert(sender.expectMsgType[PaymentRequest].expiry === Some(60))
  }

  test("Payment request generation with trampoline support") { _ =>
    val sender = TestProbe()

    {
      val handler = TestActorRef[PaymentHandler](PaymentHandler.props(Alice.nodeParams.copy(enableTrampolinePayment = false), TestProbe().ref))
      sender.send(handler, ReceivePayment(Some(42 msat), "1 coffee"))
      val pr = sender.expectMsgType[PaymentRequest]
      assert(!pr.features.allowMultiPart)
      assert(!pr.features.allowTrampoline)
    }

    {
      val handler = TestActorRef[PaymentHandler](PaymentHandler.props(Alice.nodeParams.copy(enableTrampolinePayment = false), TestProbe().ref))
      sender.send(handler, ReceivePayment(Some(42 msat), "1 coffee", allowMultiPart = true))
      val pr = sender.expectMsgType[PaymentRequest]
      assert(pr.features.allowMultiPart)
      assert(!pr.features.allowTrampoline)
    }

    {
      val handler = TestActorRef[PaymentHandler](PaymentHandler.props(Alice.nodeParams.copy(enableTrampolinePayment = true), TestProbe().ref))
      sender.send(handler, ReceivePayment(Some(42 msat), "1 coffee"))
      val pr = sender.expectMsgType[PaymentRequest]
      assert(!pr.features.allowMultiPart)
      assert(pr.features.allowTrampoline)
    }

    {
      val handler = TestActorRef[PaymentHandler](PaymentHandler.props(Alice.nodeParams.copy(enableTrampolinePayment = true), TestProbe().ref))
      sender.send(handler, ReceivePayment(Some(42 msat), "1 coffee", allowMultiPart = true))
      val pr = sender.expectMsgType[PaymentRequest]
      assert(pr.features.allowMultiPart)
      assert(pr.features.allowTrampoline)
    }
  }

  test("Generated payment request contains the provided extra hops") { f =>
    import f._

    val x = randomKey.publicKey
    val y = randomKey.publicKey
    val extraHop_x_y = ExtraHop(x, ShortChannelId(1), 10 msat, 11, CltvExpiryDelta(12))
    val extraHop_y_z = ExtraHop(y, ShortChannelId(2), 20 msat, 21, CltvExpiryDelta(22))
    val extraHop_x_t = ExtraHop(x, ShortChannelId(3), 30 msat, 31, CltvExpiryDelta(32))
    val route_x_z = extraHop_x_y :: extraHop_y_z :: Nil
    val route_x_t = extraHop_x_t :: Nil

    sender.send(handler, ReceivePayment(Some(42000 msat), "1 coffee with additional routing info", extraHops = List(route_x_z, route_x_t)))
    assert(sender.expectMsgType[PaymentRequest].routingInfo === Seq(route_x_z, route_x_t))

    sender.send(handler, ReceivePayment(Some(42000 msat), "1 coffee without routing info"))
    assert(sender.expectMsgType[PaymentRequest].routingInfo === Nil)
  }

  test("PaymentHandler should reject incoming payments if the payment request is expired") { f =>
    import f._

    sender.send(handler, ReceivePayment(Some(1000 msat), "some desc", expirySeconds_opt = Some(0)))
    val pr = sender.expectMsgType[PaymentRequest]
    assert(!pr.features.allowMultiPart)
    assert(pr.isExpired)

    val add = UpdateAddHtlc(ByteVector32.One, 0, 1000 msat, pr.paymentHash, defaultExpiry, TestConstants.emptyOnionPacket)
    sender.send(handler, IncomingPacket.FinalPacket(add, Onion.FinalLegacyPayload(add.amountMsat, add.cltvExpiry)))
    assert(commandBuffer.expectMsgType[CommandBuffer.CommandSend].cmd.isInstanceOf[CMD_FAIL_HTLC])
    val Some(incoming) = nodeParams.db.payments.getIncomingPayment(pr.paymentHash)
    assert(incoming.paymentRequest.isExpired && incoming.status === IncomingPaymentStatus.Expired)
  }

  test("PaymentHandler should reject incoming multi-part payment if the payment request is expired") { f =>
    import f._

    sender.send(handler, ReceivePayment(Some(1000 msat), "multi-part expired", expirySeconds_opt = Some(0), allowMultiPart = true))
    val pr = sender.expectMsgType[PaymentRequest]
    assert(pr.features.allowMultiPart)
    assert(pr.isExpired)

    val add = UpdateAddHtlc(ByteVector32.One, 0, 800 msat, pr.paymentHash, defaultExpiry, TestConstants.emptyOnionPacket)
    sender.send(handler, IncomingPacket.FinalPacket(add, Onion.createMultiPartPayload(add.amountMsat, 1000 msat, add.cltvExpiry, pr.paymentSecret.get)))
    assert(commandBuffer.expectMsgType[CommandBuffer.CommandSend].cmd.asInstanceOf[CMD_FAIL_HTLC].reason == Right(IncorrectOrUnknownPaymentDetails(1000 msat, nodeParams.currentBlockHeight)))
    val Some(incoming) = nodeParams.db.payments.getIncomingPayment(pr.paymentHash)
    assert(incoming.paymentRequest.isExpired && incoming.status === IncomingPaymentStatus.Expired)
  }

  test("PaymentHandler should reject incoming multi-part payment if the payment request does not allow it") { f =>
    import f._

    sender.send(handler, ReceivePayment(Some(1000 msat), "no multi-part support"))
    val pr = sender.expectMsgType[PaymentRequest]
    assert(!pr.features.allowMultiPart)

    val add = UpdateAddHtlc(ByteVector32.One, 0, 800 msat, pr.paymentHash, defaultExpiry, TestConstants.emptyOnionPacket)
    sender.send(handler, IncomingPacket.FinalPacket(add, Onion.createMultiPartPayload(add.amountMsat, 1000 msat, add.cltvExpiry, pr.paymentSecret.get)))
    assert(commandBuffer.expectMsgType[CommandBuffer.CommandSend].cmd.asInstanceOf[CMD_FAIL_HTLC].reason == Right(IncorrectOrUnknownPaymentDetails(1000 msat, nodeParams.currentBlockHeight)))
    assert(nodeParams.db.payments.getIncomingPayment(pr.paymentHash).get.status === IncomingPaymentStatus.Pending)
  }

  test("PaymentHandler should reject incoming multi-part payment with an invalid expiry") { f =>
    import f._

    sender.send(handler, ReceivePayment(Some(1000 msat), "multi-part invalid expiry", allowMultiPart = true))
    val pr = sender.expectMsgType[PaymentRequest]
    assert(pr.features.allowMultiPart)

    val add = UpdateAddHtlc(ByteVector32.One, 0, 800 msat, pr.paymentHash, CltvExpiryDelta(1).toCltvExpiry(nodeParams.currentBlockHeight), TestConstants.emptyOnionPacket)
    sender.send(handler, IncomingPacket.FinalPacket(add, Onion.createMultiPartPayload(add.amountMsat, 1000 msat, add.cltvExpiry, pr.paymentSecret.get)))
    assert(commandBuffer.expectMsgType[CommandBuffer.CommandSend].cmd.asInstanceOf[CMD_FAIL_HTLC].reason == Right(IncorrectOrUnknownPaymentDetails(1000 msat, nodeParams.currentBlockHeight)))
    assert(nodeParams.db.payments.getIncomingPayment(pr.paymentHash).get.status === IncomingPaymentStatus.Pending)
  }

  test("PaymentHandler should reject incoming multi-part payment with an unknown payment hash") { f =>
    import f._

    sender.send(handler, ReceivePayment(Some(1000 msat), "multi-part unknown payment hash", allowMultiPart = true))
    val pr = sender.expectMsgType[PaymentRequest]
    assert(pr.features.allowMultiPart)

    val add = UpdateAddHtlc(ByteVector32.One, 0, 800 msat, pr.paymentHash.reverse, defaultExpiry, TestConstants.emptyOnionPacket)
    sender.send(handler, IncomingPacket.FinalPacket(add, Onion.createMultiPartPayload(add.amountMsat, 1000 msat, add.cltvExpiry, pr.paymentSecret.get)))
    assert(commandBuffer.expectMsgType[CommandBuffer.CommandSend].cmd.asInstanceOf[CMD_FAIL_HTLC].reason == Right(IncorrectOrUnknownPaymentDetails(1000 msat, nodeParams.currentBlockHeight)))
    assert(nodeParams.db.payments.getIncomingPayment(pr.paymentHash).get.status === IncomingPaymentStatus.Pending)
  }

  test("PaymentHandler should reject incoming multi-part payment with a total amount too low") { f =>
    import f._

    sender.send(handler, ReceivePayment(Some(1000 msat), "multi-part total amount too low", allowMultiPart = true))
    val pr = sender.expectMsgType[PaymentRequest]
    assert(pr.features.allowMultiPart)

    val add = UpdateAddHtlc(ByteVector32.One, 0, 800 msat, pr.paymentHash, defaultExpiry, TestConstants.emptyOnionPacket)
    sender.send(handler, IncomingPacket.FinalPacket(add, Onion.createMultiPartPayload(add.amountMsat, 999 msat, add.cltvExpiry, pr.paymentSecret.get)))
    assert(commandBuffer.expectMsgType[CommandBuffer.CommandSend].cmd.asInstanceOf[CMD_FAIL_HTLC].reason == Right(IncorrectOrUnknownPaymentDetails(999 msat, nodeParams.currentBlockHeight)))
    assert(nodeParams.db.payments.getIncomingPayment(pr.paymentHash).get.status === IncomingPaymentStatus.Pending)
  }

  test("PaymentHandler should reject incoming multi-part payment with a total amount too high") { f =>
    import f._

    sender.send(handler, ReceivePayment(Some(1000 msat), "multi-part total amount too low", allowMultiPart = true))
    val pr = sender.expectMsgType[PaymentRequest]
    assert(pr.features.allowMultiPart)

    val add = UpdateAddHtlc(ByteVector32.One, 0, 800 msat, pr.paymentHash, defaultExpiry, TestConstants.emptyOnionPacket)
    sender.send(handler, IncomingPacket.FinalPacket(add, Onion.createMultiPartPayload(add.amountMsat, 2001 msat, add.cltvExpiry, pr.paymentSecret.get)))
    assert(commandBuffer.expectMsgType[CommandBuffer.CommandSend].cmd.asInstanceOf[CMD_FAIL_HTLC].reason == Right(IncorrectOrUnknownPaymentDetails(2001 msat, nodeParams.currentBlockHeight)))
    assert(nodeParams.db.payments.getIncomingPayment(pr.paymentHash).get.status === IncomingPaymentStatus.Pending)
  }

  test("PaymentHandler should reject incoming multi-part payment with an invalid payment secret") { f =>
    import f._

    sender.send(handler, ReceivePayment(Some(1000 msat), "multi-part invalid payment secret", allowMultiPart = true))
    val pr = sender.expectMsgType[PaymentRequest]
    assert(pr.features.allowMultiPart)

    // Invalid payment secret.
    val add = UpdateAddHtlc(ByteVector32.One, 0, 800 msat, pr.paymentHash, defaultExpiry, TestConstants.emptyOnionPacket)
    sender.send(handler, IncomingPacket.FinalPacket(add, Onion.createMultiPartPayload(add.amountMsat, 1000 msat, add.cltvExpiry, pr.paymentSecret.get.reverse)))
    assert(commandBuffer.expectMsgType[CommandBuffer.CommandSend].cmd.asInstanceOf[CMD_FAIL_HTLC].reason == Right(IncorrectOrUnknownPaymentDetails(1000 msat, nodeParams.currentBlockHeight)))
    assert(nodeParams.db.payments.getIncomingPayment(pr.paymentHash).get.status === IncomingPaymentStatus.Pending)
  }

  test("PaymentHandler should handle multi-part payment timeout") { f =>
    val nodeParams = Alice.nodeParams.copy(multiPartPaymentExpiry = 200 millis)
    val handler = TestActorRef[PaymentHandler](PaymentHandler.props(nodeParams, f.commandBuffer.ref))

    // Partial payment missing additional parts.
    f.sender.send(handler, ReceivePayment(Some(1000 msat), "1 slow coffee", allowMultiPart = true))
    val pr1 = f.sender.expectMsgType[PaymentRequest]
    val add1 = UpdateAddHtlc(ByteVector32.One, 0, 800 msat, pr1.paymentHash, f.defaultExpiry, TestConstants.emptyOnionPacket)
    f.sender.send(handler, IncomingPacket.FinalPacket(add1, Onion.createMultiPartPayload(add1.amountMsat, 1000 msat, add1.cltvExpiry, pr1.paymentSecret.get)))

    // Partial payment exceeding the invoice amount, but incomplete because it promises to overpay.
    f.sender.send(handler, ReceivePayment(Some(1500 msat), "1 slow latte", allowMultiPart = true))
    val pr2 = f.sender.expectMsgType[PaymentRequest]
    val add2 = UpdateAddHtlc(ByteVector32.One, 1, 1600 msat, pr2.paymentHash, f.defaultExpiry, TestConstants.emptyOnionPacket)
    f.sender.send(handler, IncomingPacket.FinalPacket(add2, Onion.createMultiPartPayload(add2.amountMsat, 2000 msat, add2.cltvExpiry, pr2.paymentSecret.get)))

    f.sender.send(handler, GetPendingPayments)
    assert(f.sender.expectMsgType[PendingPayments].paymentHashes.nonEmpty)

<<<<<<< HEAD
    f.commandBuffer.expectMsg(CommandBuffer.CommandSend(ByteVector32.One, CMD_FAIL_HTLC(0, Right(PaymentTimeout), commit = true)))
    f.commandBuffer.expectMsg(CommandBuffer.CommandSend(ByteVector32.One, CMD_FAIL_HTLC(1, Right(PaymentTimeout), commit = true)))
=======
    val commands = f.commandBuffer.expectMsgType[CommandBuffer.CommandSend] :: f.commandBuffer.expectMsgType[CommandBuffer.CommandSend] :: Nil
    assert(commands.toSet === Set(
      CommandBuffer.CommandSend(ByteVector32.One, 0, CMD_FAIL_HTLC(0, Right(PaymentTimeout), commit = true)),
      CommandBuffer.CommandSend(ByteVector32.One, 1, CMD_FAIL_HTLC(1, Right(PaymentTimeout), commit = true))
    ))
>>>>>>> 27a68a48
    awaitCond({
      f.sender.send(handler, GetPendingPayments)
      f.sender.expectMsgType[PendingPayments].paymentHashes.isEmpty
    })

    // Extraneous HTLCs should be failed.
    f.sender.send(handler, MultiPartPaymentFSM.ExtraHtlcReceived(pr1.paymentHash, PendingPayment(42, PartialPayment(200 msat, ByteVector32.One)), Some(PaymentTimeout)))
    f.commandBuffer.expectMsg(CommandBuffer.CommandSend(ByteVector32.One, CMD_FAIL_HTLC(42, Right(PaymentTimeout), commit = true)))

    // The payment should still be pending in DB.
    val Some(incomingPayment) = nodeParams.db.payments.getIncomingPayment(pr1.paymentHash)
    assert(incomingPayment.status === IncomingPaymentStatus.Pending)
  }

  test("PaymentHandler should handle multi-part payment success") { f =>
    val nodeParams = Alice.nodeParams.copy(multiPartPaymentExpiry = 500 millis)
    val handler = TestActorRef[PaymentHandler](PaymentHandler.props(nodeParams, f.commandBuffer.ref))

    f.sender.send(handler, ReceivePayment(Some(1000 msat), "1 fast coffee", allowMultiPart = true))
    val pr = f.sender.expectMsgType[PaymentRequest]

    val add1 = UpdateAddHtlc(ByteVector32.One, 0, 800 msat, pr.paymentHash, f.defaultExpiry, TestConstants.emptyOnionPacket)
    f.sender.send(handler, IncomingPacket.FinalPacket(add1, Onion.createMultiPartPayload(add1.amountMsat, 1000 msat, add1.cltvExpiry, pr.paymentSecret.get)))
    // Invalid payment secret -> should be rejected.
    val add2 = UpdateAddHtlc(ByteVector32.Zeroes, 42, 200 msat, pr.paymentHash, f.defaultExpiry, TestConstants.emptyOnionPacket)
    f.sender.send(handler, IncomingPacket.FinalPacket(add2, Onion.createMultiPartPayload(add2.amountMsat, 1000 msat, add2.cltvExpiry, pr.paymentSecret.get.reverse)))
    val add3 = add2.copy(id = 43)
    f.sender.send(handler, IncomingPacket.FinalPacket(add3, Onion.createMultiPartPayload(add3.amountMsat, 1000 msat, add3.cltvExpiry, pr.paymentSecret.get)))

    f.commandBuffer.expectMsg(CommandBuffer.CommandSend(add2.channelId, CMD_FAIL_HTLC(add2.id, Right(IncorrectOrUnknownPaymentDetails(1000 msat, nodeParams.currentBlockHeight)), commit = true)))
    val cmd1 = f.commandBuffer.expectMsgType[CommandBuffer.CommandSend]
    assert(cmd1.cmd.id === add1.id)
    assert(cmd1.channelId === add1.channelId)
    val fulfill1 = cmd1.cmd.asInstanceOf[CMD_FULFILL_HTLC]
    assert(Crypto.sha256(fulfill1.r) === pr.paymentHash)
    f.commandBuffer.expectMsg(CommandBuffer.CommandSend(add3.channelId, CMD_FULFILL_HTLC(add3.id, fulfill1.r, commit = true)))

    f.sender.send(handler, CommandBuffer.CommandAck(add1.channelId, add1.id))
    f.commandBuffer.expectMsg(CommandBuffer.CommandAck(add1.channelId, add1.id))

    val paymentReceived = f.eventListener.expectMsgType[PaymentReceived]
    assert(paymentReceived.copy(parts = paymentReceived.parts.map(_.copy(timestamp = 0))) === PaymentReceived(pr.paymentHash, PartialPayment(800 msat, ByteVector32.One, 0) :: PartialPayment(200 msat, ByteVector32.Zeroes, 0) :: Nil))
    val received = nodeParams.db.payments.getIncomingPayment(pr.paymentHash)
    assert(received.isDefined && received.get.status.isInstanceOf[IncomingPaymentStatus.Received])
    assert(received.get.status.asInstanceOf[IncomingPaymentStatus.Received].amount === 1000.msat)
    awaitCond({
      f.sender.send(handler, GetPendingPayments)
      f.sender.expectMsgType[PendingPayments].paymentHashes.isEmpty
    })

    // Extraneous HTLCs should be fulfilled.
    f.sender.send(handler, MultiPartPaymentFSM.ExtraHtlcReceived(pr.paymentHash, PendingPayment(44, PartialPayment(200 msat, ByteVector32.One, 0)), None))
    f.commandBuffer.expectMsg(CommandBuffer.CommandSend(ByteVector32.One, CMD_FULFILL_HTLC(44, fulfill1.r, commit = true)))
    assert(f.eventListener.expectMsgType[PaymentReceived].amount === 200.msat)
    val received2 = nodeParams.db.payments.getIncomingPayment(pr.paymentHash)
    assert(received2.get.status.asInstanceOf[IncomingPaymentStatus.Received].amount === 1200.msat)

    f.sender.send(handler, GetPendingPayments)
    f.sender.expectMsgType[PendingPayments].paymentHashes.isEmpty
  }

  test("PaymentHandler should handle multi-part payment timeout then success") { f =>
    val nodeParams = Alice.nodeParams.copy(multiPartPaymentExpiry = 250 millis)
    val handler = TestActorRef[PaymentHandler](PaymentHandler.props(nodeParams, f.commandBuffer.ref))

    f.sender.send(handler, ReceivePayment(Some(1000 msat), "1 coffee, no sugar", allowMultiPart = true))
    val pr = f.sender.expectMsgType[PaymentRequest]
    assert(pr.features.allowMultiPart)

    val add1 = UpdateAddHtlc(ByteVector32.One, 0, 800 msat, pr.paymentHash, f.defaultExpiry, TestConstants.emptyOnionPacket)
    f.sender.send(handler, IncomingPacket.FinalPacket(add1, Onion.createMultiPartPayload(add1.amountMsat, 1000 msat, add1.cltvExpiry, pr.paymentSecret.get)))
    f.commandBuffer.expectMsg(CommandBuffer.CommandSend(ByteVector32.One, CMD_FAIL_HTLC(0, Right(PaymentTimeout), commit = true)))
    awaitCond({
      f.sender.send(handler, GetPendingPayments)
      f.sender.expectMsgType[PendingPayments].paymentHashes.isEmpty
    })

    val add2 = UpdateAddHtlc(ByteVector32.One, 2, 300 msat, pr.paymentHash, f.defaultExpiry, TestConstants.emptyOnionPacket)
    f.sender.send(handler, IncomingPacket.FinalPacket(add2, Onion.createMultiPartPayload(add2.amountMsat, 1000 msat, add2.cltvExpiry, pr.paymentSecret.get)))
    val add3 = UpdateAddHtlc(ByteVector32.Zeroes, 5, 700 msat, pr.paymentHash, f.defaultExpiry, TestConstants.emptyOnionPacket)
    f.sender.send(handler, IncomingPacket.FinalPacket(add3, Onion.createMultiPartPayload(add3.amountMsat, 1000 msat, add3.cltvExpiry, pr.paymentSecret.get)))

    val cmd1 = f.commandBuffer.expectMsgType[CommandBuffer.CommandSend]
    assert(cmd1.channelId === add2.channelId)
    val fulfill1 = cmd1.cmd.asInstanceOf[CMD_FULFILL_HTLC]
    assert(fulfill1.id === 2)
    assert(Crypto.sha256(fulfill1.r) === pr.paymentHash)
    f.commandBuffer.expectMsg(CommandBuffer.CommandSend(add3.channelId, CMD_FULFILL_HTLC(5, fulfill1.r, commit = true)))

    val paymentReceived = f.eventListener.expectMsgType[PaymentReceived]
    assert(paymentReceived.copy(parts = paymentReceived.parts.map(_.copy(timestamp = 0))) === PaymentReceived(pr.paymentHash, PartialPayment(300 msat, ByteVector32.One, 0) :: PartialPayment(700 msat, ByteVector32.Zeroes, 0) :: Nil))
    val received = nodeParams.db.payments.getIncomingPayment(pr.paymentHash)
    assert(received.isDefined && received.get.status.isInstanceOf[IncomingPaymentStatus.Received])
    assert(received.get.status.asInstanceOf[IncomingPaymentStatus.Received].amount === 1000.msat)
    awaitCond({
      f.sender.send(handler, GetPendingPayments)
      f.sender.expectMsgType[PendingPayments].paymentHashes.isEmpty
    })
  }

}<|MERGE_RESOLUTION|>--- conflicted
+++ resolved
@@ -334,16 +334,11 @@
     f.sender.send(handler, GetPendingPayments)
     assert(f.sender.expectMsgType[PendingPayments].paymentHashes.nonEmpty)
 
-<<<<<<< HEAD
-    f.commandBuffer.expectMsg(CommandBuffer.CommandSend(ByteVector32.One, CMD_FAIL_HTLC(0, Right(PaymentTimeout), commit = true)))
-    f.commandBuffer.expectMsg(CommandBuffer.CommandSend(ByteVector32.One, CMD_FAIL_HTLC(1, Right(PaymentTimeout), commit = true)))
-=======
     val commands = f.commandBuffer.expectMsgType[CommandBuffer.CommandSend] :: f.commandBuffer.expectMsgType[CommandBuffer.CommandSend] :: Nil
     assert(commands.toSet === Set(
-      CommandBuffer.CommandSend(ByteVector32.One, 0, CMD_FAIL_HTLC(0, Right(PaymentTimeout), commit = true)),
-      CommandBuffer.CommandSend(ByteVector32.One, 1, CMD_FAIL_HTLC(1, Right(PaymentTimeout), commit = true))
+      CommandBuffer.CommandSend(ByteVector32.One, CMD_FAIL_HTLC(0, Right(PaymentTimeout), commit = true)),
+      CommandBuffer.CommandSend(ByteVector32.One, CMD_FAIL_HTLC(1, Right(PaymentTimeout), commit = true))
     ))
->>>>>>> 27a68a48
     awaitCond({
       f.sender.send(handler, GetPendingPayments)
       f.sender.expectMsgType[PendingPayments].paymentHashes.isEmpty
