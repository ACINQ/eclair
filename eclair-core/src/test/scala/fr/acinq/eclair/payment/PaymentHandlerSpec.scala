--- conflicted
+++ resolved
@@ -92,13 +92,8 @@
       val add = UpdateAddHtlc(ByteVector32(ByteVector.fill(32)(1)), 0, amountMsat, pr.paymentHash, cltvExpiry = CltvExpiryDelta(3).toCltvExpiry(nodeParams.currentBlockHeight), TestConstants.emptyOnionPacket)
       sender.send(handler, add)
       assert(sender.expectMsgType[CMD_FAIL_HTLC].reason == Right(IncorrectOrUnknownPaymentDetails(amountMsat, nodeParams.currentBlockHeight)))
-<<<<<<< HEAD
       eventListener.expectNoMessage(300 milliseconds)
-      assert(nodeParams.db.payments.getIncomingPayment(pr.paymentHash).isEmpty)
-=======
-      eventListener.expectNoMsg(300 milliseconds)
       assert(nodeParams.db.payments.getIncomingPayment(pr.paymentHash).get.status === IncomingPaymentStatus.Pending)
->>>>>>> a6b33cb5
     }
   }
 
