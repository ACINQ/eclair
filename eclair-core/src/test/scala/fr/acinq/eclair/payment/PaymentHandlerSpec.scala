--- conflicted
+++ resolved
@@ -44,13 +44,8 @@
     val eventListener = TestProbe()
     system.eventStream.subscribe(eventListener.ref, classOf[PaymentReceived])
 
-<<<<<<< HEAD
-    val amountMsat = MilliSatoshi(42000)
+    val amountMsat = 42000 msat
     val expiry = CltvExpiryDelta(12).toCltvExpiry(nodeParams.currentBlockHeight)
-=======
-    val amountMsat = 42000 msat
-    val expiry = CltvExpiryDelta(12).toCltvExpiry
->>>>>>> 74af0304
 
     {
       sender.send(handler, ReceivePayment(Some(amountMsat), "1 coffee"))
@@ -163,13 +158,8 @@
     val eventListener = TestProbe()
     system.eventStream.subscribe(eventListener.ref, classOf[PaymentReceived])
 
-<<<<<<< HEAD
-    val amountMsat = MilliSatoshi(42000)
+    val amountMsat = 42000 msat
     val expiry = CltvExpiryDelta(12).toCltvExpiry(nodeParams.currentBlockHeight)
-=======
-    val amountMsat = 42000 msat
-    val expiry = CltvExpiryDelta(12).toCltvExpiry
->>>>>>> 74af0304
 
     sender.send(handler, ReceivePayment(Some(amountMsat), "some desc", expirySeconds_opt = Some(0)))
     val pr = sender.expectMsgType[PaymentRequest]
