--- conflicted
+++ resolved
@@ -396,17 +396,11 @@
     packetType.create(sessionKey, nodes, payloadsBin, associatedData).packet
   }
 
-<<<<<<< HEAD
-  def makeCommitments(channelId: ByteVector32, testAvailableBalanceForSend: MilliSatoshi = 50000000 msat, testAvailableBalanceForReceive: MilliSatoshi = 50000000 msat): Commitments = {
-    val localParams = LocalParams(null, null, null, null, null, null, null, 0, isFunder = true, null, None, null)
-    val remoteParams = RemoteParams(randomKey.publicKey, null, null, null, null, null, maxAcceptedHtlcs = 0, null, null, null, null, null, null)
-    new Commitments(ChannelVersion.STANDARD, localParams, remoteParams, 0.toByte, null, null, null, null, 0, 0, Map.empty, null, null, null, channelId) {
-=======
   def makeCommitments(channelId: ByteVector32, testAvailableBalanceForSend: MilliSatoshi = 50000000 msat, testAvailableBalanceForReceive: MilliSatoshi = 50000000 msat, testCapacity: Satoshi = 100000 sat): Commitments = {
     val params = LocalParams(null, null, null, null, null, null, null, 0, isFunder = true, null, None, null)
+    val remoteParams = RemoteParams(randomKey.publicKey, null, null, null, null, null, maxAcceptedHtlcs = 0, null, null, null, null, null, null)
     val commitInput = InputInfo(OutPoint(randomBytes32, 1), TxOut(testCapacity, Nil), Nil)
-    new Commitments(ChannelVersion.STANDARD, params, null, 0.toByte, null, null, null, null, 0, 0, Map.empty, null, commitInput, null, channelId) {
->>>>>>> 56d216b9
+    new Commitments(ChannelVersion.STANDARD, params, remoteParams, 0.toByte, null, null, null, null, 0, 0, Map.empty, null, commitInput, null, channelId) {
       override lazy val availableBalanceForSend: MilliSatoshi = testAvailableBalanceForSend.max(0 msat)
       override lazy val availableBalanceForReceive: MilliSatoshi = testAvailableBalanceForReceive.max(0 msat)
     }
