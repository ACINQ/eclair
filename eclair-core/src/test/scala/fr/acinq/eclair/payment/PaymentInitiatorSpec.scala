--- conflicted
+++ resolved
@@ -89,11 +89,7 @@
     import f._
     val customRecords = Seq(GenericTlv(500L, hex"01020304"), GenericTlv(501L, hex"d34db33f"))
     val pr = PaymentRequest(Block.LivenetGenesisBlock.hash, None, paymentHash, priv_c.privateKey, Left("test"), Channel.MIN_CLTV_EXPIRY_DELTA)
-<<<<<<< HEAD
-    val req = SendPayment(finalAmount, pr, 1, Channel.MIN_CLTV_EXPIRY_DELTA, userCustomTlvs = customRecords)
-=======
     val req = SendPaymentToNode(finalAmount, pr, 1, Channel.MIN_CLTV_EXPIRY_DELTA, userCustomTlvs = customRecords, routeParams = nodeParams.routerConf.pathFindingExperimentConf.getRandomConf().getDefaultRouteParams)
->>>>>>> fb0199c0
     sender.send(initiator, req)
     sender.expectMsgType[UUID]
     payFsm.expectMsgType[SendPaymentConfig]
@@ -120,11 +116,7 @@
     import f._
     val unknownFeature = 42
     val pr = PaymentRequest(Block.LivenetGenesisBlock.hash, Some(finalAmount), paymentHash, randomKey(), Left("Some invoice"), CltvExpiryDelta(18), features = PaymentRequestFeatures(Features.VariableLengthOnion.mandatory, Features.PaymentSecret.mandatory, unknownFeature))
-<<<<<<< HEAD
-    val req = SendPayment(finalAmount + 100.msat, pr, 1, CltvExpiryDelta(42))
-=======
     val req = SendPaymentToNode(finalAmount + 100.msat, pr, 1, CltvExpiryDelta(42), routeParams = nodeParams.routerConf.pathFindingExperimentConf.getRandomConf().getDefaultRouteParams)
->>>>>>> fb0199c0
     sender.send(initiator, req)
     val id = sender.expectMsgType[UUID]
     val fail = sender.expectMsgType[PaymentFailed]
@@ -149,11 +141,7 @@
     import f._
     val finalExpiryDelta = CltvExpiryDelta(24)
     val pr = PaymentRequest(Block.LivenetGenesisBlock.hash, Some(finalAmount), paymentHash, priv_c.privateKey, Left("Some MPP invoice"), finalExpiryDelta, features = PaymentRequestFeatures(VariableLengthOnion.mandatory, PaymentSecret.mandatory, BasicMultiPartPayment.optional))
-<<<<<<< HEAD
-    val req = SendPayment(finalAmount, pr, 1, /* ignored since the invoice provides it */ CltvExpiryDelta(12))
-=======
     val req = SendPaymentToNode(finalAmount, pr, 1, /* ignored since the invoice provides it */ CltvExpiryDelta(12), routeParams = nodeParams.routerConf.pathFindingExperimentConf.getRandomConf().getDefaultRouteParams)
->>>>>>> fb0199c0
     assert(req.finalExpiry(nodeParams.currentBlockHeight) === (finalExpiryDelta + 1).toCltvExpiry(nodeParams.currentBlockHeight))
     sender.send(initiator, req)
     val id = sender.expectMsgType[UUID]
@@ -164,11 +152,7 @@
   test("forward multi-part payment") { f =>
     import f._
     val pr = PaymentRequest(Block.LivenetGenesisBlock.hash, Some(finalAmount), paymentHash, priv_c.privateKey, Left("Some invoice"), CltvExpiryDelta(18), features = PaymentRequestFeatures(VariableLengthOnion.mandatory, PaymentSecret.mandatory, BasicMultiPartPayment.optional))
-<<<<<<< HEAD
-    val req = SendPayment(finalAmount + 100.msat, pr, 1, CltvExpiryDelta(42))
-=======
     val req = SendPaymentToNode(finalAmount + 100.msat, pr, 1, CltvExpiryDelta(42), routeParams = nodeParams.routerConf.pathFindingExperimentConf.getRandomConf().getDefaultRouteParams)
->>>>>>> fb0199c0
     sender.send(initiator, req)
     val id = sender.expectMsgType[UUID]
     multiPartPayFsm.expectMsg(SendPaymentConfig(id, id, None, paymentHash, finalAmount + 100.msat, c, Upstream.Local(id), Some(pr), storeInDb = true, publishEvent = true, recordMetrics = true, Nil))
