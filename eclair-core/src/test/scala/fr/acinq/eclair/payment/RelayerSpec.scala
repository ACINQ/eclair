package fr.acinq.eclair.payment

import akka.actor.ActorRef
import akka.testkit.TestProbe
import fr.acinq.bitcoin.Crypto.PublicKey
import fr.acinq.bitcoin.{BinaryData, Crypto, MilliSatoshi, OutPoint, Transaction, TxIn}
import fr.acinq.eclair.TestkitBaseClass
import fr.acinq.eclair.blockchain.WatchEventSpent
import fr.acinq.eclair.channel._
import fr.acinq.eclair.crypto.Sphinx
import fr.acinq.eclair.crypto.Sphinx.ErrorPacket
import fr.acinq.eclair.payment.PaymentLifecycle.buildCommand
import fr.acinq.eclair.transactions.Scripts
import fr.acinq.eclair.wire._
import org.junit.runner.RunWith
import org.scalatest.junit.JUnitRunner

import scala.concurrent.duration._

/**
  * Created by PM on 29/08/2016.
  */
@RunWith(classOf[JUnitRunner])
class RelayerSpec extends TestkitBaseClass {

  // let's reuse the existing test data
  import HtlcGenerationSpec._

  def dummyDataNormal(channelId: BinaryData) = DATA_NORMAL(Commitments(null, null, null, null, null, null, 0, 0, null, null, null, channelId), None, None, None, None)

  type FixtureParam = Tuple2[ActorRef, TestProbe]

  override def withFixture(test: OneArgTest) = {

    within(30 seconds) {
      val paymentHandler = TestProbe()
      // we are node B in the route A -> B -> C -> ....
      val relayer = system.actorOf(Relayer.props(priv_b, paymentHandler.ref))
      relayer ! channelUpdate_bc
      test((relayer, paymentHandler))
    }
  }

  // node c is the next node in the route
  val nodeId_a = PublicKey(a)
  val nodeId_c = PublicKey(c)
  val channelId_ab: BinaryData = "65514354" * 8
  val channelId_bc: BinaryData = "64864544" * 8
  val channel_flags = 0x00.toByte
  
  def makeCommitments(channelId: BinaryData) = Commitments(null, null, 0.toByte, null, null, null, null, 0, 0, null, null, null, null, channelId)

  test("add a channel") { case (relayer, _) =>
    val sender = TestProbe()
    val channel_bc = TestProbe()
<<<<<<< HEAD
    sender.send(relayer, ChannelStateChanged(channel_bc.ref, null, nodeId_c, WAIT_FOR_FUNDING_LOCKED, NORMAL, dummyDataNormal(channelId_bc)))
=======
    sender.send(relayer, ChannelStateChanged(channel_bc.ref, null, nodeId_c, WAIT_FOR_FUNDING_LOCKED, NORMAL, DATA_NORMAL(makeCommitments(channelId_bc), None)))
>>>>>>> 21d1d7c6
    sender.send(relayer, 'channels)
    val upstreams = sender.expectMsgType[Map[BinaryData, ActorRef]]
    assert(upstreams === Map(channelId_bc -> channel_bc.ref))
  }

  test("remove a channel (mutual close)") { case (relayer, _) =>
    val sender = TestProbe()
    val channel_bc = TestProbe()

<<<<<<< HEAD
    sender.send(relayer, ChannelStateChanged(channel_bc.ref, null, nodeId_c, WAIT_FOR_FUNDING_LOCKED, NORMAL, DATA_NORMAL(Commitments(null, null, null, null, null, null, 0, 0, null, null, null, channelId_bc), None, None, None, None)))
=======
    sender.send(relayer, ChannelStateChanged(channel_bc.ref, null, nodeId_c, WAIT_FOR_FUNDING_LOCKED, NORMAL, DATA_NORMAL(makeCommitments(channelId_bc), None)))
>>>>>>> 21d1d7c6
    sender.send(relayer, 'channels)
    val upstreams1 = sender.expectMsgType[Map[BinaryData, ActorRef]]
    assert(upstreams1 === Map(channelId_bc -> channel_bc.ref))

<<<<<<< HEAD
    sender.send(relayer, ChannelStateChanged(channel_bc.ref, null, nodeId_c, SHUTDOWN, NEGOTIATING, DATA_NEGOTIATING(Commitments(null, null, null, null, null, null, 0, 0, null, null, null, channelId_bc), null, null, null)))
=======
    sender.send(relayer, ChannelStateChanged(channel_bc.ref, null, nodeId_c, SHUTDOWN, NEGOTIATING, DATA_NEGOTIATING(makeCommitments(channelId_bc), null, null, null)))
>>>>>>> 21d1d7c6
    sender.send(relayer, 'channels)
    val upstreams2 = sender.expectMsgType[Map[BinaryData, ActorRef]]
    assert(upstreams2 === Map.empty)
  }

  test("remove a channel (unilateral close)") { case (relayer, _) =>
    val sender = TestProbe()
    val channel_bc = TestProbe()

<<<<<<< HEAD
    sender.send(relayer, ChannelStateChanged(channel_bc.ref, null, nodeId_c, WAIT_FOR_FUNDING_LOCKED, NORMAL, dummyDataNormal(channelId_bc)))
=======
    sender.send(relayer, ChannelStateChanged(channel_bc.ref, null, nodeId_c, WAIT_FOR_FUNDING_LOCKED, NORMAL, DATA_NORMAL(makeCommitments(channelId_bc), None)))
>>>>>>> 21d1d7c6
    sender.send(relayer, 'channels)
    val upstreams1 = sender.expectMsgType[Map[BinaryData, ActorRef]]
    assert(upstreams1 === Map(channelId_bc -> channel_bc.ref))

<<<<<<< HEAD
    sender.send(relayer, ChannelStateChanged(channel_bc.ref, null, nodeId_c, NORMAL, CLOSING, DATA_CLOSING(Commitments(null, null, null, null, null, null, 0, 0, null, null, null, channelId_bc), Some(null), None, None, None, Nil)))
=======
    sender.send(relayer, ChannelStateChanged(channel_bc.ref, null, nodeId_c, NORMAL, CLOSING, DATA_CLOSING(makeCommitments(channelId_bc), Some(null), None, None, None, Nil)))
>>>>>>> 21d1d7c6
    sender.send(relayer, 'channels)

    val upstreams2 = sender.expectMsgType[Map[BinaryData, ActorRef]]
    assert(upstreams2 === Map.empty)
  }

  test("relay an htlc-add") { case (relayer, paymentHandler) =>
    val sender = TestProbe()
    val channel_bc = TestProbe()

    val add_ab = {
      val (cmd, _) = buildCommand(finalAmountMsat, finalExpiry, paymentHash, hops)
      // and then manually build an htlc
      UpdateAddHtlc(channelId = channelId_ab, id = 123456, cmd.amountMsat, cmd.paymentHash, cmd.expiry, cmd.onion)
    }

<<<<<<< HEAD
    sender.send(relayer, ChannelStateChanged(channel_bc.ref, null, nodeId_c, WAIT_FOR_FUNDING_LOCKED, NORMAL, dummyDataNormal(channelId_bc)))
=======
    sender.send(relayer, ChannelStateChanged(channel_bc.ref, null, nodeId_c, WAIT_FOR_FUNDING_LOCKED, NORMAL, DATA_NORMAL(makeCommitments(channelId_bc), None)))
>>>>>>> 21d1d7c6
    sender.send(relayer, ShortChannelIdAssigned(channel_bc.ref, channelId_bc, channelUpdate_bc.shortChannelId))
    sender.send(relayer, ForwardAdd(add_ab))

    sender.expectNoMsg(1 second)
    val cmd_bc = channel_bc.expectMsgType[CMD_ADD_HTLC]

    paymentHandler.expectNoMsg(1 second)

    assert(cmd_bc.upstream_opt === Some(add_ab))
  }

  test("fail to relay an htlc-add when there is no available upstream channel") { case (relayer, paymentHandler) =>
    val sender = TestProbe()
    val channel_bc = TestProbe()

    val add_ab = {
      val (cmd, _) = buildCommand(finalAmountMsat, finalExpiry, paymentHash, hops)
      // and then manually build an htlc
      UpdateAddHtlc(channelId = channelId_ab, id = 123456, cmd.amountMsat, cmd.paymentHash, cmd.expiry, cmd.onion)
    }

    sender.send(relayer, ShortChannelIdAssigned(channel_bc.ref, channelId_bc, channelUpdate_bc.shortChannelId))
    sender.send(relayer, ForwardAdd(add_ab))

    val fail = sender.expectMsgType[CMD_FAIL_HTLC]
    channel_bc.expectNoMsg(1 second)
    paymentHandler.expectNoMsg(1 second)

    assert(fail.id === add_ab.id)
  }

  test("fail to relay an htlc-add when the onion is malformed") { case (relayer, paymentHandler) =>

    // TODO: we should use the new update_fail_malformed_htlc message (see BOLT 2)
    val sender = TestProbe()
    val channel_bc = TestProbe()

    val add_ab = {
      val (cmd, _) = buildCommand(finalAmountMsat, finalExpiry, paymentHash, hops)
      // and then manually build an htlc
      UpdateAddHtlc(channelId = channelId_ab, id = 123456, cmd.amountMsat, cmd.paymentHash, cmd.expiry, "00" * Sphinx.PacketLength)
    }

    sender.send(relayer, ShortChannelIdAssigned(channel_bc.ref, channelId_bc, channelUpdate_bc.shortChannelId))
    sender.send(relayer, ForwardAdd(add_ab))

    val fail = sender.expectMsgType[CMD_FAIL_MALFORMED_HTLC]
    assert(fail.onionHash == Crypto.sha256(add_ab.onionRoutingPacket))
    channel_bc.expectNoMsg(1 second)
    paymentHandler.expectNoMsg(1 second)

    assert(fail.id === add_ab.id)
  }

  test("fail to relay an htlc-add when amount is below the next hop's requirements") { case (relayer, paymentHandler) =>
    val sender = TestProbe()
    val channel_bc = TestProbe()

    val (cmd, secrets) = buildCommand(channelUpdate_bc.htlcMinimumMsat - 1, finalExpiry, paymentHash, hops.map(hop => hop.copy(lastUpdate = hop.lastUpdate.copy(feeBaseMsat = 0, feeProportionalMillionths = 0))))
    val add_ab = {
      // and then manually build an htlc
      UpdateAddHtlc(channelId = channelId_ab, id = 123456, cmd.amountMsat, cmd.paymentHash, cmd.expiry, cmd.onion)
    }

<<<<<<< HEAD
    sender.send(relayer, ChannelStateChanged(channel_bc.ref, null, nodeId_c, WAIT_FOR_FUNDING_LOCKED, NORMAL, dummyDataNormal(channelId_bc)))
=======
    sender.send(relayer, ChannelStateChanged(channel_bc.ref, null, nodeId_c, WAIT_FOR_FUNDING_LOCKED, NORMAL, DATA_NORMAL(makeCommitments(channelId_bc), None)))
>>>>>>> 21d1d7c6
    sender.send(relayer, ShortChannelIdAssigned(channel_bc.ref, channelId_bc, channelUpdate_bc.shortChannelId))
    sender.send(relayer, ForwardAdd(add_ab))

    val fail = sender.expectMsgType[CMD_FAIL_HTLC]
    assert(fail.reason == Right(AmountBelowMinimum(cmd.amountMsat, channelUpdate_bc)))
    channel_bc.expectNoMsg(1 second)
    paymentHandler.expectNoMsg(1 second)

    assert(fail.id === add_ab.id)
  }

  test("fail to relay an htlc-add when expiry does not match next hop's requirements") { case (relayer, paymentHandler) =>
    val sender = TestProbe()
    val channel_bc = TestProbe()

    val hops1 = hops.updated(1, hops(1).copy(lastUpdate = hops(1).lastUpdate.copy(cltvExpiryDelta = 0)))
    val (cmd, secrets) = buildCommand(finalAmountMsat, finalExpiry, paymentHash, hops1)
    val add_ab = {
      // and then manually build an htlc
      UpdateAddHtlc(channelId = channelId_ab, id = 123456, cmd.amountMsat, cmd.paymentHash, cmd.expiry, cmd.onion)
    }

<<<<<<< HEAD
    sender.send(relayer, ChannelStateChanged(channel_bc.ref, null, nodeId_c, WAIT_FOR_FUNDING_LOCKED, NORMAL, dummyDataNormal(channelId_bc)))
=======
    sender.send(relayer, ChannelStateChanged(channel_bc.ref, null, nodeId_c, WAIT_FOR_FUNDING_LOCKED, NORMAL, DATA_NORMAL(makeCommitments(channelId_bc), None)))
>>>>>>> 21d1d7c6
    sender.send(relayer, ShortChannelIdAssigned(channel_bc.ref, channelId_bc, channelUpdate_bc.shortChannelId))
    sender.send(relayer, ForwardAdd(add_ab))

    val fail = sender.expectMsgType[CMD_FAIL_HTLC]
    assert(fail.reason == Right(IncorrectCltvExpiry(cmd.expiry, channelUpdate_bc)))
    channel_bc.expectNoMsg(1 second)
    paymentHandler.expectNoMsg(1 second)

    assert(fail.id === add_ab.id)
  }

  test("fail to relay an htlc-add when expiry is too soon") { case (relayer, paymentHandler) =>
    val sender = TestProbe()
    val channel_bc = TestProbe()

    val (cmd, secrets) = buildCommand(finalAmountMsat, 0, paymentHash, hops)
    val add_ab = {
      // and then manually build an htlc
      UpdateAddHtlc(channelId = channelId_ab, id = 123456, cmd.amountMsat, cmd.paymentHash, cmd.expiry, cmd.onion)
    }

<<<<<<< HEAD
    sender.send(relayer, ChannelStateChanged(channel_bc.ref, null, nodeId_c, WAIT_FOR_FUNDING_LOCKED, NORMAL, dummyDataNormal(channelId_bc)))
=======
    sender.send(relayer, ChannelStateChanged(channel_bc.ref, null, nodeId_c, WAIT_FOR_FUNDING_LOCKED, NORMAL, DATA_NORMAL(makeCommitments(channelId_bc), None)))
>>>>>>> 21d1d7c6
    sender.send(relayer, ShortChannelIdAssigned(channel_bc.ref, channelId_bc, channelUpdate_bc.shortChannelId))
    sender.send(relayer, ForwardAdd(add_ab))

    val fail = sender.expectMsgType[CMD_FAIL_HTLC]
    assert(fail.reason == Right(ExpiryTooSoon(channelUpdate_bc)))
    channel_bc.expectNoMsg(1 second)
    paymentHandler.expectNoMsg(1 second)

    assert(fail.id === add_ab.id)
  }
  
  test("fail an htlc-add at the final node when amount has been modified by second-to-last node") { case (relayer, paymentHandler) =>
    val sender = TestProbe()
    val channel_bc = TestProbe()

    // to simulate this we use a zero-hop route A->B where A is the 'attacker'
    val hops1 = hops.head :: Nil
    val (cmd, secrets) = buildCommand(finalAmountMsat, finalExpiry, paymentHash, hops1)
    val add_ab = {
      // and then manually build an htlc with a wrong expiry
      UpdateAddHtlc(channelId = channelId_ab, id = 123456, cmd.amountMsat - 1, cmd.paymentHash, cmd.expiry, cmd.onion)
    }

    sender.send(relayer, ForwardAdd(add_ab))

    val fail = sender.expectMsgType[CMD_FAIL_HTLC]
    assert(fail.reason == Right(FinalIncorrectHtlcAmount(add_ab.amountMsat)))
    channel_bc.expectNoMsg(1 second)
    paymentHandler.expectNoMsg(1 second)

    assert(fail.id === add_ab.id)
  }

  test("fail an htlc-add at the final node when expiry has been modified by second-to-last node") { case (relayer, paymentHandler) =>
    val sender = TestProbe()
    val channel_bc = TestProbe()

    // to simulate this we use a zero-hop route A->B where A is the 'attacker'
    val hops1 = hops.head :: Nil
    val (cmd, secrets) = buildCommand(finalAmountMsat, finalExpiry, paymentHash, hops1)
    val add_ab = {
      // and then manually build an htlc with a wrong expiry
      UpdateAddHtlc(channelId = channelId_ab, id = 123456, cmd.amountMsat, cmd.paymentHash, cmd.expiry - 1, cmd.onion)
    }

    sender.send(relayer, ForwardAdd(add_ab))

    val fail = sender.expectMsgType[CMD_FAIL_HTLC]
    assert(fail.reason == Right(FinalIncorrectCltvExpiry(add_ab.expiry)))
    channel_bc.expectNoMsg(1 second)
    paymentHandler.expectNoMsg(1 second)

    assert(fail.id === add_ab.id)
  }

  test("relay an htlc-fulfill") { case (relayer, paymentHandler) =>
    val sender = TestProbe()
    val channel_ab = TestProbe()
    val channel_bc = TestProbe()
    val eventListener = TestProbe()

    system.eventStream.subscribe(eventListener.ref, classOf[PaymentEvent])

    val add_ab = {
      val (cmd, _) = buildCommand(finalAmountMsat, finalExpiry, paymentHash, hops)
      // and then manually build an htlc
      UpdateAddHtlc(channelId = channelId_ab, id = 123456, cmd.amountMsat, cmd.paymentHash, cmd.expiry, cmd.onion)
    }

<<<<<<< HEAD
    sender.send(relayer, ChannelStateChanged(channel_ab.ref, null, nodeId_a, WAIT_FOR_FUNDING_LOCKED, NORMAL, dummyDataNormal(channelId_ab)))
    sender.send(relayer, ChannelStateChanged(channel_bc.ref, null, nodeId_c, WAIT_FOR_FUNDING_LOCKED, NORMAL, dummyDataNormal(channelId_bc)))
=======
    sender.send(relayer, ChannelStateChanged(channel_ab.ref, null, nodeId_a, WAIT_FOR_FUNDING_LOCKED, NORMAL, DATA_NORMAL(makeCommitments(channelId_ab), None)))
    sender.send(relayer, ChannelStateChanged(channel_bc.ref, null, nodeId_c, WAIT_FOR_FUNDING_LOCKED, NORMAL, DATA_NORMAL(makeCommitments(channelId_bc), None)))
>>>>>>> 21d1d7c6
    sender.send(relayer, ShortChannelIdAssigned(channel_bc.ref, channelId_bc, channelUpdate_bc.shortChannelId))
    sender.send(relayer, ForwardAdd(add_ab))
    val cmd_bc = channel_bc.expectMsgType[CMD_ADD_HTLC]
    val add_bc = UpdateAddHtlc(channelId = channelId_bc, id = 987451, amountMsat = cmd_bc.amountMsat, expiry = cmd_bc.expiry, paymentHash = cmd_bc.paymentHash, onionRoutingPacket = cmd_bc.onion)
    sender.send(relayer, AddHtlcSucceeded(add_bc, Relayed(channel_ab.ref, add_ab)))
    // preimage is wrong, does not matter here
    val fulfill_cb = UpdateFulfillHtlc(channelId = add_bc.channelId, id = add_bc.id, paymentPreimage = "00" * 32)
    sender.send(relayer, ForwardFulfill(fulfill_cb))

    val fulfill_ba = channel_ab.expectMsgType[CMD_FULFILL_HTLC]

    eventListener.expectMsg(PaymentRelayed(MilliSatoshi(add_ab.amountMsat), MilliSatoshi(add_ab.amountMsat - cmd_bc.amountMsat), add_ab.paymentHash))

    assert(fulfill_ba.id === add_ab.id)
  }

  test("relay an htlc-fail") { case (relayer, paymentHandler) =>
    val sender = TestProbe()
    val channel_ab = TestProbe()
    val channel_bc = TestProbe()

    val add_ab = {
      val (cmd, _) = buildCommand(finalAmountMsat, finalExpiry, paymentHash, hops)
      // and then manually build an htlc
      UpdateAddHtlc(channelId = channelId_ab, id = 123456, cmd.amountMsat, cmd.paymentHash, cmd.expiry, cmd.onion)
    }

<<<<<<< HEAD
    sender.send(relayer, ChannelStateChanged(channel_ab.ref, null, nodeId_a, WAIT_FOR_FUNDING_LOCKED, NORMAL, dummyDataNormal(channelId_ab)))
    sender.send(relayer, ChannelStateChanged(channel_bc.ref, null, nodeId_c, WAIT_FOR_FUNDING_LOCKED, NORMAL, dummyDataNormal(channelId_bc)))
=======
    sender.send(relayer, ChannelStateChanged(channel_ab.ref, null, nodeId_a, WAIT_FOR_FUNDING_LOCKED, NORMAL, DATA_NORMAL(makeCommitments(channelId_ab), None)))
    sender.send(relayer, ChannelStateChanged(channel_bc.ref, null, nodeId_c, WAIT_FOR_FUNDING_LOCKED, NORMAL, DATA_NORMAL(makeCommitments(channelId_bc), None)))
>>>>>>> 21d1d7c6
    sender.send(relayer, ShortChannelIdAssigned(channel_bc.ref, channelId_bc, channelUpdate_bc.shortChannelId))
    sender.send(relayer, ForwardAdd(add_ab))
    val cmd_bc = channel_bc.expectMsgType[CMD_ADD_HTLC]
    val add_bc = UpdateAddHtlc(channelId = channelId_bc, id = 987451, amountMsat = cmd_bc.amountMsat, expiry = cmd_bc.expiry, paymentHash = cmd_bc.paymentHash, onionRoutingPacket = cmd_bc.onion)
    sender.send(relayer, AddHtlcSucceeded(add_bc, Relayed(channel_ab.ref, add_ab)))
    val fail_cb = UpdateFailHtlc(channelId = add_bc.channelId, id = add_bc.id, reason = Sphinx.createErrorPacket(BinaryData("01" * 32), TemporaryChannelFailure(channelUpdate_cd)))
    sender.send(relayer, ForwardFail(fail_cb))

    val fulfill_ba = channel_ab.expectMsgType[CMD_FAIL_HTLC]

    assert(fulfill_ba.id === add_ab.id)

  }

  test("extract a payment preimage from an onchain tx (extract from witnessHtlcSuccess script)") { case (relayer, paymentHandler) =>
    val sender = TestProbe()
    val channel_ab = TestProbe()
    val channel_bc = TestProbe()

    val add_ab = {
      val (cmd, _) = buildCommand(finalAmountMsat, finalExpiry, paymentHash, hops)
      // and then manually build an htlc
      UpdateAddHtlc(channelId = channelId_ab, id = 123456, cmd.amountMsat, cmd.paymentHash, cmd.expiry, cmd.onion)
    }

<<<<<<< HEAD
    sender.send(relayer, ChannelStateChanged(channel_ab.ref, null, nodeId_a, WAIT_FOR_FUNDING_LOCKED, NORMAL, dummyDataNormal(channelId_ab)))
    sender.send(relayer, ChannelStateChanged(channel_bc.ref, null, nodeId_c, WAIT_FOR_FUNDING_LOCKED, NORMAL, dummyDataNormal(channelId_bc)))
=======
    sender.send(relayer, ChannelStateChanged(channel_ab.ref, null, nodeId_a, WAIT_FOR_FUNDING_LOCKED, NORMAL, DATA_NORMAL(makeCommitments(channelId_ab), None)))
    sender.send(relayer, ChannelStateChanged(channel_bc.ref, null, nodeId_c, WAIT_FOR_FUNDING_LOCKED, NORMAL, DATA_NORMAL(makeCommitments(channelId_bc), None)))
>>>>>>> 21d1d7c6
    sender.send(relayer, ShortChannelIdAssigned(channel_bc.ref, channelId_bc, channelUpdate_bc.shortChannelId))
    sender.send(relayer, ForwardAdd(add_ab))
    val cmd_bc = channel_bc.expectMsgType[CMD_ADD_HTLC]
    val add_bc = UpdateAddHtlc(channelId = channelId_bc, id = 987451, amountMsat = cmd_bc.amountMsat, expiry = cmd_bc.expiry, paymentHash = cmd_bc.paymentHash, onionRoutingPacket = cmd_bc.onion)
    sender.send(relayer, AddHtlcSucceeded(add_bc, Relayed(channel_ab.ref, add_ab)))

    // actual test starts here
    val tx = Transaction(version = 0, txIn = TxIn(outPoint = OutPoint("22" * 32, 0), signatureScript = "", sequence = 0, witness = Scripts.witnessHtlcSuccess("11" * 70, "22" * 70, paymentPreimage, "33" * 130)) :: Nil, txOut = Nil, lockTime = 0)
    sender.send(relayer, WatchEventSpent(BITCOIN_HTLC_SPENT, tx))
    val cmd_ab = channel_ab.expectMsgType[CMD_FULFILL_HTLC]

    assert(cmd_ab.id === add_ab.id)

  }

  test("extract a payment preimage from an onchain tx (extract from witnessClaimHtlcSuccessFromCommitTx script)") { case (relayer, paymentHandler) =>
    val sender = TestProbe()
    val channel_ab = TestProbe()
    val channel_bc = TestProbe()

    val add_ab = {
      val (cmd, _) = buildCommand(finalAmountMsat, finalExpiry, paymentHash, hops)
      // and then manually build an htlc
      UpdateAddHtlc(channelId = channelId_ab, id = 123456, cmd.amountMsat, cmd.paymentHash, cmd.expiry, cmd.onion)
    }

<<<<<<< HEAD
    sender.send(relayer, ChannelStateChanged(channel_ab.ref, null, nodeId_a, WAIT_FOR_FUNDING_LOCKED, NORMAL, dummyDataNormal(channelId_ab)))
    sender.send(relayer, ChannelStateChanged(channel_bc.ref, null, nodeId_c, WAIT_FOR_FUNDING_LOCKED, NORMAL, dummyDataNormal(channelId_bc)))
=======
    sender.send(relayer, ChannelStateChanged(channel_ab.ref, null, nodeId_a, WAIT_FOR_FUNDING_LOCKED, NORMAL, DATA_NORMAL(makeCommitments(channelId_ab), None)))
    sender.send(relayer, ChannelStateChanged(channel_bc.ref, null, nodeId_c, WAIT_FOR_FUNDING_LOCKED, NORMAL, DATA_NORMAL(makeCommitments(channelId_bc), None)))
>>>>>>> 21d1d7c6
    sender.send(relayer, ShortChannelIdAssigned(channel_bc.ref, channelId_bc, channelUpdate_bc.shortChannelId))
    sender.send(relayer, ForwardAdd(add_ab))
    val cmd_bc = channel_bc.expectMsgType[CMD_ADD_HTLC]
    val add_bc = UpdateAddHtlc(channelId = channelId_bc, id = 987451, amountMsat = cmd_bc.amountMsat, expiry = cmd_bc.expiry, paymentHash = cmd_bc.paymentHash, onionRoutingPacket = cmd_bc.onion)
    sender.send(relayer, AddHtlcSucceeded(add_bc, Relayed(channel_ab.ref, add_ab)))

    // actual test starts here
    val tx = Transaction(version = 0, txIn = TxIn(outPoint = OutPoint("22" * 32, 0), signatureScript = "", sequence = 0, witness = Scripts.witnessClaimHtlcSuccessFromCommitTx("11" * 70, paymentPreimage, "33" * 130)) :: Nil, txOut = Nil, lockTime = 0)
    sender.send(relayer, WatchEventSpent(BITCOIN_HTLC_SPENT, tx))
    val cmd_ab = channel_ab.expectMsgType[CMD_FULFILL_HTLC]

    assert(cmd_ab.id === add_ab.id)

  }
}<|MERGE_RESOLUTION|>--- conflicted
+++ resolved
@@ -26,8 +26,6 @@
   // let's reuse the existing test data
   import HtlcGenerationSpec._
 
-  def dummyDataNormal(channelId: BinaryData) = DATA_NORMAL(Commitments(null, null, null, null, null, null, 0, 0, null, null, null, channelId), None, None, None, None)
-
   type FixtureParam = Tuple2[ActorRef, TestProbe]
 
   override def withFixture(test: OneArgTest) = {
@@ -48,16 +46,12 @@
   val channelId_bc: BinaryData = "64864544" * 8
   val channel_flags = 0x00.toByte
   
-  def makeCommitments(channelId: BinaryData) = Commitments(null, null, 0.toByte, null, null, null, null, 0, 0, null, null, null, null, channelId)
+  def makeCommitments(channelId: BinaryData) = Commitments(null, null, 0.toByte, null, null, null, null, 0, 0, null, null, null, channelId)
 
   test("add a channel") { case (relayer, _) =>
     val sender = TestProbe()
     val channel_bc = TestProbe()
-<<<<<<< HEAD
-    sender.send(relayer, ChannelStateChanged(channel_bc.ref, null, nodeId_c, WAIT_FOR_FUNDING_LOCKED, NORMAL, dummyDataNormal(channelId_bc)))
-=======
-    sender.send(relayer, ChannelStateChanged(channel_bc.ref, null, nodeId_c, WAIT_FOR_FUNDING_LOCKED, NORMAL, DATA_NORMAL(makeCommitments(channelId_bc), None)))
->>>>>>> 21d1d7c6
+    sender.send(relayer, ChannelStateChanged(channel_bc.ref, null, nodeId_c, WAIT_FOR_FUNDING_LOCKED, NORMAL, DATA_NORMAL(makeCommitments(channelId_bc), None, None, None, None)))
     sender.send(relayer, 'channels)
     val upstreams = sender.expectMsgType[Map[BinaryData, ActorRef]]
     assert(upstreams === Map(channelId_bc -> channel_bc.ref))
@@ -67,20 +61,12 @@
     val sender = TestProbe()
     val channel_bc = TestProbe()
 
-<<<<<<< HEAD
-    sender.send(relayer, ChannelStateChanged(channel_bc.ref, null, nodeId_c, WAIT_FOR_FUNDING_LOCKED, NORMAL, DATA_NORMAL(Commitments(null, null, null, null, null, null, 0, 0, null, null, null, channelId_bc), None, None, None, None)))
-=======
-    sender.send(relayer, ChannelStateChanged(channel_bc.ref, null, nodeId_c, WAIT_FOR_FUNDING_LOCKED, NORMAL, DATA_NORMAL(makeCommitments(channelId_bc), None)))
->>>>>>> 21d1d7c6
+    sender.send(relayer, ChannelStateChanged(channel_bc.ref, null, nodeId_c, WAIT_FOR_FUNDING_LOCKED, NORMAL, DATA_NORMAL(makeCommitments(channelId_bc), None, None, None, None)))
     sender.send(relayer, 'channels)
     val upstreams1 = sender.expectMsgType[Map[BinaryData, ActorRef]]
     assert(upstreams1 === Map(channelId_bc -> channel_bc.ref))
 
-<<<<<<< HEAD
-    sender.send(relayer, ChannelStateChanged(channel_bc.ref, null, nodeId_c, SHUTDOWN, NEGOTIATING, DATA_NEGOTIATING(Commitments(null, null, null, null, null, null, 0, 0, null, null, null, channelId_bc), null, null, null)))
-=======
     sender.send(relayer, ChannelStateChanged(channel_bc.ref, null, nodeId_c, SHUTDOWN, NEGOTIATING, DATA_NEGOTIATING(makeCommitments(channelId_bc), null, null, null)))
->>>>>>> 21d1d7c6
     sender.send(relayer, 'channels)
     val upstreams2 = sender.expectMsgType[Map[BinaryData, ActorRef]]
     assert(upstreams2 === Map.empty)
@@ -90,20 +76,12 @@
     val sender = TestProbe()
     val channel_bc = TestProbe()
 
-<<<<<<< HEAD
-    sender.send(relayer, ChannelStateChanged(channel_bc.ref, null, nodeId_c, WAIT_FOR_FUNDING_LOCKED, NORMAL, dummyDataNormal(channelId_bc)))
-=======
-    sender.send(relayer, ChannelStateChanged(channel_bc.ref, null, nodeId_c, WAIT_FOR_FUNDING_LOCKED, NORMAL, DATA_NORMAL(makeCommitments(channelId_bc), None)))
->>>>>>> 21d1d7c6
+    sender.send(relayer, ChannelStateChanged(channel_bc.ref, null, nodeId_c, WAIT_FOR_FUNDING_LOCKED, NORMAL, DATA_NORMAL(makeCommitments(channelId_bc), None, None, None, None)))
     sender.send(relayer, 'channels)
     val upstreams1 = sender.expectMsgType[Map[BinaryData, ActorRef]]
     assert(upstreams1 === Map(channelId_bc -> channel_bc.ref))
 
-<<<<<<< HEAD
-    sender.send(relayer, ChannelStateChanged(channel_bc.ref, null, nodeId_c, NORMAL, CLOSING, DATA_CLOSING(Commitments(null, null, null, null, null, null, 0, 0, null, null, null, channelId_bc), Some(null), None, None, None, Nil)))
-=======
     sender.send(relayer, ChannelStateChanged(channel_bc.ref, null, nodeId_c, NORMAL, CLOSING, DATA_CLOSING(makeCommitments(channelId_bc), Some(null), None, None, None, Nil)))
->>>>>>> 21d1d7c6
     sender.send(relayer, 'channels)
 
     val upstreams2 = sender.expectMsgType[Map[BinaryData, ActorRef]]
@@ -120,11 +98,7 @@
       UpdateAddHtlc(channelId = channelId_ab, id = 123456, cmd.amountMsat, cmd.paymentHash, cmd.expiry, cmd.onion)
     }
 
-<<<<<<< HEAD
-    sender.send(relayer, ChannelStateChanged(channel_bc.ref, null, nodeId_c, WAIT_FOR_FUNDING_LOCKED, NORMAL, dummyDataNormal(channelId_bc)))
-=======
-    sender.send(relayer, ChannelStateChanged(channel_bc.ref, null, nodeId_c, WAIT_FOR_FUNDING_LOCKED, NORMAL, DATA_NORMAL(makeCommitments(channelId_bc), None)))
->>>>>>> 21d1d7c6
+    sender.send(relayer, ChannelStateChanged(channel_bc.ref, null, nodeId_c, WAIT_FOR_FUNDING_LOCKED, NORMAL, DATA_NORMAL(makeCommitments(channelId_bc), None, None, None, None)))
     sender.send(relayer, ShortChannelIdAssigned(channel_bc.ref, channelId_bc, channelUpdate_bc.shortChannelId))
     sender.send(relayer, ForwardAdd(add_ab))
 
@@ -189,11 +163,7 @@
       UpdateAddHtlc(channelId = channelId_ab, id = 123456, cmd.amountMsat, cmd.paymentHash, cmd.expiry, cmd.onion)
     }
 
-<<<<<<< HEAD
-    sender.send(relayer, ChannelStateChanged(channel_bc.ref, null, nodeId_c, WAIT_FOR_FUNDING_LOCKED, NORMAL, dummyDataNormal(channelId_bc)))
-=======
-    sender.send(relayer, ChannelStateChanged(channel_bc.ref, null, nodeId_c, WAIT_FOR_FUNDING_LOCKED, NORMAL, DATA_NORMAL(makeCommitments(channelId_bc), None)))
->>>>>>> 21d1d7c6
+    sender.send(relayer, ChannelStateChanged(channel_bc.ref, null, nodeId_c, WAIT_FOR_FUNDING_LOCKED, NORMAL, DATA_NORMAL(makeCommitments(channelId_bc), None, None, None, None)))
     sender.send(relayer, ShortChannelIdAssigned(channel_bc.ref, channelId_bc, channelUpdate_bc.shortChannelId))
     sender.send(relayer, ForwardAdd(add_ab))
 
@@ -216,11 +186,7 @@
       UpdateAddHtlc(channelId = channelId_ab, id = 123456, cmd.amountMsat, cmd.paymentHash, cmd.expiry, cmd.onion)
     }
 
-<<<<<<< HEAD
-    sender.send(relayer, ChannelStateChanged(channel_bc.ref, null, nodeId_c, WAIT_FOR_FUNDING_LOCKED, NORMAL, dummyDataNormal(channelId_bc)))
-=======
-    sender.send(relayer, ChannelStateChanged(channel_bc.ref, null, nodeId_c, WAIT_FOR_FUNDING_LOCKED, NORMAL, DATA_NORMAL(makeCommitments(channelId_bc), None)))
->>>>>>> 21d1d7c6
+    sender.send(relayer, ChannelStateChanged(channel_bc.ref, null, nodeId_c, WAIT_FOR_FUNDING_LOCKED, NORMAL, DATA_NORMAL(makeCommitments(channelId_bc), None, None, None, None)))
     sender.send(relayer, ShortChannelIdAssigned(channel_bc.ref, channelId_bc, channelUpdate_bc.shortChannelId))
     sender.send(relayer, ForwardAdd(add_ab))
 
@@ -242,11 +208,7 @@
       UpdateAddHtlc(channelId = channelId_ab, id = 123456, cmd.amountMsat, cmd.paymentHash, cmd.expiry, cmd.onion)
     }
 
-<<<<<<< HEAD
-    sender.send(relayer, ChannelStateChanged(channel_bc.ref, null, nodeId_c, WAIT_FOR_FUNDING_LOCKED, NORMAL, dummyDataNormal(channelId_bc)))
-=======
-    sender.send(relayer, ChannelStateChanged(channel_bc.ref, null, nodeId_c, WAIT_FOR_FUNDING_LOCKED, NORMAL, DATA_NORMAL(makeCommitments(channelId_bc), None)))
->>>>>>> 21d1d7c6
+    sender.send(relayer, ChannelStateChanged(channel_bc.ref, null, nodeId_c, WAIT_FOR_FUNDING_LOCKED, NORMAL, DATA_NORMAL(makeCommitments(channelId_bc), None, None, None, None)))
     sender.send(relayer, ShortChannelIdAssigned(channel_bc.ref, channelId_bc, channelUpdate_bc.shortChannelId))
     sender.send(relayer, ForwardAdd(add_ab))
 
@@ -316,13 +278,8 @@
       UpdateAddHtlc(channelId = channelId_ab, id = 123456, cmd.amountMsat, cmd.paymentHash, cmd.expiry, cmd.onion)
     }
 
-<<<<<<< HEAD
-    sender.send(relayer, ChannelStateChanged(channel_ab.ref, null, nodeId_a, WAIT_FOR_FUNDING_LOCKED, NORMAL, dummyDataNormal(channelId_ab)))
-    sender.send(relayer, ChannelStateChanged(channel_bc.ref, null, nodeId_c, WAIT_FOR_FUNDING_LOCKED, NORMAL, dummyDataNormal(channelId_bc)))
-=======
-    sender.send(relayer, ChannelStateChanged(channel_ab.ref, null, nodeId_a, WAIT_FOR_FUNDING_LOCKED, NORMAL, DATA_NORMAL(makeCommitments(channelId_ab), None)))
-    sender.send(relayer, ChannelStateChanged(channel_bc.ref, null, nodeId_c, WAIT_FOR_FUNDING_LOCKED, NORMAL, DATA_NORMAL(makeCommitments(channelId_bc), None)))
->>>>>>> 21d1d7c6
+    sender.send(relayer, ChannelStateChanged(channel_ab.ref, null, nodeId_a, WAIT_FOR_FUNDING_LOCKED, NORMAL, DATA_NORMAL(makeCommitments(channelId_ab), None, None, None, None)))
+    sender.send(relayer, ChannelStateChanged(channel_bc.ref, null, nodeId_c, WAIT_FOR_FUNDING_LOCKED, NORMAL, DATA_NORMAL(makeCommitments(channelId_bc), None, None, None, None)))
     sender.send(relayer, ShortChannelIdAssigned(channel_bc.ref, channelId_bc, channelUpdate_bc.shortChannelId))
     sender.send(relayer, ForwardAdd(add_ab))
     val cmd_bc = channel_bc.expectMsgType[CMD_ADD_HTLC]
@@ -350,13 +307,8 @@
       UpdateAddHtlc(channelId = channelId_ab, id = 123456, cmd.amountMsat, cmd.paymentHash, cmd.expiry, cmd.onion)
     }
 
-<<<<<<< HEAD
-    sender.send(relayer, ChannelStateChanged(channel_ab.ref, null, nodeId_a, WAIT_FOR_FUNDING_LOCKED, NORMAL, dummyDataNormal(channelId_ab)))
-    sender.send(relayer, ChannelStateChanged(channel_bc.ref, null, nodeId_c, WAIT_FOR_FUNDING_LOCKED, NORMAL, dummyDataNormal(channelId_bc)))
-=======
-    sender.send(relayer, ChannelStateChanged(channel_ab.ref, null, nodeId_a, WAIT_FOR_FUNDING_LOCKED, NORMAL, DATA_NORMAL(makeCommitments(channelId_ab), None)))
-    sender.send(relayer, ChannelStateChanged(channel_bc.ref, null, nodeId_c, WAIT_FOR_FUNDING_LOCKED, NORMAL, DATA_NORMAL(makeCommitments(channelId_bc), None)))
->>>>>>> 21d1d7c6
+    sender.send(relayer, ChannelStateChanged(channel_ab.ref, null, nodeId_a, WAIT_FOR_FUNDING_LOCKED, NORMAL, DATA_NORMAL(makeCommitments(channelId_ab), None, None, None, None)))
+    sender.send(relayer, ChannelStateChanged(channel_bc.ref, null, nodeId_c, WAIT_FOR_FUNDING_LOCKED, NORMAL, DATA_NORMAL(makeCommitments(channelId_bc), None, None, None, None)))
     sender.send(relayer, ShortChannelIdAssigned(channel_bc.ref, channelId_bc, channelUpdate_bc.shortChannelId))
     sender.send(relayer, ForwardAdd(add_ab))
     val cmd_bc = channel_bc.expectMsgType[CMD_ADD_HTLC]
@@ -382,13 +334,8 @@
       UpdateAddHtlc(channelId = channelId_ab, id = 123456, cmd.amountMsat, cmd.paymentHash, cmd.expiry, cmd.onion)
     }
 
-<<<<<<< HEAD
-    sender.send(relayer, ChannelStateChanged(channel_ab.ref, null, nodeId_a, WAIT_FOR_FUNDING_LOCKED, NORMAL, dummyDataNormal(channelId_ab)))
-    sender.send(relayer, ChannelStateChanged(channel_bc.ref, null, nodeId_c, WAIT_FOR_FUNDING_LOCKED, NORMAL, dummyDataNormal(channelId_bc)))
-=======
-    sender.send(relayer, ChannelStateChanged(channel_ab.ref, null, nodeId_a, WAIT_FOR_FUNDING_LOCKED, NORMAL, DATA_NORMAL(makeCommitments(channelId_ab), None)))
-    sender.send(relayer, ChannelStateChanged(channel_bc.ref, null, nodeId_c, WAIT_FOR_FUNDING_LOCKED, NORMAL, DATA_NORMAL(makeCommitments(channelId_bc), None)))
->>>>>>> 21d1d7c6
+    sender.send(relayer, ChannelStateChanged(channel_ab.ref, null, nodeId_a, WAIT_FOR_FUNDING_LOCKED, NORMAL, DATA_NORMAL(makeCommitments(channelId_ab), None, None, None, None)))
+    sender.send(relayer, ChannelStateChanged(channel_bc.ref, null, nodeId_c, WAIT_FOR_FUNDING_LOCKED, NORMAL, DATA_NORMAL(makeCommitments(channelId_bc), None, None, None, None)))
     sender.send(relayer, ShortChannelIdAssigned(channel_bc.ref, channelId_bc, channelUpdate_bc.shortChannelId))
     sender.send(relayer, ForwardAdd(add_ab))
     val cmd_bc = channel_bc.expectMsgType[CMD_ADD_HTLC]
@@ -415,13 +362,8 @@
       UpdateAddHtlc(channelId = channelId_ab, id = 123456, cmd.amountMsat, cmd.paymentHash, cmd.expiry, cmd.onion)
     }
 
-<<<<<<< HEAD
-    sender.send(relayer, ChannelStateChanged(channel_ab.ref, null, nodeId_a, WAIT_FOR_FUNDING_LOCKED, NORMAL, dummyDataNormal(channelId_ab)))
-    sender.send(relayer, ChannelStateChanged(channel_bc.ref, null, nodeId_c, WAIT_FOR_FUNDING_LOCKED, NORMAL, dummyDataNormal(channelId_bc)))
-=======
-    sender.send(relayer, ChannelStateChanged(channel_ab.ref, null, nodeId_a, WAIT_FOR_FUNDING_LOCKED, NORMAL, DATA_NORMAL(makeCommitments(channelId_ab), None)))
-    sender.send(relayer, ChannelStateChanged(channel_bc.ref, null, nodeId_c, WAIT_FOR_FUNDING_LOCKED, NORMAL, DATA_NORMAL(makeCommitments(channelId_bc), None)))
->>>>>>> 21d1d7c6
+    sender.send(relayer, ChannelStateChanged(channel_ab.ref, null, nodeId_a, WAIT_FOR_FUNDING_LOCKED, NORMAL, DATA_NORMAL(makeCommitments(channelId_ab), None, None, None, None)))
+    sender.send(relayer, ChannelStateChanged(channel_bc.ref, null, nodeId_c, WAIT_FOR_FUNDING_LOCKED, NORMAL, DATA_NORMAL(makeCommitments(channelId_bc), None, None, None, None)))
     sender.send(relayer, ShortChannelIdAssigned(channel_bc.ref, channelId_bc, channelUpdate_bc.shortChannelId))
     sender.send(relayer, ForwardAdd(add_ab))
     val cmd_bc = channel_bc.expectMsgType[CMD_ADD_HTLC]
