/*
 * Copyright 2019 ACINQ SAS
 *
 * Licensed under the Apache License, Version 2.0 (the "License");
 * you may not use this file except in compliance with the License.
 * You may obtain a copy of the License at
 *
 *     http://www.apache.org/licenses/LICENSE-2.0
 *
 * Unless required by applicable law or agreed to in writing, software
 * distributed under the License is distributed on an "AS IS" BASIS,
 * WITHOUT WARRANTIES OR CONDITIONS OF ANY KIND, either express or implied.
 * See the License for the specific language governing permissions and
 * limitations under the License.
 */

package fr.acinq.eclair.payment

import java.util.UUID

import akka.actor.{ActorRef, Props, Status}
import akka.testkit.TestProbe
import fr.acinq.bitcoin.ByteVector32
import fr.acinq.eclair.channel._
import fr.acinq.eclair.crypto.Sphinx
import fr.acinq.eclair.payment.IncomingPacket.FinalPacket
import fr.acinq.eclair.payment.OutgoingPacket.{buildCommand, buildOnion, buildPacket}
import fr.acinq.eclair.payment.relay.Origin._
import fr.acinq.eclair.payment.relay.Relayer._
import fr.acinq.eclair.payment.relay.{CommandBuffer, Relayer}
import fr.acinq.eclair.router._
import fr.acinq.eclair.wire.Onion.{ChannelRelayTlvPayload, FinalLegacyPayload, FinalTlvPayload, PerHopPayload}
import fr.acinq.eclair.wire._
import fr.acinq.eclair.{CltvExpiry, CltvExpiryDelta, LongToBtcAmount, NodeParams, ShortChannelId, TestConstants, TestkitBaseClass, UInt64, nodeFee, randomBytes32}
import org.scalatest.Outcome
import scodec.bits.ByteVector

import scala.concurrent.duration._

/**
 * Created by PM on 29/08/2016.
 */

class RelayerSpec extends TestkitBaseClass {

  import PaymentPacketSpec._

  case class FixtureParam(nodeParams: NodeParams, relayer: ActorRef, router: TestProbe, register: TestProbe, paymentHandler: TestProbe, sender: TestProbe)

  override def withFixture(test: OneArgTest): Outcome = {
    within(30 seconds) {
      val nodeParams = TestConstants.Bob.nodeParams
      val (router, register) = (TestProbe(), TestProbe())
      val commandBuffer = system.actorOf(Props(new CommandBuffer(nodeParams, register.ref)))
      val paymentHandler = TestProbe()
      // we are node B in the route A -> B -> C -> ....
      val relayer = system.actorOf(Relayer.props(nodeParams, router.ref, register.ref, commandBuffer, paymentHandler.ref))
      withFixture(test.toNoArgTest(FixtureParam(nodeParams, relayer, router, register, paymentHandler, TestProbe())))
    }
  }

  val channelId_ab = randomBytes32
  val channelId_bc = randomBytes32

  test("relay an htlc-add") { f =>
    import f._

    // we use this to build a valid onion
    val (cmd, _) = buildCommand(Upstream.Local(UUID.randomUUID()), paymentHash, hops, FinalLegacyPayload(finalAmount, finalExpiry))
    // and then manually build an htlc
    val add_ab = UpdateAddHtlc(channelId = channelId_ab, id = 123456, cmd.amount, cmd.paymentHash, cmd.cltvExpiry, cmd.onion)
    relayer ! LocalChannelUpdate(null, channelId_bc, channelUpdate_bc.shortChannelId, c, None, channelUpdate_bc, makeCommitments(channelId_bc))

    sender.send(relayer, ForwardAdd(add_ab))

    val fwd = register.expectMsgType[Register.ForwardShortId[CMD_ADD_HTLC]]
    assert(fwd.shortChannelId === channelUpdate_bc.shortChannelId)
    assert(fwd.message.amount === amount_bc)
    assert(fwd.message.cltvExpiry === expiry_bc)
    assert(fwd.message.upstream === Upstream.Relayed(add_ab))

    sender.expectNoMsg(50 millis)
    paymentHandler.expectNoMsg(50 millis)
  }

  test("relay an htlc-add with onion tlv payload") { f =>
    import f._
    import fr.acinq.eclair.wire.OnionTlv._

    // Use tlv payloads for all hops (final and intermediate)
    val finalPayload: Seq[PerHopPayload] = FinalTlvPayload(TlvStream[OnionTlv](AmountToForward(finalAmount), OutgoingCltv(finalExpiry))) :: Nil
    val (firstAmountMsat, firstExpiry, payloads) = hops.drop(1).reverse.foldLeft((finalAmount, finalExpiry, finalPayload)) {
      case ((amountMsat, expiry, currentPayloads), hop) =>
        val nextFee = nodeFee(hop.lastUpdate.feeBaseMsat, hop.lastUpdate.feeProportionalMillionths, amountMsat)
        val payload = ChannelRelayTlvPayload(TlvStream[OnionTlv](AmountToForward(amountMsat), OutgoingCltv(expiry), OutgoingChannelId(hop.lastUpdate.shortChannelId)))
        (amountMsat + nextFee, expiry + hop.lastUpdate.cltvExpiryDelta, payload +: currentPayloads)
    }
    val Sphinx.PacketAndSecrets(onion, _) = buildOnion(Sphinx.PaymentPacket)(hops.map(_.nextNodeId), payloads, paymentHash)
    val add_ab = UpdateAddHtlc(channelId_ab, 123456, firstAmountMsat, paymentHash, firstExpiry, onion)
    relayer ! LocalChannelUpdate(null, channelId_bc, channelUpdate_bc.shortChannelId, c, None, channelUpdate_bc, makeCommitments(channelId_bc))

    sender.send(relayer, ForwardAdd(add_ab))

    val fwd = register.expectMsgType[Register.ForwardShortId[CMD_ADD_HTLC]]
    assert(fwd.shortChannelId === channelUpdate_bc.shortChannelId)
    assert(fwd.message.amount === amount_bc)
    assert(fwd.message.cltvExpiry === expiry_bc)
    assert(fwd.message.upstream === Upstream.Relayed(add_ab))

    sender.expectNoMsg(50 millis)
    paymentHandler.expectNoMsg(50 millis)
  }

  test("relay an htlc-add with retries") { f =>
    import f._

    // we use this to build a valid onion
    val (cmd, _) = buildCommand(Upstream.Local(UUID.randomUUID()), paymentHash, hops, FinalLegacyPayload(finalAmount, finalExpiry))
    // and then manually build an htlc
    val add_ab = UpdateAddHtlc(channelId = channelId_ab, id = 123456, cmd.amount, cmd.paymentHash, cmd.cltvExpiry, cmd.onion)

    // we tell the relayer about channel B-C
    relayer ! LocalChannelUpdate(null, channelId_bc, channelUpdate_bc.shortChannelId, c, None, channelUpdate_bc, makeCommitments(channelId_bc))

    // this is another channel B-C, with less balance (it will be preferred)
    val (channelId_bc_1, channelUpdate_bc_1) = (randomBytes32, channelUpdate_bc.copy(shortChannelId = ShortChannelId("500000x1x1")))
    relayer ! LocalChannelUpdate(null, channelId_bc_1, channelUpdate_bc_1.shortChannelId, c, None, channelUpdate_bc_1, makeCommitments(channelId_bc_1, 49000000 msat))

    sender.send(relayer, ForwardAdd(add_ab))

    // first try
    val fwd1 = register.expectMsgType[Register.ForwardShortId[CMD_ADD_HTLC]]
    assert(fwd1.shortChannelId === channelUpdate_bc_1.shortChannelId)
    assert(fwd1.message.upstream === Upstream.Relayed(add_ab))

    // channel returns an error
    val origin = Relayed(channelId_ab, originHtlcId = 42, amountIn = 1100000 msat, amountOut = 1000000 msat)
    sender.send(relayer, Status.Failure(AddHtlcFailed(channelId_bc_1, paymentHash, HtlcValueTooHighInFlight(channelId_bc_1, UInt64(1000000000L), 1516977616L msat), origin, Some(channelUpdate_bc_1), originalCommand = Some(fwd1.message))))

    // second try
    val fwd2 = register.expectMsgType[Register.ForwardShortId[CMD_ADD_HTLC]]
    assert(fwd2.shortChannelId === channelUpdate_bc.shortChannelId)
    assert(fwd2.message.upstream === Upstream.Relayed(add_ab))

    // failure again
    sender.send(relayer, Status.Failure(AddHtlcFailed(channelId_bc, paymentHash, HtlcValueTooHighInFlight(channelId_bc, UInt64(1000000000L), 1516977616L msat), origin, Some(channelUpdate_bc), originalCommand = Some(fwd2.message))))

    // the relayer should give up
    val fwdFail = register.expectMsgType[Register.Forward[CMD_FAIL_HTLC]]
    assert(fwdFail.channelId === add_ab.channelId)
    assert(fwdFail.message.id === add_ab.id)
    assert(fwdFail.message.reason === Right(TemporaryNodeFailure))

    sender.expectNoMsg(50 millis)
    paymentHandler.expectNoMsg(50 millis)
  }

  test("relay a trampoline htlc-add with retries") { f =>
    import f._

    // we tell the relayer about channel B-C
    relayer ! LocalChannelUpdate(null, channelId_bc, channelUpdate_bc.shortChannelId, c, None, channelUpdate_bc, makeCommitments(channelId_bc))

    val totalAmount = finalAmount * 3 // we simulate a payment split between multiple trampoline routes.
    val trampolineHops = NodeHop(a, b, channelUpdate_ab.cltvExpiryDelta, 0 msat) :: NodeHop(b, c, nodeParams.expiryDeltaBlocks, nodeFee(nodeParams.feeBase, nodeParams.feeProportionalMillionth, finalAmount)) :: Nil
    val (trampolineAmount, trampolineExpiry, trampolineOnion) = buildPacket(Sphinx.TrampolinePacket)(paymentHash, trampolineHops, Onion.createMultiPartPayload(finalAmount, totalAmount, finalExpiry, paymentSecret))

    // A sends a multi-part payment to trampoline node B
    val secret_ab = randomBytes32
    val (cmd1, _) = buildCommand(Upstream.Local(UUID.randomUUID()), paymentHash, ChannelHop(a, b, channelUpdate_ab) :: Nil, Onion.createTrampolinePayload(trampolineAmount - 10000000.msat, trampolineAmount, trampolineExpiry, secret_ab, trampolineOnion.packet))
    val add_ab1 = UpdateAddHtlc(channelId_ab, 561, cmd1.amount, cmd1.paymentHash, cmd1.cltvExpiry, cmd1.onion)
    val (cmd2, _) = buildCommand(Upstream.Local(UUID.randomUUID()), paymentHash, ChannelHop(a, b, channelUpdate_ab) :: Nil, Onion.createTrampolinePayload(10000000.msat, trampolineAmount, trampolineExpiry, secret_ab, trampolineOnion.packet))
    val add_ab2 = UpdateAddHtlc(channelId_ab, 565, cmd2.amount, cmd2.paymentHash, cmd2.cltvExpiry, cmd2.onion)
    sender.send(relayer, ForwardAdd(add_ab1))
    sender.send(relayer, ForwardAdd(add_ab2))

    // A multi-part payment FSM should start to relay the payment.
    router.expectMsg(GetNetworkStats)
    router.send(router.lastSender, GetNetworkStatsResponse(None))
    router.expectMsg(TickComputeNetworkStats)

    // first try
    val fwd1 = register.expectMsgType[Register.ForwardShortId[CMD_ADD_HTLC]]
    assert(fwd1.shortChannelId === channelUpdate_bc.shortChannelId)
    assert(fwd1.message.upstream.asInstanceOf[Upstream.TrampolineRelayed].adds === Seq(add_ab1, add_ab2))

    // channel returns an error
    val origin1 = TrampolineRelayed((channelId_ab, 561L) :: (channelId_ab, 565L) :: Nil, Some(register.lastSender))
    sender.send(relayer, Status.Failure(AddHtlcFailed(channelId_bc, paymentHash, HtlcValueTooHighInFlight(channelId_bc, UInt64(1000000000L), 1516977616L msat), origin1, Some(channelUpdate_bc), originalCommand = Some(fwd1.message))))

    // second try
    val fwd2 = register.expectMsgType[Register.ForwardShortId[CMD_ADD_HTLC]]
    assert(fwd2.shortChannelId === channelUpdate_bc.shortChannelId)
    assert(fwd2.message.upstream.asInstanceOf[Upstream.TrampolineRelayed].adds === Seq(add_ab1, add_ab2))

    // the downstream HTLC is successfully fulfilled
    val origin2 = TrampolineRelayed((channelId_ab, 561L) :: (channelId_ab, 565L) :: Nil, Some(register.lastSender))
    val add_bc = UpdateAddHtlc(channelId_bc, 72, cmd1.amount + cmd2.amount, paymentHash, cmd1.cltvExpiry, onionRoutingPacket = TestConstants.emptyOnionPacket)
    val fulfill_ba = UpdateFulfillHtlc(channelId_bc, 72, paymentPreimage)
    sender.send(relayer, ForwardFulfill(fulfill_ba, origin2, add_bc))

    // it should trigger a fulfill on the upstream HTLCs
    register.expectMsg(Register.Forward(channelId_ab, CMD_FULFILL_HTLC(561, paymentPreimage, commit = true)))
    register.expectMsg(Register.Forward(channelId_ab, CMD_FULFILL_HTLC(565, paymentPreimage, commit = true)))
  }

  test("relay an htlc-add at the final node to the payment handler") { f =>
    import f._

    val (cmd, _) = buildCommand(Upstream.Local(UUID.randomUUID()), paymentHash, hops.take(1), FinalLegacyPayload(finalAmount, finalExpiry))
    val add_ab = UpdateAddHtlc(channelId = channelId_ab, id = 123456, cmd.amount, cmd.paymentHash, cmd.cltvExpiry, cmd.onion)
    sender.send(relayer, ForwardAdd(add_ab))

    val fp = paymentHandler.expectMsgType[FinalPacket]
    assert(fp.add === add_ab)
    assert(fp.payload === FinalLegacyPayload(finalAmount, finalExpiry))

    sender.expectNoMsg(50 millis)
    register.expectNoMsg(50 millis)
  }

  test("relay a trampoline htlc-add at the final node to the payment handler") { f =>
    import f._

    // We simulate a payment split between multiple trampoline routes.
    val totalAmount = finalAmount * 3
    val trampolineHops = NodeHop(a, b, channelUpdate_ab.cltvExpiryDelta, 0 msat) :: Nil
    val (trampolineAmount, trampolineExpiry, trampolineOnion) = buildPacket(Sphinx.TrampolinePacket)(paymentHash, trampolineHops, Onion.createMultiPartPayload(finalAmount, totalAmount, finalExpiry, paymentSecret))
    assert(trampolineAmount === finalAmount)
    assert(trampolineExpiry === finalExpiry)

    val (cmd, _) = buildCommand(Upstream.Local(UUID.randomUUID()), paymentHash, ChannelHop(a, b, channelUpdate_ab) :: Nil, Onion.createTrampolinePayload(trampolineAmount, trampolineAmount, trampolineExpiry, randomBytes32, trampolineOnion.packet))
    assert(cmd.amount === finalAmount)
    assert(cmd.cltvExpiry === finalExpiry)

    val add_ab = UpdateAddHtlc(channelId = channelId_ab, id = 123456, cmd.amount, cmd.paymentHash, cmd.cltvExpiry, cmd.onion)
    sender.send(relayer, ForwardAdd(add_ab))

    val fp = paymentHandler.expectMsgType[FinalPacket]
    assert(fp.add === add_ab)
    assert(fp.payload.amount === finalAmount)
    assert(fp.payload.totalAmount === totalAmount)
    assert(fp.payload.expiry === finalExpiry)
    assert(fp.payload.paymentSecret === Some(paymentSecret))

    sender.expectNoMsg(50 millis)
    register.expectNoMsg(50 millis)
  }

  test("fail to relay an htlc-add when we have no channel_update for the next channel") { f =>
    import f._

    // we use this to build a valid onion
    val (cmd, _) = buildCommand(Upstream.Local(UUID.randomUUID()), paymentHash, hops, FinalLegacyPayload(finalAmount, finalExpiry))
    // and then manually build an htlc
    val add_ab = UpdateAddHtlc(channelId = channelId_ab, id = 123456, cmd.amount, cmd.paymentHash, cmd.cltvExpiry, cmd.onion)

    sender.send(relayer, ForwardAdd(add_ab))

    val fwdFail = register.expectMsgType[Register.Forward[CMD_FAIL_HTLC]]
    assert(fwdFail.channelId === add_ab.channelId)
    assert(fwdFail.message.id === add_ab.id)
    assert(fwdFail.message.reason === Right(UnknownNextPeer))

    register.expectNoMsg(50 millis)
    paymentHandler.expectNoMsg(50 millis)
  }

  test("fail to relay an htlc-add when register returns an error") { f =>
    import f._

    // we use this to build a valid onion
    val (cmd, _) = buildCommand(Upstream.Local(UUID.randomUUID()), paymentHash, hops, FinalLegacyPayload(finalAmount, finalExpiry))
    // and then manually build an htlc
    val add_ab = UpdateAddHtlc(channelId = channelId_ab, id = 123456, cmd.amount, cmd.paymentHash, cmd.cltvExpiry, cmd.onion)
    relayer ! LocalChannelUpdate(null, channelId_bc, channelUpdate_bc.shortChannelId, c, None, channelUpdate_bc, makeCommitments(channelId_bc))

    sender.send(relayer, ForwardAdd(add_ab))

    val fwd1 = register.expectMsgType[Register.ForwardShortId[CMD_ADD_HTLC]]
    assert(fwd1.shortChannelId === channelUpdate_bc.shortChannelId)
    assert(fwd1.message.upstream === Upstream.Relayed(add_ab))

    register.send(register.lastSender, Status.Failure(Register.ForwardShortIdFailure(fwd1)))

    val fwd2 = register.expectMsgType[Register.Forward[CMD_FAIL_HTLC]]
    assert(fwd2.channelId === channelId_ab)
    assert(fwd2.message.id === add_ab.id)
    assert(fwd2.message.reason === Right(UnknownNextPeer))

    register.expectNoMsg(50 millis)
    paymentHandler.expectNoMsg(50 millis)
  }

  test("fail to relay an htlc-add when the channel is advertised as unusable (down)") { f =>
    import f._

    // check that payments are sent properly
    val (cmd, _) = buildCommand(Upstream.Local(UUID.randomUUID()), paymentHash, hops, FinalLegacyPayload(finalAmount, finalExpiry))
    val add_ab = UpdateAddHtlc(channelId = channelId_ab, id = 123456, cmd.amount, cmd.paymentHash, cmd.cltvExpiry, cmd.onion)
    relayer ! LocalChannelUpdate(null, channelId_bc, channelUpdate_bc.shortChannelId, c, None, channelUpdate_bc, makeCommitments(channelId_bc))

    sender.send(relayer, ForwardAdd(add_ab))

    val fwd = register.expectMsgType[Register.ForwardShortId[CMD_ADD_HTLC]]
    assert(fwd.shortChannelId === channelUpdate_bc.shortChannelId)
    assert(fwd.message.upstream === Upstream.Relayed(add_ab))

    sender.expectNoMsg(50 millis)
    paymentHandler.expectNoMsg(50 millis)

    // now tell the relayer that the channel is down and try again
    relayer ! LocalChannelDown(sender.ref, channelId = channelId_bc, shortChannelId = channelUpdate_bc.shortChannelId, remoteNodeId = TestConstants.Bob.nodeParams.nodeId)

    val (cmd1, _) = buildCommand(Upstream.Local(UUID.randomUUID()), randomBytes32, hops, FinalLegacyPayload(finalAmount, finalExpiry))
    val add_ab1 = UpdateAddHtlc(channelId = channelId_ab, id = 123456, cmd1.amount, cmd1.paymentHash, cmd1.cltvExpiry, cmd1.onion)
    sender.send(relayer, ForwardAdd(add_ab1))

    val fail = register.expectMsgType[Register.Forward[CMD_FAIL_HTLC]].message
    assert(fail.id === add_ab1.id)
    assert(fail.reason === Right(UnknownNextPeer))

    register.expectNoMsg(50 millis)
    paymentHandler.expectNoMsg(50 millis)
  }

  test("fail to relay an htlc-add when the requested channel is disabled") { f =>
    import f._

    // we use this to build a valid onion
    val (cmd, _) = buildCommand(Upstream.Local(UUID.randomUUID()), paymentHash, hops, FinalLegacyPayload(finalAmount, finalExpiry))
    // and then manually build an htlc
    val add_ab = UpdateAddHtlc(channelId = channelId_ab, id = 123456, cmd.amount, cmd.paymentHash, cmd.cltvExpiry, cmd.onion)
    val channelUpdate_bc_disabled = channelUpdate_bc.copy(channelFlags = Announcements.makeChannelFlags(Announcements.isNode1(channelUpdate_bc.channelFlags), enable = false))
    relayer ! LocalChannelUpdate(null, channelId_bc, channelUpdate_bc.shortChannelId, c, None, channelUpdate_bc_disabled, makeCommitments(channelId_bc))

    sender.send(relayer, ForwardAdd(add_ab))

    val fail = register.expectMsgType[Register.Forward[CMD_FAIL_HTLC]].message
    assert(fail.id === add_ab.id)
    assert(fail.reason == Right(ChannelDisabled(channelUpdate_bc_disabled.messageFlags, channelUpdate_bc_disabled.channelFlags, channelUpdate_bc_disabled)))

    register.expectNoMsg(50 millis)
    paymentHandler.expectNoMsg(50 millis)
  }

  test("fail to relay an htlc-add when the onion is malformed") { f =>
    import f._

    // we use this to build a valid onion
    val (cmd, _) = buildCommand(Upstream.Local(UUID.randomUUID()), paymentHash, hops, FinalLegacyPayload(finalAmount, finalExpiry))
    // and then manually build an htlc with an invalid onion (hmac)
    val add_ab = UpdateAddHtlc(channelId = channelId_ab, id = 123456, cmd.amount, cmd.paymentHash, cmd.cltvExpiry, cmd.onion.copy(hmac = cmd.onion.hmac.reverse))
    relayer ! LocalChannelUpdate(null, channelId_bc, channelUpdate_bc.shortChannelId, c, None, channelUpdate_bc, makeCommitments(channelId_bc))

    sender.send(relayer, ForwardAdd(add_ab))

    val fail = register.expectMsgType[Register.Forward[CMD_FAIL_MALFORMED_HTLC]].message
    assert(fail.id === add_ab.id)
    assert(fail.onionHash == Sphinx.PaymentPacket.hash(add_ab.onionRoutingPacket))
    assert(fail.failureCode === (FailureMessageCodecs.BADONION | FailureMessageCodecs.PERM | 5))

    register.expectNoMsg(50 millis)
    paymentHandler.expectNoMsg(50 millis)
  }

  test("fail to relay a trampoline htlc-add when trampoline is disabled") { f =>
    import f._

    val nodeParams = TestConstants.Bob.nodeParams.copy(enableTrampolinePayment = false)
    val commandBuffer = system.actorOf(Props(new CommandBuffer(nodeParams, register.ref)))
    val relayer = system.actorOf(Relayer.props(nodeParams, router.ref, register.ref, commandBuffer, paymentHandler.ref))

    // we use this to build a valid trampoline onion inside a normal onion
    val trampolineHops = NodeHop(a, b, channelUpdate_ab.cltvExpiryDelta, 0 msat) :: NodeHop(b, c, channelUpdate_bc.cltvExpiryDelta, fee_b) :: Nil
    val (trampolineAmount, trampolineExpiry, trampolineOnion) = buildPacket(Sphinx.TrampolinePacket)(paymentHash, trampolineHops, Onion.createSinglePartPayload(finalAmount, finalExpiry))
    val (cmd, _) = buildCommand(Upstream.Local(UUID.randomUUID()), paymentHash, ChannelHop(a, b, channelUpdate_ab) :: Nil, Onion.createTrampolinePayload(trampolineAmount, trampolineAmount, trampolineExpiry, randomBytes32, trampolineOnion.packet))

    // and then manually build an htlc
    val add_ab = UpdateAddHtlc(channelId = channelId_ab, id = 123456, cmd.amount, cmd.paymentHash, cmd.cltvExpiry, cmd.onion)
    relayer ! LocalChannelUpdate(null, channelId_bc, channelUpdate_bc.shortChannelId, c, None, channelUpdate_bc, makeCommitments(channelId_bc))

    sender.send(relayer, ForwardAdd(add_ab))

    val fail = register.expectMsgType[Register.Forward[CMD_FAIL_HTLC]].message
    assert(fail.id === add_ab.id)
    assert(fail.reason == Right(RequiredNodeFeatureMissing))

    register.expectNoMsg(50 millis)
    paymentHandler.expectNoMsg(50 millis)
  }

  test("fail to relay an htlc-add when amount is below the next hop's requirements") { f =>
    import f._

    // we use this to build a valid onion
    val finalPayload = FinalLegacyPayload(channelUpdate_bc.htlcMinimumMsat - (1 msat), finalExpiry)
    val zeroFeeHops = hops.map(hop => hop.copy(lastUpdate = hop.lastUpdate.copy(feeBaseMsat = 0 msat, feeProportionalMillionths = 0)))
    val (cmd, _) = buildCommand(Upstream.Local(UUID.randomUUID()), paymentHash, zeroFeeHops, finalPayload)
    // and then manually build an htlc
    val add_ab = UpdateAddHtlc(channelId = channelId_ab, id = 123456, cmd.amount, cmd.paymentHash, cmd.cltvExpiry, cmd.onion)
    relayer ! LocalChannelUpdate(null, channelId_bc, channelUpdate_bc.shortChannelId, c, None, channelUpdate_bc, makeCommitments(channelId_bc))

    sender.send(relayer, ForwardAdd(add_ab))

    val fail = register.expectMsgType[Register.Forward[CMD_FAIL_HTLC]].message
    assert(fail.id === add_ab.id)
    assert(fail.reason == Right(AmountBelowMinimum(cmd.amount, channelUpdate_bc)))

    register.expectNoMsg(50 millis)
    paymentHandler.expectNoMsg(50 millis)
  }

  test("fail to relay an htlc-add when expiry does not match next hop's requirements") { f =>
    import f._

    val hops1 = hops.updated(1, hops(1).copy(lastUpdate = hops(1).lastUpdate.copy(cltvExpiryDelta = CltvExpiryDelta(0))))
    val (cmd, _) = buildCommand(Upstream.Local(UUID.randomUUID()), paymentHash, hops1, FinalLegacyPayload(finalAmount, finalExpiry))
    // and then manually build an htlc
    val add_ab = UpdateAddHtlc(channelId = channelId_ab, id = 123456, cmd.amount, cmd.paymentHash, cmd.cltvExpiry, cmd.onion)
    relayer ! LocalChannelUpdate(null, channelId_bc, channelUpdate_bc.shortChannelId, c, None, channelUpdate_bc, makeCommitments(channelId_bc))

    sender.send(relayer, ForwardAdd(add_ab))

    val fail = register.expectMsgType[Register.Forward[CMD_FAIL_HTLC]].message
    assert(fail.id === add_ab.id)
    assert(fail.reason == Right(IncorrectCltvExpiry(cmd.cltvExpiry, channelUpdate_bc)))

    register.expectNoMsg(50 millis)
    paymentHandler.expectNoMsg(50 millis)
  }

  test("fail to relay an htlc-add when relay fee isn't sufficient") { f =>
    import f._

    val hops1 = hops.updated(1, hops(1).copy(lastUpdate = hops(1).lastUpdate.copy(feeBaseMsat = hops(1).lastUpdate.feeBaseMsat / 2)))
    val (cmd, _) = buildCommand(Upstream.Local(UUID.randomUUID()), paymentHash, hops1, FinalLegacyPayload(finalAmount, finalExpiry))
    // and then manually build an htlc
    val add_ab = UpdateAddHtlc(channelId = channelId_ab, id = 123456, cmd.amount, cmd.paymentHash, cmd.cltvExpiry, cmd.onion)
    relayer ! LocalChannelUpdate(null, channelId_bc, channelUpdate_bc.shortChannelId, c, None, channelUpdate_bc, makeCommitments(channelId_bc))

    sender.send(relayer, ForwardAdd(add_ab))

    val fail = register.expectMsgType[Register.Forward[CMD_FAIL_HTLC]].message
    assert(fail.id === add_ab.id)
    assert(fail.reason == Right(FeeInsufficient(add_ab.amountMsat, channelUpdate_bc)))

    register.expectNoMsg(50 millis)
    paymentHandler.expectNoMsg(50 millis)
  }

  test("correctly translates errors returned by channel when attempting to add an htlc") { f =>
    import f._

    val paymentHash = randomBytes32
    val origin = Relayed(channelId_ab, originHtlcId = 42, amountIn = 1100000 msat, amountOut = 1000000 msat)

    sender.send(relayer, Status.Failure(AddHtlcFailed(channelId_bc, paymentHash, ExpiryTooSmall(channelId_bc, CltvExpiry(100), CltvExpiry(0), 0), origin, Some(channelUpdate_bc), None)))
    assert(register.expectMsgType[Register.Forward[CMD_FAIL_HTLC]].message.reason === Right(ExpiryTooSoon(channelUpdate_bc)))

    sender.send(relayer, Status.Failure(AddHtlcFailed(channelId_bc, paymentHash, ExpiryTooBig(channelId_bc, CltvExpiry(100), CltvExpiry(200), 0), origin, Some(channelUpdate_bc), None)))
    assert(register.expectMsgType[Register.Forward[CMD_FAIL_HTLC]].message.reason === Right(ExpiryTooFar))

    sender.send(relayer, Status.Failure(AddHtlcFailed(channelId_bc, paymentHash, InsufficientFunds(channelId_bc, origin.amountOut, 100 sat, 0 sat, 0 sat), origin, Some(channelUpdate_bc), None)))
    assert(register.expectMsgType[Register.Forward[CMD_FAIL_HTLC]].message.reason === Right(TemporaryChannelFailure(channelUpdate_bc)))

    val channelUpdate_bc_disabled = channelUpdate_bc.copy(channelFlags = 2)
    sender.send(relayer, Status.Failure(AddHtlcFailed(channelId_bc, paymentHash, ChannelUnavailable(channelId_bc), origin, Some(channelUpdate_bc_disabled), None)))
    assert(register.expectMsgType[Register.Forward[CMD_FAIL_HTLC]].message.reason === Right(ChannelDisabled(channelUpdate_bc_disabled.messageFlags, channelUpdate_bc_disabled.channelFlags, channelUpdate_bc_disabled)))

    sender.send(relayer, Status.Failure(AddHtlcFailed(channelId_bc, paymentHash, HtlcTimedout(channelId_bc, Set.empty), origin, None, None)))
    assert(register.expectMsgType[Register.Forward[CMD_FAIL_HTLC]].message.reason === Right(PermanentChannelFailure))

    sender.send(relayer, Status.Failure(AddHtlcFailed(channelId_bc, paymentHash, HtlcTimedout(channelId_bc, Set.empty), origin, Some(channelUpdate_bc), None)))
    assert(register.expectMsgType[Register.Forward[CMD_FAIL_HTLC]].message.reason === Right(PermanentChannelFailure))

    register.expectNoMsg(50 millis)
    paymentHandler.expectNoMsg(50 millis)
  }

  test("relay an htlc-fulfill") { f =>
    import f._
    val eventListener = TestProbe()
    system.eventStream.subscribe(eventListener.ref, classOf[PaymentEvent])

    // we build a fake htlc for the downstream channel
    val add_bc = UpdateAddHtlc(channelId = channelId_bc, id = 72, amountMsat = 10000000 msat, paymentHash = ByteVector32.Zeroes, CltvExpiry(4200), onionRoutingPacket = TestConstants.emptyOnionPacket)
    val fulfill_ba = UpdateFulfillHtlc(channelId = channelId_bc, id = 72, paymentPreimage = ByteVector32.Zeroes)
    val origin = Relayed(channelId_ab, 42, 11000000 msat, 10000000 msat)
    sender.send(relayer, ForwardFulfill(fulfill_ba, origin, add_bc))

    val fwd = register.expectMsgType[Register.Forward[CMD_FULFILL_HTLC]]
    assert(fwd.channelId === origin.originChannelId)
    assert(fwd.message.id === origin.originHtlcId)

    val paymentRelayed = eventListener.expectMsgType[ChannelPaymentRelayed]
    assert(paymentRelayed.copy(timestamp = 0) === ChannelPaymentRelayed(origin.amountIn, origin.amountOut, add_bc.paymentHash, channelId_ab, channelId_bc, timestamp = 0))
  }

  test("relay a trampoline htlc-fulfill") { f =>
    import f._

    val payFSM = TestProbe()

    // we build a fake htlc for the downstream channel
    val add_bc = UpdateAddHtlc(channelId = channelId_bc, id = 72, amountMsat = 10000000 msat, paymentHash = ByteVector32.Zeroes, CltvExpiry(4200), onionRoutingPacket = TestConstants.emptyOnionPacket)
    val fulfill_ba = UpdateFulfillHtlc(channelId = channelId_bc, id = 72, paymentPreimage = ByteVector32.Zeroes)
    val origin = TrampolineRelayed(List((channelId_ab, 42), (randomBytes32, 7)), Some(payFSM.ref))
    sender.send(relayer, ForwardFulfill(fulfill_ba, origin, add_bc))

    // we forward to the FSM responsible for the payment.
    payFSM.expectMsg(fulfill_ba)
  }

  test("relay an htlc-fail") { f =>
    import f._

    // we build a fake htlc for the downstream channel
    val add_bc = UpdateAddHtlc(channelId = channelId_bc, id = 72, amountMsat = 10000000 msat, paymentHash = ByteVector32.Zeroes, CltvExpiry(4200), onionRoutingPacket = TestConstants.emptyOnionPacket)
    val fail_ba = UpdateFailHtlc(channelId = channelId_bc, id = 72, reason = Sphinx.FailurePacket.create(ByteVector32(ByteVector.fill(32)(1)), TemporaryChannelFailure(channelUpdate_cd)))
    val origin = Relayed(channelId_ab, 42, 11000000 msat, 10000000 msat)
    sender.send(relayer, ForwardFail(fail_ba, origin, add_bc))

    val fwd = register.expectMsgType[Register.Forward[CMD_FAIL_HTLC]]
    assert(fwd.channelId === origin.originChannelId)
    assert(fwd.message.id === origin.originHtlcId)
  }

  test("relay a trampoline htlc-fail") { f =>
    import f._

    val payFSM = TestProbe()

    // we build a fake htlc for the downstream channel
    val add_bc = UpdateAddHtlc(channelId = channelId_bc, id = 72, amountMsat = 10000000 msat, paymentHash = ByteVector32.Zeroes, CltvExpiry(4200), onionRoutingPacket = TestConstants.emptyOnionPacket)
    val fail_ba = UpdateFailHtlc(channelId = channelId_bc, id = 72, reason = Sphinx.FailurePacket.create(ByteVector32(ByteVector.fill(32)(1)), TemporaryChannelFailure(channelUpdate_cd)))
    val origin = TrampolineRelayed(List((channelId_ab, 42), (randomBytes32, 7)), Some(payFSM.ref))
    sender.send(relayer, ForwardFail(fail_ba, origin, add_bc))

    // we forward to the FSM responsible for the payment to trigger the retry mechanism.
    payFSM.expectMsg(fail_ba)
  }

  test("get outgoing channels") { f =>
    import f._

    relayer ! LocalChannelUpdate(null, channelId_ab, channelUpdate_ab.shortChannelId, a, None, channelUpdate_ab, makeCommitments(channelId_ab, -2000 msat, 300000 msat))
    relayer ! LocalChannelUpdate(null, channelId_bc, channelUpdate_bc.shortChannelId, c, None, channelUpdate_bc, makeCommitments(channelId_bc, 400000 msat, -5000 msat))
    sender.send(relayer, GetOutgoingChannels())
    val OutgoingChannels(channels1) = sender.expectMsgType[OutgoingChannels]
    assert(channels1.size === 2)
    assert(channels1.head.channelUpdate === channelUpdate_ab)
    assert(channels1.head.toUsableBalance === UsableBalance(a, channelUpdate_ab.shortChannelId, 0 msat, 300000 msat, isPublic = false))
    assert(channels1.last.channelUpdate === channelUpdate_bc)
    assert(channels1.last.toUsableBalance === UsableBalance(c, channelUpdate_bc.shortChannelId, 400000 msat, 0 msat, isPublic = false))

    relayer ! AvailableBalanceChanged(null, channelId_bc, channelUpdate_bc.shortChannelId, 0 msat, makeCommitments(channelId_bc, 200000 msat, 500000 msat))
    sender.send(relayer, GetOutgoingChannels())
    val OutgoingChannels(channels2) = sender.expectMsgType[OutgoingChannels]
    assert(channels2.last.commitments.availableBalanceForReceive === 500000.msat && channels2.last.commitments.availableBalanceForSend === 200000.msat)

    relayer ! AvailableBalanceChanged(null, channelId_ab, channelUpdate_ab.shortChannelId, 0 msat, makeCommitments(channelId_ab, 100000 msat, 200000 msat))
    relayer ! LocalChannelDown(null, channelId_bc, channelUpdate_bc.shortChannelId, c)
    sender.send(relayer, GetOutgoingChannels())
    val OutgoingChannels(channels3) = sender.expectMsgType[OutgoingChannels]
    assert(channels3.size === 1 && channels3.head.commitments.availableBalanceForSend === 100000.msat)

    relayer ! LocalChannelUpdate(null, channelId_ab, channelUpdate_ab.shortChannelId, a, None, channelUpdate_ab.copy(channelFlags = 2), makeCommitments(channelId_ab, 100000 msat, 200000 msat))
    sender.send(relayer, GetOutgoingChannels())
    val OutgoingChannels(channels4) = sender.expectMsgType[OutgoingChannels]
    assert(channels4.isEmpty)
    sender.send(relayer, GetOutgoingChannels(enabledOnly = false))
    val OutgoingChannels(channels5) = sender.expectMsgType[OutgoingChannels]
    assert(channels5.size === 1)

    relayer ! LocalChannelUpdate(null, channelId_ab, channelUpdate_ab.shortChannelId, a, None, channelUpdate_ab, makeCommitments(channelId_ab, 100000 msat, 200000 msat))
    sender.send(relayer, GetOutgoingChannels())
    val OutgoingChannels(channels6) = sender.expectMsgType[OutgoingChannels]
    assert(channels6.size === 1)

    // We should ignore faulty events that don't really change the shortChannelId:
    relayer ! ShortChannelIdAssigned(null, channelId_ab, channelUpdate_ab.shortChannelId, Some(channelUpdate_ab.shortChannelId))
    sender.send(relayer, GetOutgoingChannels())
    val OutgoingChannels(channels7) = sender.expectMsgType[OutgoingChannels]
    assert(channels7.size === 1)
    assert(channels7.head.channelUpdate.shortChannelId === channelUpdate_ab.shortChannelId)

    // Simulate a chain re-org that changes the shortChannelId:
    relayer ! ShortChannelIdAssigned(null, channelId_ab, ShortChannelId(42), Some(channelUpdate_ab.shortChannelId))
    sender.send(relayer, GetOutgoingChannels())
    sender.expectMsg(OutgoingChannels(Nil))

    // We should receive the updated channel update containing the new shortChannelId:
    relayer ! LocalChannelUpdate(null, channelId_ab, ShortChannelId(42), a, None, channelUpdate_ab.copy(shortChannelId = ShortChannelId(42)), makeCommitments(channelId_ab, 100000 msat, 200000 msat))
    sender.send(relayer, GetOutgoingChannels())
    val OutgoingChannels(channels8) = sender.expectMsgType[OutgoingChannels]
    assert(channels8.size === 1)
    assert(channels8.head.channelUpdate.shortChannelId === ShortChannelId(42))
  }

<<<<<<< HEAD
=======
  test("replay pending commands after restart") { f =>
    import f._

    val channel = TestProbe()
    val channelData = ChannelCodecsSpec.normal
    val channelId = channelData.commitments.channelId
    val remoteNodeId = channelData.commitments.remoteParams.nodeId
    val (preimage1, preimage2) = (randomBytes32, randomBytes32)
    val onionHash = randomBytes32

    nodeParams.db.pendingRelay.addPendingRelay(channelId, CMD_FULFILL_HTLC(1, preimage1, commit = true))
    nodeParams.db.pendingRelay.addPendingRelay(channelId, CMD_FULFILL_HTLC(100, preimage2, commit = true))
    nodeParams.db.pendingRelay.addPendingRelay(channelId, CMD_FAIL_HTLC(101, Right(TemporaryNodeFailure), commit = true))
    nodeParams.db.pendingRelay.addPendingRelay(channelId, CMD_FAIL_MALFORMED_HTLC(102, onionHash, 0x4001, commit = true))

    // Channel comes online: we should replay pending commands.
    system.eventStream.publish(ChannelStateChanged(channel.ref, system.deadLetters, remoteNodeId, OFFLINE, NORMAL, channelData))
    val expected = Set(
      CMD_FULFILL_HTLC(1, preimage1),
      CMD_FULFILL_HTLC(100, preimage2),
      CMD_FAIL_HTLC(101, Right(TemporaryNodeFailure)),
      CMD_FAIL_MALFORMED_HTLC(102, onionHash, 0x4001)
    )
    val received = expected.map(_ => channel.expectMsgType[Command])
    assert(received === expected)

    channel.expectMsg(CMD_SIGN) // we should then ask to sign all the updates.
    channel.expectNoMsg(100 millis)

    // 3 of the 4 HTLCs were ack-ed (maybe the peer disconnected/reconnected again).
    channel.send(relayer, CommandBuffer.CommandAck(channelId, 1))
    channel.send(relayer, CommandBuffer.CommandAck(channelId, 100))
    channel.send(relayer, CommandBuffer.CommandAck(channelId, 101))
    // Once ack-ed, these commands should be removed from the DB.
    awaitCond(nodeParams.db.pendingRelay.listPendingRelay(channelId).length === 1)

    // The last failure wasn't ack-ed, so it's re-sent.
    system.eventStream.publish(ChannelStateChanged(channel.ref, system.deadLetters, remoteNodeId, SYNCING, NORMAL, channelData))
    channel.expectMsg(CMD_FAIL_MALFORMED_HTLC(102, onionHash, 0x4001))
    channel.expectMsg(CMD_SIGN)
    channel.expectNoMsg(100 millis)

    channel.send(relayer, CommandBuffer.CommandAck(channelId, 102))
    awaitCond(nodeParams.db.pendingRelay.listPendingRelay(channelId).isEmpty)

    system.eventStream.publish(ChannelStateChanged(channel.ref, system.deadLetters, remoteNodeId, OFFLINE, NORMAL, channelData))
    channel.expectNoMsg(100 millis)
  }

>>>>>>> 2d951687
}<|MERGE_RESOLUTION|>--- conflicted
+++ resolved
@@ -598,56 +598,4 @@
     assert(channels8.head.channelUpdate.shortChannelId === ShortChannelId(42))
   }
 
-<<<<<<< HEAD
-=======
-  test("replay pending commands after restart") { f =>
-    import f._
-
-    val channel = TestProbe()
-    val channelData = ChannelCodecsSpec.normal
-    val channelId = channelData.commitments.channelId
-    val remoteNodeId = channelData.commitments.remoteParams.nodeId
-    val (preimage1, preimage2) = (randomBytes32, randomBytes32)
-    val onionHash = randomBytes32
-
-    nodeParams.db.pendingRelay.addPendingRelay(channelId, CMD_FULFILL_HTLC(1, preimage1, commit = true))
-    nodeParams.db.pendingRelay.addPendingRelay(channelId, CMD_FULFILL_HTLC(100, preimage2, commit = true))
-    nodeParams.db.pendingRelay.addPendingRelay(channelId, CMD_FAIL_HTLC(101, Right(TemporaryNodeFailure), commit = true))
-    nodeParams.db.pendingRelay.addPendingRelay(channelId, CMD_FAIL_MALFORMED_HTLC(102, onionHash, 0x4001, commit = true))
-
-    // Channel comes online: we should replay pending commands.
-    system.eventStream.publish(ChannelStateChanged(channel.ref, system.deadLetters, remoteNodeId, OFFLINE, NORMAL, channelData))
-    val expected = Set(
-      CMD_FULFILL_HTLC(1, preimage1),
-      CMD_FULFILL_HTLC(100, preimage2),
-      CMD_FAIL_HTLC(101, Right(TemporaryNodeFailure)),
-      CMD_FAIL_MALFORMED_HTLC(102, onionHash, 0x4001)
-    )
-    val received = expected.map(_ => channel.expectMsgType[Command])
-    assert(received === expected)
-
-    channel.expectMsg(CMD_SIGN) // we should then ask to sign all the updates.
-    channel.expectNoMsg(100 millis)
-
-    // 3 of the 4 HTLCs were ack-ed (maybe the peer disconnected/reconnected again).
-    channel.send(relayer, CommandBuffer.CommandAck(channelId, 1))
-    channel.send(relayer, CommandBuffer.CommandAck(channelId, 100))
-    channel.send(relayer, CommandBuffer.CommandAck(channelId, 101))
-    // Once ack-ed, these commands should be removed from the DB.
-    awaitCond(nodeParams.db.pendingRelay.listPendingRelay(channelId).length === 1)
-
-    // The last failure wasn't ack-ed, so it's re-sent.
-    system.eventStream.publish(ChannelStateChanged(channel.ref, system.deadLetters, remoteNodeId, SYNCING, NORMAL, channelData))
-    channel.expectMsg(CMD_FAIL_MALFORMED_HTLC(102, onionHash, 0x4001))
-    channel.expectMsg(CMD_SIGN)
-    channel.expectNoMsg(100 millis)
-
-    channel.send(relayer, CommandBuffer.CommandAck(channelId, 102))
-    awaitCond(nodeParams.db.pendingRelay.listPendingRelay(channelId).isEmpty)
-
-    system.eventStream.publish(ChannelStateChanged(channel.ref, system.deadLetters, remoteNodeId, OFFLINE, NORMAL, channelData))
-    channel.expectNoMsg(100 millis)
-  }
-
->>>>>>> 2d951687
 }