--- conflicted
+++ resolved
@@ -44,7 +44,6 @@
 class PaymentLifecycleSpec extends BaseRouterSpec {
 
   val defaultAmountMsat = 142000000L
-<<<<<<< HEAD
 
   test("send to route") { fixture =>
     import fixture._
@@ -73,8 +72,6 @@
     sender.expectMsgType[PaymentSucceeded]
     awaitCond(paymentDb.getOutgoingPayment(id).exists(_.status == OutgoingPaymentStatus.SUCCEEDED))
   }
-=======
->>>>>>> de5a7827
 
   test("payment failed (route not found)") { fixture =>
     import fixture._
@@ -103,7 +100,6 @@
 
   test("payment failed (route too expensive)") { fixture =>
     import fixture._
-    val defaultPaymentHash = randomBytes32
     val nodeParams = TestConstants.Alice.nodeParams.copy(keyManager = testKeyManager)
     val paymentDb = nodeParams.db.payments
     val id = UUID.randomUUID()
@@ -168,7 +164,6 @@
 
   test("payment failed (local error)") { fixture =>
     import fixture._
-    val defaultPaymentHash = randomBytes32
     val nodeParams = TestConstants.Alice.nodeParams.copy(keyManager = testKeyManager)
     val paymentDb = nodeParams.db.payments
     val relayer = TestProbe()
@@ -234,7 +229,6 @@
 
   test("payment failed (TemporaryChannelFailure)") { fixture =>
     import fixture._
-    val defaultPaymentHash = randomBytes32
     val nodeParams = TestConstants.Alice.nodeParams.copy(keyManager = testKeyManager)
     val relayer = TestProbe()
     val routerForwarder = TestProbe()
@@ -274,7 +268,6 @@
 
   test("payment failed (Update)") { fixture =>
     import fixture._
-    val defaultPaymentHash = randomBytes32
     val nodeParams = TestConstants.Alice.nodeParams.copy(keyManager = testKeyManager)
     val paymentDb = nodeParams.db.payments
     val relayer = TestProbe()
@@ -337,7 +330,6 @@
 
   test("payment failed (PermanentChannelFailure)") { fixture =>
     import fixture._
-    val defaultPaymentHash = randomBytes32
     val nodeParams = TestConstants.Alice.nodeParams.copy(keyManager = testKeyManager)
     val paymentDb = nodeParams.db.payments
     val relayer = TestProbe()
