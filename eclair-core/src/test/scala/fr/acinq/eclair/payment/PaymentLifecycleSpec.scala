/*
 * Copyright 2019 ACINQ SAS
 *
 * Licensed under the Apache License, Version 2.0 (the "License");
 * you may not use this file except in compliance with the License.
 * You may obtain a copy of the License at
 *
 *     http://www.apache.org/licenses/LICENSE-2.0
 *
 * Unless required by applicable law or agreed to in writing, software
 * distributed under the License is distributed on an "AS IS" BASIS,
 * WITHOUT WARRANTIES OR CONDITIONS OF ANY KIND, either express or implied.
 * See the License for the specific language governing permissions and
 * limitations under the License.
 */

package fr.acinq.eclair.payment

import java.util.UUID

import akka.actor.FSM.{CurrentState, SubscribeTransitionCallBack, Transition}
import akka.actor.{ActorRef, Status}
import akka.testkit.{TestFSMRef, TestProbe}
import fr.acinq.bitcoin.Crypto.PublicKey
import fr.acinq.bitcoin.Script.{pay2wsh, write}
import fr.acinq.bitcoin.{Block, ByteVector32, Crypto, Transaction, TxOut}
import fr.acinq.eclair._
import fr.acinq.eclair.blockchain.{UtxoStatus, ValidateRequest, ValidateResult, WatchSpentBasic}
import fr.acinq.eclair.channel.Register.ForwardShortId
import fr.acinq.eclair.channel.{AddHtlcFailed, Channel, ChannelUnavailable, Upstream}
import fr.acinq.eclair.crypto.Sphinx
import fr.acinq.eclair.db.{OutgoingPayment, OutgoingPaymentStatus, PaymentType}
import fr.acinq.eclair.io.Peer.PeerRoutingMessage
import fr.acinq.eclair.payment.PaymentRequest.ExtraHop
import fr.acinq.eclair.payment.PaymentSent.PartialPayment
import fr.acinq.eclair.payment.relay.Origin.Local
import fr.acinq.eclair.payment.relay.{Origin, Relayer}
import fr.acinq.eclair.payment.send.PaymentInitiator.{SendPaymentConfig, SendPaymentRequest}
import fr.acinq.eclair.payment.send.PaymentLifecycle
import fr.acinq.eclair.payment.send.PaymentLifecycle._
import fr.acinq.eclair.router.Announcements.{makeChannelUpdate, makeNodeAnnouncement}
import fr.acinq.eclair.router.Router._
import fr.acinq.eclair.router._
import fr.acinq.eclair.transactions.Scripts
import fr.acinq.eclair.wire.Onion.FinalLegacyPayload
import fr.acinq.eclair.wire._
import scodec.bits.HexStringSyntax

import scala.concurrent.duration._

/**
 * Created by PM on 29/08/2016.
 */

class PaymentLifecycleSpec extends BaseRouterSpec {

  val defaultAmountMsat = 142000000 msat
  val defaultMaxFee = 4260000 msat // 3% of defaultAmountMsat
  val defaultExpiry = Channel.MIN_CLTV_EXPIRY_DELTA.toCltvExpiry(40000)
  val defaultPaymentPreimage = randomBytes32
  val defaultPaymentHash = Crypto.sha256(defaultPaymentPreimage)
  val defaultOrigin = Origin.Local(UUID.randomUUID(), None)
  val defaultExternalId = UUID.randomUUID().toString
  val defaultPaymentRequest = SendPaymentRequest(defaultAmountMsat, defaultPaymentHash, d, 1, externalId = Some(defaultExternalId))

  def defaultRouteRequest(source: PublicKey, target: PublicKey): RouteRequest = RouteRequest(source, target, defaultAmountMsat, defaultMaxFee)

  case class PaymentFixture(id: UUID,
                            parentId: UUID,
                            nodeParams: NodeParams,
                            paymentFSM: TestFSMRef[PaymentLifecycle.State, PaymentLifecycle.Data, PaymentLifecycle],
                            routerForwarder: TestProbe,
                            register: TestProbe,
                            sender: TestProbe,
                            monitor: TestProbe,
                            eventListener: TestProbe)

  def createPaymentLifecycle(storeInDb: Boolean = true, publishEvent: Boolean = true): PaymentFixture = {
    val (id, parentId) = (UUID.randomUUID(), UUID.randomUUID())
    val nodeParams = TestConstants.Alice.nodeParams.copy(keyManager = testKeyManager)
    val cfg = SendPaymentConfig(id, parentId, Some(defaultExternalId), defaultPaymentHash, defaultAmountMsat, d, Upstream.Local(id), defaultPaymentRequest.paymentRequest, storeInDb, publishEvent, Nil)
    val (routerForwarder, register, sender, monitor, eventListener) = (TestProbe(), TestProbe(), TestProbe(), TestProbe(), TestProbe())
    val paymentFSM = TestFSMRef(new PaymentLifecycle(nodeParams, cfg, routerForwarder.ref, register.ref))
    paymentFSM ! SubscribeTransitionCallBack(monitor.ref)
    val CurrentState(_, WAITING_FOR_REQUEST) = monitor.expectMsgClass(classOf[CurrentState[_]])
    system.eventStream.subscribe(eventListener.ref, classOf[PaymentEvent])
    PaymentFixture(id, parentId, nodeParams, paymentFSM, routerForwarder, register, sender, monitor, eventListener)
  }

  test("send to route") { routerFixture =>
    val payFixture = createPaymentLifecycle()
    import payFixture._

    // pre-computed route going from A to D
    val request = SendPaymentToRoute(Seq(a, b, c, d), FinalLegacyPayload(defaultAmountMsat, defaultExpiry))

    sender.send(paymentFSM, request)
    routerForwarder.expectMsg(FinalizeRoute(defaultAmountMsat, Seq(a, b, c, d)))
    val Transition(_, WAITING_FOR_REQUEST, WAITING_FOR_ROUTE) = monitor.expectMsgClass(classOf[Transition[_]])

    routerForwarder.forward(routerFixture.router)
    val Transition(_, WAITING_FOR_ROUTE, WAITING_FOR_PAYMENT_COMPLETE) = monitor.expectMsgClass(classOf[Transition[_]])
    awaitCond(nodeParams.db.payments.getOutgoingPayment(id).exists(_.status == OutgoingPaymentStatus.Pending))
    val Some(outgoing) = nodeParams.db.payments.getOutgoingPayment(id)
    assert(outgoing.copy(createdAt = 0) === OutgoingPayment(id, parentId, Some(defaultExternalId), defaultPaymentHash, PaymentType.Standard, defaultAmountMsat, defaultAmountMsat, d, 0, None, OutgoingPaymentStatus.Pending))
    sender.send(paymentFSM, Relayer.ForwardRemoteFulfill(UpdateFulfillHtlc(ByteVector32.Zeroes, 0, defaultPaymentPreimage), defaultOrigin, UpdateAddHtlc(ByteVector32.Zeroes, 0, defaultAmountMsat, defaultPaymentHash, defaultExpiry, TestConstants.emptyOnionPacket)))

    val ps = sender.expectMsgType[PaymentSent]
    assert(ps.id === parentId)
    awaitCond(nodeParams.db.payments.getOutgoingPayment(id).exists(_.status.isInstanceOf[OutgoingPaymentStatus.Succeeded]))
  }

  test("send to route (edges not found in the graph)") { routerFixture =>
    val payFixture = createPaymentLifecycle()
    import payFixture._

    val brokenRoute = SendPaymentToRoute(Seq(randomKey.publicKey, randomKey.publicKey, randomKey.publicKey), FinalLegacyPayload(defaultAmountMsat, defaultExpiry))
    sender.send(paymentFSM, brokenRoute)
    routerForwarder.expectMsgType[FinalizeRoute]
    routerForwarder.forward(routerFixture.router)

    val failureMessage = eventListener.expectMsgType[PaymentFailed].failures.head.asInstanceOf[LocalFailure].t.getMessage
    assert(failureMessage == "Not all the nodes in the supplied route are connected with public channels")
  }

  test("send to route (routing hints)") { routerFixture =>
    val payFixture = createPaymentLifecycle()
    import payFixture._

    val recipient = randomKey.publicKey
    val routingHint = Seq(Seq(ExtraHop(c, ShortChannelId(561), 1 msat, 100, CltvExpiryDelta(144))))
    val request = SendPaymentToRoute(Seq(a, b, c, recipient), FinalLegacyPayload(defaultAmountMsat, defaultExpiry), routingHint)

    sender.send(paymentFSM, request)
    routerForwarder.expectMsg(FinalizeRoute(defaultAmountMsat, Seq(a, b, c, recipient), routingHint))
    val Transition(_, WAITING_FOR_REQUEST, WAITING_FOR_ROUTE) = monitor.expectMsgClass(classOf[Transition[_]])

    routerForwarder.forward(routerFixture.router)
    val Transition(_, WAITING_FOR_ROUTE, WAITING_FOR_PAYMENT_COMPLETE) = monitor.expectMsgClass(classOf[Transition[_]])

    // Payment accepted by the recipient.
    sender.send(paymentFSM, Relayer.ForwardOnChainFulfill(defaultPaymentPreimage, defaultOrigin, UpdateAddHtlc(ByteVector32.Zeroes, 0, defaultAmountMsat, defaultPaymentHash, defaultExpiry, TestConstants.emptyOnionPacket)))

    val ps = sender.expectMsgType[PaymentSent]
    assert(ps.id === parentId)
    awaitCond(nodeParams.db.payments.getOutgoingPayment(id).exists(_.status.isInstanceOf[OutgoingPaymentStatus.Succeeded]))
  }

  test("send with route prefix") { _ =>
    val payFixture = createPaymentLifecycle()
    import payFixture._

    val request = SendPayment(d, FinalLegacyPayload(defaultAmountMsat, defaultExpiry), 3, routePrefix = Seq(ChannelHop(a, b, update_ab), ChannelHop(b, c, update_bc)))
    sender.send(paymentFSM, request)
    routerForwarder.expectMsg(defaultRouteRequest(c, d).copy(ignoreNodes = Set(a, b)))
    val Transition(_, WAITING_FOR_REQUEST, WAITING_FOR_ROUTE) = monitor.expectMsgClass(classOf[Transition[_]])
    awaitCond(nodeParams.db.payments.getOutgoingPayment(id).exists(_.status == OutgoingPaymentStatus.Pending))

    routerForwarder.send(paymentFSM, RouteResponse(Route(defaultAmountMsat, Seq(ChannelHop(c, d, update_cd))) :: Nil))
    val Transition(_, WAITING_FOR_ROUTE, WAITING_FOR_PAYMENT_COMPLETE) = monitor.expectMsgClass(classOf[Transition[_]])
  }

  test("send with whole route prefix") { _ =>
    val payFixture = createPaymentLifecycle()
    import payFixture._

    val request = SendPayment(c, FinalLegacyPayload(defaultAmountMsat, defaultExpiry), 3, routePrefix = Seq(ChannelHop(a, b, update_ab), ChannelHop(b, c, update_bc)))
    sender.send(paymentFSM, request)
    routerForwarder.expectNoMsg(50 millis) // we don't need the router when we already have the whole route
    val Transition(_, WAITING_FOR_REQUEST, WAITING_FOR_ROUTE) = monitor.expectMsgClass(classOf[Transition[_]])
    val Transition(_, WAITING_FOR_ROUTE, WAITING_FOR_PAYMENT_COMPLETE) = monitor.expectMsgClass(classOf[Transition[_]])
    awaitCond(nodeParams.db.payments.getOutgoingPayment(id).exists(_.status == OutgoingPaymentStatus.Pending))
  }

  test("send with route prefix and retry") { _ =>
    val payFixture = createPaymentLifecycle()
    import payFixture._

    val request = SendPayment(d, FinalLegacyPayload(defaultAmountMsat, defaultExpiry), 3, routePrefix = Seq(ChannelHop(a, b, update_ab), ChannelHop(b, c, update_bc)))
    sender.send(paymentFSM, request)
    routerForwarder.expectMsg(defaultRouteRequest(c, d).copy(ignoreNodes = Set(a, b)))
    val Transition(_, WAITING_FOR_REQUEST, WAITING_FOR_ROUTE) = monitor.expectMsgClass(classOf[Transition[_]])
    awaitCond(nodeParams.db.payments.getOutgoingPayment(id).exists(_.status == OutgoingPaymentStatus.Pending))

    routerForwarder.send(paymentFSM, RouteResponse(Route(defaultAmountMsat, Seq(ChannelHop(c, d, update_cd))) :: Nil))
    val Transition(_, WAITING_FOR_ROUTE, WAITING_FOR_PAYMENT_COMPLETE) = monitor.expectMsgClass(classOf[Transition[_]])

    sender.send(paymentFSM, UpdateFailHtlc(randomBytes32, 0, randomBytes(Sphinx.FailurePacket.PacketLength)))
    routerForwarder.expectMsg(defaultRouteRequest(c, d).copy(ignoreNodes = Set(a, b, c)))
    val Transition(_, WAITING_FOR_PAYMENT_COMPLETE, WAITING_FOR_ROUTE) = monitor.expectMsgClass(classOf[Transition[_]])
    assert(nodeParams.db.payments.getOutgoingPayment(id).exists(_.status == OutgoingPaymentStatus.Pending))
  }

  test("payment failed (route not found)") { routerFixture =>
    val payFixture = createPaymentLifecycle()
    import payFixture._

    val request = SendPayment(f, FinalLegacyPayload(defaultAmountMsat, defaultExpiry), 5)
    sender.send(paymentFSM, request)
    val Transition(_, WAITING_FOR_REQUEST, WAITING_FOR_ROUTE) = monitor.expectMsgClass(classOf[Transition[_]])
    val routeRequest = routerForwarder.expectMsgType[RouteRequest]
    awaitCond(nodeParams.db.payments.getOutgoingPayment(id).exists(_.status === OutgoingPaymentStatus.Pending))

    routerForwarder.forward(routerFixture.router, routeRequest)
    assert(sender.expectMsgType[PaymentFailed].failures === LocalFailure(Nil, RouteNotFound) :: Nil)
    awaitCond(nodeParams.db.payments.getOutgoingPayment(id).exists(_.status.isInstanceOf[OutgoingPaymentStatus.Failed]))
  }

  test("payment failed (route too expensive)") { routerFixture =>
    val payFixture = createPaymentLifecycle()
    import payFixture._

    val request = SendPayment(d, FinalLegacyPayload(defaultAmountMsat, defaultExpiry), 5, routeParams = Some(RouteParams(randomize = false, maxFeeBase = 100 msat, maxFeePct = 0.0, routeMaxLength = 20, routeMaxCltv = CltvExpiryDelta(2016), ratios = None)))
    sender.send(paymentFSM, request)
    val routeRequest = routerForwarder.expectMsgType[RouteRequest]
    val Transition(_, WAITING_FOR_REQUEST, WAITING_FOR_ROUTE) = monitor.expectMsgClass(classOf[Transition[_]])

    routerForwarder.forward(routerFixture.router, routeRequest)
    val Seq(LocalFailure(Nil, RouteNotFound)) = sender.expectMsgType[PaymentFailed].failures
    awaitCond(nodeParams.db.payments.getOutgoingPayment(id).exists(_.status.isInstanceOf[OutgoingPaymentStatus.Failed]))
  }

  test("payment failed (unparsable failure)") { routerFixture =>
    val payFixture = createPaymentLifecycle()
    import payFixture._

    val request = SendPayment(d, FinalLegacyPayload(defaultAmountMsat, defaultExpiry), 2)
    sender.send(paymentFSM, request)
    routerForwarder.expectMsg(defaultRouteRequest(a, d))
    awaitCond(paymentFSM.stateName == WAITING_FOR_ROUTE && nodeParams.db.payments.getOutgoingPayment(id).exists(_.status === OutgoingPaymentStatus.Pending))

    val WaitingForRoute(_, _, Nil, _, _) = paymentFSM.stateData
    routerForwarder.forward(routerFixture.router)
    awaitCond(paymentFSM.stateName == WAITING_FOR_PAYMENT_COMPLETE)
    val WaitingForComplete(_, _, cmd1, Nil, _, ignoreNodes1, _, route) = paymentFSM.stateData
    assert(ignoreNodes1.isEmpty)

    register.expectMsg(ForwardShortId(channelId_ab, cmd1))
    sender.send(paymentFSM, Relayer.ForwardRemoteFail(UpdateFailHtlc(ByteVector32.Zeroes, 0, randomBytes32), defaultOrigin, UpdateAddHtlc(ByteVector32.Zeroes, 0, defaultAmountMsat, defaultPaymentHash, defaultExpiry, TestConstants.emptyOnionPacket))) // unparsable message

    // then the payment lifecycle will ask for a new route excluding all intermediate nodes
    routerForwarder.expectMsg(defaultRouteRequest(nodeParams.nodeId, d).copy(ignoreNodes = Set(c)))

    // let's simulate a response by the router with another route
    sender.send(paymentFSM, RouteResponse(route :: Nil))
    awaitCond(paymentFSM.stateName == WAITING_FOR_PAYMENT_COMPLETE)
    val WaitingForComplete(_, _, cmd2, _, _, ignoreNodes2, _, _) = paymentFSM.stateData
    assert(ignoreNodes2 === Set(c))
    // and reply a 2nd time with an unparsable failure
    register.expectMsg(ForwardShortId(channelId_ab, cmd2))
    sender.send(paymentFSM, UpdateFailHtlc(ByteVector32.Zeroes, 0, defaultPaymentHash)) // unparsable message

    // we allow 2 tries, so we send a 2nd request to the router
    assert(sender.expectMsgType[PaymentFailed].failures === UnreadableRemoteFailure(route.hops) :: UnreadableRemoteFailure(route.hops) :: Nil)
    awaitCond(nodeParams.db.payments.getOutgoingPayment(id).exists(_.status.isInstanceOf[OutgoingPaymentStatus.Failed])) // after last attempt the payment is failed
  }

  test("payment failed (local error)") { routerFixture =>
    val payFixture = createPaymentLifecycle()
    import payFixture._

    val request = SendPayment(d, FinalLegacyPayload(defaultAmountMsat, defaultExpiry), 2)
    sender.send(paymentFSM, request)
    awaitCond(paymentFSM.stateName == WAITING_FOR_ROUTE && nodeParams.db.payments.getOutgoingPayment(id).exists(_.status === OutgoingPaymentStatus.Pending))

    val WaitingForRoute(_, _, Nil, _, _) = paymentFSM.stateData
<<<<<<< HEAD
    routerForwarder.expectMsg(RouteRequest(nodeParams.nodeId, d, defaultAmountMsat, assistedRoutes = Nil, ignoreNodes = Set.empty, ignoreChannels = Set.empty))
=======
    routerForwarder.expectMsg(defaultRouteRequest(nodeParams.nodeId, d))
>>>>>>> ce3629c9
    routerForwarder.forward(routerFixture.router)
    awaitCond(paymentFSM.stateName == WAITING_FOR_PAYMENT_COMPLETE)
    val WaitingForComplete(_, _, cmd1, Nil, _, _, _, _) = paymentFSM.stateData

    register.expectMsg(ForwardShortId(channelId_ab, cmd1))
    sender.send(paymentFSM, Status.Failure(AddHtlcFailed(ByteVector32.Zeroes, defaultPaymentHash, ChannelUnavailable(ByteVector32.Zeroes), Local(id, Some(paymentFSM.underlying.self)), None, None)))

    // then the payment lifecycle will ask for a new route excluding the channel
    routerForwarder.expectMsg(defaultRouteRequest(nodeParams.nodeId, d).copy(ignoreChannels = Set(ChannelDesc(channelId_ab, a, b))))
    awaitCond(paymentFSM.stateName == WAITING_FOR_ROUTE && nodeParams.db.payments.getOutgoingPayment(id).exists(_.status === OutgoingPaymentStatus.Pending)) // payment is still pending because the error is recoverable
  }

  test("payment failed (first hop returns an UpdateFailMalformedHtlc)") { routerFixture =>
    val payFixture = createPaymentLifecycle()
    import payFixture._

    val request = SendPayment(d, FinalLegacyPayload(defaultAmountMsat, defaultExpiry), 2)
    sender.send(paymentFSM, request)
    awaitCond(paymentFSM.stateName == WAITING_FOR_ROUTE && nodeParams.db.payments.getOutgoingPayment(id).exists(_.status === OutgoingPaymentStatus.Pending))

    val WaitingForRoute(_, _, Nil, _, _) = paymentFSM.stateData
<<<<<<< HEAD
    routerForwarder.expectMsg(RouteRequest(nodeParams.nodeId, d, defaultAmountMsat, assistedRoutes = Nil, ignoreNodes = Set.empty, ignoreChannels = Set.empty))
=======
    routerForwarder.expectMsg(defaultRouteRequest(nodeParams.nodeId, d))
>>>>>>> ce3629c9
    routerForwarder.forward(routerFixture.router)
    awaitCond(paymentFSM.stateName == WAITING_FOR_PAYMENT_COMPLETE)
    val WaitingForComplete(_, _, cmd1, Nil, _, _, _, _) = paymentFSM.stateData

    register.expectMsg(ForwardShortId(channelId_ab, cmd1))
    sender.send(paymentFSM, UpdateFailMalformedHtlc(ByteVector32.Zeroes, 0, randomBytes32, FailureMessageCodecs.BADONION))

    // then the payment lifecycle will ask for a new route excluding the channel
    routerForwarder.expectMsg(defaultRouteRequest(a, d).copy(ignoreChannels = Set(ChannelDesc(channelId_ab, a, b))))
    awaitCond(paymentFSM.stateName == WAITING_FOR_ROUTE && nodeParams.db.payments.getOutgoingPayment(id).exists(_.status === OutgoingPaymentStatus.Pending))
  }

  test("payment failed (TemporaryChannelFailure)") { routerFixture =>
    val payFixture = createPaymentLifecycle()
    import payFixture._

    val request = SendPayment(d, FinalLegacyPayload(defaultAmountMsat, defaultExpiry), 2)
    sender.send(paymentFSM, request)
    awaitCond(paymentFSM.stateName == WAITING_FOR_ROUTE)
    val WaitingForRoute(_, _, Nil, _, _) = paymentFSM.stateData
<<<<<<< HEAD
    routerForwarder.expectMsg(RouteRequest(nodeParams.nodeId, d, defaultAmountMsat, assistedRoutes = Nil, ignoreNodes = Set.empty, ignoreChannels = Set.empty))
=======
    routerForwarder.expectMsg(defaultRouteRequest(nodeParams.nodeId, d))
>>>>>>> ce3629c9
    routerForwarder.forward(routerFixture.router)
    awaitCond(paymentFSM.stateName == WAITING_FOR_PAYMENT_COMPLETE)
    val WaitingForComplete(_, _, cmd1, Nil, sharedSecrets1, _, _, route) = paymentFSM.stateData

    register.expectMsg(ForwardShortId(channelId_ab, cmd1))
    val failure = TemporaryChannelFailure(update_bc)
    sender.send(paymentFSM, UpdateFailHtlc(ByteVector32.Zeroes, 0, Sphinx.FailurePacket.create(sharedSecrets1.head._1, failure)))

    // payment lifecycle will ask the router to temporarily exclude this channel from its route calculations
    routerForwarder.expectMsg(ExcludeChannel(ChannelDesc(update_bc.shortChannelId, b, c)))
    routerForwarder.forward(routerFixture.router)
    // payment lifecycle forwards the embedded channelUpdate to the router
    routerForwarder.expectMsg(update_bc)
    awaitCond(paymentFSM.stateName == WAITING_FOR_ROUTE)
    routerForwarder.expectMsg(defaultRouteRequest(a, d))
    routerForwarder.forward(routerFixture.router)
    // we allow 2 tries, so we send a 2nd request to the router
    assert(sender.expectMsgType[PaymentFailed].failures === RemoteFailure(route.hops, Sphinx.DecryptedFailurePacket(b, failure)) :: LocalFailure(Nil, RouteNotFound) :: Nil)
  }

  test("payment failed (Update)") { routerFixture =>
    val payFixture = createPaymentLifecycle()
    import payFixture._

    val request = SendPayment(d, FinalLegacyPayload(defaultAmountMsat, defaultExpiry), 5)
    sender.send(paymentFSM, request)
    awaitCond(paymentFSM.stateName == WAITING_FOR_ROUTE && nodeParams.db.payments.getOutgoingPayment(id).exists(_.status === OutgoingPaymentStatus.Pending))

    val WaitingForRoute(_, _, Nil, _, _) = paymentFSM.stateData
<<<<<<< HEAD
    routerForwarder.expectMsg(RouteRequest(nodeParams.nodeId, d, defaultAmountMsat, assistedRoutes = Nil, ignoreNodes = Set.empty, ignoreChannels = Set.empty))
=======
    routerForwarder.expectMsg(defaultRouteRequest(nodeParams.nodeId, d))
>>>>>>> ce3629c9
    routerForwarder.forward(routerFixture.router)
    awaitCond(paymentFSM.stateName == WAITING_FOR_PAYMENT_COMPLETE)
    val WaitingForComplete(_, _, cmd1, Nil, sharedSecrets1, _, _, route1) = paymentFSM.stateData
    register.expectMsg(ForwardShortId(channelId_ab, cmd1))

    // we change the cltv expiry
    val channelUpdate_bc_modified = makeChannelUpdate(Block.RegtestGenesisBlock.hash, priv_b, c, channelId_bc, CltvExpiryDelta(42), htlcMinimumMsat = update_bc.htlcMinimumMsat, feeBaseMsat = update_bc.feeBaseMsat, feeProportionalMillionths = update_bc.feeProportionalMillionths, htlcMaximumMsat = update_bc.htlcMaximumMsat.get)
    val failure = IncorrectCltvExpiry(CltvExpiry(5), channelUpdate_bc_modified)
    // and node replies with a failure containing a new channel update
    sender.send(paymentFSM, UpdateFailHtlc(ByteVector32.Zeroes, 0, Sphinx.FailurePacket.create(sharedSecrets1.head._1, failure)))

    // payment lifecycle forwards the embedded channelUpdate to the router
    routerForwarder.expectMsg(channelUpdate_bc_modified)
    awaitCond(paymentFSM.stateName == WAITING_FOR_ROUTE && nodeParams.db.payments.getOutgoingPayment(id).exists(_.status === OutgoingPaymentStatus.Pending)) // 1 failure but not final, the payment is still PENDING
    routerForwarder.expectMsg(defaultRouteRequest(nodeParams.nodeId, d))
    routerForwarder.forward(routerFixture.router)

    // router answers with a new route, taking into account the new update
    awaitCond(paymentFSM.stateName == WAITING_FOR_PAYMENT_COMPLETE)
    val WaitingForComplete(_, _, cmd2, _, sharedSecrets2, _, _, route2) = paymentFSM.stateData
    register.expectMsg(ForwardShortId(channelId_ab, cmd2))

    // we change the cltv expiry one more time
    val channelUpdate_bc_modified_2 = makeChannelUpdate(Block.RegtestGenesisBlock.hash, priv_b, c, channelId_bc, CltvExpiryDelta(43), htlcMinimumMsat = update_bc.htlcMinimumMsat, feeBaseMsat = update_bc.feeBaseMsat, feeProportionalMillionths = update_bc.feeProportionalMillionths, htlcMaximumMsat = update_bc.htlcMaximumMsat.get)
    val failure2 = IncorrectCltvExpiry(CltvExpiry(5), channelUpdate_bc_modified_2)
    // and node replies with a failure containing a new channel update
    sender.send(paymentFSM, UpdateFailHtlc(ByteVector32.Zeroes, 0, Sphinx.FailurePacket.create(sharedSecrets2.head._1, failure2)))

    // this time the payment lifecycle will ask the router to temporarily exclude this channel from its route calculations
    routerForwarder.expectMsg(ExcludeChannel(ChannelDesc(update_bc.shortChannelId, b, c)))
    routerForwarder.forward(routerFixture.router)
    // but it will still forward the embedded channelUpdate to the router
    routerForwarder.expectMsg(channelUpdate_bc_modified_2)
    awaitCond(paymentFSM.stateName == WAITING_FOR_ROUTE)
    routerForwarder.expectMsg(defaultRouteRequest(nodeParams.nodeId, d))
    routerForwarder.forward(routerFixture.router)

    // this time the router can't find a route: game over
    assert(sender.expectMsgType[PaymentFailed].failures === RemoteFailure(route1.hops, Sphinx.DecryptedFailurePacket(b, failure)) :: RemoteFailure(route2.hops, Sphinx.DecryptedFailurePacket(b, failure2)) :: LocalFailure(Nil, RouteNotFound) :: Nil)
    awaitCond(nodeParams.db.payments.getOutgoingPayment(id).exists(_.status.isInstanceOf[OutgoingPaymentStatus.Failed]))
  }

  test("payment failed (Update in assisted route)") { routerFixture =>
    val payFixture = createPaymentLifecycle()
    import payFixture._

    // we build an assisted route for channel bc and cd
    val assistedRoutes = Seq(Seq(
      ExtraHop(b, channelId_bc, update_bc.feeBaseMsat, update_bc.feeProportionalMillionths, update_bc.cltvExpiryDelta),
      ExtraHop(c, channelId_cd, update_cd.feeBaseMsat, update_cd.feeProportionalMillionths, update_cd.cltvExpiryDelta)
    ))

    val request = SendPayment(d, FinalLegacyPayload(defaultAmountMsat, defaultExpiry), 5, assistedRoutes = assistedRoutes)
    sender.send(paymentFSM, request)
    awaitCond(paymentFSM.stateName == WAITING_FOR_ROUTE && nodeParams.db.payments.getOutgoingPayment(id).exists(_.status === OutgoingPaymentStatus.Pending))

    val WaitingForRoute(_, _, Nil, _, _) = paymentFSM.stateData
<<<<<<< HEAD
    routerForwarder.expectMsg(RouteRequest(nodeParams.nodeId, d, defaultAmountMsat, assistedRoutes = assistedRoutes, ignoreNodes = Set.empty, ignoreChannels = Set.empty))
=======
    routerForwarder.expectMsg(defaultRouteRequest(nodeParams.nodeId, d).copy(assistedRoutes = assistedRoutes))
>>>>>>> ce3629c9
    routerForwarder.forward(routerFixture.router)
    awaitCond(paymentFSM.stateName == WAITING_FOR_PAYMENT_COMPLETE)
    val WaitingForComplete(_, _, cmd1, Nil, sharedSecrets1, _, _, _) = paymentFSM.stateData
    register.expectMsg(ForwardShortId(channelId_ab, cmd1))

    // we change the cltv expiry
    val channelUpdate_bc_modified = makeChannelUpdate(Block.RegtestGenesisBlock.hash, priv_b, c, channelId_bc, CltvExpiryDelta(42), htlcMinimumMsat = update_bc.htlcMinimumMsat, feeBaseMsat = update_bc.feeBaseMsat, feeProportionalMillionths = update_bc.feeProportionalMillionths, htlcMaximumMsat = update_bc.htlcMaximumMsat.get)
    val failure = IncorrectCltvExpiry(CltvExpiry(5), channelUpdate_bc_modified)
    // and node replies with a failure containing a new channel update
    sender.send(paymentFSM, UpdateFailHtlc(ByteVector32.Zeroes, 0, Sphinx.FailurePacket.create(sharedSecrets1.head._1, failure)))

    // payment lifecycle forwards the embedded channelUpdate to the router
    routerForwarder.expectMsg(channelUpdate_bc_modified)
    awaitCond(paymentFSM.stateName == WAITING_FOR_ROUTE && nodeParams.db.payments.getOutgoingPayment(id).exists(_.status === OutgoingPaymentStatus.Pending)) // 1 failure but not final, the payment is still PENDING
    val assistedRoutes1 = Seq(Seq(
      ExtraHop(b, channelId_bc, update_bc.feeBaseMsat, update_bc.feeProportionalMillionths, channelUpdate_bc_modified.cltvExpiryDelta),
      ExtraHop(c, channelId_cd, update_cd.feeBaseMsat, update_cd.feeProportionalMillionths, update_cd.cltvExpiryDelta)
    ))
    routerForwarder.expectMsg(defaultRouteRequest(nodeParams.nodeId, d).copy(assistedRoutes = assistedRoutes1))
    routerForwarder.forward(routerFixture.router)

    // router answers with a new route, taking into account the new update
    awaitCond(paymentFSM.stateName == WAITING_FOR_PAYMENT_COMPLETE)
    val WaitingForComplete(_, _, cmd2, _, _, _, _, _) = paymentFSM.stateData
    register.expectMsg(ForwardShortId(channelId_ab, cmd2))
    assert(cmd2.cltvExpiry > cmd1.cltvExpiry)
  }

  def testPermanentFailure(router: ActorRef, failure: FailureMessage): Unit = {
    val payFixture = createPaymentLifecycle()
    import payFixture._

    val request = SendPayment(d, FinalLegacyPayload(defaultAmountMsat, defaultExpiry), 2)
    sender.send(paymentFSM, request)
    awaitCond(paymentFSM.stateName == WAITING_FOR_ROUTE && nodeParams.db.payments.getOutgoingPayment(id).exists(_.status === OutgoingPaymentStatus.Pending))

    val WaitingForRoute(_, _, Nil, _, _) = paymentFSM.stateData
<<<<<<< HEAD
    routerForwarder.expectMsg(RouteRequest(nodeParams.nodeId, d, defaultAmountMsat, assistedRoutes = Nil, ignoreNodes = Set.empty, ignoreChannels = Set.empty))
=======
    routerForwarder.expectMsg(defaultRouteRequest(nodeParams.nodeId, d))
>>>>>>> ce3629c9
    routerForwarder.forward(router)
    awaitCond(paymentFSM.stateName == WAITING_FOR_PAYMENT_COMPLETE)
    val WaitingForComplete(_, _, cmd1, Nil, sharedSecrets1, _, _, route1) = paymentFSM.stateData

    register.expectMsg(ForwardShortId(channelId_ab, cmd1))
    sender.send(paymentFSM, UpdateFailHtlc(ByteVector32.Zeroes, 0, Sphinx.FailurePacket.create(sharedSecrets1.head._1, failure)))

    // payment lifecycle forwards the embedded channelUpdate to the router
    awaitCond(paymentFSM.stateName == WAITING_FOR_ROUTE)
    routerForwarder.expectMsg(defaultRouteRequest(nodeParams.nodeId, d).copy(ignoreChannels = Set(ChannelDesc(channelId_bc, b, c))))
    routerForwarder.forward(router)
    // we allow 2 tries, so we send a 2nd request to the router, which won't find another route

    assert(sender.expectMsgType[PaymentFailed].failures === RemoteFailure(route1.hops, Sphinx.DecryptedFailurePacket(b, failure)) :: LocalFailure(Nil, RouteNotFound) :: Nil)
    awaitCond(nodeParams.db.payments.getOutgoingPayment(id).exists(_.status.isInstanceOf[OutgoingPaymentStatus.Failed]))
  }

  test("payment failed (PermanentChannelFailure)") { routerFixture =>
    testPermanentFailure(routerFixture.router, PermanentChannelFailure)
  }

  test("payment failed (deprecated permanent failure)") { routerFixture =>
    import scodec.bits.HexStringSyntax
    // PERM | 17 (final_expiry_too_soon) has been deprecated but older nodes might still use it.
    testPermanentFailure(routerFixture.router, FailureMessageCodecs.failureMessageCodec.decode(hex"4011".bits).require.value)
  }

  test("payment succeeded") { routerFixture =>
    val payFixture = createPaymentLifecycle()
    import payFixture._

    val request = SendPayment(d, FinalLegacyPayload(defaultAmountMsat, defaultExpiry), 5)
    sender.send(paymentFSM, request)
    routerForwarder.expectMsgType[RouteRequest]
    val Transition(_, WAITING_FOR_REQUEST, WAITING_FOR_ROUTE) = monitor.expectMsgClass(classOf[Transition[_]])
    routerForwarder.forward(routerFixture.router)
    val Transition(_, WAITING_FOR_ROUTE, WAITING_FOR_PAYMENT_COMPLETE) = monitor.expectMsgClass(classOf[Transition[_]])
    awaitCond(nodeParams.db.payments.getOutgoingPayment(id).exists(_.status === OutgoingPaymentStatus.Pending))
    val Some(outgoing) = nodeParams.db.payments.getOutgoingPayment(id)
    assert(outgoing.copy(createdAt = 0) === OutgoingPayment(id, parentId, Some(defaultExternalId), defaultPaymentHash, PaymentType.Standard, defaultAmountMsat, defaultAmountMsat, d, 0, None, OutgoingPaymentStatus.Pending))
    sender.send(paymentFSM, Relayer.ForwardRemoteFulfill(UpdateFulfillHtlc(ByteVector32.Zeroes, 0, defaultPaymentPreimage), defaultOrigin, UpdateAddHtlc(ByteVector32.Zeroes, 0, defaultAmountMsat, defaultPaymentHash, defaultExpiry, TestConstants.emptyOnionPacket)))

    val ps = eventListener.expectMsgType[PaymentSent]
    assert(ps.id === parentId)
    assert(ps.feesPaid > 0.msat)
    assert(ps.recipientAmount === defaultAmountMsat)
    assert(ps.paymentHash === defaultPaymentHash)
    assert(ps.paymentPreimage === defaultPaymentPreimage)
    assert(ps.parts.head.id === id)
    awaitCond(nodeParams.db.payments.getOutgoingPayment(id).exists(_.status.isInstanceOf[OutgoingPaymentStatus.Succeeded]))
  }

  test("payment succeeded to a channel with fees=0") { routerFixture =>
    import fr.acinq.eclair.randomKey
    import routerFixture._

    // the network will be a --(1)--> b ---(2)--> c --(3)--> d  and e --(4)--> f (we are a) and b -> g has fees=0
    //                                 \
    //                                  \--(5)--> g
    val (priv_g, priv_funding_g) = (randomKey, randomKey)
    val (g, funding_g) = (priv_g.publicKey, priv_funding_g.publicKey)
    val ann_g = makeNodeAnnouncement(priv_g, "node-G", Color(-30, 10, -50), Nil, TestConstants.Bob.nodeParams.features)
    val channelId_bg = ShortChannelId(420000, 5, 0)
    val chan_bg = channelAnnouncement(channelId_bg, priv_b, priv_g, priv_funding_b, priv_funding_g)
    val channelUpdate_bg = makeChannelUpdate(Block.RegtestGenesisBlock.hash, priv_b, g, channelId_bg, CltvExpiryDelta(9), htlcMinimumMsat = 0 msat, feeBaseMsat = 0 msat, feeProportionalMillionths = 0, htlcMaximumMsat = 500000000 msat)
    val channelUpdate_gb = makeChannelUpdate(Block.RegtestGenesisBlock.hash, priv_g, b, channelId_bg, CltvExpiryDelta(9), htlcMinimumMsat = 0 msat, feeBaseMsat = 10 msat, feeProportionalMillionths = 8, htlcMaximumMsat = 500000000 msat)
    assert(Router.getDesc(channelUpdate_bg, chan_bg) === ChannelDesc(chan_bg.shortChannelId, priv_b.publicKey, priv_g.publicKey))
    val peerConnection = TestProbe()
    router ! PeerRoutingMessage(peerConnection.ref, remoteNodeId, chan_bg)
    router ! PeerRoutingMessage(peerConnection.ref, remoteNodeId, ann_g)
    router ! PeerRoutingMessage(peerConnection.ref, remoteNodeId, channelUpdate_bg)
    router ! PeerRoutingMessage(peerConnection.ref, remoteNodeId, channelUpdate_gb)
    watcher.expectMsg(ValidateRequest(chan_bg))
    watcher.send(router, ValidateResult(chan_bg, Right((Transaction(version = 0, txIn = Nil, txOut = TxOut(1000000 sat, write(pay2wsh(Scripts.multiSig2of2(funding_b, funding_g)))) :: Nil, lockTime = 0), UtxoStatus.Unspent))))
    watcher.expectMsgType[WatchSpentBasic]

    val payFixture = createPaymentLifecycle()
    import payFixture._

    // we send a payment to G
    val request = SendPayment(g, FinalLegacyPayload(defaultAmountMsat, defaultExpiry), 5)
    sender.send(paymentFSM, request)
    routerForwarder.expectMsgType[RouteRequest]

    // the route will be A -> B -> G where B -> G has a channel_update with fees=0
    val Transition(_, WAITING_FOR_REQUEST, WAITING_FOR_ROUTE) = monitor.expectMsgClass(classOf[Transition[_]])
    routerForwarder.forward(router)
    val Transition(_, WAITING_FOR_ROUTE, WAITING_FOR_PAYMENT_COMPLETE) = monitor.expectMsgClass(classOf[Transition[_]])

    sender.send(paymentFSM, Relayer.ForwardOnChainFulfill(defaultPaymentPreimage, defaultOrigin, UpdateAddHtlc(ByteVector32.Zeroes, 0, defaultAmountMsat, defaultPaymentHash, defaultExpiry, TestConstants.emptyOnionPacket)))
    val paymentOK = sender.expectMsgType[PaymentSent]
    val PaymentSent(_, _, paymentOK.paymentPreimage, finalAmount, _, PartialPayment(_, request.finalPayload.amount, fee, ByteVector32.Zeroes, _, _) :: Nil) = eventListener.expectMsgType[PaymentSent]
    assert(finalAmount === defaultAmountMsat)

    // during the route computation the fees were treated as if they were 1msat but when sending the onion we actually put zero
    // NB: A -> B doesn't pay fees because it's our direct neighbor
    // NB: B -> G doesn't asks for fees at all
    assert(fee === 0.msat)
    assert(paymentOK.recipientAmount === request.finalPayload.amount)
  }

  test("filter errors properly") { _ =>
    val failures = Seq(
      LocalFailure(Nil, RouteNotFound),
      RemoteFailure(ChannelHop(a, b, update_ab) :: Nil, Sphinx.DecryptedFailurePacket(a, TemporaryNodeFailure)),
      LocalFailure(ChannelHop(a, b, update_ab) :: Nil, AddHtlcFailed(ByteVector32.Zeroes, ByteVector32.Zeroes, ChannelUnavailable(ByteVector32.Zeroes), Local(UUID.randomUUID(), None), None, None)),
      LocalFailure(Nil, RouteNotFound)
    )
    val filtered = PaymentFailure.transformForUser(failures)
    val expected = Seq(
      LocalFailure(Nil, RouteNotFound),
      RemoteFailure(ChannelHop(a, b, update_ab) :: Nil, Sphinx.DecryptedFailurePacket(a, TemporaryNodeFailure)),
      LocalFailure(ChannelHop(a, b, update_ab) :: Nil, ChannelUnavailable(ByteVector32.Zeroes))
    )
    assert(filtered === expected)
  }

  test("ignore failed nodes/channels") { _ =>
    val route_abcd = ChannelHop(a, b, update_ab) :: ChannelHop(b, c, update_bc) :: ChannelHop(c, d, update_cd) :: Nil
    val testCases = Seq(
      // local failures -> ignore first channel if there is one
      (LocalFailure(Nil, RouteNotFound), Set.empty, Set.empty),
      (LocalFailure(NodeHop(a, b, CltvExpiryDelta(144), 0 msat) :: NodeHop(b, c, CltvExpiryDelta(144), 0 msat) :: Nil, RouteNotFound), Set.empty, Set.empty),
      (LocalFailure(route_abcd, new RuntimeException("fatal")), Set.empty, Set(ChannelDesc(channelId_ab, a, b))),
      // remote failure from final recipient -> all intermediate nodes behaved correctly
      (RemoteFailure(route_abcd, Sphinx.DecryptedFailurePacket(d, IncorrectOrUnknownPaymentDetails(100 msat, 42))), Set.empty, Set.empty),
      // remote failures from intermediate nodes -> depending on the failure, ignore either the failing node or its outgoing channel
      (RemoteFailure(route_abcd, Sphinx.DecryptedFailurePacket(b, PermanentNodeFailure)), Set(b), Set.empty),
      (RemoteFailure(route_abcd, Sphinx.DecryptedFailurePacket(c, TemporaryNodeFailure)), Set(c), Set.empty),
      (RemoteFailure(route_abcd, Sphinx.DecryptedFailurePacket(b, PermanentChannelFailure)), Set.empty, Set(ChannelDesc(channelId_bc, b, c))),
      (RemoteFailure(route_abcd, Sphinx.DecryptedFailurePacket(c, UnknownNextPeer)), Set.empty, Set(ChannelDesc(channelId_cd, c, d))),
      (RemoteFailure(route_abcd, Sphinx.DecryptedFailurePacket(b, FeeInsufficient(100 msat, update_bc))), Set.empty, Set.empty),
      // unreadable remote failures -> blacklist all nodes except our direct peer and the final recipient
      (UnreadableRemoteFailure(ChannelHop(a, b, update_ab) :: Nil), Set.empty, Set.empty),
      (UnreadableRemoteFailure(ChannelHop(a, b, update_ab) :: ChannelHop(b, c, update_bc) :: ChannelHop(c, d, update_cd) :: ChannelHop(d, e, null) :: Nil), Set(c, d), Set.empty)
    )

    for ((failure, expectedNodes, expectedChannels) <- testCases) {
      val (ignoreNodes, ignoreChannels) = PaymentFailure.updateIgnored(failure, Set.empty, Set.empty)
      assert(ignoreNodes === expectedNodes, failure)
      assert(ignoreChannels === expectedChannels, failure)
    }

    val failures = Seq(
      RemoteFailure(route_abcd, Sphinx.DecryptedFailurePacket(c, TemporaryNodeFailure)),
      RemoteFailure(route_abcd, Sphinx.DecryptedFailurePacket(b, UnknownNextPeer)),
      LocalFailure(route_abcd, new RuntimeException("fatal"))
    )
    val (ignoreNodes, ignoreChannels) = PaymentFailure.updateIgnored(failures, Set.empty, Set.empty)
    assert(ignoreNodes === Set(c))
    assert(ignoreChannels === Set(ChannelDesc(channelId_ab, a, b), ChannelDesc(channelId_bc, b, c)))
  }

  test("disable database and events") { routerFixture =>
    val payFixture = createPaymentLifecycle(storeInDb = false, publishEvent = false)
    import payFixture._

    val request = SendPayment(d, FinalLegacyPayload(defaultAmountMsat, defaultExpiry), 3)
    sender.send(paymentFSM, request)
    routerForwarder.expectMsgType[RouteRequest]
    val Transition(_, WAITING_FOR_REQUEST, WAITING_FOR_ROUTE) = monitor.expectMsgClass(classOf[Transition[_]])
    routerForwarder.forward(routerFixture.router)
    val Transition(_, WAITING_FOR_ROUTE, WAITING_FOR_PAYMENT_COMPLETE) = monitor.expectMsgClass(classOf[Transition[_]])
    assert(nodeParams.db.payments.getOutgoingPayment(id) === None)

    sender.send(paymentFSM, Relayer.ForwardRemoteFulfill(UpdateFulfillHtlc(ByteVector32.Zeroes, 0, defaultPaymentPreimage), defaultOrigin, UpdateAddHtlc(ByteVector32.Zeroes, 0, defaultAmountMsat, defaultPaymentHash, defaultExpiry, TestConstants.emptyOnionPacket)))
    sender.expectMsgType[PaymentSent]
    assert(nodeParams.db.payments.getOutgoingPayment(id) === None)
    eventListener.expectNoMsg(100 millis)
  }

}<|MERGE_RESOLUTION|>--- conflicted
+++ resolved
@@ -264,11 +264,7 @@
     awaitCond(paymentFSM.stateName == WAITING_FOR_ROUTE && nodeParams.db.payments.getOutgoingPayment(id).exists(_.status === OutgoingPaymentStatus.Pending))
 
     val WaitingForRoute(_, _, Nil, _, _) = paymentFSM.stateData
-<<<<<<< HEAD
-    routerForwarder.expectMsg(RouteRequest(nodeParams.nodeId, d, defaultAmountMsat, assistedRoutes = Nil, ignoreNodes = Set.empty, ignoreChannels = Set.empty))
-=======
     routerForwarder.expectMsg(defaultRouteRequest(nodeParams.nodeId, d))
->>>>>>> ce3629c9
     routerForwarder.forward(routerFixture.router)
     awaitCond(paymentFSM.stateName == WAITING_FOR_PAYMENT_COMPLETE)
     val WaitingForComplete(_, _, cmd1, Nil, _, _, _, _) = paymentFSM.stateData
@@ -290,11 +286,7 @@
     awaitCond(paymentFSM.stateName == WAITING_FOR_ROUTE && nodeParams.db.payments.getOutgoingPayment(id).exists(_.status === OutgoingPaymentStatus.Pending))
 
     val WaitingForRoute(_, _, Nil, _, _) = paymentFSM.stateData
-<<<<<<< HEAD
-    routerForwarder.expectMsg(RouteRequest(nodeParams.nodeId, d, defaultAmountMsat, assistedRoutes = Nil, ignoreNodes = Set.empty, ignoreChannels = Set.empty))
-=======
     routerForwarder.expectMsg(defaultRouteRequest(nodeParams.nodeId, d))
->>>>>>> ce3629c9
     routerForwarder.forward(routerFixture.router)
     awaitCond(paymentFSM.stateName == WAITING_FOR_PAYMENT_COMPLETE)
     val WaitingForComplete(_, _, cmd1, Nil, _, _, _, _) = paymentFSM.stateData
@@ -315,11 +307,7 @@
     sender.send(paymentFSM, request)
     awaitCond(paymentFSM.stateName == WAITING_FOR_ROUTE)
     val WaitingForRoute(_, _, Nil, _, _) = paymentFSM.stateData
-<<<<<<< HEAD
-    routerForwarder.expectMsg(RouteRequest(nodeParams.nodeId, d, defaultAmountMsat, assistedRoutes = Nil, ignoreNodes = Set.empty, ignoreChannels = Set.empty))
-=======
     routerForwarder.expectMsg(defaultRouteRequest(nodeParams.nodeId, d))
->>>>>>> ce3629c9
     routerForwarder.forward(routerFixture.router)
     awaitCond(paymentFSM.stateName == WAITING_FOR_PAYMENT_COMPLETE)
     val WaitingForComplete(_, _, cmd1, Nil, sharedSecrets1, _, _, route) = paymentFSM.stateData
@@ -349,11 +337,7 @@
     awaitCond(paymentFSM.stateName == WAITING_FOR_ROUTE && nodeParams.db.payments.getOutgoingPayment(id).exists(_.status === OutgoingPaymentStatus.Pending))
 
     val WaitingForRoute(_, _, Nil, _, _) = paymentFSM.stateData
-<<<<<<< HEAD
-    routerForwarder.expectMsg(RouteRequest(nodeParams.nodeId, d, defaultAmountMsat, assistedRoutes = Nil, ignoreNodes = Set.empty, ignoreChannels = Set.empty))
-=======
     routerForwarder.expectMsg(defaultRouteRequest(nodeParams.nodeId, d))
->>>>>>> ce3629c9
     routerForwarder.forward(routerFixture.router)
     awaitCond(paymentFSM.stateName == WAITING_FOR_PAYMENT_COMPLETE)
     val WaitingForComplete(_, _, cmd1, Nil, sharedSecrets1, _, _, route1) = paymentFSM.stateData
@@ -411,11 +395,7 @@
     awaitCond(paymentFSM.stateName == WAITING_FOR_ROUTE && nodeParams.db.payments.getOutgoingPayment(id).exists(_.status === OutgoingPaymentStatus.Pending))
 
     val WaitingForRoute(_, _, Nil, _, _) = paymentFSM.stateData
-<<<<<<< HEAD
-    routerForwarder.expectMsg(RouteRequest(nodeParams.nodeId, d, defaultAmountMsat, assistedRoutes = assistedRoutes, ignoreNodes = Set.empty, ignoreChannels = Set.empty))
-=======
     routerForwarder.expectMsg(defaultRouteRequest(nodeParams.nodeId, d).copy(assistedRoutes = assistedRoutes))
->>>>>>> ce3629c9
     routerForwarder.forward(routerFixture.router)
     awaitCond(paymentFSM.stateName == WAITING_FOR_PAYMENT_COMPLETE)
     val WaitingForComplete(_, _, cmd1, Nil, sharedSecrets1, _, _, _) = paymentFSM.stateData
@@ -453,11 +433,7 @@
     awaitCond(paymentFSM.stateName == WAITING_FOR_ROUTE && nodeParams.db.payments.getOutgoingPayment(id).exists(_.status === OutgoingPaymentStatus.Pending))
 
     val WaitingForRoute(_, _, Nil, _, _) = paymentFSM.stateData
-<<<<<<< HEAD
-    routerForwarder.expectMsg(RouteRequest(nodeParams.nodeId, d, defaultAmountMsat, assistedRoutes = Nil, ignoreNodes = Set.empty, ignoreChannels = Set.empty))
-=======
     routerForwarder.expectMsg(defaultRouteRequest(nodeParams.nodeId, d))
->>>>>>> ce3629c9
     routerForwarder.forward(router)
     awaitCond(paymentFSM.stateName == WAITING_FOR_PAYMENT_COMPLETE)
     val WaitingForComplete(_, _, cmd1, Nil, sharedSecrets1, _, _, route1) = paymentFSM.stateData
