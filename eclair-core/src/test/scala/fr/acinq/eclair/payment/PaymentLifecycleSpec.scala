/*
 * Copyright 2018 ACINQ SAS
 *
 * Licensed under the Apache License, Version 2.0 (the "License");
 * you may not use this file except in compliance with the License.
 * You may obtain a copy of the License at
 *
 *     http://www.apache.org/licenses/LICENSE-2.0
 *
 * Unless required by applicable law or agreed to in writing, software
 * distributed under the License is distributed on an "AS IS" BASIS,
 * WITHOUT WARRANTIES OR CONDITIONS OF ANY KIND, either express or implied.
 * See the License for the specific language governing permissions and
 * limitations under the License.
 */

package fr.acinq.eclair.payment

import java.util.UUID

import akka.actor.FSM.{CurrentState, SubscribeTransitionCallBack, Transition}
import akka.actor.Status
import akka.testkit.{TestFSMRef, TestProbe}
import fr.acinq.bitcoin.Script.{pay2wsh, write}
import fr.acinq.bitcoin.{Block, ByteVector32, MilliSatoshi, Satoshi, Transaction, TxOut}
import fr.acinq.eclair.blockchain.{UtxoStatus, ValidateRequest, ValidateResult, WatchSpentBasic}
import fr.acinq.eclair.channel.Register.ForwardShortId
import fr.acinq.eclair.channel.{AddHtlcFailed, ChannelUnavailable}
import fr.acinq.eclair.crypto.{KeyManager, Sphinx}
import fr.acinq.eclair.crypto.Sphinx.ErrorPacket
import fr.acinq.eclair.db.OutgoingPaymentStatus
import fr.acinq.eclair.io.Peer.PeerRoutingMessage
import fr.acinq.eclair.payment.PaymentLifecycle._
import fr.acinq.eclair.router.Announcements.{makeChannelUpdate, makeNodeAnnouncement}
import fr.acinq.eclair.router._
import fr.acinq.eclair.transactions.Scripts
import fr.acinq.eclair.wire._
import fr.acinq.eclair._

/**
  * Created by PM on 29/08/2016.
  */

class PaymentLifecycleSpec extends BaseRouterSpec {

  val defaultAmountMsat = 142000000L
<<<<<<< HEAD

  test("send to route") { fixture =>
    import fixture._
    val defaultPaymentHash = randomBytes32
    val nodeParams = TestConstants.Alice.nodeParams.copy(keyManager = testKeyManager)
    val paymentDb = nodeParams.db.payments
    val id = UUID.randomUUID()
    val paymentFSM = system.actorOf(PaymentLifecycle.props(nodeParams, id, router, TestProbe().ref))
    val monitor = TestProbe()
    val sender = TestProbe()
    val eventListener = TestProbe()
    system.eventStream.subscribe(eventListener.ref, classOf[PaymentEvent])
=======
>>>>>>> 5db5b935

    paymentFSM ! SubscribeTransitionCallBack(monitor.ref)
    val CurrentState(_, WAITING_FOR_REQUEST) = monitor.expectMsgClass(classOf[CurrentState[_]])

    // pre-computed route going from A to D
    val request = SendPaymentToRoute(defaultAmountMsat, defaultPaymentHash, Seq(a,b,c,d))

    sender.send(paymentFSM, request)
    val Transition(_, WAITING_FOR_REQUEST, WAITING_FOR_ROUTE) = monitor.expectMsgClass(classOf[Transition[_]])
    val Transition(_, WAITING_FOR_ROUTE, WAITING_FOR_PAYMENT_COMPLETE) = monitor.expectMsgClass(classOf[Transition[_]])
    awaitCond(paymentDb.getOutgoingPayment(id).exists(_.status == OutgoingPaymentStatus.PENDING))
    sender.send(paymentFSM, UpdateFulfillHtlc(ByteVector32.Zeroes, 0, defaultPaymentHash))

    sender.expectMsgType[PaymentSucceeded]
    awaitCond(paymentDb.getOutgoingPayment(id).exists(_.status == OutgoingPaymentStatus.SUCCEEDED))
  }

  test("payment in status pending when waiting for route") { fixture =>
    import fixture._
    val defaultPaymentHash = randomBytes32
    val nodeParams = TestConstants.Alice.nodeParams.copy(keyManager = testKeyManager)
    val paymentDb = nodeParams.db.payments
    val id = UUID.randomUUID()
    val routerForwarder = TestProbe()
    val paymentFSM = system.actorOf(PaymentLifecycle.props(nodeParams, id, routerForwarder.ref, TestProbe().ref))
    val monitor = TestProbe()
    val sender = TestProbe()

    paymentFSM ! SubscribeTransitionCallBack(monitor.ref)
    val CurrentState(_, WAITING_FOR_REQUEST) = monitor.expectMsgClass(classOf[CurrentState[_]])

    val request = SendPayment(defaultAmountMsat, defaultPaymentHash, f, maxAttempts = 5)
    sender.send(paymentFSM, request)
<<<<<<< HEAD
    awaitCond(paymentFSM.stateName == WAITING_FOR_ROUTE && paymentDb.getOutgoingPayment(id).exists(_.status == OutgoingPaymentStatus.PENDING))
  }

  test("payment failed (route not found)") { fixture =>
    import fixture._
    val defaultPaymentHash = randomBytes32
    val nodeParams = TestConstants.Alice.nodeParams.copy(keyManager = testKeyManager)
    val paymentDb = nodeParams.db.payments
    val id = UUID.randomUUID()
    val paymentFSM = system.actorOf(PaymentLifecycle.props(nodeParams, id, router, TestProbe().ref))
    val monitor = TestProbe()
    val sender = TestProbe()

    paymentFSM ! SubscribeTransitionCallBack(monitor.ref)
    val CurrentState(_, WAITING_FOR_REQUEST) = monitor.expectMsgClass(classOf[CurrentState[_]])

    val request = SendPayment(defaultAmountMsat, defaultPaymentHash, f, maxAttempts = 5)
    sender.send(paymentFSM, request)
=======
>>>>>>> 5db5b935
    val Transition(_, WAITING_FOR_REQUEST, WAITING_FOR_ROUTE) = monitor.expectMsgClass(classOf[Transition[_]])
    val routeRequest = routerForwarder.expectMsgType[RouteRequest]
    awaitCond(paymentDb.getOutgoingPayment(id).exists(_.status == OutgoingPaymentStatus.PENDING))

    routerForwarder.forward(router, routeRequest)
    sender.expectMsg(PaymentFailed(id, request.paymentHash, LocalFailure(RouteNotFound) :: Nil))
    awaitCond(paymentDb.getOutgoingPayment(id).exists(_.status == OutgoingPaymentStatus.FAILED))
  }

  test("payment failed (route too expensive)") { fixture =>
    import fixture._
    val defaultPaymentHash = randomBytes32
    val nodeParams = TestConstants.Alice.nodeParams.copy(keyManager = testKeyManager)
    val paymentDb = nodeParams.db.payments
    val id = UUID.randomUUID()
    val paymentFSM = system.actorOf(PaymentLifecycle.props(nodeParams, id, router, TestProbe().ref))
    val monitor = TestProbe()
    val sender = TestProbe()

    paymentFSM ! SubscribeTransitionCallBack(monitor.ref)
    val CurrentState(_, WAITING_FOR_REQUEST) = monitor.expectMsgClass(classOf[CurrentState[_]])

    val request = SendPayment(defaultAmountMsat, defaultPaymentHash, d, routeParams = Some(RouteParams(randomize = false, maxFeeBaseMsat = 100, maxFeePct = 0.0, routeMaxLength = 20, routeMaxCltv = 2016, ratios = None)), maxAttempts = 5)
    sender.send(paymentFSM, request)
    val Transition(_, WAITING_FOR_REQUEST, WAITING_FOR_ROUTE) = monitor.expectMsgClass(classOf[Transition[_]])

    val Seq(LocalFailure(RouteNotFound)) = sender.expectMsgType[PaymentFailed].failures
    awaitCond(paymentDb.getOutgoingPayment(id).exists(_.status == OutgoingPaymentStatus.FAILED))
  }

  test("payment failed (unparsable failure)") { fixture =>
    import fixture._
    val defaultPaymentHash = randomBytes32
    val nodeParams = TestConstants.Alice.nodeParams.copy(keyManager = testKeyManager)
    val paymentDb = nodeParams.db.payments
    val relayer = TestProbe()
    val routerForwarder = TestProbe()
    val id = UUID.randomUUID()
    val paymentFSM = TestFSMRef(new PaymentLifecycle(nodeParams, id, routerForwarder.ref, relayer.ref))
    val monitor = TestProbe()
    val sender = TestProbe()

    paymentFSM ! SubscribeTransitionCallBack(monitor.ref)
    val CurrentState(_, WAITING_FOR_REQUEST) = monitor.expectMsgClass(classOf[CurrentState[_]])

    val request = SendPayment(defaultAmountMsat, defaultPaymentHash, d, maxAttempts = 2)
    sender.send(paymentFSM, request)
    awaitCond(paymentFSM.stateName == WAITING_FOR_ROUTE && paymentDb.getOutgoingPayment(id).exists(_.status == OutgoingPaymentStatus.PENDING))

    val WaitingForRoute(_, _, Nil) = paymentFSM.stateData
    routerForwarder.expectMsg(RouteRequest(a, d, defaultAmountMsat, ignoreNodes = Set.empty, ignoreChannels = Set.empty))
    routerForwarder.forward(router)
    awaitCond(paymentFSM.stateName == WAITING_FOR_PAYMENT_COMPLETE)
    val WaitingForComplete(_, _, cmd1, Nil, _, _, _, hops) = paymentFSM.stateData

    relayer.expectMsg(ForwardShortId(channelId_ab, cmd1))
    sender.send(paymentFSM, UpdateFailHtlc(ByteVector32.Zeroes, 0, defaultPaymentHash)) // unparsable message

    // then the payment lifecycle will ask for a new route excluding all intermediate nodes
    routerForwarder.expectMsg(RouteRequest(nodeParams.nodeId, d, defaultAmountMsat, ignoreNodes = Set(c), ignoreChannels = Set.empty))

    // let's simulate a response by the router with another route
    sender.send(paymentFSM, RouteResponse(hops, Set(c), Set.empty))
    awaitCond(paymentFSM.stateName == WAITING_FOR_PAYMENT_COMPLETE)
    val WaitingForComplete(_, _, cmd2, _, _, _, _, _) = paymentFSM.stateData
    // and reply a 2nd time with an unparsable failure
    relayer.expectMsg(ForwardShortId(channelId_ab, cmd2))
    sender.send(paymentFSM, UpdateFailHtlc(ByteVector32.Zeroes, 0, defaultPaymentHash)) // unparsable message

    // we allow 2 tries, so we send a 2nd request to the router
    sender.expectMsg(PaymentFailed(id, request.paymentHash, UnreadableRemoteFailure(hops) :: UnreadableRemoteFailure(hops) :: Nil))
    awaitCond(paymentDb.getOutgoingPayment(id).exists(_.status == OutgoingPaymentStatus.FAILED)) // after last attempt the payment is failed
  }

  test("payment failed (local error)") { fixture =>
    import fixture._
    val defaultPaymentHash = randomBytes32
    val nodeParams = TestConstants.Alice.nodeParams.copy(keyManager = testKeyManager)
    val paymentDb = nodeParams.db.payments
    val relayer = TestProbe()
    val routerForwarder = TestProbe()
    val id = UUID.randomUUID()
    val paymentFSM = TestFSMRef(new PaymentLifecycle(nodeParams, id, routerForwarder.ref, relayer.ref))
    val monitor = TestProbe()
    val sender = TestProbe()

    paymentFSM ! SubscribeTransitionCallBack(monitor.ref)
    val CurrentState(_, WAITING_FOR_REQUEST) = monitor.expectMsgClass(classOf[CurrentState[_]])

    val request = SendPayment(defaultAmountMsat, defaultPaymentHash, d, maxAttempts = 2)
    sender.send(paymentFSM, request)
    awaitCond(paymentFSM.stateName == WAITING_FOR_ROUTE && paymentDb.getOutgoingPayment(id).exists(_.status == OutgoingPaymentStatus.PENDING))

    val WaitingForRoute(_, _, Nil) = paymentFSM.stateData
    routerForwarder.expectMsg(RouteRequest(nodeParams.nodeId, d, defaultAmountMsat, assistedRoutes = Nil, ignoreNodes = Set.empty, ignoreChannels = Set.empty))
    routerForwarder.forward(router)
    awaitCond(paymentFSM.stateName == WAITING_FOR_PAYMENT_COMPLETE)
    val WaitingForComplete(_, _, cmd1, Nil, _, _, _, hops) = paymentFSM.stateData

    relayer.expectMsg(ForwardShortId(channelId_ab, cmd1))
    sender.send(paymentFSM, Status.Failure(AddHtlcFailed(ByteVector32.Zeroes, request.paymentHash, ChannelUnavailable(ByteVector32.Zeroes), Local(id, Some(paymentFSM.underlying.self)), None, None)))

    // then the payment lifecycle will ask for a new route excluding the channel
    routerForwarder.expectMsg(RouteRequest(nodeParams.nodeId, d, defaultAmountMsat, assistedRoutes = Nil, ignoreNodes = Set.empty, ignoreChannels = Set(ChannelDesc(channelId_ab, a, b))))
    awaitCond(paymentFSM.stateName == WAITING_FOR_ROUTE && paymentDb.getOutgoingPayment(id).exists(_.status == OutgoingPaymentStatus.PENDING)) // payment is still pending because the error is recoverable
  }

  test("payment failed (first hop returns an UpdateFailMalformedHtlc)") { fixture =>
    import fixture._
    val defaultPaymentHash = randomBytes32
    val nodeParams = TestConstants.Alice.nodeParams.copy(keyManager = testKeyManager)
    val paymentDb = nodeParams.db.payments
    val relayer = TestProbe()
    val routerForwarder = TestProbe()
    val id = UUID.randomUUID()
    val paymentFSM = TestFSMRef(new PaymentLifecycle(nodeParams, id, routerForwarder.ref, relayer.ref))
    val monitor = TestProbe()
    val sender = TestProbe()

    paymentFSM ! SubscribeTransitionCallBack(monitor.ref)
    val CurrentState(_, WAITING_FOR_REQUEST) = monitor.expectMsgClass(classOf[CurrentState[_]])

    val request = SendPayment(defaultAmountMsat, defaultPaymentHash, d, maxAttempts = 2)
    sender.send(paymentFSM, request)
    awaitCond(paymentFSM.stateName == WAITING_FOR_ROUTE && paymentDb.getOutgoingPayment(id).exists(_.status == OutgoingPaymentStatus.PENDING))

    val WaitingForRoute(_, _, Nil) = paymentFSM.stateData
    routerForwarder.expectMsg(RouteRequest(nodeParams.nodeId, d, defaultAmountMsat, assistedRoutes = Nil, ignoreNodes = Set.empty, ignoreChannels = Set.empty))
    routerForwarder.forward(router)
    awaitCond(paymentFSM.stateName == WAITING_FOR_PAYMENT_COMPLETE)
    val WaitingForComplete(_, _, cmd1, Nil, _, _, _, hops) = paymentFSM.stateData

    relayer.expectMsg(ForwardShortId(channelId_ab, cmd1))
    sender.send(paymentFSM, UpdateFailMalformedHtlc(ByteVector32.Zeroes, 0, defaultPaymentHash, FailureMessageCodecs.BADONION))

    // then the payment lifecycle will ask for a new route excluding the channel
    routerForwarder.expectMsg(RouteRequest(a, d, defaultAmountMsat, assistedRoutes = Nil, ignoreNodes = Set.empty, ignoreChannels = Set(ChannelDesc(channelId_ab, a, b))))
    awaitCond(paymentFSM.stateName == WAITING_FOR_ROUTE && paymentDb.getOutgoingPayment(id).exists(_.status == OutgoingPaymentStatus.PENDING))
  }

  test("payment failed (TemporaryChannelFailure)") { fixture =>
    import fixture._
    val defaultPaymentHash = randomBytes32
    val nodeParams = TestConstants.Alice.nodeParams.copy(keyManager = testKeyManager)
    val relayer = TestProbe()
    val routerForwarder = TestProbe()
    val id = UUID.randomUUID()
    val paymentFSM = TestFSMRef(new PaymentLifecycle(nodeParams, id, routerForwarder.ref, relayer.ref))
    val monitor = TestProbe()
    val sender = TestProbe()

    paymentFSM ! SubscribeTransitionCallBack(monitor.ref)
    val CurrentState(_, WAITING_FOR_REQUEST) = monitor.expectMsgClass(classOf[CurrentState[_]])

    val request = SendPayment(defaultAmountMsat, defaultPaymentHash, d, maxAttempts = 2)
    sender.send(paymentFSM, request)
    awaitCond(paymentFSM.stateName == WAITING_FOR_ROUTE)
    val WaitingForRoute(_, _, Nil) = paymentFSM.stateData
    routerForwarder.expectMsg(RouteRequest(nodeParams.nodeId, d, defaultAmountMsat, assistedRoutes = Nil, ignoreNodes = Set.empty, ignoreChannels = Set.empty))
    routerForwarder.forward(router)
    awaitCond(paymentFSM.stateName == WAITING_FOR_PAYMENT_COMPLETE)
    val WaitingForComplete(_, _, cmd1, Nil, sharedSecrets1, _, _, hops) = paymentFSM.stateData

    val failure = TemporaryChannelFailure(channelUpdate_bc)

    relayer.expectMsg(ForwardShortId(channelId_ab, cmd1))
    sender.send(paymentFSM, UpdateFailHtlc(ByteVector32.Zeroes, 0, Sphinx.createErrorPacket(sharedSecrets1.head._1, failure)))

    // payment lifecycle will ask the router to temporarily exclude this channel from its route calculations
    routerForwarder.expectMsg(ExcludeChannel(ChannelDesc(channelUpdate_bc.shortChannelId, b, c)))
    routerForwarder.forward(router)
    // payment lifecycle forwards the embedded channelUpdate to the router
    routerForwarder.expectMsg(channelUpdate_bc)
    awaitCond(paymentFSM.stateName == WAITING_FOR_ROUTE)
    routerForwarder.expectMsg(RouteRequest(a, d, defaultAmountMsat, assistedRoutes = Nil, ignoreNodes = Set.empty, ignoreChannels = Set.empty))
    routerForwarder.forward(router)
    // we allow 2 tries, so we send a 2nd request to the router
    sender.expectMsg(PaymentFailed(id, request.paymentHash, RemoteFailure(hops, ErrorPacket(b, failure)) :: LocalFailure(RouteNotFound) :: Nil))
  }

  test("payment failed (Update)") { fixture =>
    import fixture._
    val defaultPaymentHash = randomBytes32
    val nodeParams = TestConstants.Alice.nodeParams.copy(keyManager = testKeyManager)
    val paymentDb = nodeParams.db.payments
    val relayer = TestProbe()
    val routerForwarder = TestProbe()
    val id = UUID.randomUUID()
    val paymentFSM = TestFSMRef(new PaymentLifecycle(nodeParams, id, routerForwarder.ref, relayer.ref))
    val monitor = TestProbe()
    val sender = TestProbe()

    paymentFSM ! SubscribeTransitionCallBack(monitor.ref)
    val CurrentState(_, WAITING_FOR_REQUEST) = monitor.expectMsgClass(classOf[CurrentState[_]])

    val request = SendPayment(defaultAmountMsat, defaultPaymentHash, d, maxAttempts = 5)
    sender.send(paymentFSM, request)
    awaitCond(paymentFSM.stateName == WAITING_FOR_ROUTE && paymentDb.getOutgoingPayment(id).exists(_.status == OutgoingPaymentStatus.PENDING))

    val WaitingForRoute(_, _, Nil) = paymentFSM.stateData
    routerForwarder.expectMsg(RouteRequest(nodeParams.nodeId, d, defaultAmountMsat, assistedRoutes = Nil, ignoreNodes = Set.empty, ignoreChannels = Set.empty))
    routerForwarder.forward(router)
    awaitCond(paymentFSM.stateName == WAITING_FOR_PAYMENT_COMPLETE)
    val WaitingForComplete(_, _, cmd1, Nil, sharedSecrets1, _, _, hops) = paymentFSM.stateData
    relayer.expectMsg(ForwardShortId(channelId_ab, cmd1))

    // we change the cltv expiry
    val channelUpdate_bc_modified = makeChannelUpdate(Block.RegtestGenesisBlock.hash, priv_b, c, channelId_bc, cltvExpiryDelta = 42, htlcMinimumMsat = channelUpdate_bc.htlcMinimumMsat, feeBaseMsat = channelUpdate_bc.feeBaseMsat, feeProportionalMillionths = channelUpdate_bc.feeProportionalMillionths, htlcMaximumMsat = channelUpdate_bc.htlcMaximumMsat.get)
    val failure = IncorrectCltvExpiry(5, channelUpdate_bc_modified)
    // and node replies with a failure containing a new channel update
    sender.send(paymentFSM, UpdateFailHtlc(ByteVector32.Zeroes, 0, Sphinx.createErrorPacket(sharedSecrets1.head._1, failure)))

    // payment lifecycle forwards the embedded channelUpdate to the router
    routerForwarder.expectMsg(channelUpdate_bc_modified)
    awaitCond(paymentFSM.stateName == WAITING_FOR_ROUTE && paymentDb.getOutgoingPayment(id).exists(_.status == OutgoingPaymentStatus.PENDING)) // 1 failure but not final, the payment is still PENDING
    routerForwarder.expectMsg(RouteRequest(nodeParams.nodeId, d, defaultAmountMsat, assistedRoutes = Nil, ignoreNodes = Set.empty, ignoreChannels = Set.empty))
    routerForwarder.forward(router)

    // router answers with a new route, taking into account the new update
    awaitCond(paymentFSM.stateName == WAITING_FOR_PAYMENT_COMPLETE)
    val WaitingForComplete(_, _, cmd2, _, sharedSecrets2, _, _, hops2) = paymentFSM.stateData
    relayer.expectMsg(ForwardShortId(channelId_ab, cmd2))

    // we change the cltv expiry one more time
    val channelUpdate_bc_modified_2 = makeChannelUpdate(Block.RegtestGenesisBlock.hash, priv_b, c, channelId_bc, cltvExpiryDelta = 43, htlcMinimumMsat = channelUpdate_bc.htlcMinimumMsat, feeBaseMsat = channelUpdate_bc.feeBaseMsat, feeProportionalMillionths = channelUpdate_bc.feeProportionalMillionths, htlcMaximumMsat = channelUpdate_bc.htlcMaximumMsat.get)
    val failure2 = IncorrectCltvExpiry(5, channelUpdate_bc_modified_2)
    // and node replies with a failure containing a new channel update
    sender.send(paymentFSM, UpdateFailHtlc(ByteVector32.Zeroes, 0, Sphinx.createErrorPacket(sharedSecrets2.head._1, failure2)))

    // this time the payment lifecycle will ask the router to temporarily exclude this channel from its route calculations
    routerForwarder.expectMsg(ExcludeChannel(ChannelDesc(channelUpdate_bc.shortChannelId, b, c)))
    routerForwarder.forward(router)
    // but it will still forward the embedded channelUpdate to the router
    routerForwarder.expectMsg(channelUpdate_bc_modified_2)
    awaitCond(paymentFSM.stateName == WAITING_FOR_ROUTE)
    routerForwarder.expectMsg(RouteRequest(nodeParams.nodeId, d, defaultAmountMsat, assistedRoutes = Nil, ignoreNodes = Set.empty, ignoreChannels = Set.empty))
    routerForwarder.forward(router)

    // this time the router can't find a route: game over
    sender.expectMsg(PaymentFailed(id, request.paymentHash, RemoteFailure(hops, ErrorPacket(b, failure)) :: RemoteFailure(hops2, ErrorPacket(b, failure2)) :: LocalFailure(RouteNotFound) :: Nil))
    awaitCond(paymentDb.getOutgoingPayment(id).exists(_.status == OutgoingPaymentStatus.FAILED))
  }

  test("payment failed (PermanentChannelFailure)") { fixture =>
    import fixture._
    val defaultPaymentHash = randomBytes32
    val nodeParams = TestConstants.Alice.nodeParams.copy(keyManager = testKeyManager)
    val paymentDb = nodeParams.db.payments
    val relayer = TestProbe()
    val routerForwarder = TestProbe()
    val id = UUID.randomUUID()
    val paymentFSM = TestFSMRef(new PaymentLifecycle(nodeParams, id, routerForwarder.ref, relayer.ref))
    val monitor = TestProbe()
    val sender = TestProbe()

    paymentFSM ! SubscribeTransitionCallBack(monitor.ref)
    val CurrentState(_, WAITING_FOR_REQUEST) = monitor.expectMsgClass(classOf[CurrentState[_]])

    val request = SendPayment(defaultAmountMsat, defaultPaymentHash, d, maxAttempts = 2)
    sender.send(paymentFSM, request)
    awaitCond(paymentFSM.stateName == WAITING_FOR_ROUTE && paymentDb.getOutgoingPayment(id).exists(_.status == OutgoingPaymentStatus.PENDING))

    val WaitingForRoute(_, _, Nil) = paymentFSM.stateData
    routerForwarder.expectMsg(RouteRequest(nodeParams.nodeId, d, defaultAmountMsat, assistedRoutes = Nil, ignoreNodes = Set.empty, ignoreChannels = Set.empty))
    routerForwarder.forward(router)
    awaitCond(paymentFSM.stateName == WAITING_FOR_PAYMENT_COMPLETE)
    val WaitingForComplete(_, _, cmd1, Nil, sharedSecrets1, _, _, hops) = paymentFSM.stateData

    val failure = PermanentChannelFailure

    relayer.expectMsg(ForwardShortId(channelId_ab, cmd1))
    sender.send(paymentFSM, UpdateFailHtlc(ByteVector32.Zeroes, 0, Sphinx.createErrorPacket(sharedSecrets1.head._1, failure)))

    // payment lifecycle forwards the embedded channelUpdate to the router
    awaitCond(paymentFSM.stateName == WAITING_FOR_ROUTE)
    routerForwarder.expectMsg(RouteRequest(nodeParams.nodeId, d, defaultAmountMsat, assistedRoutes = Nil, ignoreNodes = Set.empty, ignoreChannels = Set(ChannelDesc(channelId_bc, b, c))))
    routerForwarder.forward(router)
    // we allow 2 tries, so we send a 2nd request to the router, which won't find another route

    sender.expectMsg(PaymentFailed(id, request.paymentHash, RemoteFailure(hops, ErrorPacket(b, failure)) :: LocalFailure(RouteNotFound) :: Nil))
    awaitCond(paymentDb.getOutgoingPayment(id).exists(_.status == OutgoingPaymentStatus.FAILED))
  }

  test("payment succeeded") { fixture =>
    import fixture._
    val defaultPaymentHash = randomBytes32
    val nodeParams = TestConstants.Alice.nodeParams.copy(keyManager = testKeyManager)
    val paymentDb = nodeParams.db.payments
    val id = UUID.randomUUID()
    val paymentFSM = system.actorOf(PaymentLifecycle.props(nodeParams, id, router, TestProbe().ref))
    val monitor = TestProbe()
    val sender = TestProbe()
    val eventListener = TestProbe()
    system.eventStream.subscribe(eventListener.ref, classOf[PaymentEvent])

    paymentFSM ! SubscribeTransitionCallBack(monitor.ref)
    val CurrentState(_, WAITING_FOR_REQUEST) = monitor.expectMsgClass(classOf[CurrentState[_]])

    val request = SendPayment(defaultAmountMsat, defaultPaymentHash, d, maxAttempts = 5)
    sender.send(paymentFSM, request)
    val Transition(_, WAITING_FOR_REQUEST, WAITING_FOR_ROUTE) = monitor.expectMsgClass(classOf[Transition[_]])
    val Transition(_, WAITING_FOR_ROUTE, WAITING_FOR_PAYMENT_COMPLETE) = monitor.expectMsgClass(classOf[Transition[_]])
    awaitCond(paymentDb.getOutgoingPayment(id).exists(_.status == OutgoingPaymentStatus.PENDING))
    sender.send(paymentFSM, UpdateFulfillHtlc(ByteVector32.Zeroes, 0, defaultPaymentHash))

    val paymentOK = sender.expectMsgType[PaymentSucceeded]
    val PaymentSent(_, MilliSatoshi(request.amountMsat), fee, request.paymentHash, paymentOK.paymentPreimage, _, _) = eventListener.expectMsgType[PaymentSent]
    assert(fee > MilliSatoshi(0))
    assert(fee === MilliSatoshi(paymentOK.amountMsat - request.amountMsat))
    awaitCond(paymentDb.getOutgoingPayment(id).exists(_.status == OutgoingPaymentStatus.SUCCEEDED))
  }

  test("payment succeeded to a channel with fees=0") { fixture =>
    import fixture._
    import fr.acinq.eclair.randomKey
    val defaultPaymentHash = randomBytes32
    val nodeParams = TestConstants.Alice.nodeParams.copy(keyManager = testKeyManager)
    // the network will be a --(1)--> b ---(2)--> c --(3)--> d  and e --(4)--> f (we are a) and b -> g has fees=0
    //                                 \
    //                                  \--(5)--> g

    val (priv_g, priv_funding_g) = (randomKey, randomKey)
    val (g, funding_g) = (priv_g.publicKey, priv_funding_g.publicKey)
    val ann_g = makeNodeAnnouncement(priv_g, "node-G", Color(-30, 10, -50), Nil)
    val channelId_bg = ShortChannelId(420000, 5, 0)
    val chan_bg = channelAnnouncement(channelId_bg, priv_b, priv_g, priv_funding_b, priv_funding_g)
    val channelUpdate_bg = makeChannelUpdate(Block.RegtestGenesisBlock.hash, priv_b, g, channelId_bg, cltvExpiryDelta = 9, htlcMinimumMsat = 0, feeBaseMsat = 0, feeProportionalMillionths = 0, htlcMaximumMsat = 500000000L)
    val channelUpdate_gb = makeChannelUpdate(Block.RegtestGenesisBlock.hash, priv_g, b, channelId_bg, cltvExpiryDelta = 9, htlcMinimumMsat = 0, feeBaseMsat = 10, feeProportionalMillionths = 8, htlcMaximumMsat = 500000000L)
    assert(Router.getDesc(channelUpdate_bg, chan_bg) === ChannelDesc(chan_bg.shortChannelId, priv_b.publicKey, priv_g.publicKey))
    router ! PeerRoutingMessage(null, remoteNodeId, chan_bg)
    router ! PeerRoutingMessage(null, remoteNodeId, ann_g)
    router ! PeerRoutingMessage(null, remoteNodeId, channelUpdate_bg)
    router ! PeerRoutingMessage(null, remoteNodeId, channelUpdate_gb)
    watcher.expectMsg(ValidateRequest(chan_bg))
    watcher.send(router, ValidateResult(chan_bg, Right((Transaction(version = 0, txIn = Nil, txOut = TxOut(Satoshi(1000000), write(pay2wsh(Scripts.multiSig2of2(funding_b, funding_g)))) :: Nil, lockTime = 0), UtxoStatus.Unspent))))
    watcher.expectMsgType[WatchSpentBasic]

    // actual test begins
    val paymentFSM = system.actorOf(PaymentLifecycle.props(nodeParams, UUID.randomUUID(), router, TestProbe().ref))
    val monitor = TestProbe()
    val sender = TestProbe()
    val eventListener = TestProbe()
    system.eventStream.subscribe(eventListener.ref, classOf[PaymentEvent])

    paymentFSM ! SubscribeTransitionCallBack(monitor.ref)
    val CurrentState(_, WAITING_FOR_REQUEST) = monitor.expectMsgClass(classOf[CurrentState[_]])

    // we send a payment to G which is just after the
    val request = SendPayment(defaultAmountMsat, defaultPaymentHash, g, maxAttempts = 5)
    sender.send(paymentFSM, request)

    // the route will be A -> B -> G where B -> G has a channel_update with fees=0
    val Transition(_, WAITING_FOR_REQUEST, WAITING_FOR_ROUTE) = monitor.expectMsgClass(classOf[Transition[_]])
    val Transition(_, WAITING_FOR_ROUTE, WAITING_FOR_PAYMENT_COMPLETE) = monitor.expectMsgClass(classOf[Transition[_]])

    sender.send(paymentFSM, UpdateFulfillHtlc(ByteVector32.Zeroes, 0, defaultPaymentHash))

    val paymentOK = sender.expectMsgType[PaymentSucceeded]
    val PaymentSent(_, MilliSatoshi(request.amountMsat), fee, request.paymentHash, paymentOK.paymentPreimage, _, _) = eventListener.expectMsgType[PaymentSent]

    // during the route computation the fees were treated as if they were 1msat but when sending the onion we actually put zero
    // NB: A -> B doesn't pay fees because it's our direct neighbor
    // NB: B -> G doesn't asks for fees at all
    assert(fee === MilliSatoshi(0))
    assert(fee === MilliSatoshi(paymentOK.amountMsat - request.amountMsat))
  }

  test("filter errors properly") { _ =>
    val failures = LocalFailure(RouteNotFound) :: RemoteFailure(Hop(a, b, channelUpdate_ab) :: Nil, ErrorPacket(a, TemporaryNodeFailure)) :: LocalFailure(AddHtlcFailed(ByteVector32.Zeroes, ByteVector32.Zeroes, ChannelUnavailable(ByteVector32.Zeroes), Local(UUID.randomUUID(), None), None, None)) :: LocalFailure(RouteNotFound) :: Nil
    val filtered = PaymentLifecycle.transformForUser(failures)
    assert(filtered == LocalFailure(RouteNotFound) :: RemoteFailure(Hop(a, b, channelUpdate_ab) :: Nil, ErrorPacket(a, TemporaryNodeFailure)) :: LocalFailure(ChannelUnavailable(ByteVector32.Zeroes)) :: Nil)
  }
}<|MERGE_RESOLUTION|>--- conflicted
+++ resolved
@@ -44,7 +44,6 @@
 class PaymentLifecycleSpec extends BaseRouterSpec {
 
   val defaultAmountMsat = 142000000L
-<<<<<<< HEAD
 
   test("send to route") { fixture =>
     import fixture._
@@ -57,8 +56,6 @@
     val sender = TestProbe()
     val eventListener = TestProbe()
     system.eventStream.subscribe(eventListener.ref, classOf[PaymentEvent])
-=======
->>>>>>> 5db5b935
 
     paymentFSM ! SubscribeTransitionCallBack(monitor.ref)
     val CurrentState(_, WAITING_FOR_REQUEST) = monitor.expectMsgClass(classOf[CurrentState[_]])
@@ -76,7 +73,7 @@
     awaitCond(paymentDb.getOutgoingPayment(id).exists(_.status == OutgoingPaymentStatus.SUCCEEDED))
   }
 
-  test("payment in status pending when waiting for route") { fixture =>
+  test("payment failed (route not found)") { fixture =>
     import fixture._
     val defaultPaymentHash = randomBytes32
     val nodeParams = TestConstants.Alice.nodeParams.copy(keyManager = testKeyManager)
@@ -92,27 +89,7 @@
 
     val request = SendPayment(defaultAmountMsat, defaultPaymentHash, f, maxAttempts = 5)
     sender.send(paymentFSM, request)
-<<<<<<< HEAD
-    awaitCond(paymentFSM.stateName == WAITING_FOR_ROUTE && paymentDb.getOutgoingPayment(id).exists(_.status == OutgoingPaymentStatus.PENDING))
-  }
-
-  test("payment failed (route not found)") { fixture =>
-    import fixture._
-    val defaultPaymentHash = randomBytes32
-    val nodeParams = TestConstants.Alice.nodeParams.copy(keyManager = testKeyManager)
-    val paymentDb = nodeParams.db.payments
-    val id = UUID.randomUUID()
-    val paymentFSM = system.actorOf(PaymentLifecycle.props(nodeParams, id, router, TestProbe().ref))
-    val monitor = TestProbe()
-    val sender = TestProbe()
-
-    paymentFSM ! SubscribeTransitionCallBack(monitor.ref)
-    val CurrentState(_, WAITING_FOR_REQUEST) = monitor.expectMsgClass(classOf[CurrentState[_]])
-
-    val request = SendPayment(defaultAmountMsat, defaultPaymentHash, f, maxAttempts = 5)
-    sender.send(paymentFSM, request)
-=======
->>>>>>> 5db5b935
+    awaitCond(paymentDb.getOutgoingPayment(id).exists(_.status == OutgoingPaymentStatus.PENDING))
     val Transition(_, WAITING_FOR_REQUEST, WAITING_FOR_ROUTE) = monitor.expectMsgClass(classOf[Transition[_]])
     val routeRequest = routerForwarder.expectMsgType[RouteRequest]
     awaitCond(paymentDb.getOutgoingPayment(id).exists(_.status == OutgoingPaymentStatus.PENDING))
