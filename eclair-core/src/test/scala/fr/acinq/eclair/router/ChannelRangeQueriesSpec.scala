--- conflicted
+++ resolved
@@ -16,12 +16,8 @@
 
 package fr.acinq.eclair.router
 
-<<<<<<< HEAD
 import fr.acinq.bitcoin.{ByteVector32, Satoshi}
-=======
 import fr.acinq.eclair.wire.ReplyChannelRangeTlv._
->>>>>>> 0780fc22
-import fr.acinq.eclair.wire._
 import fr.acinq.eclair.{MilliSatoshi, randomKey}
 import org.scalatest.FunSuite
 
@@ -58,49 +54,26 @@
 
     import fr.acinq.eclair.wire.QueryShortChannelIdsTlv.QueryFlagType._
 
-<<<<<<< HEAD
-    assert(Router.getChannelDigestInfo(channels)(ab.shortChannelId) == TimestampsAndChecksums(now, 714408668, now, 715653853))
+    assert(Router.getChannelDigestInfo(channels)(ab.shortChannelId) == (Timestamps(now, now), Checksums(3297511804L, 326011172L)))
 
     // no extended info but we know the channel: we ask for the updates
-    assert(Router.computeFlag(channels)(ab.shortChannelId, None) === (INCLUDE_CHANNEL_UPDATE_1 | INCLUDE_CHANNEL_UPDATE_2).toByte)
+    assert(Router.computeQueryFlags(channels)(ab.shortChannelId, None, None) === (INCLUDE_CHANNEL_UPDATE_1 | INCLUDE_CHANNEL_UPDATE_2).toByte)
     // same checksums, newer timestamps: we don't ask anything
-    assert(Router.computeFlag(channels)(ab.shortChannelId, Some(TimestampsAndChecksums(now + 1, 714408668, now + 1, 715653853))) === 0.toByte)
+    assert(Router.computeQueryFlags(channels)(ab.shortChannelId, Some(Timestamps(now + 1, now + 1)), Some(Checksums(3297511804L, 326011172L))) === 0.toByte)
     // different checksums, newer timestamps: we ask for the updates
-    assert(Router.computeFlag(channels)(ab.shortChannelId, Some(TimestampsAndChecksums(now + 1, 154654604, now, 715653853))) === INCLUDE_CHANNEL_UPDATE_1)
-    assert(Router.computeFlag(channels)(ab.shortChannelId, Some(TimestampsAndChecksums(now, 714408668, now + 1, 45664546))) === INCLUDE_CHANNEL_UPDATE_2)
-    assert(Router.computeFlag(channels)(ab.shortChannelId, Some(TimestampsAndChecksums(now + 1, 154654604, now + 1, 45664546+6))) === (INCLUDE_CHANNEL_UPDATE_1 | INCLUDE_CHANNEL_UPDATE_2).toByte)
+    assert(Router.computeQueryFlags(channels)(ab.shortChannelId, Some(Timestamps(now + 1, now)), Some(Checksums(154654604, 326011172L))) === INCLUDE_CHANNEL_UPDATE_1)
+    assert(Router.computeQueryFlags(channels)(ab.shortChannelId, Some(Timestamps(now, now + 1)), Some(Checksums(3297511804L, 45664546))) === INCLUDE_CHANNEL_UPDATE_2)
+    assert(Router.computeQueryFlags(channels)(ab.shortChannelId, Some(Timestamps(now + 1, now + 1)), Some(Checksums(154654604, 45664546+6))) === (INCLUDE_CHANNEL_UPDATE_1 | INCLUDE_CHANNEL_UPDATE_2).toByte)
     // different checksums, older timestamps: we don't ask anything
-    assert(Router.computeFlag(channels)(ab.shortChannelId, Some(TimestampsAndChecksums(now - 1, 154654604, now, 715653853))) === 0.toByte)
-    assert(Router.computeFlag(channels)(ab.shortChannelId, Some(TimestampsAndChecksums(now, 714408668, now - 1, 45664546))) === 0.toByte)
-    assert(Router.computeFlag(channels)(ab.shortChannelId, Some(TimestampsAndChecksums(now - 1, 154654604, now - 1, 45664546))) === 0.toByte)
+    assert(Router.computeQueryFlags(channels)(ab.shortChannelId, Some(Timestamps(now - 1, now)), Some(Checksums(154654604, 326011172L))) === 0.toByte)
+    assert(Router.computeQueryFlags(channels)(ab.shortChannelId, Some(Timestamps(now, now - 1)), Some(Checksums(3297511804L, 45664546))) === 0.toByte)
+    assert(Router.computeQueryFlags(channels)(ab.shortChannelId, Some(Timestamps(now - 1, now - 1)), Some(Checksums(154654604, 45664546))) === 0.toByte)
 
     // missing channel update: we ask for it
-    assert(Router.computeFlag(channels)(cd.shortChannelId, Some(TimestampsAndChecksums(now, 714408668, now, 715653853))) === INCLUDE_CHANNEL_UPDATE_2)
+    assert(Router.computeQueryFlags(channels)(cd.shortChannelId, Some(Timestamps(now, now)), Some(Checksums(3297511804L, 326011172L))) === INCLUDE_CHANNEL_UPDATE_2)
 
     // unknown channel: we ask everything
-    assert(Router.computeFlag(channels)(ef.shortChannelId, None) === QueryFlagTypes.INCLUDE_ALL)
-=======
-    assert(Router.getChannelDigestInfo(channels, updates)(ab.shortChannelId) == (Timestamps(now, now), Checksums(3297511804L, 3297511804L)))
-
-    // no extended info but we know the channel: we ask for the updates
-    assert(Router.computeFlag(channels, updates)(ab.shortChannelId, None, None) === (INCLUDE_CHANNEL_UPDATE_1 | INCLUDE_CHANNEL_UPDATE_2).toByte)
-    // same checksums, newer timestamps: we don't ask anything
-    assert(Router.computeFlag(channels, updates)(ab.shortChannelId, Some(Timestamps(now + 1, now + 1)), Some(Checksums(3297511804L, 3297511804L))) === 0.toByte)
-    // different checksums, newer timestamps: we ask for the updates
-    assert(Router.computeFlag(channels, updates)(ab.shortChannelId, Some(Timestamps(now + 1, now)), Some(Checksums(154654604, 3297511804L))) === INCLUDE_CHANNEL_UPDATE_1)
-    assert(Router.computeFlag(channels, updates)(ab.shortChannelId, Some(Timestamps(now, now + 1)), Some(Checksums(3297511804L, 45664546))) === INCLUDE_CHANNEL_UPDATE_2)
-    assert(Router.computeFlag(channels, updates)(ab.shortChannelId, Some(Timestamps(now + 1, now + 1)), Some(Checksums(154654604, 45664546+6))) === (INCLUDE_CHANNEL_UPDATE_1 | INCLUDE_CHANNEL_UPDATE_2).toByte)
-    // different checksums, older timestamps: we don't ask anything
-    assert(Router.computeFlag(channels, updates)(ab.shortChannelId, Some(Timestamps(now - 1, now)), Some(Checksums(154654604, 3297511804L))) === 0.toByte)
-    assert(Router.computeFlag(channels, updates)(ab.shortChannelId, Some(Timestamps(now, now - 1)), Some(Checksums(3297511804L, 45664546))) === 0.toByte)
-    assert(Router.computeFlag(channels, updates)(ab.shortChannelId, Some(Timestamps(now - 1, now - 1)), Some(Checksums(154654604, 45664546))) === 0.toByte)
-
-    // missing channel update: we ask for it
-    assert(Router.computeFlag(channels, updates)(cd.shortChannelId, Some(Timestamps(now, now)), Some(Checksums(3297511804L, 3297511804L))) === INCLUDE_CHANNEL_UPDATE_2)
-
-    // unknown channel: we ask everything
-    assert(Router.computeFlag(channels, updates)(ef.shortChannelId, None, None) === INCLUDE_ALL)
->>>>>>> 0780fc22
+    assert(Router.computeQueryFlags(channels)(ef.shortChannelId, None, None) === INCLUDE_ALL)
 
   }
 }