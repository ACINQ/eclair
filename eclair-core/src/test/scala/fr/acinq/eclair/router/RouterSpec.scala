--- conflicted
+++ resolved
@@ -340,11 +340,7 @@
     assert(res.routes.head.hops.map(_.nodeId).toList === a :: b :: c :: Nil)
     assert(res.routes.head.hops.last.nextNodeId === d)
 
-<<<<<<< HEAD
-    sender.send(router, RouteRequest(a, h, DEFAULT_AMOUNT_MSAT))
-=======
     sender.send(router, RouteRequest(a, h, DEFAULT_AMOUNT_MSAT, DEFAULT_MAX_FEE))
->>>>>>> ce3629c9
     val res1 = sender.expectMsgType[RouteResponse]
     assert(res1.routes.head.hops.map(_.nodeId).toList === a :: g :: Nil)
     assert(res1.routes.head.hops.last.nextNodeId === h)
@@ -400,21 +396,6 @@
     val sender = TestProbe()
 
     // Via private channels.
-<<<<<<< HEAD
-    sender.send(router, RouteRequest(a, h, DEFAULT_AMOUNT_MSAT))
-    sender.expectMsgType[RouteResponse]
-    sender.send(router, RouteRequest(a, h, 50000000 msat))
-    sender.expectMsg(Failure(RouteNotFound))
-
-    // Via public channels.
-    sender.send(router, RouteRequest(a, d, DEFAULT_AMOUNT_MSAT))
-    sender.expectMsgType[RouteResponse]
-    val commitments1 = CommitmentsSpec.makeCommitments(10000000 msat, 20000000 msat, a, b, announceChannel = true)
-    sender.send(router, LocalChannelUpdate(sender.ref, null, channelId_ab, b, Some(chan_ab), update_ab, commitments1))
-    sender.send(router, RouteRequest(a, d, 12000000 msat))
-    sender.expectMsg(Failure(RouteNotFound))
-    sender.send(router, RouteRequest(a, d, 5000000 msat))
-=======
     sender.send(router, RouteRequest(a, h, DEFAULT_AMOUNT_MSAT, DEFAULT_MAX_FEE))
     sender.expectMsgType[RouteResponse]
     sender.send(router, RouteRequest(a, h, 50000000 msat, Long.MaxValue.msat))
@@ -428,7 +409,6 @@
     sender.send(router, RouteRequest(a, d, 12000000 msat, Long.MaxValue.msat))
     sender.expectMsg(Failure(RouteNotFound))
     sender.send(router, RouteRequest(a, d, 5000000 msat, Long.MaxValue.msat))
->>>>>>> ce3629c9
     sender.expectMsgType[RouteResponse]
   }
 
