/*
 * Copyright 2018 ACINQ SAS
 *
 * Licensed under the Apache License, Version 2.0 (the "License");
 * you may not use this file except in compliance with the License.
 * You may obtain a copy of the License at
 *
 *     http://www.apache.org/licenses/LICENSE-2.0
 *
 * Unless required by applicable law or agreed to in writing, software
 * distributed under the License is distributed on an "AS IS" BASIS,
 * WITHOUT WARRANTIES OR CONDITIONS OF ANY KIND, either express or implied.
 * See the License for the specific language governing permissions and
 * limitations under the License.
 */

package fr.acinq.eclair.router

import akka.actor.Status.Failure
import akka.testkit.TestProbe
import fr.acinq.bitcoin.Block
import fr.acinq.bitcoin.Crypto.PrivateKey
import fr.acinq.bitcoin.Script.{pay2wsh, write}
import fr.acinq.bitcoin.{Block, Satoshi, Transaction, TxOut}
import fr.acinq.eclair.blockchain._
import fr.acinq.eclair.channel.BITCOIN_FUNDING_EXTERNAL_CHANNEL_SPENT
import fr.acinq.eclair.crypto.TransportHandler
import fr.acinq.eclair.io.Peer.{InvalidSignature, PeerRoutingMessage}
import fr.acinq.eclair.payment.PaymentRequest.ExtraHop
import fr.acinq.eclair.router.Announcements.makeChannelUpdate
<<<<<<< HEAD
import fr.acinq.eclair.wire.Error
import fr.acinq.eclair.{ShortChannelId, randomKey}
import org.junit.runner.RunWith
import org.scalatest.junit.JUnitRunner
=======
import fr.acinq.eclair.transactions.Scripts
import fr.acinq.eclair.wire.QueryShortChannelIds
import fr.acinq.eclair.{Globals, ShortChannelId, randomKey}
>>>>>>> 2bdf258c

import scala.collection.SortedSet
import scala.compat.Platform
import scala.concurrent.duration._

/**
  * Created by PM on 29/08/2016.
  */

class RouterSpec extends BaseRouterSpec {

  test("properly announce valid new channels and ignore invalid ones") { fixture =>
    import fixture._
    val eventListener = TestProbe()
    system.eventStream.subscribe(eventListener.ref, classOf[NetworkEvent])

    val channelId_ac = ShortChannelId(420000, 5, 0)
    val chan_ac = channelAnnouncement(channelId_ac, priv_a, priv_c, priv_funding_a, priv_funding_c)
    val update_ac = makeChannelUpdate(Block.RegtestGenesisBlock.hash, priv_a, c, channelId_ac, cltvExpiryDelta = 7, 0, feeBaseMsat = 766000, feeProportionalMillionths = 10, 500000000L)
    // a-x will not be found
    val priv_x = randomKey
    val chan_ax = channelAnnouncement(ShortChannelId(42001), priv_a, priv_x, priv_funding_a, randomKey)
    val update_ax = makeChannelUpdate(Block.RegtestGenesisBlock.hash, priv_a, priv_x.publicKey, chan_ax.shortChannelId, cltvExpiryDelta = 7, 0, feeBaseMsat = 766000, feeProportionalMillionths = 10, 500000000L)
    // a-y will have an invalid script
    val priv_y = randomKey
    val priv_funding_y = randomKey
    val chan_ay = channelAnnouncement(ShortChannelId(42002), priv_a, priv_y, priv_funding_a, priv_funding_y)
    val update_ay = makeChannelUpdate(Block.RegtestGenesisBlock.hash, priv_a, priv_y.publicKey, chan_ay.shortChannelId, cltvExpiryDelta = 7, 0, feeBaseMsat = 766000, feeProportionalMillionths = 10, 500000000L)
    // a-z will be spent
    val priv_z = randomKey
    val priv_funding_z = randomKey
    val chan_az = channelAnnouncement(ShortChannelId(42003), priv_a, priv_z, priv_funding_a, priv_funding_z)
    val update_az = makeChannelUpdate(Block.RegtestGenesisBlock.hash, priv_a, priv_z.publicKey, chan_az.shortChannelId, cltvExpiryDelta = 7, 0, feeBaseMsat = 766000, feeProportionalMillionths = 10, 500000000L)

    router ! PeerRoutingMessage(null, remoteNodeId, chan_ac)
    router ! PeerRoutingMessage(null, remoteNodeId, chan_ax)
    router ! PeerRoutingMessage(null, remoteNodeId, chan_ay)
    router ! PeerRoutingMessage(null, remoteNodeId, chan_az)
    // router won't validate channels before it has a recent enough channel update
    router ! PeerRoutingMessage(null, remoteNodeId, update_ac)
    router ! PeerRoutingMessage(null, remoteNodeId, update_ax)
    router ! PeerRoutingMessage(null, remoteNodeId, update_ay)
    router ! PeerRoutingMessage(null, remoteNodeId, update_az)
    //    watcher.expectMsg(ValidateRequest(chan_ac))
    //    watcher.expectMsg(ValidateRequest(chan_ax))
    //    watcher.expectMsg(ValidateRequest(chan_ay))
    //    watcher.expectMsg(ValidateRequest(chan_az))
    //    watcher.send(router, ValidateResult(chan_ac, Some(Transaction(version = 0, txIn = Nil, txOut = TxOut(Satoshi(1000000), write(pay2wsh(Scripts.multiSig2of2(funding_a, funding_c)))) :: Nil, lockTime = 0)), true, None))
    //    watcher.send(router, ValidateResult(chan_ax, None, false, None))
    //    watcher.send(router, ValidateResult(chan_ay, Some(Transaction(version = 0, txIn = Nil, txOut = TxOut(Satoshi(1000000), write(pay2wsh(Scripts.multiSig2of2(funding_a, randomKey.publicKey)))) :: Nil, lockTime = 0)), true, None))
    //    watcher.send(router, ValidateResult(chan_az, Some(Transaction(version = 0, txIn = Nil, txOut = TxOut(Satoshi(1000000), write(pay2wsh(Scripts.multiSig2of2(funding_a, priv_funding_z.publicKey)))) :: Nil, lockTime = 0)), false, None))
    //watcher.expectMsgType[WatchSpentBasic]
    watcher.expectNoMsg(1 second)

    //eventListener.expectMsg(ChannelDiscovered(chan_ac, Satoshi(1000000)))
  }

  test("properly announce lost channels and nodes") { fixture =>
    import fixture._
    val eventListener = TestProbe()
    system.eventStream.subscribe(eventListener.ref, classOf[NetworkEvent])

    router ! WatchEventSpentBasic(BITCOIN_FUNDING_EXTERNAL_CHANNEL_SPENT(channelId_ab))
    eventListener.expectMsg(ChannelLost(channelId_ab))
    // a doesn't have any channels, b still has one with c
    eventListener.expectMsg(NodeLost(a))
    eventListener.expectNoMsg(200 milliseconds)

    router ! WatchEventSpentBasic(BITCOIN_FUNDING_EXTERNAL_CHANNEL_SPENT(channelId_cd))
    eventListener.expectMsg(ChannelLost(channelId_cd))
    // d doesn't have any channels, c still has one with b
    eventListener.expectMsg(NodeLost(d))
    eventListener.expectNoMsg(200 milliseconds)

    router ! WatchEventSpentBasic(BITCOIN_FUNDING_EXTERNAL_CHANNEL_SPENT(channelId_bc))
    eventListener.expectMsg(ChannelLost(channelId_bc))
    // now b and c do not have any channels
    eventListener.expectMsgAllOf(NodeLost(b), NodeLost(c))
    eventListener.expectNoMsg(200 milliseconds)

  }

<<<<<<< HEAD
  ignore("handle bad signature for ChannelAnnouncement") { case (router, _) =>
=======
  test("handle bad signature for ChannelAnnouncement") { fixture =>
    import fixture._
>>>>>>> 2bdf258c
    val sender = TestProbe()
    val channelId_ac = ShortChannelId(420000, 5, 0)
    val chan_ac = channelAnnouncement(channelId_ac, priv_a, priv_c, priv_funding_a, priv_funding_c)
    val buggy_chan_ac = chan_ac.copy(nodeSignature1 = chan_ac.nodeSignature2)
    sender.send(router, PeerRoutingMessage(null, remoteNodeId, buggy_chan_ac))
    sender.expectMsg(TransportHandler.ReadAck(buggy_chan_ac))
    sender.expectMsg(InvalidSignature(buggy_chan_ac))
  }

<<<<<<< HEAD
  ignore("handle bad signature for NodeAnnouncement") { case (router, _) =>
=======
  test("handle bad signature for NodeAnnouncement") { fixture =>
    import fixture._
>>>>>>> 2bdf258c
    val sender = TestProbe()
    val buggy_ann_a = ann_a.copy(signature = ann_b.signature, timestamp = ann_a.timestamp + 1)
    sender.send(router, PeerRoutingMessage(null, remoteNodeId, buggy_ann_a))
    sender.expectMsg(TransportHandler.ReadAck(buggy_ann_a))
    sender.expectMsg(InvalidSignature(buggy_ann_a))
  }

<<<<<<< HEAD
  ignore("handle bad signature for ChannelUpdate") { case (router, _) =>
=======
  test("handle bad signature for ChannelUpdate") { fixture =>
    import fixture._
>>>>>>> 2bdf258c
    val sender = TestProbe()
    val buggy_channelUpdate_ab = channelUpdate_ab.copy(signature = ann_b.signature, timestamp = channelUpdate_ab.timestamp + 1)
    sender.send(router, PeerRoutingMessage(null, remoteNodeId, buggy_channelUpdate_ab))
    sender.expectMsg(TransportHandler.ReadAck(buggy_channelUpdate_ab))
    sender.expectMsg(InvalidSignature(buggy_channelUpdate_ab))
  }

  test("route not found (unreachable target)") { fixture =>
    import fixture._
    val sender = TestProbe()
    // no route a->f
    sender.send(router, RouteRequest(a, f))
    sender.expectMsg(Failure(RouteNotFound))
  }

  test("route not found (non-existing source)") { fixture =>
    import fixture._
    val sender = TestProbe()
    // no route a->f
    sender.send(router, RouteRequest(randomKey.publicKey, f))
    sender.expectMsg(Failure(RouteNotFound))
  }

  test("route not found (non-existing target)") { fixture =>
    import fixture._
    val sender = TestProbe()
    // no route a->f
    sender.send(router, RouteRequest(a, randomKey.publicKey))
    sender.expectMsg(Failure(RouteNotFound))
  }

  test("route found") { fixture =>
    import fixture._
    val sender = TestProbe()
    sender.send(router, RouteRequest(a, d))
    val res = sender.expectMsgType[RouteResponse]
    assert(res.hops.map(_.nodeId).toList === a :: b :: c :: Nil)
    assert(res.hops.last.nextNodeId === d)
  }

  test("route found (with extra routing info)") { fixture =>
    import fixture._
    val sender = TestProbe()
    val x = randomKey.publicKey
    val y = randomKey.publicKey
    val z = randomKey.publicKey
    val extraHop_cx = ExtraHop(c, ShortChannelId(1), 10, 11, 12)
    val extraHop_xy = ExtraHop(x, ShortChannelId(2), 10, 11, 12)
    val extraHop_yz = ExtraHop(y, ShortChannelId(3), 20, 21, 22)
    sender.send(router, RouteRequest(a, z, assistedRoutes = Seq(extraHop_cx :: extraHop_xy :: extraHop_yz :: Nil)))
    val res = sender.expectMsgType[RouteResponse]
    assert(res.hops.map(_.nodeId).toList === a :: b :: c :: x :: y :: Nil)
    assert(res.hops.last.nextNodeId === z)
  }

  test("route not found (channel disabled)") { fixture =>
    import fixture._
    val sender = TestProbe()
    sender.send(router, RouteRequest(a, d))
    val res = sender.expectMsgType[RouteResponse]
    assert(res.hops.map(_.nodeId).toList === a :: b :: c :: Nil)
    assert(res.hops.last.nextNodeId === d)

    val channelUpdate_cd1 = makeChannelUpdate(Block.RegtestGenesisBlock.hash, priv_c, d, channelId_cd, cltvExpiryDelta = 3, 0, feeBaseMsat = 153000, feeProportionalMillionths = 4, htlcMaximumMsat = 500000000L, enable = false)
    sender.send(router, PeerRoutingMessage(null, remoteNodeId, channelUpdate_cd1))
    sender.expectMsg(TransportHandler.ReadAck(channelUpdate_cd1))
    sender.send(router, RouteRequest(a, d))
    sender.expectMsg(Failure(RouteNotFound))
  }

  test("temporary channel exclusion") { fixture =>
    import fixture._
    val sender = TestProbe()
    sender.send(router, RouteRequest(a, d))
    sender.expectMsgType[RouteResponse]
    val bc = ChannelDesc(channelId_bc, b, c)
    // let's exclude channel b->c
    sender.send(router, ExcludeChannel(bc))
    sender.send(router, RouteRequest(a, d))
    sender.expectMsg(Failure(RouteNotFound))
    // note that cb is still available!
    sender.send(router, RouteRequest(d, a))
    sender.expectMsgType[RouteResponse]
    // let's remove the exclusion
    sender.send(router, LiftChannelExclusion(bc))
    sender.send(router, RouteRequest(a, d))
    sender.expectMsgType[RouteResponse]
  }

<<<<<<< HEAD
=======
  test("export graph in dot format") { fixture =>
    import fixture._
    val sender = TestProbe()
    sender.send(router, 'dot)
    val dot = sender.expectMsgType[String]
    /*Files.write(dot.getBytes(), new File("graph.dot"))

    import scala.sys.process._
    val input = new ByteArrayInputStream(dot.getBytes)
    val output = new ByteArrayOutputStream()
    "dot -Tpng" #< input #> output !
    val img = output.toByteArray
    Files.write(img, new File("graph.png"))*/
  }

  test("send routing state") { fixture =>
    import fixture._
    val sender = TestProbe()
    sender.send(router, GetRoutingState)
    val state = sender.expectMsgType[RoutingState]
    assert(state.channels.size == 4)
    assert(state.nodes.size == 6)
    assert(state.updates.size == 8)
  }

  test("ask for channels that we marked as stale for which we receive a new update") { fixture =>
    import fixture._
    val blockHeight = Globals.blockCount.get().toInt - 2020
    val channelId = ShortChannelId(blockHeight, 5, 0)
    val announcement = channelAnnouncement(channelId, priv_a, priv_c, priv_funding_a, priv_funding_c)
    val timestamp = Platform.currentTime / 1000 - 1209600 - 1
    val update = makeChannelUpdate(Block.RegtestGenesisBlock.hash, priv_a, c, channelId, cltvExpiryDelta = 7, htlcMinimumMsat = 0, feeBaseMsat = 766000, feeProportionalMillionths = 10, htlcMaximumMsat = 5, timestamp = timestamp)
    val probe = TestProbe()
    probe.ignoreMsg { case _: TransportHandler.ReadAck => true }
    probe.send(router, PeerRoutingMessage(null, remoteNodeId, announcement))
    watcher.expectMsgType[ValidateRequest]
    probe.send(router, PeerRoutingMessage(null, remoteNodeId, update))
    watcher.send(router, ValidateResult(announcement, Some(Transaction(version = 0, txIn = Nil, txOut = TxOut(Satoshi(1000000), write(pay2wsh(Scripts.multiSig2of2(funding_a, funding_c)))) :: Nil, lockTime = 0)), true, None))

    probe.send(router, TickPruneStaleChannels)
    val sender = TestProbe()
    sender.send(router, GetRoutingState)
    val state = sender.expectMsgType[RoutingState]


    val update1 = makeChannelUpdate(Block.RegtestGenesisBlock.hash, priv_a, c, channelId, cltvExpiryDelta = 7, htlcMinimumMsat = 0, feeBaseMsat = 766000, feeProportionalMillionths = 10, htlcMaximumMsat = 500000000L, timestamp = Platform.currentTime / 1000)

    // we want to make sure that transport receives the query
    val transport = TestProbe()
    probe.send(router, PeerRoutingMessage(transport.ref, remoteNodeId, update1))
    val query = transport.expectMsgType[QueryShortChannelIds]
    assert(ChannelRangeQueries.decodeShortChannelIds(query.data)._2 == SortedSet(channelId))
  }
>>>>>>> 2bdf258c
}<|MERGE_RESOLUTION|>--- conflicted
+++ resolved
@@ -28,16 +28,9 @@
 import fr.acinq.eclair.io.Peer.{InvalidSignature, PeerRoutingMessage}
 import fr.acinq.eclair.payment.PaymentRequest.ExtraHop
 import fr.acinq.eclair.router.Announcements.makeChannelUpdate
-<<<<<<< HEAD
-import fr.acinq.eclair.wire.Error
-import fr.acinq.eclair.{ShortChannelId, randomKey}
-import org.junit.runner.RunWith
-import org.scalatest.junit.JUnitRunner
-=======
 import fr.acinq.eclair.transactions.Scripts
 import fr.acinq.eclair.wire.QueryShortChannelIds
 import fr.acinq.eclair.{Globals, ShortChannelId, randomKey}
->>>>>>> 2bdf258c
 
 import scala.collection.SortedSet
 import scala.compat.Platform
@@ -120,12 +113,8 @@
 
   }
 
-<<<<<<< HEAD
-  ignore("handle bad signature for ChannelAnnouncement") { case (router, _) =>
-=======
-  test("handle bad signature for ChannelAnnouncement") { fixture =>
-    import fixture._
->>>>>>> 2bdf258c
+  ignore("handle bad signature for ChannelAnnouncement") { fixture =>
+    import fixture._
     val sender = TestProbe()
     val channelId_ac = ShortChannelId(420000, 5, 0)
     val chan_ac = channelAnnouncement(channelId_ac, priv_a, priv_c, priv_funding_a, priv_funding_c)
@@ -135,12 +124,8 @@
     sender.expectMsg(InvalidSignature(buggy_chan_ac))
   }
 
-<<<<<<< HEAD
-  ignore("handle bad signature for NodeAnnouncement") { case (router, _) =>
-=======
-  test("handle bad signature for NodeAnnouncement") { fixture =>
-    import fixture._
->>>>>>> 2bdf258c
+  ignore("handle bad signature for NodeAnnouncement") { fixture =>
+    import fixture._
     val sender = TestProbe()
     val buggy_ann_a = ann_a.copy(signature = ann_b.signature, timestamp = ann_a.timestamp + 1)
     sender.send(router, PeerRoutingMessage(null, remoteNodeId, buggy_ann_a))
@@ -148,12 +133,8 @@
     sender.expectMsg(InvalidSignature(buggy_ann_a))
   }
 
-<<<<<<< HEAD
-  ignore("handle bad signature for ChannelUpdate") { case (router, _) =>
-=======
-  test("handle bad signature for ChannelUpdate") { fixture =>
-    import fixture._
->>>>>>> 2bdf258c
+  ignore("handle bad signature for ChannelUpdate") { fixture =>
+    import fixture._
     val sender = TestProbe()
     val buggy_channelUpdate_ab = channelUpdate_ab.copy(signature = ann_b.signature, timestamp = channelUpdate_ab.timestamp + 1)
     sender.send(router, PeerRoutingMessage(null, remoteNodeId, buggy_channelUpdate_ab))
@@ -243,9 +224,7 @@
     sender.expectMsgType[RouteResponse]
   }
 
-<<<<<<< HEAD
-=======
-  test("export graph in dot format") { fixture =>
+  ignore("export graph in dot format") { fixture =>
     import fixture._
     val sender = TestProbe()
     sender.send(router, 'dot)
@@ -260,7 +239,7 @@
     Files.write(img, new File("graph.png"))*/
   }
 
-  test("send routing state") { fixture =>
+  ignore("send routing state") { fixture =>
     import fixture._
     val sender = TestProbe()
     sender.send(router, GetRoutingState)
@@ -270,7 +249,7 @@
     assert(state.updates.size == 8)
   }
 
-  test("ask for channels that we marked as stale for which we receive a new update") { fixture =>
+  ignore("ask for channels that we marked as stale for which we receive a new update") { fixture =>
     import fixture._
     val blockHeight = Globals.blockCount.get().toInt - 2020
     val channelId = ShortChannelId(blockHeight, 5, 0)
@@ -298,5 +277,4 @@
     val query = transport.expectMsgType[QueryShortChannelIds]
     assert(ChannelRangeQueries.decodeShortChannelIds(query.data)._2 == SortedSet(channelId))
   }
->>>>>>> 2bdf258c
 }