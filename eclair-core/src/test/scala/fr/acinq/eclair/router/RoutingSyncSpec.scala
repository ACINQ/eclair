--- conflicted
+++ resolved
@@ -18,11 +18,13 @@
 
 @RunWith(classOf[JUnitRunner])
 class RoutingSyncSpec extends TestKit(ActorSystem("test")) with FunSuiteLike {
+
   import RoutingSyncSpec.makeFakeRoutingInfo
 
-  test("handle chanel range queries") {
+  test("handle channel range queries") {
     val params = TestConstants.Alice.nodeParams
     val router = TestFSMRef(new Router(params, TestProbe().ref))
+    val transport = TestProbe()
     val sender = TestProbe()
     sender.ignoreMsg { case _: TransportHandler.ReadAck => true }
     val remoteNodeId = TestConstants.Bob.nodeParams.nodeId
@@ -42,41 +44,39 @@
     val List(block3) = ChannelRangeQueries.encodeShortChannelIds(firstBlockNum, numberOfBlocks, shortChannelIds.drop(200).take(150), ChannelRangeQueries.UNCOMPRESSED_FORMAT)
 
     // send first block
-    sender.send(router, PeerRoutingMessage(remoteNodeId, ReplyChannelRange(chainHash, block1.firstBlock, block1.numBlocks, 1, block1.shortChannelIds)))
+    sender.send(router, PeerRoutingMessage(transport.ref, remoteNodeId, ReplyChannelRange(chainHash, block1.firstBlock, block1.numBlocks, 1, block1.shortChannelIds)))
     // router should ask for our first block of ids
-    val QueryShortChannelIds(_, data1) = sender.expectMsgType[QueryShortChannelIds]
+    val QueryShortChannelIds(_, data1) = transport.expectMsgType[QueryShortChannelIds]
     val (_, shortChannelIds1, false) = ChannelRangeQueries.decodeShortChannelIds(data1)
     assert(shortChannelIds1 == shortChannelIds.take(100))
 
     // send second block
-    sender.send(router, PeerRoutingMessage(remoteNodeId, ReplyChannelRange(chainHash, block2.firstBlock, block2.numBlocks, 1, block2.shortChannelIds)))
-
-    // router should not ask for more ids, it already has a pending query !
-    sender.expectNoMsg(1 second)
+    sender.send(router, PeerRoutingMessage(transport.ref, remoteNodeId, ReplyChannelRange(chainHash, block2.firstBlock, block2.numBlocks, 1, block2.shortChannelIds)))
 
     // send the first 50 items
     shortChannelIds1.take(50).foreach(id => {
       val (ca, cu1, cu2, _, _) = fakeRoutingInfo(id)
-      sender.send(router, PeerRoutingMessage(remoteNodeId, ca))
-      sender.send(router, PeerRoutingMessage(remoteNodeId, cu1))
-      sender.send(router, PeerRoutingMessage(remoteNodeId, cu2))
+      sender.send(router, PeerRoutingMessage(transport.ref, remoteNodeId, ca))
+      sender.send(router, PeerRoutingMessage(transport.ref, remoteNodeId, cu1))
+      sender.send(router, PeerRoutingMessage(transport.ref, remoteNodeId, cu2))
     })
-    sender.expectNoMsg(1 second)
 
     // send the last 50 items
     shortChannelIds1.drop(50).foreach(id => {
       val (ca, cu1, cu2, _, _) = fakeRoutingInfo(id)
-      sender.send(router, PeerRoutingMessage(remoteNodeId, ca))
-      sender.send(router, PeerRoutingMessage(remoteNodeId, cu1))
-      sender.send(router, PeerRoutingMessage(remoteNodeId, cu2))
+      sender.send(router, PeerRoutingMessage(transport.ref, remoteNodeId, ca))
+      sender.send(router, PeerRoutingMessage(transport.ref, remoteNodeId, cu1))
+      sender.send(router, PeerRoutingMessage(transport.ref, remoteNodeId, cu2))
     })
-    sender.expectNoMsg(1 second)
+
+    // during that time, router should not have asked for more ids, it already has a pending query !
+    transport.expectNoMsg(200 millis)
 
     // now send our ReplyShortChannelIdsEnd message
-    sender.send(router, PeerRoutingMessage(remoteNodeId, ReplyShortChannelIdsEnd(chainHash, 1.toByte)))
+    sender.send(router, PeerRoutingMessage(transport.ref, remoteNodeId, ReplyShortChannelIdsEnd(chainHash, 1.toByte)))
 
     // router should ask for our second block of ids
-    val QueryShortChannelIds(_, data2) = sender.expectMsgType[QueryShortChannelIds]
+    val QueryShortChannelIds(_, data2) = transport.expectMsgType[QueryShortChannelIds]
     val (_, shortChannelIds2, false) = ChannelRangeQueries.decodeShortChannelIds(data2)
     assert(shortChannelIds2 == shortChannelIds.drop(100).take(100))
   }
@@ -94,14 +94,4 @@
     val nodeAnnouncement_b = makeNodeAnnouncement(priv_b, "b", Bob.nodeParams.color, List())
     (channelAnn_ab, channelUpdate_ab, channelUpdate_ba, nodeAnnouncement_a, nodeAnnouncement_b)
   }
-<<<<<<< HEAD
-
-  class Pipe(a: ActorRef, idA: PublicKey, b: ActorRef, idB: PublicKey) extends Actor {
-    def receive = {
-      case msg: RoutingMessage if sender == a => b ! PeerRoutingMessage(self, idA, msg)
-      case msg: RoutingMessage if sender == b => a ! PeerRoutingMessage(self, idB, msg)
-    }
-  }
-=======
->>>>>>> a85b6d61
 }