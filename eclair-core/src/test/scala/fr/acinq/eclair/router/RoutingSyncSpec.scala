/*
 * Copyright 2019 ACINQ SAS
 *
 * Licensed under the Apache License, Version 2.0 (the "License");
 * you may not use this file except in compliance with the License.
 * You may obtain a copy of the License at
 *
 *     http://www.apache.org/licenses/LICENSE-2.0
 *
 * Unless required by applicable law or agreed to in writing, software
 * distributed under the License is distributed on an "AS IS" BASIS,
 * WITHOUT WARRANTIES OR CONDITIONS OF ANY KIND, either express or implied.
 * See the License for the specific language governing permissions and
 * limitations under the License.
 */

package fr.acinq.eclair.router

import akka.actor.{Actor, ActorSystem, Props}
import akka.testkit.{TestFSMRef, TestKit, TestProbe}
import fr.acinq.bitcoin.Crypto.{PrivateKey, PublicKey}
import fr.acinq.bitcoin.{Block, ByteVector32, Satoshi, Script, Transaction, TxIn, TxOut}
import fr.acinq.eclair.TestConstants.{Alice, Bob}
import fr.acinq.eclair._
import fr.acinq.eclair.blockchain.{UtxoStatus, ValidateRequest, ValidateResult}
import fr.acinq.eclair.crypto.TransportHandler
import fr.acinq.eclair.io.Peer.PeerRoutingMessage
import fr.acinq.eclair.router.Announcements.{makeChannelUpdate, makeNodeAnnouncement}
import fr.acinq.eclair.router.BaseRouterSpec.channelAnnouncement
import fr.acinq.eclair.transactions.Scripts
import fr.acinq.eclair.wire._
import org.scalatest.FunSuiteLike

import scala.collection.immutable.TreeMap
import scala.collection.{SortedSet, immutable, mutable}
import scala.compat.Platform


class RoutingSyncSpec extends TestKit(ActorSystem("test")) with FunSuiteLike {

  import RoutingSyncSpec._

  val fakeRoutingInfo: TreeMap[ShortChannelId, PublicChannel] = RoutingSyncSpec
    .shortChannelIds
    .take(2345)
    .foldLeft(TreeMap.empty[ShortChannelId, PublicChannel]) {
      case (m, shortChannelId) => m + (shortChannelId -> makeFakeRoutingInfo(shortChannelId))
    }

  class YesWatcher extends Actor {
    override def receive: Receive = {
      case ValidateRequest(c) =>
        val pubkeyScript = Script.write(Script.pay2wsh(Scripts.multiSig2of2(c.bitcoinKey1, c.bitcoinKey2)))
        val TxCoordinates(_, _, outputIndex) = ShortChannelId.coordinates(c.shortChannelId)
        val fakeFundingTx = Transaction(
          version = 2,
          txIn = Seq.empty[TxIn],
          txOut = List.fill(outputIndex + 1)(TxOut(Satoshi(0), pubkeyScript)), // quick and dirty way to be sure that the outputIndex'th output is of the expected format
          lockTime = 0)
        sender ! ValidateResult(c, Right(fakeFundingTx, UtxoStatus.Unspent))
    }
  }

  case class BasicSyncResult(ranges: Int, queries: Int, channels: Int, updates: Int)

  case class SyncResult(ranges: Seq[ReplyChannelRange], queries: Seq[QueryShortChannelIds], channels: Seq[ChannelAnnouncement], updates: Seq[ChannelUpdate]) {
    def counts = BasicSyncResult(ranges.size, queries.size, channels.size, updates.size)
  }

  def sync(src: TestFSMRef[State, Data, Router], tgt: TestFSMRef[State, Data, Router], extendedQueryFlags_opt: Option[ExtendedQueryFlags]): SyncResult = {
    val sender = TestProbe()
    val pipe = TestProbe()
    pipe.ignoreMsg {
      case _: TransportHandler.ReadAck => true
      case _: GossipTimestampFilter => true
    }
    val srcId = src.underlyingActor.nodeParams.nodeId
    val tgtId = tgt.underlyingActor.nodeParams.nodeId
    sender.send(src, SendChannelQuery(tgtId, pipe.ref, extendedQueryFlags_opt))
    // src sends a query_channel_range to bob
    val qcr = pipe.expectMsgType[QueryChannelRange]
    pipe.send(tgt, PeerRoutingMessage(pipe.ref, srcId, qcr))
    // this allows us to know when the last reply_channel_range has been set
    pipe.send(tgt, 'data)
    // tgt answers with reply_channel_ranges
    val rcrs = pipe.receiveWhile() {
      case rcr: ReplyChannelRange => rcr
    }
    pipe.expectMsgType[Data]
    rcrs.foreach(rcr => pipe.send(src, PeerRoutingMessage(pipe.ref, tgtId, rcr)))
    // then src will now query announcements
    var queries = Vector.empty[QueryShortChannelIds]
    var channels = Vector.empty[ChannelAnnouncement]
    var updates = Vector.empty[ChannelUpdate]
    while (src.stateData.sync.nonEmpty) {
      // for each chunk, src sends a query_short_channel_id
      val query = pipe.expectMsgType[QueryShortChannelIds]
      pipe.send(tgt, PeerRoutingMessage(pipe.ref, srcId, query))
      queries = queries :+ query
      val announcements = pipe.receiveWhile() {
        case c: ChannelAnnouncement =>
          channels = channels :+ c
          c
        case u: ChannelUpdate =>
          updates = updates :+ u
          u
      }
      // tgt replies with announcements
      announcements.foreach(ann => pipe.send(src, PeerRoutingMessage(pipe.ref, tgtId, ann)))
      // and tgt ends this chunk with a reply_short_channel_id_end
      val rscie = pipe.expectMsgType[ReplyShortChannelIdsEnd]
      pipe.send(src, PeerRoutingMessage(pipe.ref, tgtId, rscie))
    }
    SyncResult(rcrs, queries, channels, updates)
  }

  test("handle channel range extended") {
    val watcher = system.actorOf(Props(new YesWatcher()))
    val alice = TestFSMRef(new Router(Alice.nodeParams, watcher))
    val bob = TestFSMRef(new Router(Bob.nodeParams, watcher))
    val charlieId = randomKey.publicKey
    val sender = TestProbe()
    val extendedQueryFlags_opt = None

    // tell alice to sync with bob
    assert(BasicSyncResult(ranges = 1, queries = 0, channels = 0, updates = 0) === sync(alice, bob, extendedQueryFlags_opt).counts)
    awaitCond(alice.stateData.channels === bob.stateData.channels)

    // add some channels and updates to bob and resync
    fakeRoutingInfo.take(40).map(_._2.ann).foreach(c => sender.send(bob, PeerRoutingMessage(sender.ref, charlieId, c)))
    fakeRoutingInfo.take(40).flatMap(_._2.update_1_opt).foreach(u => sender.send(bob, PeerRoutingMessage(sender.ref, charlieId, u)))
    awaitCond(bob.stateData.channels.size === 40)
    assert(BasicSyncResult(ranges = 1, queries = 1, channels = 40, updates = 40) === sync(alice, bob, extendedQueryFlags_opt).counts)
    awaitCond(alice.stateData.channels === bob.stateData.channels)

    // add some updates to bob and resync
    fakeRoutingInfo.take(40).flatMap(_._2.update_2_opt).foreach(u => sender.send(bob, PeerRoutingMessage(sender.ref, charlieId, u)))
    awaitCond(bob.stateData.channels.size === 40)
    assert(BasicSyncResult(ranges = 1, queries = 1, channels = 40, updates = 80) === sync(alice, bob, extendedQueryFlags_opt).counts)
    awaitCond(alice.stateData.channels === bob.stateData.channels)

    // add everything (duplicates will be ignored)
    fakeRoutingInfo.values.foreach {
      case PublicChannel(c, _, _, Some(u1), Some(u2)) =>
        sender.send(bob, PeerRoutingMessage(sender.ref, charlieId, c))
        sender.send(bob, PeerRoutingMessage(sender.ref, charlieId, u1))
        sender.send(bob, PeerRoutingMessage(sender.ref, charlieId, u2))
    }
    awaitCond(bob.stateData.channels.size === fakeRoutingInfo.size)
    assert(BasicSyncResult(ranges = 2, queries = 24, channels = fakeRoutingInfo.size, updates = 2 * fakeRoutingInfo.size) === sync(alice, bob, extendedQueryFlags_opt).counts)
    awaitCond(alice.stateData.channels === bob.stateData.channels)
  }

  test("handle channel range extended (extended)") {
    val watcher = system.actorOf(Props(new YesWatcher()))
    val alice = TestFSMRef(new Router(Alice.nodeParams, watcher))
    val bob = TestFSMRef(new Router(Bob.nodeParams, watcher))
    val charlieId = randomKey.publicKey
    val sender = TestProbe()
    val extendedQueryFlags_opt = Some(ExtendedQueryFlags.TIMESTAMPS_AND_CHECKSUMS)

    // tell alice to sync with bob
    assert(BasicSyncResult(ranges = 1, queries = 0, channels = 0, updates = 0) === sync(alice, bob, extendedQueryFlags_opt).counts)
    awaitCond(alice.stateData.channels === bob.stateData.channels)

    // add some channels and updates to bob and resync
    fakeRoutingInfo.take(40).map(_._2.ann).foreach(c => sender.send(bob, PeerRoutingMessage(sender.ref, charlieId, c)))
    fakeRoutingInfo.take(40).flatMap(_._2.update_1_opt).foreach(u => sender.send(bob, PeerRoutingMessage(sender.ref, charlieId, u)))
    awaitCond(bob.stateData.channels.size === 40)
    assert(BasicSyncResult(ranges = 1, queries = 1, channels = 40, updates = 40) === sync(alice, bob, extendedQueryFlags_opt).counts)
    awaitCond(alice.stateData.channels === bob.stateData.channels)

    // add some updates to bob and resync
    fakeRoutingInfo.take(40).flatMap(_._2.update_2_opt).foreach(u => sender.send(bob, PeerRoutingMessage(sender.ref, charlieId, u)))
    awaitCond(bob.stateData.channels.size === 40)
    assert(BasicSyncResult(ranges = 1, queries = 1, channels = 0, updates = 40) === sync(alice, bob, extendedQueryFlags_opt).counts)
    awaitCond(alice.stateData.channels === bob.stateData.channels)

    // add everything (duplicates will be ignored)
    fakeRoutingInfo.values.foreach {
      case PublicChannel(c, _, _, Some(u1), Some(u2)) =>
        sender.send(bob, PeerRoutingMessage(sender.ref, charlieId, c))
        sender.send(bob, PeerRoutingMessage(sender.ref, charlieId, u1))
        sender.send(bob, PeerRoutingMessage(sender.ref, charlieId, u2))
    }
    awaitCond(bob.stateData.channels.size === fakeRoutingInfo.size)
    assert(BasicSyncResult(ranges = 2, queries = 24, channels = fakeRoutingInfo.size - 40, updates = 2 * (fakeRoutingInfo.size - 40)) === sync(alice, bob, extendedQueryFlags_opt).counts)
    awaitCond(alice.stateData.channels === bob.stateData.channels)

    // bump random channel_updates
    def touchUpdate(shortChannelId: Int, side: Boolean) = {
      val PublicChannel(c, _, _, Some(u1), Some(u2)) = fakeRoutingInfo.values.toList(shortChannelId)
      makeNewerChannelUpdate(c, if (side) u1 else u2)
    }

    val bumpedUpdates = (List(0, 42, 147, 153, 654, 834, 2301).map(touchUpdate(_, true)) ++ List(1, 42, 150, 200).map(touchUpdate(_, false))).toSet
    bumpedUpdates.foreach(c => sender.send(bob, PeerRoutingMessage(sender.ref, charlieId, c)))
    assert(BasicSyncResult(ranges = 2, queries = 2, channels = 0, updates = bumpedUpdates.size) === sync(alice, bob, extendedQueryFlags_opt).counts)
    awaitCond(alice.stateData.channels === bob.stateData.channels)
  }

  test("reset sync state on reconnection") {
    val params = TestConstants.Alice.nodeParams
    val router = TestFSMRef(new Router(params, TestProbe().ref))
    val transport = TestProbe()
    val sender = TestProbe()
    sender.ignoreMsg { case _: TransportHandler.ReadAck => true }
    val remoteNodeId = TestConstants.Bob.nodeParams.nodeId

    // ask router to send a channel range query
    sender.send(router, SendChannelQuery(remoteNodeId, sender.ref, None))
    val QueryChannelRange(chainHash, firstBlockNum, numberOfBlocks, _) = sender.expectMsgType[QueryChannelRange]
    sender.expectMsgType[GossipTimestampFilter]

    val block1 = ReplyChannelRange(chainHash, firstBlockNum, numberOfBlocks, 1, EncodedShortChannelIds(EncodingType.UNCOMPRESSED, fakeRoutingInfo.take(100).keys.toList), None, None)

    // send first block
    sender.send(router, PeerRoutingMessage(transport.ref, remoteNodeId, block1))

    // router should ask for our first block of ids
    assert(transport.expectMsgType[QueryShortChannelIds] === QueryShortChannelIds(chainHash, block1.shortChannelIds, None))
    // router should think that it is missing 100 channels, in one request
    val Some(sync) = router.stateData.sync.get(remoteNodeId)
    assert(sync.total == 1)

    // simulate a re-connection
    sender.send(router, SendChannelQuery(remoteNodeId, sender.ref, None))
    sender.expectMsgType[QueryChannelRange]
    sender.expectMsgType[GossipTimestampFilter]
    assert(router.stateData.sync.get(remoteNodeId).isEmpty)
  }

  test("sync progress") {

    def req = QueryShortChannelIds(Block.RegtestGenesisBlock.hash, EncodedShortChannelIds(EncodingType.UNCOMPRESSED, List(ShortChannelId(42))), None)

    val nodeidA = randomKey.publicKey
    val nodeidB = randomKey.publicKey

    val (sync1, _) = Router.updateSync(Map.empty, nodeidA, List(req, req, req, req))
    assert(Router.syncProgress(sync1) == SyncProgress(0.25D))

    val (sync2, _) = Router.updateSync(sync1, nodeidB, List(req, req, req, req, req, req, req, req, req, req, req, req))
    assert(Router.syncProgress(sync2) == SyncProgress(0.125D))

    // let's assume we made some progress
    val sync3 = sync2
      .updated(nodeidA, sync2(nodeidA).copy(pending = List(req)))
      .updated(nodeidB, sync2(nodeidB).copy(pending = List(req)))
    assert(Router.syncProgress(sync3) == SyncProgress(0.875D))
  }
}


object RoutingSyncSpec {

  lazy val shortChannelIds: immutable.SortedSet[ShortChannelId] = (for {
    block <- 400000 to 420000
    txindex <- 0 to 5
    outputIndex <- 0 to 1
  } yield ShortChannelId(block, txindex, outputIndex)).foldLeft(SortedSet.empty[ShortChannelId])(_ + _)

  // this map will store private keys so that we can sign new announcements at will
  val pub2priv: mutable.Map[PublicKey, PrivateKey] = mutable.HashMap.empty

  val unused = randomKey

  def makeFakeRoutingInfo(shortChannelId: ShortChannelId): PublicChannel = {
    val timestamp = Platform.currentTime / 1000
    val (priv1, priv2) = {
      val (priv_a, priv_b) = (randomKey, randomKey)
      if (Announcements.isNode1(priv_a.publicKey, priv_b.publicKey)) (priv_a, priv_b) else (priv_b, priv_a)
    }
    val priv_funding1 = unused
    val priv_funding2 = unused
    pub2priv += (priv1.publicKey -> priv1)
    pub2priv += (priv2.publicKey -> priv2)
    val channelAnn_12 = channelAnnouncement(shortChannelId, priv1, priv2, priv_funding1, priv_funding2)
<<<<<<< HEAD
    val channelUpdate_12 = makeChannelUpdate(Block.RegtestGenesisBlock.hash, priv1, priv2.publicKey, shortChannelId, cltvExpiryDelta = 7, 0, feeBaseMsat = 766000, feeProportionalMillionths = 10, 500000000L, timestamp = timestamp)
    val channelUpdate_21 = makeChannelUpdate(Block.RegtestGenesisBlock.hash, priv2, priv1.publicKey, shortChannelId, cltvExpiryDelta = 7, 0, feeBaseMsat = 766000, feeProportionalMillionths = 10, 500000000L, timestamp = timestamp)
    PublicChannel(channelAnn_12, ByteVector32.Zeroes, Satoshi(0), Some(channelUpdate_12), Some(channelUpdate_21))
=======
    val channelUpdate_12 = makeChannelUpdate(Block.RegtestGenesisBlock.hash, priv1, priv2.publicKey, shortChannelId, cltvExpiryDelta = 7, MilliSatoshi(0), feeBaseMsat = MilliSatoshi(766000), feeProportionalMillionths = 10, MilliSatoshi(500000000L), timestamp = timestamp)
    val channelUpdate_21 = makeChannelUpdate(Block.RegtestGenesisBlock.hash, priv2, priv1.publicKey, shortChannelId, cltvExpiryDelta = 7, MilliSatoshi(0), feeBaseMsat = MilliSatoshi(766000), feeProportionalMillionths = 10, MilliSatoshi(500000000L), timestamp = timestamp)
    val nodeAnnouncement_1 = makeNodeAnnouncement(priv1, "", Color(0, 0, 0), List())
    val nodeAnnouncement_2 = makeNodeAnnouncement(priv2, "", Color(0, 0, 0), List())
    (channelAnn_12, channelUpdate_12, channelUpdate_21, nodeAnnouncement_1, nodeAnnouncement_2)
>>>>>>> f53b7700
  }

  def makeNewerChannelUpdate(channelAnnouncement: ChannelAnnouncement, channelUpdate: ChannelUpdate): ChannelUpdate = {
    val (local, remote) = if (Announcements.isNode1(channelUpdate.channelFlags)) (channelAnnouncement.nodeId1, channelAnnouncement.nodeId2) else (channelAnnouncement.nodeId2, channelAnnouncement.nodeId1)
    val priv = pub2priv(local)
    makeChannelUpdate(channelUpdate.chainHash, priv, remote, channelUpdate.shortChannelId,
      channelUpdate.cltvExpiryDelta, channelUpdate.htlcMinimumMsat,
      channelUpdate.feeBaseMsat, channelUpdate.feeProportionalMillionths,
      channelUpdate.htlcMinimumMsat, Announcements.isEnabled(channelUpdate.channelFlags), channelUpdate.timestamp + 5000)
  }

  def makeFakeNodeAnnouncement(nodeId: PublicKey): NodeAnnouncement = {
    val priv = pub2priv(nodeId)
    makeNodeAnnouncement(priv, "", Color(0, 0, 0), List())
  }
}<|MERGE_RESOLUTION|>--- conflicted
+++ resolved
@@ -276,17 +276,9 @@
     pub2priv += (priv1.publicKey -> priv1)
     pub2priv += (priv2.publicKey -> priv2)
     val channelAnn_12 = channelAnnouncement(shortChannelId, priv1, priv2, priv_funding1, priv_funding2)
-<<<<<<< HEAD
-    val channelUpdate_12 = makeChannelUpdate(Block.RegtestGenesisBlock.hash, priv1, priv2.publicKey, shortChannelId, cltvExpiryDelta = 7, 0, feeBaseMsat = 766000, feeProportionalMillionths = 10, 500000000L, timestamp = timestamp)
-    val channelUpdate_21 = makeChannelUpdate(Block.RegtestGenesisBlock.hash, priv2, priv1.publicKey, shortChannelId, cltvExpiryDelta = 7, 0, feeBaseMsat = 766000, feeProportionalMillionths = 10, 500000000L, timestamp = timestamp)
-    PublicChannel(channelAnn_12, ByteVector32.Zeroes, Satoshi(0), Some(channelUpdate_12), Some(channelUpdate_21))
-=======
     val channelUpdate_12 = makeChannelUpdate(Block.RegtestGenesisBlock.hash, priv1, priv2.publicKey, shortChannelId, cltvExpiryDelta = 7, MilliSatoshi(0), feeBaseMsat = MilliSatoshi(766000), feeProportionalMillionths = 10, MilliSatoshi(500000000L), timestamp = timestamp)
     val channelUpdate_21 = makeChannelUpdate(Block.RegtestGenesisBlock.hash, priv2, priv1.publicKey, shortChannelId, cltvExpiryDelta = 7, MilliSatoshi(0), feeBaseMsat = MilliSatoshi(766000), feeProportionalMillionths = 10, MilliSatoshi(500000000L), timestamp = timestamp)
-    val nodeAnnouncement_1 = makeNodeAnnouncement(priv1, "", Color(0, 0, 0), List())
-    val nodeAnnouncement_2 = makeNodeAnnouncement(priv2, "", Color(0, 0, 0), List())
-    (channelAnn_12, channelUpdate_12, channelUpdate_21, nodeAnnouncement_1, nodeAnnouncement_2)
->>>>>>> f53b7700
+    PublicChannel(channelAnn_12, ByteVector32.Zeroes, Satoshi(0), Some(channelUpdate_12), Some(channelUpdate_21))
   }
 
   def makeNewerChannelUpdate(channelAnnouncement: ChannelAnnouncement, channelUpdate: ChannelUpdate): ChannelUpdate = {
