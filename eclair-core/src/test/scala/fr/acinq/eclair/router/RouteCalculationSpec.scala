--- conflicted
+++ resolved
@@ -24,13 +24,8 @@
 import fr.acinq.eclair.router.Graph.{RichWeight, WeightRatios}
 import fr.acinq.eclair.transactions.Transactions
 import fr.acinq.eclair.wire._
-<<<<<<< HEAD
-import fr.acinq.eclair.{CltvExpiryDelta, MilliSatoshi, ShortChannelId, randomKey}
+import fr.acinq.eclair.{CltvExpiryDelta, LongToBtcAmount, MilliSatoshi, ShortChannelId, randomKey}
 import org.scalatest.{FunSuite, ParallelTestExecution}
-=======
-import fr.acinq.eclair.{CltvExpiryDelta, Globals, LongToBtcAmount, MilliSatoshi, ShortChannelId, randomKey}
-import org.scalatest.FunSuite
->>>>>>> 74af0304
 import scodec.bits._
 
 import scala.collection.immutable.SortedMap
@@ -81,11 +76,7 @@
 
     val g = makeGraph(updates)
 
-<<<<<<< HEAD
-    val route = Router.findRoute(g, a, e, DEFAULT_AMOUNT_MSAT, numRoutes = 1, routeParams = DEFAULT_ROUTE_PARAMS.copy(maxFeeBase = MilliSatoshi(1)), currentBlockHeight = 400000)
-=======
-    val route = Router.findRoute(g, a, e, DEFAULT_AMOUNT_MSAT, numRoutes = 1, routeParams = DEFAULT_ROUTE_PARAMS.copy(maxFeeBase = 1 msat))
->>>>>>> 74af0304
+    val route = Router.findRoute(g, a, e, DEFAULT_AMOUNT_MSAT, numRoutes = 1, routeParams = DEFAULT_ROUTE_PARAMS.copy(maxFeeBase = 1 msat), currentBlockHeight = 400000)
 
     assert(route.map(hops2Ids) === Success(1 :: 2 :: 3 :: 4 :: Nil))
   }
@@ -969,12 +960,7 @@
     val targetNode = PublicKey(hex"024655b768ef40951b20053a5c4b951606d4d86085d51238f2c67c7dec29c792ca")
     val amount = 351000 msat
 
-<<<<<<< HEAD
-    val Success(route) = Router.findRoute(g, thisNode, targetNode, amount, 1, Set.empty, Set.empty, params, currentBlockHeight = 567634) // simulate mainnet block for heuristic
-=======
-    Globals.blockCount.set(567634) // simulate mainnet block for heuristic
-    val Success(route) = Router.findRoute(g, thisNode, targetNode, amount, 1, Set.empty, Set.empty, Set.empty, params)
->>>>>>> 74af0304
+    val Success(route) = Router.findRoute(g, thisNode, targetNode, amount, 1, Set.empty, Set.empty, Set.empty, params, currentBlockHeight = 567634) // simulate mainnet block for heuristic
 
     assert(route.size == 2)
     assert(route.last.nextNodeId == targetNode)
