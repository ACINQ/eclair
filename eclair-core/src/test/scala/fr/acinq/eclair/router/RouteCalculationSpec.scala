--- conflicted
+++ resolved
@@ -21,11 +21,8 @@
 import fr.acinq.eclair.payment.PaymentRequest.ExtraHop
 import fr.acinq.eclair.router.Graph.GraphStructure.DirectedGraph.graphEdgeToHop
 import fr.acinq.eclair.router.Graph.GraphStructure.{DirectedGraph, GraphEdge}
-<<<<<<< HEAD
 import fr.acinq.eclair.router.Graph.{RichWeight, WeightRatios}
-=======
 import fr.acinq.eclair.router.Graph.RichWeight
->>>>>>> 884812ad
 import fr.acinq.eclair.wire._
 import fr.acinq.eclair.{Globals, ShortChannelId, randomKey}
 import org.scalatest.FunSuite
@@ -53,11 +50,7 @@
 
     val g = makeGraph(updates)
 
-<<<<<<< HEAD
     val route = Router.findRoute(g, a, e, DEFAULT_AMOUNT_MSAT, numRoutes = 1, routeParams = DEFAULT_ROUTE_PARAMS, wr = Router.COST_OPTIMIZED_WEIGHT_RATIO)
-=======
-    val route = Router.findRoute(g, a, e, DEFAULT_AMOUNT_MSAT, numRoutes = 1, routeParams = DEFAULT_ROUTE_PARAMS)
->>>>>>> 884812ad
 
     assert(route.map(hops2Ids) === Success(1 :: 2 :: 3 :: 4 :: Nil))
   }
@@ -95,29 +88,18 @@
 
     val graph = makeGraph(updates)
 
-<<<<<<< HEAD
     val Success(route) = Router.findRoute(graph, a, d, amountMsat, numRoutes = 1, routeParams = DEFAULT_ROUTE_PARAMS, wr = Router.COST_OPTIMIZED_WEIGHT_RATIO)
 
     val totalCost = Graph.pathWeight(hops2Edges(route), amountMsat, false, 0,Router.COST_OPTIMIZED_WEIGHT_RATIO).cost
 
     assert(hops2Ids(route) === 4 :: 5 :: 6 :: Nil)
     assert(totalCost === expectedCost)
-=======
-    val Success(route) = Router.findRoute(graph, a, d, amountMsat, numRoutes = 1, routeParams = DEFAULT_ROUTE_PARAMS)
-
-    assert(hops2Ids(route) === 4 :: 5 :: 6 :: Nil)
-    assert(Graph.pathWeight(hops2Edges(route), amountMsat, isPartial = false).cost === expectedCost)
->>>>>>> 884812ad
 
     // now channel 5 could route the amount (10000) but not the amount + fees (10007)
     val (desc, update) = makeUpdate(5L, e, f, feeBaseMsat = 1, feeProportionalMillionth = 400, minHtlcMsat = 0, maxHtlcMsat = Some(10005L))
     val graph1 = graph.addEdge(desc, update)
 
-<<<<<<< HEAD
     val Success(route1) = Router.findRoute(graph1, a, d, amountMsat, numRoutes = 1, routeParams = DEFAULT_ROUTE_PARAMS, wr = Router.COST_OPTIMIZED_WEIGHT_RATIO)
-=======
-    val Success(route1) = Router.findRoute(graph1, a, d, amountMsat, numRoutes = 1, routeParams = DEFAULT_ROUTE_PARAMS)
->>>>>>> 884812ad
 
     assert(hops2Ids(route1) === 1 :: 2 :: 3 :: Nil)
   }
@@ -132,11 +114,7 @@
     ).toMap
 
     val g = makeGraph(updates)
-<<<<<<< HEAD
     val route = Router.findRoute(g, a, e, DEFAULT_AMOUNT_MSAT, numRoutes = 1, routeParams = DEFAULT_ROUTE_PARAMS, wr = Router.COST_OPTIMIZED_WEIGHT_RATIO)
-=======
-    val route = Router.findRoute(g, a, e, DEFAULT_AMOUNT_MSAT, numRoutes = 1, routeParams = DEFAULT_ROUTE_PARAMS)
->>>>>>> 884812ad
 
     assert(route.map(hops2Ids) === Success(2 :: 5 :: Nil))
   }
@@ -152,19 +130,11 @@
 
     val g = makeGraph(updates)
 
-<<<<<<< HEAD
     val route1 = Router.findRoute(g, a, e, DEFAULT_AMOUNT_MSAT, numRoutes = 1, routeParams = DEFAULT_ROUTE_PARAMS, wr = Router.COST_OPTIMIZED_WEIGHT_RATIO)
     assert(route1.map(hops2Ids) === Success(1 :: 2 :: 3 :: 4 :: Nil))
 
     val graphWithRemovedEdge = g.removeEdge(ChannelDesc(ShortChannelId(3L), c, d))
     val route2 = Router.findRoute(graphWithRemovedEdge, a, e, DEFAULT_AMOUNT_MSAT, numRoutes = 1, routeParams = DEFAULT_ROUTE_PARAMS, wr = Router.COST_OPTIMIZED_WEIGHT_RATIO)
-=======
-    val route1 = Router.findRoute(g, a, e, DEFAULT_AMOUNT_MSAT, numRoutes = 1, routeParams = DEFAULT_ROUTE_PARAMS)
-    assert(route1.map(hops2Ids) === Success(1 :: 2 :: 3 :: 4 :: Nil))
-
-    val graphWithRemovedEdge = g.removeEdge(ChannelDesc(ShortChannelId(3L), c, d))
-    val route2 = Router.findRoute(graphWithRemovedEdge, a, e, DEFAULT_AMOUNT_MSAT, numRoutes = 1, routeParams = DEFAULT_ROUTE_PARAMS)
->>>>>>> 884812ad
     assert(route2.map(hops2Ids) === Failure(RouteNotFound))
   }
 
@@ -186,11 +156,7 @@
 
     val graph = makeGraph(updates)
 
-<<<<<<< HEAD
     val route = Router.findRoute(graph, f, i, DEFAULT_AMOUNT_MSAT, numRoutes = 1, routeParams = DEFAULT_ROUTE_PARAMS, wr = Router.COST_OPTIMIZED_WEIGHT_RATIO)
-=======
-    val route = Router.findRoute(graph, f, i, DEFAULT_AMOUNT_MSAT, numRoutes = 1, routeParams = DEFAULT_ROUTE_PARAMS)
->>>>>>> 884812ad
     assert(route.map(hops2Ids) === Success(4 :: 3 :: Nil))
 
   }
@@ -213,11 +179,7 @@
 
     val graph = makeGraph(updates)
 
-<<<<<<< HEAD
     val route = Router.findRoute(graph, f, i, DEFAULT_AMOUNT_MSAT, numRoutes = 2, routeParams = DEFAULT_ROUTE_PARAMS, wr = Router.COST_OPTIMIZED_WEIGHT_RATIO)
-=======
-    val route = Router.findRoute(graph, f, i, DEFAULT_AMOUNT_MSAT, numRoutes = 2, routeParams = DEFAULT_ROUTE_PARAMS)
->>>>>>> 884812ad
     assert(route.map(hops2Ids) === Success(4 :: Nil))
   }
 
@@ -239,11 +201,7 @@
 
     val graph = makeGraph(updates)
 
-<<<<<<< HEAD
     val route = Router.findRoute(graph, f, i, DEFAULT_AMOUNT_MSAT, numRoutes = 1, routeParams = DEFAULT_ROUTE_PARAMS, wr = Router.COST_OPTIMIZED_WEIGHT_RATIO)
-=======
-    val route = Router.findRoute(graph, f, i, DEFAULT_AMOUNT_MSAT, numRoutes = 1, routeParams = DEFAULT_ROUTE_PARAMS)
->>>>>>> 884812ad
     assert(route.map(hops2Ids) === Success(1 :: 6 :: 3 :: Nil))
   }
 
@@ -259,11 +217,7 @@
 
     val g = makeGraph(updates)
 
-<<<<<<< HEAD
     val route = Router.findRoute(g, a, e, DEFAULT_AMOUNT_MSAT, numRoutes = 1, routeParams = DEFAULT_ROUTE_PARAMS, wr = Router.COST_OPTIMIZED_WEIGHT_RATIO)
-=======
-    val route = Router.findRoute(g, a, e, DEFAULT_AMOUNT_MSAT, numRoutes = 1, routeParams = DEFAULT_ROUTE_PARAMS)
->>>>>>> 884812ad
     assert(route.map(hops2Ids) === Success(1 :: 2 :: 3 :: 4 :: Nil))
   }
 
@@ -276,11 +230,7 @@
 
     val g = makeGraph(updates)
 
-<<<<<<< HEAD
     val route = Router.findRoute(g, a, e, DEFAULT_AMOUNT_MSAT, numRoutes = 1, routeParams = DEFAULT_ROUTE_PARAMS, wr = Router.COST_OPTIMIZED_WEIGHT_RATIO)
-=======
-    val route = Router.findRoute(g, a, e, DEFAULT_AMOUNT_MSAT, numRoutes = 1, routeParams = DEFAULT_ROUTE_PARAMS)
->>>>>>> 884812ad
     assert(route.map(hops2Ids) === Failure(RouteNotFound))
   }
 
@@ -294,38 +244,7 @@
 
     val g = makeGraph(updates)
 
-<<<<<<< HEAD
     val route = Router.findRoute(g, a, e, DEFAULT_AMOUNT_MSAT, numRoutes = 1, routeParams = DEFAULT_ROUTE_PARAMS, wr = Router.COST_OPTIMIZED_WEIGHT_RATIO)
-=======
-    val route = Router.findRoute(g, a, e, DEFAULT_AMOUNT_MSAT, numRoutes = 1, routeParams = DEFAULT_ROUTE_PARAMS)
-    assert(route.map(hops2Ids) === Failure(RouteNotFound))
-  }
-
-  test("route not found (source node not connected)") {
-
-    val updates = List(
-      makeUpdate(2L, b, c, 0, 0),
-      makeUpdate(4L, d, e, 0, 0)
-    ).toMap
-
-    val g = makeGraph(updates).addVertex(a)
-
-    val route = Router.findRoute(g, a, e, DEFAULT_AMOUNT_MSAT, numRoutes = 1, routeParams = DEFAULT_ROUTE_PARAMS)
-    assert(route.map(hops2Ids) === Failure(RouteNotFound))
-  }
-
-  test("route not found (target node not connected)") {
-
-    val updates = List(
-      makeUpdate(1L, a, b, 0, 0),
-      makeUpdate(2L, b, c, 0, 0),
-      makeUpdate(3L, c, d, 0, 0)
-    ).toMap
-
-    val g = makeGraph(updates)
-
-    val route = Router.findRoute(g, a, e, DEFAULT_AMOUNT_MSAT, numRoutes = 1, routeParams = DEFAULT_ROUTE_PARAMS)
->>>>>>> 884812ad
     assert(route.map(hops2Ids) === Failure(RouteNotFound))
   }
 
@@ -338,13 +257,8 @@
 
     val g = makeGraph(updates).addVertex(a).addVertex(e)
 
-<<<<<<< HEAD
     assert(Router.findRoute(g, a, d, DEFAULT_AMOUNT_MSAT, numRoutes = 1, routeParams = DEFAULT_ROUTE_PARAMS, wr = Router.COST_OPTIMIZED_WEIGHT_RATIO) === Failure(RouteNotFound))
     assert(Router.findRoute(g, b, e, DEFAULT_AMOUNT_MSAT, numRoutes = 1, routeParams = DEFAULT_ROUTE_PARAMS, wr = Router.COST_OPTIMIZED_WEIGHT_RATIO) === Failure(RouteNotFound))
-=======
-    val route = Router.findRoute(g, a, e, DEFAULT_AMOUNT_MSAT, numRoutes = 1, routeParams = DEFAULT_ROUTE_PARAMS)
-    assert(route.map(hops2Ids) === Failure(RouteNotFound))
->>>>>>> 884812ad
   }
 
   test("route not found (amount too high OR too low)") {
@@ -358,36 +272,14 @@
       makeUpdate(3L, c, d, 0, 0)
     ).toMap
 
-<<<<<<< HEAD
     val updatesLo = List(
-=======
-    val g = makeGraph(updates)
-
-    val route = Router.findRoute(g, a, d, highAmount, numRoutes = 1, routeParams = DEFAULT_ROUTE_PARAMS)
-    assert(route.map(hops2Ids) === Failure(RouteNotFound))
-
-  }
-
-  test("route not found (amount too low)") {
-
-    val lowAmount = DEFAULT_AMOUNT_MSAT / 10
-
-    val updates = List(
->>>>>>> 884812ad
       makeUpdate(1L, a, b, 0, 0),
       makeUpdate(2L, b, c, 0, 0, minHtlcMsat = DEFAULT_AMOUNT_MSAT),
       makeUpdate(3L, c, d, 0, 0)
     ).toMap
 
-<<<<<<< HEAD
     val g = makeGraph(updatesHi)
     val g1 = makeGraph(updatesLo)
-=======
-    val g = makeGraph(updates)
-
-    val route = Router.findRoute(g, a, d, lowAmount, numRoutes = 1, routeParams = DEFAULT_ROUTE_PARAMS)
-    assert(route.map(hops2Ids) === Failure(RouteNotFound))
->>>>>>> 884812ad
 
     assert(Router.findRoute(g, a, d, highAmount, numRoutes = 1, routeParams = DEFAULT_ROUTE_PARAMS, wr = Router.COST_OPTIMIZED_WEIGHT_RATIO) === Failure(RouteNotFound))
     assert(Router.findRoute(g1, a, d, lowAmount, numRoutes = 1, routeParams = DEFAULT_ROUTE_PARAMS, wr = Router.COST_OPTIMIZED_WEIGHT_RATIO) === Failure(RouteNotFound))
@@ -403,11 +295,7 @@
 
     val g = makeGraph(updates)
 
-<<<<<<< HEAD
     val route = Router.findRoute(g, a, a, DEFAULT_AMOUNT_MSAT, numRoutes = 1, routeParams = DEFAULT_ROUTE_PARAMS, wr = Router.COST_OPTIMIZED_WEIGHT_RATIO)
-=======
-    val route = Router.findRoute(g, a, a, DEFAULT_AMOUNT_MSAT, numRoutes = 1, routeParams = DEFAULT_ROUTE_PARAMS)
->>>>>>> 884812ad
     assert(route.map(hops2Ids) === Failure(CannotRouteToSelf))
   }
 
@@ -422,11 +310,7 @@
 
     val g = makeGraph(updates)
 
-<<<<<<< HEAD
     val route = Router.findRoute(g, a, b, DEFAULT_AMOUNT_MSAT, numRoutes = 1, routeParams = DEFAULT_ROUTE_PARAMS, wr = Router.COST_OPTIMIZED_WEIGHT_RATIO)
-=======
-    val route = Router.findRoute(g, a, b, DEFAULT_AMOUNT_MSAT, numRoutes = 1, routeParams = DEFAULT_ROUTE_PARAMS)
->>>>>>> 884812ad
     assert(route.map(hops2Ids) === Success(1 :: Nil))
   }
 
@@ -442,17 +326,10 @@
 
     val g = makeGraph(updates)
 
-<<<<<<< HEAD
     val route1 = Router.findRoute(g, a, e, DEFAULT_AMOUNT_MSAT, numRoutes = 1, routeParams = DEFAULT_ROUTE_PARAMS, wr = Router.COST_OPTIMIZED_WEIGHT_RATIO)
     assert(route1.map(hops2Ids) === Success(1 :: 2 :: 3 :: 4 :: Nil))
 
     val route2 = Router.findRoute(g, e, a, DEFAULT_AMOUNT_MSAT, numRoutes = 1, routeParams = DEFAULT_ROUTE_PARAMS, wr = Router.COST_OPTIMIZED_WEIGHT_RATIO)
-=======
-    val route1 = Router.findRoute(g, a, e, DEFAULT_AMOUNT_MSAT, numRoutes = 1, routeParams = DEFAULT_ROUTE_PARAMS)
-    assert(route1.map(hops2Ids) === Success(1 :: 2 :: 3 :: 4 :: Nil))
-
-    val route2 = Router.findRoute(g, e, a, DEFAULT_AMOUNT_MSAT, numRoutes = 1, routeParams = DEFAULT_ROUTE_PARAMS)
->>>>>>> 884812ad
     assert(route2.map(hops2Ids) === Failure(RouteNotFound))
   }
 
@@ -463,7 +340,6 @@
     assert(Crypto.isDERSignature(sig :+ 1.toByte))
   }
 
-<<<<<<< HEAD
 //  test("calculate route and return metadata") {
 //
 //    val DUMMY_SIG = BinaryData("3045022100e0a180fdd0fe38037cc878c03832861b40a29d32bd7b40b10c9e1efc8c1468a002205ae06d1624896d0d29f4b31e32772ea3cb1b4d7ed4e077e5da28dcc33c0e781201")
@@ -494,38 +370,6 @@
 //
 //    assert(hops === Hop(a, b, uab) :: Hop(b, c, ubc) :: Hop(c, d, ucd) :: Hop(d, e, ude) :: Nil)
 //  }
-=======
-  test("calculate route and return metadata") {
-
-    val DUMMY_SIG = BinaryData("3045022100e0a180fdd0fe38037cc878c03832861b40a29d32bd7b40b10c9e1efc8c1468a002205ae06d1624896d0d29f4b31e32772ea3cb1b4d7ed4e077e5da28dcc33c0e781201")
-
-    val uab = ChannelUpdate(DUMMY_SIG, Block.RegtestGenesisBlock.hash, ShortChannelId(1L), 0L, 0, 0, 1, 42, 2500, 140, None)
-    val uba = ChannelUpdate(DUMMY_SIG, Block.RegtestGenesisBlock.hash, ShortChannelId(1L), 1L, 0, 1, 1, 43, 2501, 141, None)
-    val ubc = ChannelUpdate(DUMMY_SIG, Block.RegtestGenesisBlock.hash, ShortChannelId(2L), 1L, 0, 0, 1, 44, 2502, 142, None)
-    val ucb = ChannelUpdate(DUMMY_SIG, Block.RegtestGenesisBlock.hash, ShortChannelId(2L), 1L, 0, 1, 1, 45, 2503, 143, None)
-    val ucd = ChannelUpdate(DUMMY_SIG, Block.RegtestGenesisBlock.hash, ShortChannelId(3L), 1L, 1, 0, 1, 46, 2504, 144, Some(500000000L))
-    val udc = ChannelUpdate(DUMMY_SIG, Block.RegtestGenesisBlock.hash, ShortChannelId(3L), 1L, 0, 1, 1, 47, 2505, 145, None)
-    val ude = ChannelUpdate(DUMMY_SIG, Block.RegtestGenesisBlock.hash, ShortChannelId(4L), 1L, 0, 0, 1, 48, 2506, 146, None)
-    val ued = ChannelUpdate(DUMMY_SIG, Block.RegtestGenesisBlock.hash, ShortChannelId(4L), 1L, 0, 1, 1, 49, 2507, 147, None)
-
-    val updates = Map(
-      ChannelDesc(ShortChannelId(1L), a, b) -> uab,
-      ChannelDesc(ShortChannelId(1L), b, a) -> uba,
-      ChannelDesc(ShortChannelId(2L), b, c) -> ubc,
-      ChannelDesc(ShortChannelId(2L), c, b) -> ucb,
-      ChannelDesc(ShortChannelId(3L), c, d) -> ucd,
-      ChannelDesc(ShortChannelId(3L), d, c) -> udc,
-      ChannelDesc(ShortChannelId(4L), d, e) -> ude,
-      ChannelDesc(ShortChannelId(4L), e, d) -> ued
-    )
-
-    val g = makeGraph(updates)
-
-    val hops = Router.findRoute(g, a, e, DEFAULT_AMOUNT_MSAT, numRoutes = 1, routeParams = DEFAULT_ROUTE_PARAMS).get
-
-    assert(hops === Hop(a, b, uab) :: Hop(b, c, ubc) :: Hop(c, d, ucd) :: Hop(d, e, ude) :: Nil)
-  }
->>>>>>> 884812ad
 
   test("convert extra hops to channel_update") {
     val a = randomKey.publicKey
@@ -562,11 +406,7 @@
 
     val g = makeGraph(updates)
 
-<<<<<<< HEAD
     val route1 = Router.findRoute(g, a, e, DEFAULT_AMOUNT_MSAT, numRoutes = 1 , ignoredEdges = Set(ChannelDesc(ShortChannelId(3L), c, d)), routeParams = DEFAULT_ROUTE_PARAMS, wr = Router.COST_OPTIMIZED_WEIGHT_RATIO)
-=======
-    val route1 = Router.findRoute(g, a, e, DEFAULT_AMOUNT_MSAT, numRoutes = 1 , ignoredEdges = Set(ChannelDesc(ShortChannelId(3L), c, d)), routeParams = DEFAULT_ROUTE_PARAMS)
->>>>>>> 884812ad
     assert(route1.map(hops2Ids) === Failure(RouteNotFound))
 
     // verify that we left the graph untouched
@@ -575,11 +415,7 @@
     assert(g.containsVertex(d))
 
     // make sure we can find a route if without the blacklist
-<<<<<<< HEAD
     val route2 = Router.findRoute(g, a, e, DEFAULT_AMOUNT_MSAT, numRoutes = 1, routeParams = DEFAULT_ROUTE_PARAMS, wr = Router.COST_OPTIMIZED_WEIGHT_RATIO)
-=======
-    val route2 = Router.findRoute(g, a, e, DEFAULT_AMOUNT_MSAT, numRoutes = 1, routeParams = DEFAULT_ROUTE_PARAMS)
->>>>>>> 884812ad
     assert(route2.map(hops2Ids) === Success(1 :: 2 :: 3 :: 4 :: Nil))
   }
 
@@ -592,23 +428,14 @@
 
     val g = makeGraph(updates)
 
-<<<<<<< HEAD
     val route = Router.findRoute(g, a, e, DEFAULT_AMOUNT_MSAT, numRoutes = 1, routeParams = DEFAULT_ROUTE_PARAMS, wr = Router.COST_OPTIMIZED_WEIGHT_RATIO)
     assert(route.map(hops2Ids) === Failure(RouteNotFound))
-=======
-//    val route = Router.findRoute(g, a, e, DEFAULT_AMOUNT_MSAT, numRoutes = 1, routeParams = DEFAULT_ROUTE_PARAMS)
-//    assert(route.map(hops2Ids) === Failure(RouteNotFound))
->>>>>>> 884812ad
 
     // now we add the missing edge to reach the destination
     val (extraDesc, extraUpdate) = makeUpdate(4L, d, e, 5, 5)
     val extraGraphEdges = Set(GraphEdge(extraDesc, extraUpdate))
 
-<<<<<<< HEAD
     val route1 = Router.findRoute(g, a, e, DEFAULT_AMOUNT_MSAT, numRoutes = 1, extraEdges = extraGraphEdges, routeParams = DEFAULT_ROUTE_PARAMS, wr = Router.COST_OPTIMIZED_WEIGHT_RATIO)
-=======
-    val route1 = Router.findRoute(g, a, e, DEFAULT_AMOUNT_MSAT, numRoutes = 1, extraEdges = extraGraphEdges, routeParams = DEFAULT_ROUTE_PARAMS)
->>>>>>> 884812ad
     assert(route1.map(hops2Ids) === Success(1 :: 2 :: 3 :: 4 :: Nil))
   }
 
@@ -623,11 +450,7 @@
 
     val g = makeGraph(updates)
 
-<<<<<<< HEAD
     val route1 = Router.findRoute(g, a, e, DEFAULT_AMOUNT_MSAT, numRoutes = 1, routeParams = DEFAULT_ROUTE_PARAMS, wr = Router.COST_OPTIMIZED_WEIGHT_RATIO)
-=======
-    val route1 = Router.findRoute(g, a, e, DEFAULT_AMOUNT_MSAT, numRoutes = 1, routeParams = DEFAULT_ROUTE_PARAMS)
->>>>>>> 884812ad
     assert(route1.map(hops2Ids) === Success(1 :: 2 :: 3 :: 4 :: Nil))
     assert(route1.get(1).lastUpdate.feeBaseMsat == 10)
 
@@ -635,11 +458,7 @@
 
     val extraGraphEdges = Set(GraphEdge(extraDesc, extraUpdate))
 
-<<<<<<< HEAD
     val route2 = Router.findRoute(g, a, e, DEFAULT_AMOUNT_MSAT, numRoutes = 1, extraEdges = extraGraphEdges, routeParams = DEFAULT_ROUTE_PARAMS, wr = Router.COST_OPTIMIZED_WEIGHT_RATIO)
-=======
-    val route2 = Router.findRoute(g, a, e, DEFAULT_AMOUNT_MSAT, numRoutes = 1, extraEdges = extraGraphEdges, routeParams = DEFAULT_ROUTE_PARAMS)
->>>>>>> 884812ad
     assert(route2.map(hops2Ids) === Success(1 :: 2 :: 3 :: 4 :: Nil))
     assert(route2.get(1).lastUpdate.feeBaseMsat == 5)
   }
@@ -697,17 +516,10 @@
 
     val g = makeGraph(updates)
 
-<<<<<<< HEAD
     assert(Router.findRoute(g, nodes(0), nodes(18), DEFAULT_AMOUNT_MSAT, numRoutes = 1, routeParams = DEFAULT_ROUTE_PARAMS, wr = Router.COST_OPTIMIZED_WEIGHT_RATIO).map(hops2Ids) === Success(0 until 18))
     assert(Router.findRoute(g, nodes(0), nodes(19), DEFAULT_AMOUNT_MSAT, numRoutes = 1, routeParams = DEFAULT_ROUTE_PARAMS, wr = Router.COST_OPTIMIZED_WEIGHT_RATIO).map(hops2Ids) === Success(0 until 19))
     assert(Router.findRoute(g, nodes(0), nodes(20), DEFAULT_AMOUNT_MSAT, numRoutes = 1, routeParams = DEFAULT_ROUTE_PARAMS, wr = Router.COST_OPTIMIZED_WEIGHT_RATIO).map(hops2Ids) === Success(0 until 20))
     assert(Router.findRoute(g, nodes(0), nodes(21), DEFAULT_AMOUNT_MSAT, numRoutes = 1, routeParams = DEFAULT_ROUTE_PARAMS, wr = Router.COST_OPTIMIZED_WEIGHT_RATIO).map(hops2Ids) === Failure(RouteNotFound))
-=======
-    assert(Router.findRoute(g, nodes(0), nodes(18), DEFAULT_AMOUNT_MSAT, numRoutes = 1, routeParams = DEFAULT_ROUTE_PARAMS).map(hops2Ids) === Success(0 until 18))
-    assert(Router.findRoute(g, nodes(0), nodes(19), DEFAULT_AMOUNT_MSAT, numRoutes = 1, routeParams = DEFAULT_ROUTE_PARAMS).map(hops2Ids) === Success(0 until 19))
-    assert(Router.findRoute(g, nodes(0), nodes(20), DEFAULT_AMOUNT_MSAT, numRoutes = 1, routeParams = DEFAULT_ROUTE_PARAMS).map(hops2Ids) === Success(0 until 20))
-    assert(Router.findRoute(g, nodes(0), nodes(21), DEFAULT_AMOUNT_MSAT, numRoutes = 1, routeParams = DEFAULT_ROUTE_PARAMS).map(hops2Ids) === Failure(RouteNotFound))
->>>>>>> 884812ad
   }
 
   test("ignore cheaper route when it has more than 20 hops") {
@@ -724,11 +536,7 @@
 
     val g = makeGraph(updates2)
 
-<<<<<<< HEAD
     val route = Router.findRoute(g, nodes(0), nodes(49), DEFAULT_AMOUNT_MSAT, numRoutes = 1, routeParams = DEFAULT_ROUTE_PARAMS, wr = Router.COST_OPTIMIZED_WEIGHT_RATIO)
-=======
-    val route = Router.findRoute(g, nodes(0), nodes(49), DEFAULT_AMOUNT_MSAT, numRoutes = 1, routeParams = DEFAULT_ROUTE_PARAMS)
->>>>>>> 884812ad
     assert(route.map(hops2Ids) === Success(0 :: 1 :: 99 :: 48 :: Nil))
   }
 
@@ -737,7 +545,6 @@
     val f = randomKey.publicKey
 
     val g = makeGraph(List(
-<<<<<<< HEAD
       makeUpdate(1, a, b, feeBaseMsat = 1, 0, minHtlcMsat = 0, maxHtlcMsat = None, cltvDelta = 50),
       makeUpdate(2, b, c, feeBaseMsat = 1, 0, minHtlcMsat = 0, maxHtlcMsat = None, cltvDelta = 50),
       makeUpdate(3, c, d, feeBaseMsat = 1, 0, minHtlcMsat = 0, maxHtlcMsat = None, cltvDelta = 50),
@@ -747,17 +554,6 @@
     ).toMap)
 
     val route = Router.findRoute(g, a, d, DEFAULT_AMOUNT_MSAT, numRoutes = 1, routeParams = DEFAULT_ROUTE_PARAMS.copy(routeMaxCltv = 28), wr = Router.COST_OPTIMIZED_WEIGHT_RATIO)
-=======
-      makeUpdate(1, a, b, feeBaseMsat = 1, 0, minHtlcMsat = 0, maxHtlcMsat = None, cltv = 50),
-      makeUpdate(2, b, c, feeBaseMsat = 1, 0, minHtlcMsat = 0, maxHtlcMsat = None, cltv = 50),
-      makeUpdate(3, c, d, feeBaseMsat = 1, 0, minHtlcMsat = 0, maxHtlcMsat = None, cltv = 50),
-      makeUpdate(4, a, e, feeBaseMsat = 1, 0, minHtlcMsat = 0, maxHtlcMsat = None, cltv = 9),
-      makeUpdate(5, e, f, feeBaseMsat = 5, 0, minHtlcMsat = 0, maxHtlcMsat = None, cltv = 9),
-      makeUpdate(6, f, d, feeBaseMsat = 5, 0, minHtlcMsat = 0, maxHtlcMsat = None, cltv = 9)
-    ).toMap)
-
-    val route = Router.findRoute(g, a, d, DEFAULT_AMOUNT_MSAT, numRoutes = 1, routeParams = DEFAULT_ROUTE_PARAMS.copy(routeMaxCltv = 28))
->>>>>>> 884812ad
     assert(route.map(hops2Ids) === Success(4 :: 5 :: 6 :: Nil))
   }
 
@@ -766,7 +562,6 @@
     val f = randomKey.publicKey
 
     val g = makeGraph(List(
-<<<<<<< HEAD
       makeUpdate(1, a, b, feeBaseMsat = 1, 0, minHtlcMsat = 0, maxHtlcMsat = None, cltvDelta = 9),
       makeUpdate(2, b, c, feeBaseMsat = 1, 0, minHtlcMsat = 0, maxHtlcMsat = None, cltvDelta = 9),
       makeUpdate(3, c, d, feeBaseMsat = 1, 0, minHtlcMsat = 0, maxHtlcMsat = None, cltvDelta = 9),
@@ -776,17 +571,6 @@
     ).toMap)
 
     val route = Router.findRoute(g, a, f, DEFAULT_AMOUNT_MSAT, numRoutes = 1, routeParams = DEFAULT_ROUTE_PARAMS.copy(routeMaxLength = 3), wr = Router.COST_OPTIMIZED_WEIGHT_RATIO)
-=======
-      makeUpdate(1, a, b, feeBaseMsat = 1, 0, minHtlcMsat = 0, maxHtlcMsat = None, cltv = 9),
-      makeUpdate(2, b, c, feeBaseMsat = 1, 0, minHtlcMsat = 0, maxHtlcMsat = None, cltv = 9),
-      makeUpdate(3, c, d, feeBaseMsat = 1, 0, minHtlcMsat = 0, maxHtlcMsat = None, cltv = 9),
-      makeUpdate(4, d, e, feeBaseMsat = 1, 0, minHtlcMsat = 0, maxHtlcMsat = None, cltv = 9),
-      makeUpdate(5, e, f, feeBaseMsat = 5, 0, minHtlcMsat = 0, maxHtlcMsat = None, cltv = 9),
-      makeUpdate(6, b, f, feeBaseMsat = 5, 0, minHtlcMsat = 0, maxHtlcMsat = None, cltv = 9)
-    ).toMap)
-
-    val route = Router.findRoute(g, a, f, DEFAULT_AMOUNT_MSAT, numRoutes = 1, routeParams = DEFAULT_ROUTE_PARAMS.copy(routeMaxLength = 3))
->>>>>>> 884812ad
     assert(route.map(hops2Ids) === Success(1 :: 6 :: Nil))
   }
 
@@ -802,11 +586,7 @@
 
     val g = makeGraph(updates)
 
-<<<<<<< HEAD
     val route1 = Router.findRoute(g, a, e, DEFAULT_AMOUNT_MSAT, numRoutes = 1, routeParams = DEFAULT_ROUTE_PARAMS, wr = Router.COST_OPTIMIZED_WEIGHT_RATIO)
-=======
-    val route1 = Router.findRoute(g, a, e, DEFAULT_AMOUNT_MSAT, numRoutes = 1, routeParams = DEFAULT_ROUTE_PARAMS)
->>>>>>> 884812ad
     assert(route1.map(hops2Ids) === Success(1 :: 2  :: 4 :: 5 :: Nil))
   }
 
@@ -848,11 +628,7 @@
 
     val graph = DirectedGraph.makeGraph(edges)
 
-<<<<<<< HEAD
     val fourShortestPaths = Graph.yenKshortestPaths(graph, d, f, DEFAULT_AMOUNT_MSAT, Set.empty, Set.empty, pathsToFind = 4, Router.COST_OPTIMIZED_WEIGHT_RATIO, 0, noopBoundaries)
-=======
-    val fourShortestPaths = Graph.yenKshortestPaths(graph, d, f, DEFAULT_AMOUNT_MSAT, Set.empty, Set.empty, pathsToFind = 4, noopBoundaries)
->>>>>>> 884812ad
 
     assert(fourShortestPaths.size === 4)
     assert(hops2Ids(fourShortestPaths(0).path.map(graphEdgeToHop)) === 2 :: 5 :: Nil) // D -> E -> F
@@ -886,11 +662,7 @@
 
     val graph = DirectedGraph().addEdges(edges)
 
-<<<<<<< HEAD
     val twoShortestPaths = Graph.yenKshortestPaths(graph, c, h, DEFAULT_AMOUNT_MSAT, Set.empty, Set.empty, pathsToFind = 2, Router.COST_OPTIMIZED_WEIGHT_RATIO, 0, noopBoundaries)
-=======
-    val twoShortestPaths = Graph.yenKshortestPaths(graph, c, h, DEFAULT_AMOUNT_MSAT, Set.empty, Set.empty, pathsToFind = 2, noopBoundaries)
->>>>>>> 884812ad
 
     assert(twoShortestPaths.size === 2)
     val shortest = twoShortestPaths(0)
@@ -917,11 +689,7 @@
     val graph = DirectedGraph().addEdges(edges)
 
     //we ask for 3 shortest paths but only 2 can be found
-<<<<<<< HEAD
     val foundPaths = Graph.yenKshortestPaths(graph, a, f, DEFAULT_AMOUNT_MSAT, Set.empty, Set.empty, pathsToFind = 3, Router.COST_OPTIMIZED_WEIGHT_RATIO, 0, noopBoundaries)
-=======
-    val foundPaths = Graph.yenKshortestPaths(graph, a, f, DEFAULT_AMOUNT_MSAT, Set.empty, Set.empty, pathsToFind = 3, noopBoundaries)
->>>>>>> 884812ad
 
     assert(foundPaths.size === 2)
     assert(hops2Ids(foundPaths(0).path.map(graphEdgeToHop)) === 1 :: 2 :: 3 :: Nil) // A -> B -> C -> F
@@ -945,19 +713,11 @@
       makeUpdate(7L, e, c, feeBaseMsat = 9, 0)
     ).toMap)
 
-<<<<<<< HEAD
     (for { _ <- 0 to 10 } yield Router.findRoute(g, a, d, DEFAULT_AMOUNT_MSAT, numRoutes = 3, routeParams = strictFeeParams, wr = Router.COST_OPTIMIZED_WEIGHT_RATIO)).map {
       case Failure(thr) => assert(false, thr)
       case Success(someRoute) =>
 
         val routeCost = Graph.pathWeight(hops2Edges(someRoute), DEFAULT_AMOUNT_MSAT, isPartial = false, 0, Router.COST_OPTIMIZED_WEIGHT_RATIO).cost - DEFAULT_AMOUNT_MSAT
-=======
-    (for { _ <- 0 to 10 } yield Router.findRoute(g, a, d, DEFAULT_AMOUNT_MSAT, numRoutes = 3, routeParams = DEFAULT_ROUTE_PARAMS.copy(maxFeeBaseMsat = 7, maxFeePct = 0))).map {
-      case Failure(_) => assert(false)
-      case Success(someRoute) =>
-
-        val routeCost = Graph.pathWeight(hops2Edges(someRoute), DEFAULT_AMOUNT_MSAT, isPartial = false).cost - DEFAULT_AMOUNT_MSAT
->>>>>>> 884812ad
 
         // over the three routes we could only get the 2 cheapest because the third is too expensive (over 7msat of fees)
         assert(routeCost == 5 || routeCost == 6)
@@ -1076,13 +836,7 @@
 
   val noopBoundaries = { _: RichWeight => true }
 
-<<<<<<< HEAD
-  val DEFAULT_AMOUNT_MSAT = 10000000L
-
-  val DEFAULT_ROUTE_PARAMS = RouteParams(maxFeeBaseMsat = 21000, maxFeePct = 0.03, routeMaxCltv = 2016, routeMaxLength = 6)
-=======
   val DEFAULT_AMOUNT_MSAT = 10000000
->>>>>>> 884812ad
 
   val DEFAULT_ROUTE_PARAMS = RouteParams(maxFeeBaseMsat = 21000, maxFeePct = 0.03, routeMaxCltv = 144, routeMaxLength = 6)
 
@@ -1093,17 +847,12 @@
     ChannelAnnouncement(DUMMY_SIG, DUMMY_SIG, DUMMY_SIG, DUMMY_SIG, "", Block.RegtestGenesisBlock.hash, ShortChannelId(shortChannelId), nodeId1, nodeId2, randomKey.publicKey, randomKey.publicKey)
   }
 
-<<<<<<< HEAD
   def makeUpdate(shortChannelId: Long, nodeId1: PublicKey, nodeId2: PublicKey, feeBaseMsat: Int, feeProportionalMillionth: Int, minHtlcMsat: Long = DEFAULT_AMOUNT_MSAT, maxHtlcMsat: Option[Long] = None, cltvDelta: Int = 0): (ChannelDesc, ChannelUpdate) = {
     makeUpdateShort(ShortChannelId(shortChannelId), nodeId1, nodeId2, feeBaseMsat, feeProportionalMillionth, minHtlcMsat, maxHtlcMsat, cltvDelta)
   }
 
   def makeUpdateShort(shortChannelId: ShortChannelId, nodeId1: PublicKey, nodeId2: PublicKey, feeBaseMsat: Int, feeProportionalMillionth: Int, minHtlcMsat: Long = DEFAULT_AMOUNT_MSAT, maxHtlcMsat: Option[Long] = None, cltvDelta: Int = 0): (ChannelDesc, ChannelUpdate) =
     ChannelDesc(shortChannelId, nodeId1, nodeId2) -> ChannelUpdate(
-=======
-  def makeUpdate(shortChannelId: Long, nodeId1: PublicKey, nodeId2: PublicKey, feeBaseMsat: Int, feeProportionalMillionth: Int, minHtlcMsat: Long = DEFAULT_AMOUNT_MSAT, maxHtlcMsat: Option[Long] = None, cltv: Int = 0): (ChannelDesc, ChannelUpdate) =
-    ChannelDesc(ShortChannelId(shortChannelId), nodeId1, nodeId2) -> ChannelUpdate(
->>>>>>> 884812ad
       signature = DUMMY_SIG,
       chainHash = Block.RegtestGenesisBlock.hash,
       shortChannelId = shortChannelId,
@@ -1113,11 +862,7 @@
         case None => 0
       },
       channelFlags = 0,
-<<<<<<< HEAD
       cltvExpiryDelta = cltvDelta,
-=======
-      cltvExpiryDelta = cltv,
->>>>>>> 884812ad
       htlcMinimumMsat = minHtlcMsat,
       feeBaseMsat = feeBaseMsat,
       feeProportionalMillionths = feeProportionalMillionth,
