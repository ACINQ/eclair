/*
 * Copyright 2019 ACINQ SAS
 *
 * Licensed under the Apache License, Version 2.0 (the "License");
 * you may not use this file except in compliance with the License.
 * You may obtain a copy of the License at
 *
 *     http://www.apache.org/licenses/LICENSE-2.0
 *
 * Unless required by applicable law or agreed to in writing, software
 * distributed under the License is distributed on an "AS IS" BASIS,
 * WITHOUT WARRANTIES OR CONDITIONS OF ANY KIND, either express or implied.
 * See the License for the specific language governing permissions and
 * limitations under the License.
 */

package fr.acinq.eclair.router

import fr.acinq.bitcoin.Crypto.PublicKey
import fr.acinq.bitcoin.{Block, ByteVector32, ByteVector64, Satoshi}
import fr.acinq.eclair.payment.PaymentRequest.ExtraHop
import fr.acinq.eclair.router.Graph.GraphStructure.DirectedGraph.graphEdgeToHop
import fr.acinq.eclair.router.Graph.GraphStructure.{DirectedGraph, GraphEdge}
import fr.acinq.eclair.router.Graph.{RichWeight, WeightRatios}
import fr.acinq.eclair.transactions.Transactions
import fr.acinq.eclair.wire._
<<<<<<< HEAD
import fr.acinq.eclair.{CltvExpiryDelta, LongToBtcAmount, MilliSatoshi, ShortChannelId, randomKey}
import org.scalatest.{FunSuite, ParallelTestExecution}
=======
import fr.acinq.eclair.{CltvExpiryDelta, LongToBtcAmount, MilliSatoshi, ShortChannelId, ToMilliSatoshiConversion, randomKey}
import org.scalatest.FunSuite
>>>>>>> 2fbf46a3
import scodec.bits._

import scala.collection.immutable.SortedMap
import scala.util.{Failure, Success}

/**
 * Created by PM on 31/05/2016.
 */

class RouteCalculationSpec extends FunSuite with ParallelTestExecution {

  import RouteCalculationSpec._

  val (a, b, c, d, e, f) = (randomKey.publicKey, randomKey.publicKey, randomKey.publicKey, randomKey.publicKey, randomKey.publicKey, randomKey.publicKey)

  test("calculate simple route") {
    val updates = List(
      makeUpdate(1L, a, b, 1 msat, 10, cltvDelta = CltvExpiryDelta(1)),
      makeUpdate(2L, b, c, 1 msat, 10, cltvDelta = CltvExpiryDelta(1)),
      makeUpdate(3L, c, d, 1 msat, 10, cltvDelta = CltvExpiryDelta(1)),
      makeUpdate(4L, d, e, 1 msat, 10, cltvDelta = CltvExpiryDelta(1))
    ).toMap

    val g = makeGraph(updates)

    val route = Router.findRoute(g, a, e, DEFAULT_AMOUNT_MSAT, numRoutes = 1, routeParams = DEFAULT_ROUTE_PARAMS, currentBlockHeight = 400000)

    assert(route.map(hops2Ids) === Success(1 :: 2 :: 3 :: 4 :: Nil))
  }

  test("check fee against max pct properly") {
    // fee is acceptable is it is either
    // - below our maximum fee base
    // - below our maximum fraction of the paid amount

    // here we have a maximum fee base of 1 msat, and all our updates have a base fee of 10 msat
    // so our fee will always be above the base fee, and we will always check that it is below our maximum percentage
    // of the amount being paid

    val updates = List(
      makeUpdate(1L, a, b, 10 msat, 10, cltvDelta = CltvExpiryDelta(1)),
      makeUpdate(2L, b, c, 10 msat, 10, cltvDelta = CltvExpiryDelta(1)),
      makeUpdate(3L, c, d, 10 msat, 10, cltvDelta = CltvExpiryDelta(1)),
      makeUpdate(4L, d, e, 10 msat, 10, cltvDelta = CltvExpiryDelta(1))
    ).toMap

    val g = makeGraph(updates)

    val route = Router.findRoute(g, a, e, DEFAULT_AMOUNT_MSAT, numRoutes = 1, routeParams = DEFAULT_ROUTE_PARAMS.copy(maxFeeBase = 1 msat), currentBlockHeight = 400000)

    assert(route.map(hops2Ids) === Success(1 :: 2 :: 3 :: 4 :: Nil))
  }

  test("calculate the shortest path (correct fees)") {
    val (a, b, c, d, e, f) = (
      PublicKey(hex"02999fa724ec3c244e4da52b4a91ad421dc96c9a810587849cd4b2469313519c73"), // a: source
      PublicKey(hex"03f1cb1af20fe9ccda3ea128e27d7c39ee27375c8480f11a87c17197e97541ca6a"),
      PublicKey(hex"0358e32d245ff5f5a3eb14c78c6f69c67cea7846bdf9aeeb7199e8f6fbb0306484"),
      PublicKey(hex"029e059b6780f155f38e83601969919aae631ddf6faed58fe860c72225eb327d7c"), // d: target
      PublicKey(hex"03864ef025fde8fb587d989186ce6a4a186895ee44a926bfc370e2c366597a3f8f"),
      PublicKey(hex"020c65be6f9252e85ae2fe9a46eed892cb89565e2157730e78311b1621a0db4b22")
    )

    // note: we don't actually use floating point numbers
    // cost(CD) = 10005 = amountMsat + 1 + (amountMsat * 400 / 1000000)
    // cost(BC) = 10009,0015 = (cost(CD) + 1 + (cost(CD) * 300 / 1000000)
    // cost(FD) = 10002 = amountMsat + 1 + (amountMsat * 100 / 1000000)
    // cost(EF) = 10007,0008 = cost(FD) + 1 + (cost(FD) * 400 / 1000000)
    // cost(AE) = 10007 -> A is source, shortest path found
    // cost(AB) = 10009

    val amount = 10000 msat
    val expectedCost = 10007 msat

    val updates = List(
      makeUpdate(1L, a, b, feeBase = 1 msat, feeProportionalMillionth = 200, minHtlc = 0 msat),
      makeUpdate(4L, a, e, feeBase = 1 msat, feeProportionalMillionth = 200, minHtlc = 0 msat),
      makeUpdate(2L, b, c, feeBase = 1 msat, feeProportionalMillionth = 300, minHtlc = 0 msat),
      makeUpdate(3L, c, d, feeBase = 1 msat, feeProportionalMillionth = 400, minHtlc = 0 msat),
      makeUpdate(5L, e, f, feeBase = 1 msat, feeProportionalMillionth = 400, minHtlc = 0 msat),
      makeUpdate(6L, f, d, feeBase = 1 msat, feeProportionalMillionth = 100, minHtlc = 0 msat)
    ).toMap

    val graph = makeGraph(updates)

    val Success(route) = Router.findRoute(graph, a, d, amount, numRoutes = 1, routeParams = DEFAULT_ROUTE_PARAMS, currentBlockHeight = 400000)

    val totalCost = Graph.pathWeight(hops2Edges(route), amount, isPartial = false, 0, None).cost

    assert(hops2Ids(route) === 4 :: 5 :: 6 :: Nil)
    assert(totalCost === expectedCost)

    // now channel 5 could route the amount (10000) but not the amount + fees (10007)
    val (desc, update) = makeUpdate(5L, e, f, feeBase = 1 msat, feeProportionalMillionth = 400, minHtlc = 0 msat, maxHtlc = Some(10005 msat))
    val graph1 = graph.addEdge(desc, update)

    val Success(route1) = Router.findRoute(graph1, a, d, amount, numRoutes = 1, routeParams = DEFAULT_ROUTE_PARAMS, currentBlockHeight = 400000)

    assert(hops2Ids(route1) === 1 :: 2 :: 3 :: Nil)
  }

  test("calculate route considering the direct channel pays no fees") {
    val updates = List(
      makeUpdate(1L, a, b, 5 msat, 0), // a -> b
      makeUpdate(2L, a, d, 15 msat, 0), // a -> d  this goes a bit closer to the target and asks for higher fees but is a direct channel
      makeUpdate(3L, b, c, 5 msat, 0), // b -> c
      makeUpdate(4L, c, d, 5 msat, 0), // c -> d
      makeUpdate(5L, d, e, 5 msat, 0) // d -> e
    ).toMap

    val g = makeGraph(updates)
    val route = Router.findRoute(g, a, e, DEFAULT_AMOUNT_MSAT, numRoutes = 1, routeParams = DEFAULT_ROUTE_PARAMS, currentBlockHeight = 400000)

    assert(route.map(hops2Ids) === Success(2 :: 5 :: Nil))
  }

  test("calculate simple route (add and remove edges") {
    val updates = List(
      makeUpdate(1L, a, b, 0 msat, 0),
      makeUpdate(2L, b, c, 0 msat, 0),
      makeUpdate(3L, c, d, 0 msat, 0),
      makeUpdate(4L, d, e, 0 msat, 0)
    ).toMap

    val g = makeGraph(updates)

    val route1 = Router.findRoute(g, a, e, DEFAULT_AMOUNT_MSAT, numRoutes = 1, routeParams = DEFAULT_ROUTE_PARAMS, currentBlockHeight = 400000)
    assert(route1.map(hops2Ids) === Success(1 :: 2 :: 3 :: 4 :: Nil))

    val graphWithRemovedEdge = g.removeEdge(ChannelDesc(ShortChannelId(3L), c, d))
    val route2 = Router.findRoute(graphWithRemovedEdge, a, e, DEFAULT_AMOUNT_MSAT, numRoutes = 1, routeParams = DEFAULT_ROUTE_PARAMS, currentBlockHeight = 400000)
    assert(route2.map(hops2Ids) === Failure(RouteNotFound))
  }

  test("calculate the shortest path (hardcoded nodes)") {
    val (f, g, h, i) = (
      PublicKey(hex"02999fa724ec3c244e4da52b4a91ad421dc96c9a810587849cd4b2469313519c73"), // source
      PublicKey(hex"03f1cb1af20fe9ccda3ea128e27d7c39ee27375c8480f11a87c17197e97541ca6a"),
      PublicKey(hex"0358e32d245ff5f5a3eb14c78c6f69c67cea7846bdf9aeeb7199e8f6fbb0306484"),
      PublicKey(hex"029e059b6780f155f38e83601969919aae631ddf6faed58fe860c72225eb327d7c") // target
    )

    val updates = List(
      makeUpdate(1L, f, g, 0 msat, 0),
      makeUpdate(2L, g, h, 0 msat, 0),
      makeUpdate(3L, h, i, 0 msat, 0),
      makeUpdate(4L, f, h, 50 msat, 0) // more expensive
    ).toMap

    val graph = makeGraph(updates)

    val route = Router.findRoute(graph, f, i, DEFAULT_AMOUNT_MSAT, numRoutes = 1, routeParams = DEFAULT_ROUTE_PARAMS, currentBlockHeight = 400000)
    assert(route.map(hops2Ids) === Success(4 :: 3 :: Nil))

  }

  test("calculate the shortest path (select direct channel)") {
    val (f, g, h, i) = (
      PublicKey(hex"02999fa724ec3c244e4da52b4a91ad421dc96c9a810587849cd4b2469313519c73"), // source
      PublicKey(hex"03f1cb1af20fe9ccda3ea128e27d7c39ee27375c8480f11a87c17197e97541ca6a"),
      PublicKey(hex"0358e32d245ff5f5a3eb14c78c6f69c67cea7846bdf9aeeb7199e8f6fbb0306484"),
      PublicKey(hex"029e059b6780f155f38e83601969919aae631ddf6faed58fe860c72225eb327d7c") // target
    )

    val updates = List(
      makeUpdate(1L, f, g, 0 msat, 0),
      makeUpdate(4L, f, i, 50 msat, 0), // our starting node F has a direct channel with I
      makeUpdate(2L, g, h, 0 msat, 0),
      makeUpdate(3L, h, i, 0 msat, 0)
    ).toMap

    val graph = makeGraph(updates)

    val route = Router.findRoute(graph, f, i, DEFAULT_AMOUNT_MSAT, numRoutes = 2, routeParams = DEFAULT_ROUTE_PARAMS, currentBlockHeight = 400000)
    assert(route.map(hops2Ids) === Success(4 :: Nil))
  }

  test("find a route using channels with htlMaximumMsat close to the payment amount") {
    val (f, g, h, i) = (
      PublicKey(hex"02999fa724ec3c244e4da52b4a91ad421dc96c9a810587849cd4b2469313519c73"), // F source
      PublicKey(hex"03f1cb1af20fe9ccda3ea128e27d7c39ee27375c8480f11a87c17197e97541ca6a"), // G
      PublicKey(hex"0358e32d245ff5f5a3eb14c78c6f69c67cea7846bdf9aeeb7199e8f6fbb0306484"), // H
      PublicKey(hex"029e059b6780f155f38e83601969919aae631ddf6faed58fe860c72225eb327d7c") // I target
    )

    val updates = List(
      makeUpdate(1L, f, g, 1 msat, 0),
      // the maximum htlc allowed by this channel is only 50msat greater than what we're sending
      makeUpdate(2L, g, h, 1 msat, 0, maxHtlc = Some(DEFAULT_AMOUNT_MSAT + 50.msat)),
      makeUpdate(3L, h, i, 1 msat, 0)
    ).toMap

    val graph = makeGraph(updates)

    val route = Router.findRoute(graph, f, i, DEFAULT_AMOUNT_MSAT, numRoutes = 1, routeParams = DEFAULT_ROUTE_PARAMS, currentBlockHeight = 400000)
    assert(route.map(hops2Ids) == Success(1 :: 2 :: 3 :: Nil))
  }

  test("find a route using channels with htlMinimumMsat close to the payment amount") {
    val (f, g, h, i) = (
      PublicKey(hex"02999fa724ec3c244e4da52b4a91ad421dc96c9a810587849cd4b2469313519c73"), // F source
      PublicKey(hex"03f1cb1af20fe9ccda3ea128e27d7c39ee27375c8480f11a87c17197e97541ca6a"), // G
      PublicKey(hex"0358e32d245ff5f5a3eb14c78c6f69c67cea7846bdf9aeeb7199e8f6fbb0306484"), // H
      PublicKey(hex"029e059b6780f155f38e83601969919aae631ddf6faed58fe860c72225eb327d7c") // I target
    )

    val updates = List(
      makeUpdate(1L, f, g, 1 msat, 0),
      // this channel requires a minimum amount that is larger than what we are sending
      makeUpdate(2L, g, h, 1 msat, 0, minHtlc = DEFAULT_AMOUNT_MSAT + 50.msat),
      makeUpdate(3L, h, i, 1 msat, 0)
    ).toMap

    val graph = makeGraph(updates)

    val route = Router.findRoute(graph, f, i, DEFAULT_AMOUNT_MSAT, numRoutes = 1, routeParams = DEFAULT_ROUTE_PARAMS, currentBlockHeight = 400000)
    assert(route.map(hops2Ids) === Failure(RouteNotFound))
  }

  test("if there are multiple channels between the same node, select the cheapest") {
    val (f, g, h, i) = (
      PublicKey(hex"02999fa724ec3c244e4da52b4a91ad421dc96c9a810587849cd4b2469313519c73"), // F source
      PublicKey(hex"03f1cb1af20fe9ccda3ea128e27d7c39ee27375c8480f11a87c17197e97541ca6a"), // G
      PublicKey(hex"0358e32d245ff5f5a3eb14c78c6f69c67cea7846bdf9aeeb7199e8f6fbb0306484"), // H
      PublicKey(hex"029e059b6780f155f38e83601969919aae631ddf6faed58fe860c72225eb327d7c") // I target
    )

    val updates = List(
      makeUpdate(1L, f, g, 0 msat, 0),
      makeUpdate(2L, g, h, 5 msat, 5), // expensive  g -> h channel
      makeUpdate(6L, g, h, 0 msat, 0), // cheap      g -> h channel
      makeUpdate(3L, h, i, 0 msat, 0)
    ).toMap

    val graph = makeGraph(updates)

    val route = Router.findRoute(graph, f, i, DEFAULT_AMOUNT_MSAT, numRoutes = 1, routeParams = DEFAULT_ROUTE_PARAMS, currentBlockHeight = 400000)
    assert(route.map(hops2Ids) === Success(1 :: 6 :: 3 :: Nil))
  }

  test("calculate longer but cheaper route") {
    val updates = List(
      makeUpdate(1L, a, b, 0 msat, 0),
      makeUpdate(2L, b, c, 0 msat, 0),
      makeUpdate(3L, c, d, 0 msat, 0),
      makeUpdate(4L, d, e, 0 msat, 0),
      makeUpdate(5L, b, e, 10 msat, 10)
    ).toMap

    val g = makeGraph(updates)

    val route = Router.findRoute(g, a, e, DEFAULT_AMOUNT_MSAT, numRoutes = 1, routeParams = DEFAULT_ROUTE_PARAMS, currentBlockHeight = 400000)
    assert(route.map(hops2Ids) === Success(1 :: 2 :: 3 :: 4 :: Nil))
  }

  test("no local channels") {
    val updates = List(
      makeUpdate(2L, b, c, 0 msat, 0),
      makeUpdate(4L, d, e, 0 msat, 0)
    ).toMap

    val g = makeGraph(updates)

    val route = Router.findRoute(g, a, e, DEFAULT_AMOUNT_MSAT, numRoutes = 1, routeParams = DEFAULT_ROUTE_PARAMS, currentBlockHeight = 400000)
    assert(route.map(hops2Ids) === Failure(RouteNotFound))
  }

  test("route not found") {
    val updates = List(
      makeUpdate(1L, a, b, 0 msat, 0),
      makeUpdate(2L, b, c, 0 msat, 0),
      makeUpdate(4L, d, e, 0 msat, 0)
    ).toMap

    val g = makeGraph(updates)

    val route = Router.findRoute(g, a, e, DEFAULT_AMOUNT_MSAT, numRoutes = 1, routeParams = DEFAULT_ROUTE_PARAMS, currentBlockHeight = 400000)
    assert(route.map(hops2Ids) === Failure(RouteNotFound))
  }

  test("route not found (source OR target node not connected)") {
    val updates = List(
      makeUpdate(2L, b, c, 0 msat, 0),
      makeUpdate(4L, c, d, 0 msat, 0)
    ).toMap

    val g = makeGraph(updates).addVertex(a).addVertex(e)

    assert(Router.findRoute(g, a, d, DEFAULT_AMOUNT_MSAT, numRoutes = 1, routeParams = DEFAULT_ROUTE_PARAMS, currentBlockHeight = 400000) === Failure(RouteNotFound))
    assert(Router.findRoute(g, b, e, DEFAULT_AMOUNT_MSAT, numRoutes = 1, routeParams = DEFAULT_ROUTE_PARAMS, currentBlockHeight = 400000) === Failure(RouteNotFound))
  }

  test("route not found (amount too high OR too low)") {
    val highAmount = DEFAULT_AMOUNT_MSAT * 10
    val lowAmount = DEFAULT_AMOUNT_MSAT / 10

    val updatesHi = List(
      makeUpdate(1L, a, b, 0 msat, 0),
      makeUpdate(2L, b, c, 0 msat, 0, maxHtlc = Some(DEFAULT_AMOUNT_MSAT)),
      makeUpdate(3L, c, d, 0 msat, 0)
    ).toMap

    val updatesLo = List(
      makeUpdate(1L, a, b, 0 msat, 0),
      makeUpdate(2L, b, c, 0 msat, 0, minHtlc = DEFAULT_AMOUNT_MSAT),
      makeUpdate(3L, c, d, 0 msat, 0)
    ).toMap

    val g = makeGraph(updatesHi)
    val g1 = makeGraph(updatesLo)

    assert(Router.findRoute(g, a, d, highAmount, numRoutes = 1, routeParams = DEFAULT_ROUTE_PARAMS, currentBlockHeight = 400000) === Failure(RouteNotFound))
    assert(Router.findRoute(g1, a, d, lowAmount, numRoutes = 1, routeParams = DEFAULT_ROUTE_PARAMS, currentBlockHeight = 400000) === Failure(RouteNotFound))
  }

  test("route to self") {
    val updates = List(
      makeUpdate(1L, a, b, 0 msat, 0),
      makeUpdate(2L, b, c, 0 msat, 0),
      makeUpdate(3L, c, d, 0 msat, 0)
    ).toMap

    val g = makeGraph(updates)

    val route = Router.findRoute(g, a, a, DEFAULT_AMOUNT_MSAT, numRoutes = 1, routeParams = DEFAULT_ROUTE_PARAMS, currentBlockHeight = 400000)
    assert(route.map(hops2Ids) === Failure(CannotRouteToSelf))
  }

  test("route to immediate neighbor") {
    val updates = List(
      makeUpdate(1L, a, b, 0 msat, 0),
      makeUpdate(2L, b, c, 0 msat, 0),
      makeUpdate(3L, c, d, 0 msat, 0),
      makeUpdate(4L, d, e, 0 msat, 0)
    ).toMap

    val g = makeGraph(updates)

    val route = Router.findRoute(g, a, b, DEFAULT_AMOUNT_MSAT, numRoutes = 1, routeParams = DEFAULT_ROUTE_PARAMS, currentBlockHeight = 400000)
    assert(route.map(hops2Ids) === Success(1 :: Nil))
  }

  test("directed graph") {
    val updates = List(
      makeUpdate(1L, a, b, 0 msat, 0),
      makeUpdate(2L, b, c, 0 msat, 0),
      makeUpdate(3L, c, d, 0 msat, 0),
      makeUpdate(4L, d, e, 0 msat, 0)
    ).toMap

    // a->e works, e->a fails

    val g = makeGraph(updates)

    val route1 = Router.findRoute(g, a, e, DEFAULT_AMOUNT_MSAT, numRoutes = 1, routeParams = DEFAULT_ROUTE_PARAMS, currentBlockHeight = 400000)
    assert(route1.map(hops2Ids) === Success(1 :: 2 :: 3 :: 4 :: Nil))

    val route2 = Router.findRoute(g, e, a, DEFAULT_AMOUNT_MSAT, numRoutes = 1, routeParams = DEFAULT_ROUTE_PARAMS, currentBlockHeight = 400000)
    assert(route2.map(hops2Ids) === Failure(RouteNotFound))
  }

  test("calculate route and return metadata") {
    val DUMMY_SIG = Transactions.PlaceHolderSig

    val uab = ChannelUpdate(DUMMY_SIG, Block.RegtestGenesisBlock.hash, ShortChannelId(1L), 0L, 0, 0, CltvExpiryDelta(1), 42 msat, 2500 msat, 140, None)
    val uba = ChannelUpdate(DUMMY_SIG, Block.RegtestGenesisBlock.hash, ShortChannelId(1L), 1L, 0, 1, CltvExpiryDelta(1), 43 msat, 2501 msat, 141, None)
    val ubc = ChannelUpdate(DUMMY_SIG, Block.RegtestGenesisBlock.hash, ShortChannelId(2L), 1L, 0, 0, CltvExpiryDelta(1), 44 msat, 2502 msat, 142, None)
    val ucb = ChannelUpdate(DUMMY_SIG, Block.RegtestGenesisBlock.hash, ShortChannelId(2L), 1L, 0, 1, CltvExpiryDelta(1), 45 msat, 2503 msat, 143, None)
    val ucd = ChannelUpdate(DUMMY_SIG, Block.RegtestGenesisBlock.hash, ShortChannelId(3L), 1L, 1, 0, CltvExpiryDelta(1), 46 msat, 2504 msat, 144, Some(500000000 msat))
    val udc = ChannelUpdate(DUMMY_SIG, Block.RegtestGenesisBlock.hash, ShortChannelId(3L), 1L, 0, 1, CltvExpiryDelta(1), 47 msat, 2505 msat, 145, None)
    val ude = ChannelUpdate(DUMMY_SIG, Block.RegtestGenesisBlock.hash, ShortChannelId(4L), 1L, 0, 0, CltvExpiryDelta(1), 48 msat, 2506 msat, 146, None)
    val ued = ChannelUpdate(DUMMY_SIG, Block.RegtestGenesisBlock.hash, ShortChannelId(4L), 1L, 0, 1, CltvExpiryDelta(1), 49 msat, 2507 msat, 147, None)

    val updates = Map(
      ChannelDesc(ShortChannelId(1L), a, b) -> uab,
      ChannelDesc(ShortChannelId(1L), b, a) -> uba,
      ChannelDesc(ShortChannelId(2L), b, c) -> ubc,
      ChannelDesc(ShortChannelId(2L), c, b) -> ucb,
      ChannelDesc(ShortChannelId(3L), c, d) -> ucd,
      ChannelDesc(ShortChannelId(3L), d, c) -> udc,
      ChannelDesc(ShortChannelId(4L), d, e) -> ude,
      ChannelDesc(ShortChannelId(4L), e, d) -> ued
    )

    val g = makeGraph(updates)

    val hops = Router.findRoute(g, a, e, DEFAULT_AMOUNT_MSAT, numRoutes = 1, routeParams = DEFAULT_ROUTE_PARAMS, currentBlockHeight = 400000).get

    assert(hops === Hop(a, b, uab) :: Hop(b, c, ubc) :: Hop(c, d, ucd) :: Hop(d, e, ude) :: Nil)
  }

  test("convert extra hops to assisted channels") {
    val a = randomKey.publicKey
    val b = randomKey.publicKey
    val c = randomKey.publicKey
    val d = randomKey.publicKey
    val e = randomKey.publicKey

    val extraHop1 = ExtraHop(a, ShortChannelId(1), 12.sat.toMilliSatoshi, 10000, CltvExpiryDelta(12))
    val extraHop2 = ExtraHop(b, ShortChannelId(2), 200.sat.toMilliSatoshi, 0, CltvExpiryDelta(22))
    val extraHop3 = ExtraHop(c, ShortChannelId(3), 150.sat.toMilliSatoshi, 0, CltvExpiryDelta(32))
    val extraHop4 = ExtraHop(d, ShortChannelId(4), 50.sat.toMilliSatoshi, 0, CltvExpiryDelta(42))
    val extraHops = extraHop1 :: extraHop2 :: extraHop3 :: extraHop4 :: Nil

    val amount = 900 sat // below RoutingHeuristics.CAPACITY_CHANNEL_LOW
    val assistedChannels = Router.toAssistedChannels(extraHops, e, amount.toMilliSatoshi)

    assert(assistedChannels(extraHop4.shortChannelId) === AssistedChannel(extraHop4, e, 1050.sat.toMilliSatoshi))
    assert(assistedChannels(extraHop3.shortChannelId) === AssistedChannel(extraHop3, d, 1200.sat.toMilliSatoshi))
    assert(assistedChannels(extraHop2.shortChannelId) === AssistedChannel(extraHop2, c, 1400.sat.toMilliSatoshi))
    assert(assistedChannels(extraHop1.shortChannelId) === AssistedChannel(extraHop1, b, 1426.sat.toMilliSatoshi))
  }

  test("blacklist routes") {
    val updates = List(
      makeUpdate(1L, a, b, 0 msat, 0),
      makeUpdate(2L, b, c, 0 msat, 0),
      makeUpdate(3L, c, d, 0 msat, 0),
      makeUpdate(4L, d, e, 0 msat, 0)
    ).toMap

    val g = makeGraph(updates)

    val route1 = Router.findRoute(g, a, e, DEFAULT_AMOUNT_MSAT, numRoutes = 1, ignoredEdges = Set(ChannelDesc(ShortChannelId(3L), c, d)), routeParams = DEFAULT_ROUTE_PARAMS, currentBlockHeight = 400000)
    assert(route1.map(hops2Ids) === Failure(RouteNotFound))

    // verify that we left the graph untouched
    assert(g.containsEdge(makeUpdate(3L, c, d, 0 msat, 0)._1)) // c -> d
    assert(g.containsVertex(c))
    assert(g.containsVertex(d))

    // make sure we can find a route if without the blacklist
    val route2 = Router.findRoute(g, a, e, DEFAULT_AMOUNT_MSAT, numRoutes = 1, routeParams = DEFAULT_ROUTE_PARAMS, currentBlockHeight = 400000)
    assert(route2.map(hops2Ids) === Success(1 :: 2 :: 3 :: 4 :: Nil))
  }

  test("route to a destination that is not in the graph (with assisted routes)") {
    val updates = List(
      makeUpdate(1L, a, b, 10 msat, 10),
      makeUpdate(2L, b, c, 10 msat, 10),
      makeUpdate(3L, c, d, 10 msat, 10)
    ).toMap

    val g = makeGraph(updates)

    val route = Router.findRoute(g, a, e, DEFAULT_AMOUNT_MSAT, numRoutes = 1, routeParams = DEFAULT_ROUTE_PARAMS, currentBlockHeight = 400000)
    assert(route.map(hops2Ids) === Failure(RouteNotFound))

    // now we add the missing edge to reach the destination
    val (extraDesc, extraUpdate) = makeUpdate(4L, d, e, 5 msat, 5)
    val extraGraphEdges = Set(GraphEdge(extraDesc, extraUpdate))

    val route1 = Router.findRoute(g, a, e, DEFAULT_AMOUNT_MSAT, numRoutes = 1, extraEdges = extraGraphEdges, routeParams = DEFAULT_ROUTE_PARAMS, currentBlockHeight = 400000)
    assert(route1.map(hops2Ids) === Success(1 :: 2 :: 3 :: 4 :: Nil))
  }

  test("verify that extra hops takes precedence over known channels") {
    val updates = List(
      makeUpdate(1L, a, b, 10 msat, 10),
      makeUpdate(2L, b, c, 10 msat, 10),
      makeUpdate(3L, c, d, 10 msat, 10),
      makeUpdate(4L, d, e, 10 msat, 10)
    ).toMap

    val g = makeGraph(updates)

    val route1 = Router.findRoute(g, a, e, DEFAULT_AMOUNT_MSAT, numRoutes = 1, routeParams = DEFAULT_ROUTE_PARAMS, currentBlockHeight = 400000)
    assert(route1.map(hops2Ids) === Success(1 :: 2 :: 3 :: 4 :: Nil))
    assert(route1.get(1).lastUpdate.feeBaseMsat === 10.msat)

    val (extraDesc, extraUpdate) = makeUpdate(2L, b, c, 5 msat, 5)

    val extraGraphEdges = Set(GraphEdge(extraDesc, extraUpdate))

    val route2 = Router.findRoute(g, a, e, DEFAULT_AMOUNT_MSAT, numRoutes = 1, extraEdges = extraGraphEdges, routeParams = DEFAULT_ROUTE_PARAMS, currentBlockHeight = 400000)
    assert(route2.map(hops2Ids) === Success(1 :: 2 :: 3 :: 4 :: Nil))
    assert(route2.get(1).lastUpdate.feeBaseMsat === 5.msat)
  }

  test("compute ignored channels") {
    val f = randomKey.publicKey
    val g = randomKey.publicKey
    val h = randomKey.publicKey
    val i = randomKey.publicKey
    val j = randomKey.publicKey

    val channels = Map(
      ShortChannelId(1L) -> makeChannel(1L, a, b),
      ShortChannelId(2L) -> makeChannel(2L, b, c),
      ShortChannelId(3L) -> makeChannel(3L, c, d),
      ShortChannelId(4L) -> makeChannel(4L, d, e),
      ShortChannelId(5L) -> makeChannel(5L, f, g),
      ShortChannelId(6L) -> makeChannel(6L, f, h),
      ShortChannelId(7L) -> makeChannel(7L, h, i),
      ShortChannelId(8L) -> makeChannel(8L, i, j)
    )

    val updates = List(
      makeUpdate(1L, a, b, 10 msat, 10),
      makeUpdate(2L, b, c, 10 msat, 10),
      makeUpdate(2L, c, b, 10 msat, 10),
      makeUpdate(3L, c, d, 10 msat, 10),
      makeUpdate(4L, d, e, 10 msat, 10),
      makeUpdate(5L, f, g, 10 msat, 10),
      makeUpdate(6L, f, h, 10 msat, 10),
      makeUpdate(7L, h, i, 10 msat, 10),
      makeUpdate(8L, i, j, 10 msat, 10)
    ).toMap

    val publicChannels = channels.map { case (shortChannelId, announcement) =>
      val (_, update) = updates.find { case (d, _) => d.shortChannelId == shortChannelId }.get
      val (update_1_opt, update_2_opt) = if (Announcements.isNode1(update.channelFlags)) (Some(update), None) else (None, Some(update))
      val pc = PublicChannel(announcement, ByteVector32.Zeroes, Satoshi(1000), update_1_opt, update_2_opt)
      (shortChannelId, pc)
    }

    val ignored = Router.getIgnoredChannelDesc(publicChannels, ignoreNodes = Set(c, j, randomKey.publicKey))

    assert(ignored.toSet.contains(ChannelDesc(ShortChannelId(2L), b, c)))
    assert(ignored.toSet.contains(ChannelDesc(ShortChannelId(2L), c, b)))
    assert(ignored.toSet.contains(ChannelDesc(ShortChannelId(3L), c, d)))
    assert(ignored.toSet.contains(ChannelDesc(ShortChannelId(8L), i, j)))
  }

  test("limit routes to 20 hops") {
    val nodes = (for (_ <- 0 until 22) yield randomKey.publicKey).toList
    val updates = nodes
      .zip(nodes.drop(1)) // (0, 1) :: (1, 2) :: ...
      .zipWithIndex // ((0, 1), 0) :: ((1, 2), 1) :: ...
      .map { case ((na, nb), index) => makeUpdate(index, na, nb, 5 msat, 0) }
      .toMap

    val g = makeGraph(updates)

    assert(Router.findRoute(g, nodes(0), nodes(18), DEFAULT_AMOUNT_MSAT, numRoutes = 1, routeParams = DEFAULT_ROUTE_PARAMS, currentBlockHeight = 400000).map(hops2Ids) === Success(0 until 18))
    assert(Router.findRoute(g, nodes(0), nodes(19), DEFAULT_AMOUNT_MSAT, numRoutes = 1, routeParams = DEFAULT_ROUTE_PARAMS, currentBlockHeight = 400000).map(hops2Ids) === Success(0 until 19))
    assert(Router.findRoute(g, nodes(0), nodes(20), DEFAULT_AMOUNT_MSAT, numRoutes = 1, routeParams = DEFAULT_ROUTE_PARAMS, currentBlockHeight = 400000).map(hops2Ids) === Success(0 until 20))
    assert(Router.findRoute(g, nodes(0), nodes(21), DEFAULT_AMOUNT_MSAT, numRoutes = 1, routeParams = DEFAULT_ROUTE_PARAMS, currentBlockHeight = 400000).map(hops2Ids) === Failure(RouteNotFound))
  }

  test("ignore cheaper route when it has more than 20 hops") {
    val nodes = (for (_ <- 0 until 50) yield randomKey.publicKey).toList

    val updates = nodes
      .zip(nodes.drop(1)) // (0, 1) :: (1, 2) :: ...
      .zipWithIndex // ((0, 1), 0) :: ((1, 2), 1) :: ...
      .map { case ((na, nb), index) => makeUpdate(index, na, nb, 1 msat, 0) }
      .toMap

    val updates2 = updates + makeUpdate(99, nodes(2), nodes(48), 1000 msat, 0) // expensive shorter route

    val g = makeGraph(updates2)

    val route = Router.findRoute(g, nodes(0), nodes(49), DEFAULT_AMOUNT_MSAT, numRoutes = 1, routeParams = DEFAULT_ROUTE_PARAMS, currentBlockHeight = 400000)
    assert(route.map(hops2Ids) === Success(0 :: 1 :: 99 :: 48 :: Nil))
  }

  test("ignore cheaper route when it has more than the requested CLTV") {
    val f = randomKey.publicKey

    val g = makeGraph(List(
      makeUpdate(1, a, b, feeBase = 1 msat, 0, minHtlc = 0 msat, maxHtlc = None, CltvExpiryDelta(50)),
      makeUpdate(2, b, c, feeBase = 1 msat, 0, minHtlc = 0 msat, maxHtlc = None, CltvExpiryDelta(50)),
      makeUpdate(3, c, d, feeBase = 1 msat, 0, minHtlc = 0 msat, maxHtlc = None, CltvExpiryDelta(50)),
      makeUpdate(4, a, e, feeBase = 1 msat, 0, minHtlc = 0 msat, maxHtlc = None, CltvExpiryDelta(9)),
      makeUpdate(5, e, f, feeBase = 5 msat, 0, minHtlc = 0 msat, maxHtlc = None, CltvExpiryDelta(9)),
      makeUpdate(6, f, d, feeBase = 5 msat, 0, minHtlc = 0 msat, maxHtlc = None, CltvExpiryDelta(9))
    ).toMap)

    val route = Router.findRoute(g, a, d, DEFAULT_AMOUNT_MSAT, numRoutes = 1, routeParams = DEFAULT_ROUTE_PARAMS.copy(routeMaxCltv = CltvExpiryDelta(28)), currentBlockHeight = 400000)
    assert(route.map(hops2Ids) === Success(4 :: 5 :: 6 :: Nil))
  }

  test("ignore cheaper route when it grows longer than the requested size") {
    val f = randomKey.publicKey

    val g = makeGraph(List(
      makeUpdate(1, a, b, feeBase = 1 msat, 0, minHtlc = 0 msat, maxHtlc = None, CltvExpiryDelta(9)),
      makeUpdate(2, b, c, feeBase = 1 msat, 0, minHtlc = 0 msat, maxHtlc = None, CltvExpiryDelta(9)),
      makeUpdate(3, c, d, feeBase = 1 msat, 0, minHtlc = 0 msat, maxHtlc = None, CltvExpiryDelta(9)),
      makeUpdate(4, d, e, feeBase = 1 msat, 0, minHtlc = 0 msat, maxHtlc = None, CltvExpiryDelta(9)),
      makeUpdate(5, e, f, feeBase = 5 msat, 0, minHtlc = 0 msat, maxHtlc = None, CltvExpiryDelta(9)),
      makeUpdate(6, b, f, feeBase = 5 msat, 0, minHtlc = 0 msat, maxHtlc = None, CltvExpiryDelta(9))
    ).toMap)

    val route = Router.findRoute(g, a, f, DEFAULT_AMOUNT_MSAT, numRoutes = 1, routeParams = DEFAULT_ROUTE_PARAMS.copy(routeMaxLength = 3), currentBlockHeight = 400000)
    assert(route.map(hops2Ids) === Success(1 :: 6 :: Nil))
  }

  test("ignore loops") {
    val updates = List(
      makeUpdate(1L, a, b, 10 msat, 10),
      makeUpdate(2L, b, c, 10 msat, 10),
      makeUpdate(3L, c, a, 10 msat, 10),
      makeUpdate(4L, c, d, 10 msat, 10),
      makeUpdate(5L, d, e, 10 msat, 10)
    ).toMap

    val g = makeGraph(updates)

    val route1 = Router.findRoute(g, a, e, DEFAULT_AMOUNT_MSAT, numRoutes = 1, routeParams = DEFAULT_ROUTE_PARAMS, currentBlockHeight = 400000)
    assert(route1.map(hops2Ids) === Success(1 :: 2 :: 4 :: 5 :: Nil))
  }

  test("ensure the route calculation terminates correctly when selecting 0-fees edges") {
    // the graph contains a possible 0-cost path that goes back on its steps ( e -> f, f -> e )
    val updates = List(
      makeUpdate(1L, a, b, 10 msat, 10), // a -> b
      makeUpdate(2L, b, c, 10 msat, 10),
      makeUpdate(4L, c, d, 10 msat, 10),
      makeUpdate(3L, b, e, 0 msat, 0), // b -> e
      makeUpdate(6L, e, f, 0 msat, 0), // e -> f
      makeUpdate(6L, f, e, 0 msat, 0), // e <- f
      makeUpdate(5L, e, d, 0 msat, 0) // e -> d
    ).toMap

    val g = makeGraph(updates)

    val route1 = Router.findRoute(g, a, d, DEFAULT_AMOUNT_MSAT, numRoutes = 1, routeParams = DEFAULT_ROUTE_PARAMS, currentBlockHeight = 400000)
    assert(route1.map(hops2Ids) === Success(1 :: 3 :: 5 :: Nil))
  }

  // @formatter:off
  /**
   * +---+            +---+            +---+
   * | A +-----+      | B +----------> | C |
   * +-+-+     |      +-+-+            +-+-+
   *   ^       |        ^                |
   *   |       |        |                |
   *   |       v----> + |                |
   * +-+-+            <-+-+            +-+-+
   * | D +----------> | E +----------> | F |
   * +---+            +---+            +---+
   */
  // @formatter:on
  test("find the k-shortest paths in a graph, k=4") {
    val (a, b, c, d, e, f) = (
      PublicKey(hex"02999fa724ec3c244e4da52b4a91ad421dc96c9a810587849cd4b2469313519c73"), //a
      PublicKey(hex"03f1cb1af20fe9ccda3ea128e27d7c39ee27375c8480f11a87c17197e97541ca6a"), //b
      PublicKey(hex"0358e32d245ff5f5a3eb14c78c6f69c67cea7846bdf9aeeb7199e8f6fbb0306484"), //c
      PublicKey(hex"029e059b6780f155f38e83601969919aae631ddf6faed58fe860c72225eb327d7c"), //d
      PublicKey(hex"02f38f4e37142cc05df44683a83e22dea608cf4691492829ff4cf99888c5ec2d3a"), //e
      PublicKey(hex"03fc5b91ce2d857f146fd9b986363374ffe04dc143d8bcd6d7664c8873c463cdfc") //f
    )

    val edges = Seq(
      makeUpdate(1L, d, a, 1 msat, 0),
      makeUpdate(2L, d, e, 1 msat, 0),
      makeUpdate(3L, a, e, 1 msat, 0),
      makeUpdate(4L, e, b, 1 msat, 0),
      makeUpdate(5L, e, f, 1 msat, 0),
      makeUpdate(6L, b, c, 1 msat, 0),
      makeUpdate(7L, c, f, 1 msat, 0)
    )

    val graph = DirectedGraph().addEdges(edges)

    val fourShortestPaths = Graph.yenKshortestPaths(graph, d, f, DEFAULT_AMOUNT_MSAT, Set.empty, Set.empty, Set.empty, pathsToFind = 4, None, 0, noopBoundaries)

    assert(fourShortestPaths.size === 4)
    assert(hops2Ids(fourShortestPaths(0).path.map(graphEdgeToHop)) === 2 :: 5 :: Nil) // D -> E -> F
    assert(hops2Ids(fourShortestPaths(1).path.map(graphEdgeToHop)) === 1 :: 3 :: 5 :: Nil) // D -> A -> E -> F
    assert(hops2Ids(fourShortestPaths(2).path.map(graphEdgeToHop)) === 2 :: 4 :: 6 :: 7 :: Nil) // D -> E -> B -> C -> F
    assert(hops2Ids(fourShortestPaths(3).path.map(graphEdgeToHop)) === 1 :: 3 :: 4 :: 6 :: 7 :: Nil) // D -> A -> E -> B -> C -> F
  }

  test("find the k shortest path (wikipedia example)") {
    val (c, d, e, f, g, h) = (
      PublicKey(hex"02999fa724ec3c244e4da52b4a91ad421dc96c9a810587849cd4b2469313519c73"), //c
      PublicKey(hex"03f1cb1af20fe9ccda3ea128e27d7c39ee27375c8480f11a87c17197e97541ca6a"), //d
      PublicKey(hex"0358e32d245ff5f5a3eb14c78c6f69c67cea7846bdf9aeeb7199e8f6fbb0306484"), //e
      PublicKey(hex"029e059b6780f155f38e83601969919aae631ddf6faed58fe860c72225eb327d7c"), //f
      PublicKey(hex"02f38f4e37142cc05df44683a83e22dea608cf4691492829ff4cf99888c5ec2d3a"), //g
      PublicKey(hex"03fc5b91ce2d857f146fd9b986363374ffe04dc143d8bcd6d7664c8873c463cdfc") //h
    )

    val edges = Seq(
      makeUpdate(10L, c, e, 2 msat, 0),
      makeUpdate(20L, c, d, 3 msat, 0),
      makeUpdate(30L, d, f, 4 msat, 5), // D- > F has a higher cost to distinguish it from the 2nd cheapest route
      makeUpdate(40L, e, d, 1 msat, 0),
      makeUpdate(50L, e, f, 2 msat, 0),
      makeUpdate(60L, e, g, 3 msat, 0),
      makeUpdate(70L, f, g, 2 msat, 0),
      makeUpdate(80L, f, h, 1 msat, 0),
      makeUpdate(90L, g, h, 2 msat, 0)
    )

    val graph = DirectedGraph().addEdges(edges)

    val twoShortestPaths = Graph.yenKshortestPaths(graph, c, h, DEFAULT_AMOUNT_MSAT, Set.empty, Set.empty, Set.empty, pathsToFind = 2, None, 0, noopBoundaries)

    assert(twoShortestPaths.size === 2)
    val shortest = twoShortestPaths(0)
    assert(hops2Ids(shortest.path.map(graphEdgeToHop)) === 10 :: 50 :: 80 :: Nil) // C -> E -> F -> H

    val secondShortest = twoShortestPaths(1)
    assert(hops2Ids(secondShortest.path.map(graphEdgeToHop)) === 10 :: 60 :: 90 :: Nil) // C -> E -> G -> H
  }

  test("terminate looking for k-shortest path if there are no more alternative paths than k, must not consider routes going back on their steps") {
    val f = randomKey.publicKey

    // simple graph with only 2 possible paths from A to F
    val edges = Seq(
      makeUpdate(1L, a, b, 1 msat, 0),
      makeUpdate(1L, b, a, 1 msat, 0),
      makeUpdate(2L, b, c, 1 msat, 0),
      makeUpdate(2L, c, b, 1 msat, 0),
      makeUpdate(3L, c, f, 1 msat, 0),
      makeUpdate(3L, f, c, 1 msat, 0),
      makeUpdate(4L, c, d, 1 msat, 0),
      makeUpdate(4L, d, c, 1 msat, 0),
      makeUpdate(41L, d, c, 1 msat, 0), // there is more than one D -> C channel
      makeUpdate(5L, d, e, 1 msat, 0),
      makeUpdate(5L, e, d, 1 msat, 0),
      makeUpdate(6L, e, f, 1 msat, 0),
      makeUpdate(6L, f, e, 1 msat, 0)
    )

    val graph = DirectedGraph().addEdges(edges)

    //we ask for 3 shortest paths but only 2 can be found
    val foundPaths = Graph.yenKshortestPaths(graph, a, f, DEFAULT_AMOUNT_MSAT, Set.empty, Set.empty, Set.empty, pathsToFind = 3, None, 0, noopBoundaries)

    assert(foundPaths.size === 2)
    assert(hops2Ids(foundPaths(0).path.map(graphEdgeToHop)) === 1 :: 2 :: 3 :: Nil) // A -> B -> C -> F
    assert(hops2Ids(foundPaths(1).path.map(graphEdgeToHop)) === 1 :: 2 :: 4 :: 5 :: 6 :: Nil) // A -> B -> C -> D -> E -> F
  }

  test("select a random route below the requested fee") {
    val strictFeeParams = DEFAULT_ROUTE_PARAMS.copy(maxFeeBase = 7 msat, maxFeePct = 0)

    // A -> B -> C -> D has total cost of 10000005
    // A -> E -> C -> D has total cost of 11080003 !!
    // A -> E -> F -> D has total cost of 10000006
    val g = makeGraph(List(
      makeUpdate(1L, a, b, feeBase = 1 msat, 0),
      makeUpdate(4L, a, e, feeBase = 1 msat, 0),
      makeUpdate(2L, b, c, feeBase = 2 msat, 0),
      makeUpdate(3L, c, d, feeBase = 3 msat, 0),
      makeUpdate(5L, e, f, feeBase = 3 msat, 0),
      makeUpdate(6L, f, d, feeBase = 3 msat, 0),
      makeUpdate(7L, e, c, feeBase = 9 msat, 0)
    ).toMap)

    (for {_ <- 0 to 10} yield Router.findRoute(g, a, d, DEFAULT_AMOUNT_MSAT, numRoutes = 3, routeParams = strictFeeParams, currentBlockHeight = 400000)).map {
<<<<<<< HEAD
      case Failure(thr) => assert(false, thr)
=======
      case Failure(thr) => fail(thr)
>>>>>>> 2fbf46a3
      case Success(someRoute) =>

        val routeCost = Graph.pathWeight(hops2Edges(someRoute), DEFAULT_AMOUNT_MSAT, isPartial = false, 0, None).cost - DEFAULT_AMOUNT_MSAT

        // over the three routes we could only get the 2 cheapest because the third is too expensive (over 7msat of fees)
        assert(routeCost === 5.msat || routeCost === 6.msat)
    }
  }

  test("Use weight ratios to when computing the edge weight") {
    val largeCapacity = 8000000000L msat

    // A -> B -> C -> D is 'fee optimized', lower fees route (totFees = 2, totCltv = 4000)
    // A -> E -> F -> D is 'timeout optimized', lower CLTV route (totFees = 3, totCltv = 18)
    // A -> E -> C -> D is 'capacity optimized', more recent channel/larger capacity route
    val updates = List(
      makeUpdate(1L, a, b, feeBase = 0 msat, 0, minHtlc = 0 msat, maxHtlc = None, CltvExpiryDelta(13)),
      makeUpdate(4L, a, e, feeBase = 0 msat, 0, minHtlc = 0 msat, maxHtlc = None, CltvExpiryDelta(12)),
      makeUpdate(2L, b, c, feeBase = 1 msat, 0, minHtlc = 0 msat, maxHtlc = None, CltvExpiryDelta(500)),
      makeUpdate(3L, c, d, feeBase = 1 msat, 0, minHtlc = 0 msat, maxHtlc = None, CltvExpiryDelta(500)),
      makeUpdate(5L, e, f, feeBase = 2 msat, 0, minHtlc = 0 msat, maxHtlc = None, CltvExpiryDelta(9)),
      makeUpdate(6L, f, d, feeBase = 2 msat, 0, minHtlc = 0 msat, maxHtlc = None, CltvExpiryDelta(9)),
      makeUpdate(7L, e, c, feeBase = 2 msat, 0, minHtlc = 0 msat, maxHtlc = Some(largeCapacity), CltvExpiryDelta(12))
    ).toMap

    val g = makeGraph(updates)

    val Success(routeFeeOptimized) = Router.findRoute(g, a, d, DEFAULT_AMOUNT_MSAT, numRoutes = 0, routeParams = DEFAULT_ROUTE_PARAMS, currentBlockHeight = 400000)
    assert(hops2Nodes(routeFeeOptimized) === (a, b) :: (b, c) :: (c, d) :: Nil)

    val Success(routeCltvOptimized) = Router.findRoute(g, a, d, DEFAULT_AMOUNT_MSAT, numRoutes = 0, routeParams = DEFAULT_ROUTE_PARAMS.copy(ratios = Some(WeightRatios(
      cltvDeltaFactor = 1,
      ageFactor = 0,
      capacityFactor = 0
    ))), currentBlockHeight = 400000)

    assert(hops2Nodes(routeCltvOptimized) === (a, e) :: (e, f) :: (f, d) :: Nil)

    val Success(routeCapacityOptimized) = Router.findRoute(g, a, d, DEFAULT_AMOUNT_MSAT, numRoutes = 0, routeParams = DEFAULT_ROUTE_PARAMS.copy(ratios = Some(WeightRatios(
      cltvDeltaFactor = 0,
      ageFactor = 0,
      capacityFactor = 1
    ))), currentBlockHeight = 400000)

    assert(hops2Nodes(routeCapacityOptimized) === (a, e) :: (e, c) :: (c, d) :: Nil)
  }

  test("prefer going through an older channel if fees and CLTV are the same") {
    val currentBlockHeight = 554000

    val g = makeGraph(List(
      makeUpdateShort(ShortChannelId(s"${currentBlockHeight}x0x1"), a, b, feeBase = 1 msat, 0, minHtlc = 0 msat, maxHtlc = None, cltvDelta = CltvExpiryDelta(144)),
      makeUpdateShort(ShortChannelId(s"${currentBlockHeight}x0x4"), a, e, feeBase = 1 msat, 0, minHtlc = 0 msat, maxHtlc = None, cltvDelta = CltvExpiryDelta(144)),
      makeUpdateShort(ShortChannelId(s"${currentBlockHeight - 3000}x0x2"), b, c, feeBase = 1 msat, 0, minHtlc = 0 msat, maxHtlc = None, cltvDelta = CltvExpiryDelta(144)), // younger channel
      makeUpdateShort(ShortChannelId(s"${currentBlockHeight - 3000}x0x3"), c, d, feeBase = 1 msat, 0, minHtlc = 0 msat, maxHtlc = None, cltvDelta = CltvExpiryDelta(144)),
      makeUpdateShort(ShortChannelId(s"${currentBlockHeight}x0x5"), e, f, feeBase = 1 msat, 0, minHtlc = 0 msat, maxHtlc = None, cltvDelta = CltvExpiryDelta(144)),
      makeUpdateShort(ShortChannelId(s"${currentBlockHeight}x0x6"), f, d, feeBase = 1 msat, 0, minHtlc = 0 msat, maxHtlc = None, cltvDelta = CltvExpiryDelta(144))
    ).toMap)

    val Success(routeScoreOptimized) = Router.findRoute(g, a, d, DEFAULT_AMOUNT_MSAT / 2, numRoutes = 1, routeParams = DEFAULT_ROUTE_PARAMS.copy(ratios = Some(WeightRatios(
      ageFactor = 0.33,
      cltvDeltaFactor = 0.33,
      capacityFactor = 0.33
    ))), currentBlockHeight = currentBlockHeight)

    assert(hops2Nodes(routeScoreOptimized) === (a, b) :: (b, c) :: (c, d) :: Nil)
  }

  test("prefer a route with a smaller total CLTV if fees and score are the same") {
    val g = makeGraph(List(
      makeUpdateShort(ShortChannelId(s"0x0x1"), a, b, feeBase = 1 msat, 0, minHtlc = 0 msat, maxHtlc = None, cltvDelta = CltvExpiryDelta(12)),
      makeUpdateShort(ShortChannelId(s"0x0x4"), a, e, feeBase = 1 msat, 0, minHtlc = 0 msat, maxHtlc = None, cltvDelta = CltvExpiryDelta(12)),
      makeUpdateShort(ShortChannelId(s"0x0x2"), b, c, feeBase = 1 msat, 0, minHtlc = 0 msat, maxHtlc = None, cltvDelta = CltvExpiryDelta(10)), // smaller CLTV
      makeUpdateShort(ShortChannelId(s"0x0x3"), c, d, feeBase = 1 msat, 0, minHtlc = 0 msat, maxHtlc = None, cltvDelta = CltvExpiryDelta(12)),
      makeUpdateShort(ShortChannelId(s"0x0x5"), e, f, feeBase = 1 msat, 0, minHtlc = 0 msat, maxHtlc = None, cltvDelta = CltvExpiryDelta(12)),
      makeUpdateShort(ShortChannelId(s"0x0x6"), f, d, feeBase = 1 msat, 0, minHtlc = 0 msat, maxHtlc = None, cltvDelta = CltvExpiryDelta(12))
    ).toMap)

    val Success(routeScoreOptimized) = Router.findRoute(g, a, d, DEFAULT_AMOUNT_MSAT, numRoutes = 1, routeParams = DEFAULT_ROUTE_PARAMS.copy(ratios = Some(WeightRatios(
      ageFactor = 0.33,
      cltvDeltaFactor = 0.33,
      capacityFactor = 0.33
    ))), currentBlockHeight = 400000)

    assert(hops2Nodes(routeScoreOptimized) === (a, b) :: (b, c) :: (c, d) :: Nil)
  }

  test("avoid a route that breaks off the max CLTV") {
    // A -> B -> C -> D is cheaper but has a total CLTV > 2016!
    // A -> E -> F -> D is more expensive but has a total CLTV < 2016
    val g = makeGraph(List(
      makeUpdateShort(ShortChannelId(s"0x0x1"), a, b, feeBase = 1 msat, 0, minHtlc = 0 msat, maxHtlc = None, cltvDelta = CltvExpiryDelta(144)),
      makeUpdateShort(ShortChannelId(s"0x0x4"), a, e, feeBase = 1 msat, 0, minHtlc = 0 msat, maxHtlc = None, cltvDelta = CltvExpiryDelta(144)),
      makeUpdateShort(ShortChannelId(s"0x0x2"), b, c, feeBase = 1 msat, 0, minHtlc = 0 msat, maxHtlc = None, cltvDelta = CltvExpiryDelta(1000)),
      makeUpdateShort(ShortChannelId(s"0x0x3"), c, d, feeBase = 1 msat, 0, minHtlc = 0 msat, maxHtlc = None, cltvDelta = CltvExpiryDelta(900)),
      makeUpdateShort(ShortChannelId(s"0x0x5"), e, f, feeBase = 1 msat, 0, minHtlc = 0 msat, maxHtlc = None, cltvDelta = CltvExpiryDelta(144)),
      makeUpdateShort(ShortChannelId(s"0x0x6"), f, d, feeBase = 1 msat, 0, minHtlc = 0 msat, maxHtlc = None, cltvDelta = CltvExpiryDelta(144))
    ).toMap)

    val Success(routeScoreOptimized) = Router.findRoute(g, a, d, DEFAULT_AMOUNT_MSAT / 2, numRoutes = 1, routeParams = DEFAULT_ROUTE_PARAMS.copy(ratios = Some(WeightRatios(
      ageFactor = 0.33,
      cltvDeltaFactor = 0.33,
      capacityFactor = 0.33
    ))), currentBlockHeight = 400000)

    assert(hops2Nodes(routeScoreOptimized) === (a, e) :: (e, f) :: (f, d) :: Nil)
  }

  test("cost function is monotonic") {
    // This test have a channel (542280x2156x0) that according to heuristics is very convenient but actually useless to reach the target,
    // then if the cost function is not monotonic the path-finding breaks because the result path contains a loop.
    val updates = SortedMap(
      ShortChannelId("565643x1216x0") -> PublicChannel(
        ann = makeChannel(ShortChannelId("565643x1216x0").toLong, PublicKey(hex"03864ef025fde8fb587d989186ce6a4a186895ee44a926bfc370e2c366597a3f8f"), PublicKey(hex"024655b768ef40951b20053a5c4b951606d4d86085d51238f2c67c7dec29c792ca")),
        fundingTxid = ByteVector32.Zeroes,
        capacity = 0 sat,
        update_1_opt = Some(ChannelUpdate(ByteVector64.Zeroes, ByteVector32.Zeroes, ShortChannelId("565643x1216x0"), 0, 1.toByte, 0.toByte, CltvExpiryDelta(14), htlcMinimumMsat = 1 msat, feeBaseMsat = 1000 msat, 10, Some(4294967295L msat))),
        update_2_opt = Some(ChannelUpdate(ByteVector64.Zeroes, ByteVector32.Zeroes, ShortChannelId("565643x1216x0"), 0, 1.toByte, 1.toByte, CltvExpiryDelta(144), htlcMinimumMsat = 0 msat, feeBaseMsat = 1000 msat, 100, Some(15000000000L msat)))
      ),
      ShortChannelId("542280x2156x0") -> PublicChannel(
        ann = makeChannel(ShortChannelId("542280x2156x0").toLong, PublicKey(hex"03864ef025fde8fb587d989186ce6a4a186895ee44a926bfc370e2c366597a3f8f"), PublicKey(hex"03cb7983dc247f9f81a0fa2dfa3ce1c255365f7279c8dd143e086ca333df10e278")),
        fundingTxid = ByteVector32.Zeroes,
        capacity = 0 sat,
        update_1_opt = Some(ChannelUpdate(ByteVector64.Zeroes, ByteVector32.Zeroes, ShortChannelId("542280x2156x0"), 0, 1.toByte, 0.toByte, CltvExpiryDelta(144), htlcMinimumMsat = 1000 msat, feeBaseMsat = 1000 msat, 100, Some(16777000000L msat))),
        update_2_opt = Some(ChannelUpdate(ByteVector64.Zeroes, ByteVector32.Zeroes, ShortChannelId("542280x2156x0"), 0, 1.toByte, 1.toByte, CltvExpiryDelta(144), htlcMinimumMsat = 1 msat, feeBaseMsat = 667 msat, 1, Some(16777000000L msat)))
      ),
      ShortChannelId("565779x2711x0") -> PublicChannel(
        ann = makeChannel(ShortChannelId("565779x2711x0").toLong, PublicKey(hex"036d65409c41ab7380a43448f257809e7496b52bf92057c09c4f300cbd61c50d96"), PublicKey(hex"03864ef025fde8fb587d989186ce6a4a186895ee44a926bfc370e2c366597a3f8f")),
        fundingTxid = ByteVector32.Zeroes,
        capacity = 0 sat,
        update_1_opt = Some(ChannelUpdate(ByteVector64.Zeroes, ByteVector32.Zeroes, ShortChannelId("565779x2711x0"), 0, 1.toByte, 0.toByte, CltvExpiryDelta(144), htlcMinimumMsat = 1 msat, feeBaseMsat = 1000 msat, 100, Some(230000000L msat))),
        update_2_opt = Some(ChannelUpdate(ByteVector64.Zeroes, ByteVector32.Zeroes, ShortChannelId("565779x2711x0"), 0, 1.toByte, 3.toByte, CltvExpiryDelta(144), htlcMinimumMsat = 1 msat, feeBaseMsat = 1000 msat, 100, Some(230000000L msat)))
      )
    )

    val g = DirectedGraph.makeGraph(updates)

    val params = RouteParams(randomize = false, maxFeeBase = 21000 msat, maxFeePct = 0.03, routeMaxCltv = CltvExpiryDelta(1008), routeMaxLength = 6, ratios = Some(
      WeightRatios(cltvDeltaFactor = 0.15, ageFactor = 0.35, capacityFactor = 0.5)
    ))
    val thisNode = PublicKey(hex"036d65409c41ab7380a43448f257809e7496b52bf92057c09c4f300cbd61c50d96")
    val targetNode = PublicKey(hex"024655b768ef40951b20053a5c4b951606d4d86085d51238f2c67c7dec29c792ca")
    val amount = 351000 msat

    val Success(route) = Router.findRoute(g, thisNode, targetNode, amount, 1, Set.empty, Set.empty, Set.empty, params, currentBlockHeight = 567634) // simulate mainnet block for heuristic

    assert(route.size == 2)
    assert(route.last.nextNodeId == targetNode)
  }
}

object RouteCalculationSpec {

  val noopBoundaries = { _: RichWeight => true }

  val DEFAULT_AMOUNT_MSAT = 10000000 msat

  val DEFAULT_ROUTE_PARAMS = RouteParams(randomize = false, maxFeeBase = 21000 msat, maxFeePct = 0.03, routeMaxCltv = CltvExpiryDelta(2016), routeMaxLength = 6, ratios = None)

  val DUMMY_SIG = Transactions.PlaceHolderSig

  def makeChannel(shortChannelId: Long, nodeIdA: PublicKey, nodeIdB: PublicKey) = {
    val (nodeId1, nodeId2) = if (Announcements.isNode1(nodeIdA, nodeIdB)) (nodeIdA, nodeIdB) else (nodeIdB, nodeIdA)
    ChannelAnnouncement(DUMMY_SIG, DUMMY_SIG, DUMMY_SIG, DUMMY_SIG, ByteVector.empty, Block.RegtestGenesisBlock.hash, ShortChannelId(shortChannelId), nodeId1, nodeId2, randomKey.publicKey, randomKey.publicKey)
  }

  def makeUpdate(shortChannelId: Long, nodeId1: PublicKey, nodeId2: PublicKey, feeBase: MilliSatoshi, feeProportionalMillionth: Int, minHtlc: MilliSatoshi = DEFAULT_AMOUNT_MSAT, maxHtlc: Option[MilliSatoshi] = None, cltvDelta: CltvExpiryDelta = CltvExpiryDelta(0)): (ChannelDesc, ChannelUpdate) = {
    makeUpdateShort(ShortChannelId(shortChannelId), nodeId1, nodeId2, feeBase, feeProportionalMillionth, minHtlc, maxHtlc, cltvDelta)
  }

  def makeUpdateShort(shortChannelId: ShortChannelId, nodeId1: PublicKey, nodeId2: PublicKey, feeBase: MilliSatoshi, feeProportionalMillionth: Int, minHtlc: MilliSatoshi = DEFAULT_AMOUNT_MSAT, maxHtlc: Option[MilliSatoshi] = None, cltvDelta: CltvExpiryDelta = CltvExpiryDelta(0), timestamp: Long = 0): (ChannelDesc, ChannelUpdate) =
    ChannelDesc(shortChannelId, nodeId1, nodeId2) -> ChannelUpdate(
      signature = DUMMY_SIG,
      chainHash = Block.RegtestGenesisBlock.hash,
      shortChannelId = shortChannelId,
      timestamp = timestamp,
      messageFlags = maxHtlc match {
        case Some(_) => 1
        case None => 0
      },
      channelFlags = if (Announcements.isNode1(nodeId1, nodeId2)) 0 else 1,
      cltvExpiryDelta = cltvDelta,
      htlcMinimumMsat = minHtlc,
      feeBaseMsat = feeBase,
      feeProportionalMillionths = feeProportionalMillionth,
      htlcMaximumMsat = maxHtlc
    )

  def makeGraph(updates: Map[ChannelDesc, ChannelUpdate]) = DirectedGraph().addEdges(updates.toSeq)

  def hops2Ids(route: Seq[Hop]) = route.map(hop => hop.lastUpdate.shortChannelId.toLong)

  def hops2Edges(route: Seq[Hop]) = route.map(hop => GraphEdge(ChannelDesc(hop.lastUpdate.shortChannelId, hop.nodeId, hop.nextNodeId), hop.lastUpdate))

  def hops2ShortChannelIds(route: Seq[Hop]) = route.map(hop => hop.lastUpdate.shortChannelId.toString).toList

  def hops2Nodes(route: Seq[Hop]) = route.map(hop => (hop.nodeId, hop.nextNodeId))

}<|MERGE_RESOLUTION|>--- conflicted
+++ resolved
@@ -24,13 +24,8 @@
 import fr.acinq.eclair.router.Graph.{RichWeight, WeightRatios}
 import fr.acinq.eclair.transactions.Transactions
 import fr.acinq.eclair.wire._
-<<<<<<< HEAD
-import fr.acinq.eclair.{CltvExpiryDelta, LongToBtcAmount, MilliSatoshi, ShortChannelId, randomKey}
+import fr.acinq.eclair.{CltvExpiryDelta, LongToBtcAmount, MilliSatoshi, ShortChannelId, ToMilliSatoshiConversion, randomKey}
 import org.scalatest.{FunSuite, ParallelTestExecution}
-=======
-import fr.acinq.eclair.{CltvExpiryDelta, LongToBtcAmount, MilliSatoshi, ShortChannelId, ToMilliSatoshiConversion, randomKey}
-import org.scalatest.FunSuite
->>>>>>> 2fbf46a3
 import scodec.bits._
 
 import scala.collection.immutable.SortedMap
@@ -778,11 +773,7 @@
     ).toMap)
 
     (for {_ <- 0 to 10} yield Router.findRoute(g, a, d, DEFAULT_AMOUNT_MSAT, numRoutes = 3, routeParams = strictFeeParams, currentBlockHeight = 400000)).map {
-<<<<<<< HEAD
-      case Failure(thr) => assert(false, thr)
-=======
       case Failure(thr) => fail(thr)
->>>>>>> 2fbf46a3
       case Success(someRoute) =>
 
         val routeCost = Graph.pathWeight(hops2Edges(someRoute), DEFAULT_AMOUNT_MSAT, isPartial = false, 0, None).cost - DEFAULT_AMOUNT_MSAT
