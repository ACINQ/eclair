/*
 * Copyright 2019 ACINQ SAS
 *
 * Licensed under the Apache License, Version 2.0 (the "License");
 * you may not use this file except in compliance with the License.
 * You may obtain a copy of the License at
 *
 *     http://www.apache.org/licenses/LICENSE-2.0
 *
 * Unless required by applicable law or agreed to in writing, software
 * distributed under the License is distributed on an "AS IS" BASIS,
 * WITHOUT WARRANTIES OR CONDITIONS OF ANY KIND, either express or implied.
 * See the License for the specific language governing permissions and
 * limitations under the License.
 */

package fr.acinq.eclair.router

import fr.acinq.bitcoin.Crypto.PublicKey
import fr.acinq.bitcoin.{Block, ByteVector32, ByteVector64}
import fr.acinq.eclair.payment.PaymentRequest.ExtraHop
import fr.acinq.eclair.router.Graph.GraphStructure.DirectedGraph.graphEdgeToHop
import fr.acinq.eclair.router.Graph.GraphStructure.{DirectedGraph, GraphEdge}
import fr.acinq.eclair.router.Graph.{RichWeight, WeightRatios}
import fr.acinq.eclair.transactions.Transactions
import fr.acinq.eclair.wire._
import fr.acinq.eclair.{CltvExpiryDelta, Globals, MilliSatoshi, ShortChannelId, randomKey}
import org.scalatest.FunSuite
import scodec.bits._

import scala.util.{Failure, Success}

/**
 * Created by PM on 31/05/2016.
 */

class RouteCalculationSpec extends FunSuite {

  import RouteCalculationSpec._

  val (a, b, c, d, e, f) = (randomKey.publicKey, randomKey.publicKey, randomKey.publicKey, randomKey.publicKey, randomKey.publicKey, randomKey.publicKey)

  test("calculate simple route") {

    val updates = List(
      makeUpdate(1L, a, b, MilliSatoshi(1), 10, cltvDelta = CltvExpiryDelta(1)),
      makeUpdate(2L, b, c, MilliSatoshi(1), 10, cltvDelta = CltvExpiryDelta(1)),
      makeUpdate(3L, c, d, MilliSatoshi(1), 10, cltvDelta = CltvExpiryDelta(1)),
      makeUpdate(4L, d, e, MilliSatoshi(1), 10, cltvDelta = CltvExpiryDelta(1))
    ).toMap

    val g = makeGraph(updates)

    val route = Router.findRoute(g, a, e, DEFAULT_AMOUNT_MSAT, numRoutes = 1, routeParams = DEFAULT_ROUTE_PARAMS)

    assert(route.map(hops2Ids) === Success(1 :: 2 :: 3 :: 4 :: Nil))
  }

  test("check fee against max pct properly") {

    // fee is acceptable is it is either
    // - below our maximum fee base
    // - below our maximum fraction of the paid amount

    // here we have a maximum fee base of 1 msat, and all our updates have a base fee of 10 msat
    // so our fee will always be above the base fee, and we will always check that it is below our maximum percentage
    // of the amount being paid

    val updates = List(
      makeUpdate(1L, a, b, MilliSatoshi(10), 10, cltvDelta = CltvExpiryDelta(1)),
      makeUpdate(2L, b, c, MilliSatoshi(10), 10, cltvDelta = CltvExpiryDelta(1)),
      makeUpdate(3L, c, d, MilliSatoshi(10), 10, cltvDelta = CltvExpiryDelta(1)),
      makeUpdate(4L, d, e, MilliSatoshi(10), 10, cltvDelta = CltvExpiryDelta(1))
    ).toMap

    val g = makeGraph(updates)

    val route = Router.findRoute(g, a, e, DEFAULT_AMOUNT_MSAT, numRoutes = 1, routeParams = DEFAULT_ROUTE_PARAMS.copy(maxFeeBase = MilliSatoshi(1)))

    assert(route.map(hops2Ids) === Success(1 :: 2 :: 3 :: 4 :: Nil))
  }

  test("calculate the shortest path (correct fees)") {

    val (a, b, c, d, e, f) = (
      PublicKey(hex"02999fa724ec3c244e4da52b4a91ad421dc96c9a810587849cd4b2469313519c73"), // a: source
      PublicKey(hex"03f1cb1af20fe9ccda3ea128e27d7c39ee27375c8480f11a87c17197e97541ca6a"),
      PublicKey(hex"0358e32d245ff5f5a3eb14c78c6f69c67cea7846bdf9aeeb7199e8f6fbb0306484"),
      PublicKey(hex"029e059b6780f155f38e83601969919aae631ddf6faed58fe860c72225eb327d7c"), // d: target
      PublicKey(hex"03864ef025fde8fb587d989186ce6a4a186895ee44a926bfc370e2c366597a3f8f"),
      PublicKey(hex"020c65be6f9252e85ae2fe9a46eed892cb89565e2157730e78311b1621a0db4b22")
    )

    // note: we don't actually use floating point numbers
    // cost(CD) = 10005 = amountMsat + 1 + (amountMsat * 400 / 1000000)
    // cost(BC) = 10009,0015 = (cost(CD) + 1 + (cost(CD) * 300 / 1000000)
    // cost(FD) = 10002 = amountMsat + 1 + (amountMsat * 100 / 1000000)
    // cost(EF) = 10007,0008 = cost(FD) + 1 + (cost(FD) * 400 / 1000000)
    // cost(AE) = 10007 -> A is source, shortest path found
    // cost(AB) = 10009

    val amount = MilliSatoshi(10000)
    val expectedCost = MilliSatoshi(10007)

    val updates = List(
      makeUpdate(1L, a, b, feeBase = MilliSatoshi(1), feeProportionalMillionth = 200, minHtlc = MilliSatoshi(0)),
      makeUpdate(4L, a, e, feeBase = MilliSatoshi(1), feeProportionalMillionth = 200, minHtlc = MilliSatoshi(0)),
      makeUpdate(2L, b, c, feeBase = MilliSatoshi(1), feeProportionalMillionth = 300, minHtlc = MilliSatoshi(0)),
      makeUpdate(3L, c, d, feeBase = MilliSatoshi(1), feeProportionalMillionth = 400, minHtlc = MilliSatoshi(0)),
      makeUpdate(5L, e, f, feeBase = MilliSatoshi(1), feeProportionalMillionth = 400, minHtlc = MilliSatoshi(0)),
      makeUpdate(6L, f, d, feeBase = MilliSatoshi(1), feeProportionalMillionth = 100, minHtlc = MilliSatoshi(0))
    ).toMap

    val graph = makeGraph(updates)

    val Success(route) = Router.findRoute(graph, a, d, amount, numRoutes = 1, routeParams = DEFAULT_ROUTE_PARAMS)

    val totalCost = Graph.pathWeight(hops2Edges(route), amount, false, 0, None).cost

    assert(hops2Ids(route) === 4 :: 5 :: 6 :: Nil)
    assert(totalCost === expectedCost)

    // now channel 5 could route the amount (10000) but not the amount + fees (10007)
    val (desc, update) = makeUpdate(5L, e, f, feeBase = MilliSatoshi(1), feeProportionalMillionth = 400, minHtlc = MilliSatoshi(0), maxHtlc = Some(MilliSatoshi(10005L)))
    val graph1 = graph.addEdge(desc, update)

    val Success(route1) = Router.findRoute(graph1, a, d, amount, numRoutes = 1, routeParams = DEFAULT_ROUTE_PARAMS)

    assert(hops2Ids(route1) === 1 :: 2 :: 3 :: Nil)
  }

  test("calculate route considering the direct channel pays no fees") {
    val updates = List(
      makeUpdate(1L, a, b, MilliSatoshi(5), 0), // a -> b
      makeUpdate(2L, a, d, MilliSatoshi(15), 0), // a -> d  this goes a bit closer to the target and asks for higher fees but is a direct channel
      makeUpdate(3L, b, c, MilliSatoshi(5), 0), // b -> c
      makeUpdate(4L, c, d, MilliSatoshi(5), 0), // c -> d
      makeUpdate(5L, d, e, MilliSatoshi(5), 0) // d -> e
    ).toMap

    val g = makeGraph(updates)
    val route = Router.findRoute(g, a, e, DEFAULT_AMOUNT_MSAT, numRoutes = 1, routeParams = DEFAULT_ROUTE_PARAMS)

    assert(route.map(hops2Ids) === Success(2 :: 5 :: Nil))
  }

  test("calculate simple route (add and remove edges") {

    val updates = List(
      makeUpdate(1L, a, b, MilliSatoshi(0), 0),
      makeUpdate(2L, b, c, MilliSatoshi(0), 0),
      makeUpdate(3L, c, d, MilliSatoshi(0), 0),
      makeUpdate(4L, d, e, MilliSatoshi(0), 0)
    ).toMap

    val g = makeGraph(updates)

    val route1 = Router.findRoute(g, a, e, DEFAULT_AMOUNT_MSAT, numRoutes = 1, routeParams = DEFAULT_ROUTE_PARAMS)
    assert(route1.map(hops2Ids) === Success(1 :: 2 :: 3 :: 4 :: Nil))

    val graphWithRemovedEdge = g.removeEdge(ChannelDesc(ShortChannelId(3L), c, d))
    val route2 = Router.findRoute(graphWithRemovedEdge, a, e, DEFAULT_AMOUNT_MSAT, numRoutes = 1, routeParams = DEFAULT_ROUTE_PARAMS)
    assert(route2.map(hops2Ids) === Failure(RouteNotFound))
  }

  test("calculate the shortest path (hardcoded nodes)") {

    val (f, g, h, i) = (
      PublicKey(hex"02999fa724ec3c244e4da52b4a91ad421dc96c9a810587849cd4b2469313519c73"), // source
      PublicKey(hex"03f1cb1af20fe9ccda3ea128e27d7c39ee27375c8480f11a87c17197e97541ca6a"),
      PublicKey(hex"0358e32d245ff5f5a3eb14c78c6f69c67cea7846bdf9aeeb7199e8f6fbb0306484"),
      PublicKey(hex"029e059b6780f155f38e83601969919aae631ddf6faed58fe860c72225eb327d7c") // target
    )

    val updates = List(
      makeUpdate(1L, f, g, MilliSatoshi(0), 0),
      makeUpdate(2L, g, h, MilliSatoshi(0), 0),
      makeUpdate(3L, h, i, MilliSatoshi(0), 0),
      makeUpdate(4L, f, h, MilliSatoshi(50), 0) // more expensive
    ).toMap

    val graph = makeGraph(updates)

    val route = Router.findRoute(graph, f, i, DEFAULT_AMOUNT_MSAT, numRoutes = 1, routeParams = DEFAULT_ROUTE_PARAMS)
    assert(route.map(hops2Ids) === Success(4 :: 3 :: Nil))

  }

  test("calculate the shortest path (select direct channel)") {

    val (f, g, h, i) = (
      PublicKey(hex"02999fa724ec3c244e4da52b4a91ad421dc96c9a810587849cd4b2469313519c73"), // source
      PublicKey(hex"03f1cb1af20fe9ccda3ea128e27d7c39ee27375c8480f11a87c17197e97541ca6a"),
      PublicKey(hex"0358e32d245ff5f5a3eb14c78c6f69c67cea7846bdf9aeeb7199e8f6fbb0306484"),
      PublicKey(hex"029e059b6780f155f38e83601969919aae631ddf6faed58fe860c72225eb327d7c") // target
    )

    val updates = List(
      makeUpdate(1L, f, g, MilliSatoshi(0), 0),
      makeUpdate(4L, f, i, MilliSatoshi(50), 0), // our starting node F has a direct channel with I
      makeUpdate(2L, g, h, MilliSatoshi(0), 0),
      makeUpdate(3L, h, i, MilliSatoshi(0), 0)
    ).toMap

    val graph = makeGraph(updates)

    val route = Router.findRoute(graph, f, i, DEFAULT_AMOUNT_MSAT, numRoutes = 2, routeParams = DEFAULT_ROUTE_PARAMS)
    assert(route.map(hops2Ids) === Success(4 :: Nil))
  }

  test("find a route using channels with htlMaximumMsat close to the payment amount") {
    val (f, g, h, i) = (
      PublicKey(hex"02999fa724ec3c244e4da52b4a91ad421dc96c9a810587849cd4b2469313519c73"), // F source
      PublicKey(hex"03f1cb1af20fe9ccda3ea128e27d7c39ee27375c8480f11a87c17197e97541ca6a"), // G
      PublicKey(hex"0358e32d245ff5f5a3eb14c78c6f69c67cea7846bdf9aeeb7199e8f6fbb0306484"), // H
      PublicKey(hex"029e059b6780f155f38e83601969919aae631ddf6faed58fe860c72225eb327d7c") // I target
    )

    val updates = List(
      makeUpdate(1L, f, g, MilliSatoshi(1), 0),
      // the maximum htlc allowed by this channel is only 50msat greater than what we're sending
      makeUpdate(2L, g, h, MilliSatoshi(1), 0, maxHtlc = Some(DEFAULT_AMOUNT_MSAT + MilliSatoshi(50))),
      makeUpdate(3L, h, i, MilliSatoshi(1), 0)
    ).toMap

    val graph = makeGraph(updates)

    val route = Router.findRoute(graph, f, i, DEFAULT_AMOUNT_MSAT, numRoutes = 1, routeParams = DEFAULT_ROUTE_PARAMS)
    assert(route.map(hops2Ids) == Success(1 :: 2 :: 3 :: Nil))
  }

  test("find a route using channels with htlMinimumMsat close to the payment amount") {
    val (f, g, h, i) = (
      PublicKey(hex"02999fa724ec3c244e4da52b4a91ad421dc96c9a810587849cd4b2469313519c73"), // F source
      PublicKey(hex"03f1cb1af20fe9ccda3ea128e27d7c39ee27375c8480f11a87c17197e97541ca6a"), // G
      PublicKey(hex"0358e32d245ff5f5a3eb14c78c6f69c67cea7846bdf9aeeb7199e8f6fbb0306484"), // H
      PublicKey(hex"029e059b6780f155f38e83601969919aae631ddf6faed58fe860c72225eb327d7c") // I target
    )

    val updates = List(
      makeUpdate(1L, f, g, MilliSatoshi(1), 0),
      // this channel requires a minimum amount that is larger than what we are sending
      makeUpdate(2L, g, h, MilliSatoshi(1), 0, minHtlc = DEFAULT_AMOUNT_MSAT + MilliSatoshi(50)),
      makeUpdate(3L, h, i, MilliSatoshi(1), 0)
    ).toMap

    val graph = makeGraph(updates)

    val route = Router.findRoute(graph, f, i, DEFAULT_AMOUNT_MSAT, numRoutes = 1, routeParams = DEFAULT_ROUTE_PARAMS)
    assert(route.map(hops2Ids) === Failure(RouteNotFound))
  }

  test("if there are multiple channels between the same node, select the cheapest") {

    val (f, g, h, i) = (
      PublicKey(hex"02999fa724ec3c244e4da52b4a91ad421dc96c9a810587849cd4b2469313519c73"), // F source
      PublicKey(hex"03f1cb1af20fe9ccda3ea128e27d7c39ee27375c8480f11a87c17197e97541ca6a"), // G
      PublicKey(hex"0358e32d245ff5f5a3eb14c78c6f69c67cea7846bdf9aeeb7199e8f6fbb0306484"), // H
      PublicKey(hex"029e059b6780f155f38e83601969919aae631ddf6faed58fe860c72225eb327d7c") // I target
    )

    val updates = List(
      makeUpdate(1L, f, g, MilliSatoshi(0), 0),
      makeUpdate(2L, g, h, MilliSatoshi(5), 5), // expensive  g -> h channel
      makeUpdate(6L, g, h, MilliSatoshi(0), 0), // cheap      g -> h channel
      makeUpdate(3L, h, i, MilliSatoshi(0), 0)
    ).toMap

    val graph = makeGraph(updates)

    val route = Router.findRoute(graph, f, i, DEFAULT_AMOUNT_MSAT, numRoutes = 1, routeParams = DEFAULT_ROUTE_PARAMS)
    assert(route.map(hops2Ids) === Success(1 :: 6 :: 3 :: Nil))
  }

  test("calculate longer but cheaper route") {

    val updates = List(
      makeUpdate(1L, a, b, MilliSatoshi(0), 0),
      makeUpdate(2L, b, c, MilliSatoshi(0), 0),
      makeUpdate(3L, c, d, MilliSatoshi(0), 0),
      makeUpdate(4L, d, e, MilliSatoshi(0), 0),
      makeUpdate(5L, b, e, MilliSatoshi(10), 10)
    ).toMap

    val g = makeGraph(updates)

    val route = Router.findRoute(g, a, e, DEFAULT_AMOUNT_MSAT, numRoutes = 1, routeParams = DEFAULT_ROUTE_PARAMS)
    assert(route.map(hops2Ids) === Success(1 :: 2 :: 3 :: 4 :: Nil))
  }

  test("no local channels") {

    val updates = List(
      makeUpdate(2L, b, c, MilliSatoshi(0), 0),
      makeUpdate(4L, d, e, MilliSatoshi(0), 0)
    ).toMap

    val g = makeGraph(updates)

    val route = Router.findRoute(g, a, e, DEFAULT_AMOUNT_MSAT, numRoutes = 1, routeParams = DEFAULT_ROUTE_PARAMS)
    assert(route.map(hops2Ids) === Failure(RouteNotFound))
  }

  test("route not found") {

    val updates = List(
      makeUpdate(1L, a, b, MilliSatoshi(0), 0),
      makeUpdate(2L, b, c, MilliSatoshi(0), 0),
      makeUpdate(4L, d, e, MilliSatoshi(0), 0)
    ).toMap

    val g = makeGraph(updates)

    val route = Router.findRoute(g, a, e, DEFAULT_AMOUNT_MSAT, numRoutes = 1, routeParams = DEFAULT_ROUTE_PARAMS)
    assert(route.map(hops2Ids) === Failure(RouteNotFound))
  }

  test("route not found (source OR target node not connected)") {

    val updates = List(
      makeUpdate(2L, b, c, MilliSatoshi(0), 0),
      makeUpdate(4L, c, d, MilliSatoshi(0), 0)
    ).toMap

    val g = makeGraph(updates).addVertex(a).addVertex(e)

    assert(Router.findRoute(g, a, d, DEFAULT_AMOUNT_MSAT, numRoutes = 1, routeParams = DEFAULT_ROUTE_PARAMS) === Failure(RouteNotFound))
    assert(Router.findRoute(g, b, e, DEFAULT_AMOUNT_MSAT, numRoutes = 1, routeParams = DEFAULT_ROUTE_PARAMS) === Failure(RouteNotFound))
  }

  test("route not found (amount too high OR too low)") {

    val highAmount = DEFAULT_AMOUNT_MSAT * 10
    val lowAmount = DEFAULT_AMOUNT_MSAT / 10

    val updatesHi = List(
      makeUpdate(1L, a, b, MilliSatoshi(0), 0),
      makeUpdate(2L, b, c, MilliSatoshi(0), 0, maxHtlc = Some(DEFAULT_AMOUNT_MSAT)),
      makeUpdate(3L, c, d, MilliSatoshi(0), 0)
    ).toMap

    val updatesLo = List(
      makeUpdate(1L, a, b, MilliSatoshi(0), 0),
      makeUpdate(2L, b, c, MilliSatoshi(0), 0, minHtlc = DEFAULT_AMOUNT_MSAT),
      makeUpdate(3L, c, d, MilliSatoshi(0), 0)
    ).toMap

    val g = makeGraph(updatesHi)
    val g1 = makeGraph(updatesLo)

    assert(Router.findRoute(g, a, d, highAmount, numRoutes = 1, routeParams = DEFAULT_ROUTE_PARAMS) === Failure(RouteNotFound))
    assert(Router.findRoute(g1, a, d, lowAmount, numRoutes = 1, routeParams = DEFAULT_ROUTE_PARAMS) === Failure(RouteNotFound))
  }

  test("route to self") {

    val updates = List(
      makeUpdate(1L, a, b, MilliSatoshi(0), 0),
      makeUpdate(2L, b, c, MilliSatoshi(0), 0),
      makeUpdate(3L, c, d, MilliSatoshi(0), 0)
    ).toMap

    val g = makeGraph(updates)

    val route = Router.findRoute(g, a, a, DEFAULT_AMOUNT_MSAT, numRoutes = 1, routeParams = DEFAULT_ROUTE_PARAMS)
    assert(route.map(hops2Ids) === Failure(CannotRouteToSelf))
  }

  test("route to immediate neighbor") {

    val updates = List(
      makeUpdate(1L, a, b, MilliSatoshi(0), 0),
      makeUpdate(2L, b, c, MilliSatoshi(0), 0),
      makeUpdate(3L, c, d, MilliSatoshi(0), 0),
      makeUpdate(4L, d, e, MilliSatoshi(0), 0)
    ).toMap

    val g = makeGraph(updates)

    val route = Router.findRoute(g, a, b, DEFAULT_AMOUNT_MSAT, numRoutes = 1, routeParams = DEFAULT_ROUTE_PARAMS)
    assert(route.map(hops2Ids) === Success(1 :: Nil))
  }

  test("directed graph") {
    val updates = List(
      makeUpdate(1L, a, b, MilliSatoshi(0), 0),
      makeUpdate(2L, b, c, MilliSatoshi(0), 0),
      makeUpdate(3L, c, d, MilliSatoshi(0), 0),
      makeUpdate(4L, d, e, MilliSatoshi(0), 0)
    ).toMap

    // a->e works, e->a fails

    val g = makeGraph(updates)

    val route1 = Router.findRoute(g, a, e, DEFAULT_AMOUNT_MSAT, numRoutes = 1, routeParams = DEFAULT_ROUTE_PARAMS)
    assert(route1.map(hops2Ids) === Success(1 :: 2 :: 3 :: 4 :: Nil))

    val route2 = Router.findRoute(g, e, a, DEFAULT_AMOUNT_MSAT, numRoutes = 1, routeParams = DEFAULT_ROUTE_PARAMS)
    assert(route2.map(hops2Ids) === Failure(RouteNotFound))
  }

  test("calculate route and return metadata") {

    val DUMMY_SIG = Transactions.PlaceHolderSig

    val uab = ChannelUpdate(DUMMY_SIG, Block.RegtestGenesisBlock.hash, ShortChannelId(1L), 0L, 0, 0, CltvExpiryDelta(1), MilliSatoshi(42), MilliSatoshi(2500), 140, None)
    val uba = ChannelUpdate(DUMMY_SIG, Block.RegtestGenesisBlock.hash, ShortChannelId(1L), 1L, 0, 1, CltvExpiryDelta(1), MilliSatoshi(43), MilliSatoshi(2501), 141, None)
    val ubc = ChannelUpdate(DUMMY_SIG, Block.RegtestGenesisBlock.hash, ShortChannelId(2L), 1L, 0, 0, CltvExpiryDelta(1), MilliSatoshi(44), MilliSatoshi(2502), 142, None)
    val ucb = ChannelUpdate(DUMMY_SIG, Block.RegtestGenesisBlock.hash, ShortChannelId(2L), 1L, 0, 1, CltvExpiryDelta(1), MilliSatoshi(45), MilliSatoshi(2503), 143, None)
    val ucd = ChannelUpdate(DUMMY_SIG, Block.RegtestGenesisBlock.hash, ShortChannelId(3L), 1L, 1, 0, CltvExpiryDelta(1), MilliSatoshi(46), MilliSatoshi(2504), 144, Some(MilliSatoshi(500000000L)))
    val udc = ChannelUpdate(DUMMY_SIG, Block.RegtestGenesisBlock.hash, ShortChannelId(3L), 1L, 0, 1, CltvExpiryDelta(1), MilliSatoshi(47), MilliSatoshi(2505), 145, None)
    val ude = ChannelUpdate(DUMMY_SIG, Block.RegtestGenesisBlock.hash, ShortChannelId(4L), 1L, 0, 0, CltvExpiryDelta(1), MilliSatoshi(48), MilliSatoshi(2506), 146, None)
    val ued = ChannelUpdate(DUMMY_SIG, Block.RegtestGenesisBlock.hash, ShortChannelId(4L), 1L, 0, 1, CltvExpiryDelta(1), MilliSatoshi(49), MilliSatoshi(2507), 147, None)

    val updates = Map(
      ChannelDesc(ShortChannelId(1L), a, b) -> uab,
      ChannelDesc(ShortChannelId(1L), b, a) -> uba,
      ChannelDesc(ShortChannelId(2L), b, c) -> ubc,
      ChannelDesc(ShortChannelId(2L), c, b) -> ucb,
      ChannelDesc(ShortChannelId(3L), c, d) -> ucd,
      ChannelDesc(ShortChannelId(3L), d, c) -> udc,
      ChannelDesc(ShortChannelId(4L), d, e) -> ude,
      ChannelDesc(ShortChannelId(4L), e, d) -> ued
    )

    val g = makeGraph(updates)

    val hops = Router.findRoute(g, a, e, DEFAULT_AMOUNT_MSAT, numRoutes = 1, routeParams = DEFAULT_ROUTE_PARAMS).get

    assert(hops === Hop(a, b, uab) :: Hop(b, c, ubc) :: Hop(c, d, ucd) :: Hop(d, e, ude) :: Nil)
  }

  test("convert extra hops to channel_update") {
    val a = randomKey.publicKey
    val b = randomKey.publicKey
    val c = randomKey.publicKey
    val d = randomKey.publicKey
    val e = randomKey.publicKey

    val extraHop1 = ExtraHop(a, ShortChannelId(1), 10, 11, CltvExpiryDelta(12))
    val extraHop2 = ExtraHop(b, ShortChannelId(2), 20, 21, CltvExpiryDelta(22))
    val extraHop3 = ExtraHop(c, ShortChannelId(3), 30, 31, CltvExpiryDelta(32))
    val extraHop4 = ExtraHop(d, ShortChannelId(4), 40, 41, CltvExpiryDelta(42))

    val extraHops = extraHop1 :: extraHop2 :: extraHop3 :: extraHop4 :: Nil

    val fakeUpdates = Router.toFakeUpdates(extraHops, e)

    assert(fakeUpdates == Map(
      ChannelDesc(extraHop1.shortChannelId, a, b) -> Router.toFakeUpdate(extraHop1),
      ChannelDesc(extraHop2.shortChannelId, b, c) -> Router.toFakeUpdate(extraHop2),
      ChannelDesc(extraHop3.shortChannelId, c, d) -> Router.toFakeUpdate(extraHop3),
      ChannelDesc(extraHop4.shortChannelId, d, e) -> Router.toFakeUpdate(extraHop4)
    ))

  }

  test("blacklist routes") {
    val updates = List(
      makeUpdate(1L, a, b, MilliSatoshi(0), 0),
      makeUpdate(2L, b, c, MilliSatoshi(0), 0),
      makeUpdate(3L, c, d, MilliSatoshi(0), 0),
      makeUpdate(4L, d, e, MilliSatoshi(0), 0)
    ).toMap

    val g = makeGraph(updates)

    val route1 = Router.findRoute(g, a, e, DEFAULT_AMOUNT_MSAT, numRoutes = 1, ignoredEdges = Set(ChannelDesc(ShortChannelId(3L), c, d)), routeParams = DEFAULT_ROUTE_PARAMS)
    assert(route1.map(hops2Ids) === Failure(RouteNotFound))

    // verify that we left the graph untouched
    assert(g.containsEdge(makeUpdate(3L, c, d, MilliSatoshi(0), 0)._1)) // c -> d
    assert(g.containsVertex(c))
    assert(g.containsVertex(d))

    // make sure we can find a route if without the blacklist
    val route2 = Router.findRoute(g, a, e, DEFAULT_AMOUNT_MSAT, numRoutes = 1, routeParams = DEFAULT_ROUTE_PARAMS)
    assert(route2.map(hops2Ids) === Success(1 :: 2 :: 3 :: 4 :: Nil))
  }

  test("route to a destination that is not in the graph (with assisted routes)") {
    val updates = List(
      makeUpdate(1L, a, b, MilliSatoshi(10), 10),
      makeUpdate(2L, b, c, MilliSatoshi(10), 10),
      makeUpdate(3L, c, d, MilliSatoshi(10), 10)
    ).toMap

    val g = makeGraph(updates)

    val route = Router.findRoute(g, a, e, DEFAULT_AMOUNT_MSAT, numRoutes = 1, routeParams = DEFAULT_ROUTE_PARAMS)
    assert(route.map(hops2Ids) === Failure(RouteNotFound))

    // now we add the missing edge to reach the destination
    val (extraDesc, extraUpdate) = makeUpdate(4L, d, e, MilliSatoshi(5), 5)
    val extraGraphEdges = Set(GraphEdge(extraDesc, extraUpdate))

    val route1 = Router.findRoute(g, a, e, DEFAULT_AMOUNT_MSAT, numRoutes = 1, extraEdges = extraGraphEdges, routeParams = DEFAULT_ROUTE_PARAMS)
    assert(route1.map(hops2Ids) === Success(1 :: 2 :: 3 :: 4 :: Nil))
  }


  test("verify that extra hops takes precedence over known channels") {
    val updates = List(
      makeUpdate(1L, a, b, MilliSatoshi(10), 10),
      makeUpdate(2L, b, c, MilliSatoshi(10), 10),
      makeUpdate(3L, c, d, MilliSatoshi(10), 10),
      makeUpdate(4L, d, e, MilliSatoshi(10), 10)
    ).toMap

    val g = makeGraph(updates)

    val route1 = Router.findRoute(g, a, e, DEFAULT_AMOUNT_MSAT, numRoutes = 1, routeParams = DEFAULT_ROUTE_PARAMS)
    assert(route1.map(hops2Ids) === Success(1 :: 2 :: 3 :: 4 :: Nil))
    assert(route1.get(1).lastUpdate.feeBaseMsat == MilliSatoshi(10))

    val (extraDesc, extraUpdate) = makeUpdate(2L, b, c, MilliSatoshi(5), 5)

    val extraGraphEdges = Set(GraphEdge(extraDesc, extraUpdate))

    val route2 = Router.findRoute(g, a, e, DEFAULT_AMOUNT_MSAT, numRoutes = 1, extraEdges = extraGraphEdges, routeParams = DEFAULT_ROUTE_PARAMS)
    assert(route2.map(hops2Ids) === Success(1 :: 2 :: 3 :: 4 :: Nil))
    assert(route2.get(1).lastUpdate.feeBaseMsat == MilliSatoshi(5))
  }

  test("compute ignored channels") {

    val f = randomKey.publicKey
    val g = randomKey.publicKey
    val h = randomKey.publicKey
    val i = randomKey.publicKey
    val j = randomKey.publicKey

    val channels = Map(
      ShortChannelId(1L) -> makeChannel(1L, a, b),
      ShortChannelId(2L) -> makeChannel(2L, b, c),
      ShortChannelId(3L) -> makeChannel(3L, c, d),
      ShortChannelId(4L) -> makeChannel(4L, d, e),
      ShortChannelId(5L) -> makeChannel(5L, f, g),
      ShortChannelId(6L) -> makeChannel(6L, f, h),
      ShortChannelId(7L) -> makeChannel(7L, h, i),
      ShortChannelId(8L) -> makeChannel(8L, i, j)

    )
    val updates = List(
      makeUpdate(1L, a, b, MilliSatoshi(10), 10),
      makeUpdate(2L, b, c, MilliSatoshi(10), 10),
      makeUpdate(2L, c, b, MilliSatoshi(10), 10),
      makeUpdate(3L, c, d, MilliSatoshi(10), 10),
      makeUpdate(4L, d, e, MilliSatoshi(10), 10),
      makeUpdate(5L, f, g, MilliSatoshi(10), 10),
      makeUpdate(6L, f, h, MilliSatoshi(10), 10),
      makeUpdate(7L, h, i, MilliSatoshi(10), 10),
      makeUpdate(8L, i, j, MilliSatoshi(10), 10)
    ).toMap

    val ignored = Router.getIgnoredChannelDesc(updates, ignoreNodes = Set(c, j, randomKey.publicKey))

    assert(ignored.toSet === Set(
      ChannelDesc(ShortChannelId(2L), b, c),
      ChannelDesc(ShortChannelId(2L), c, b),
      ChannelDesc(ShortChannelId(3L), c, d),
      ChannelDesc(ShortChannelId(8L), i, j)
    ))
  }

  test("limit routes to 20 hops") {

    val nodes = (for (_ <- 0 until 22) yield randomKey.publicKey).toList

    val updates = nodes
      .zip(nodes.drop(1)) // (0, 1) :: (1, 2) :: ...
      .zipWithIndex // ((0, 1), 0) :: ((1, 2), 1) :: ...
      .map { case ((na, nb), index) => makeUpdate(index, na, nb, MilliSatoshi(5), 0) }
      .toMap

    val g = makeGraph(updates)

    assert(Router.findRoute(g, nodes(0), nodes(18), DEFAULT_AMOUNT_MSAT, numRoutes = 1, routeParams = DEFAULT_ROUTE_PARAMS).map(hops2Ids) === Success(0 until 18))
    assert(Router.findRoute(g, nodes(0), nodes(19), DEFAULT_AMOUNT_MSAT, numRoutes = 1, routeParams = DEFAULT_ROUTE_PARAMS).map(hops2Ids) === Success(0 until 19))
    assert(Router.findRoute(g, nodes(0), nodes(20), DEFAULT_AMOUNT_MSAT, numRoutes = 1, routeParams = DEFAULT_ROUTE_PARAMS).map(hops2Ids) === Success(0 until 20))
    assert(Router.findRoute(g, nodes(0), nodes(21), DEFAULT_AMOUNT_MSAT, numRoutes = 1, routeParams = DEFAULT_ROUTE_PARAMS).map(hops2Ids) === Failure(RouteNotFound))
  }

  test("ignore cheaper route when it has more than 20 hops") {

    val nodes = (for (_ <- 0 until 50) yield randomKey.publicKey).toList

    val updates = nodes
      .zip(nodes.drop(1)) // (0, 1) :: (1, 2) :: ...
      .zipWithIndex // ((0, 1), 0) :: ((1, 2), 1) :: ...
      .map { case ((na, nb), index) => makeUpdate(index, na, nb, MilliSatoshi(1), 0) }
      .toMap

    val updates2 = updates + makeUpdate(99, nodes(2), nodes(48), MilliSatoshi(1000), 0) // expensive shorter route

    val g = makeGraph(updates2)

    val route = Router.findRoute(g, nodes(0), nodes(49), DEFAULT_AMOUNT_MSAT, numRoutes = 1, routeParams = DEFAULT_ROUTE_PARAMS)
    assert(route.map(hops2Ids) === Success(0 :: 1 :: 99 :: 48 :: Nil))
  }

  test("ignore cheaper route when it has more than the requested CLTV") {

    val f = randomKey.publicKey

    val g = makeGraph(List(
      makeUpdate(1, a, b, feeBase = MilliSatoshi(1), 0, minHtlc = MilliSatoshi(0), maxHtlc = None, CltvExpiryDelta(50)),
      makeUpdate(2, b, c, feeBase = MilliSatoshi(1), 0, minHtlc = MilliSatoshi(0), maxHtlc = None, CltvExpiryDelta(50)),
      makeUpdate(3, c, d, feeBase = MilliSatoshi(1), 0, minHtlc = MilliSatoshi(0), maxHtlc = None, CltvExpiryDelta(50)),
      makeUpdate(4, a, e, feeBase = MilliSatoshi(1), 0, minHtlc = MilliSatoshi(0), maxHtlc = None, CltvExpiryDelta(9)),
      makeUpdate(5, e, f, feeBase = MilliSatoshi(5), 0, minHtlc = MilliSatoshi(0), maxHtlc = None, CltvExpiryDelta(9)),
      makeUpdate(6, f, d, feeBase = MilliSatoshi(5), 0, minHtlc = MilliSatoshi(0), maxHtlc = None, CltvExpiryDelta(9))
    ).toMap)

    val route = Router.findRoute(g, a, d, DEFAULT_AMOUNT_MSAT, numRoutes = 1, routeParams = DEFAULT_ROUTE_PARAMS.copy(routeMaxCltv = CltvExpiryDelta(28)))
    assert(route.map(hops2Ids) === Success(4 :: 5 :: 6 :: Nil))
  }

  test("ignore cheaper route when it grows longer than the requested size") {

    val f = randomKey.publicKey

    val g = makeGraph(List(
      makeUpdate(1, a, b, feeBase = MilliSatoshi(1), 0, minHtlc = MilliSatoshi(0), maxHtlc = None, CltvExpiryDelta(9)),
      makeUpdate(2, b, c, feeBase = MilliSatoshi(1), 0, minHtlc = MilliSatoshi(0), maxHtlc = None, CltvExpiryDelta(9)),
      makeUpdate(3, c, d, feeBase = MilliSatoshi(1), 0, minHtlc = MilliSatoshi(0), maxHtlc = None, CltvExpiryDelta(9)),
      makeUpdate(4, d, e, feeBase = MilliSatoshi(1), 0, minHtlc = MilliSatoshi(0), maxHtlc = None, CltvExpiryDelta(9)),
      makeUpdate(5, e, f, feeBase = MilliSatoshi(5), 0, minHtlc = MilliSatoshi(0), maxHtlc = None, CltvExpiryDelta(9)),
      makeUpdate(6, b, f, feeBase = MilliSatoshi(5), 0, minHtlc = MilliSatoshi(0), maxHtlc = None, CltvExpiryDelta(9))
    ).toMap)

    val route = Router.findRoute(g, a, f, DEFAULT_AMOUNT_MSAT, numRoutes = 1, routeParams = DEFAULT_ROUTE_PARAMS.copy(routeMaxLength = 3))
    assert(route.map(hops2Ids) === Success(1 :: 6 :: Nil))
  }

  test("ignore loops") {

    val updates = List(
      makeUpdate(1L, a, b, MilliSatoshi(10), 10),
      makeUpdate(2L, b, c, MilliSatoshi(10), 10),
      makeUpdate(3L, c, a, MilliSatoshi(10), 10),
      makeUpdate(4L, c, d, MilliSatoshi(10), 10),
      makeUpdate(5L, d, e, MilliSatoshi(10), 10)
    ).toMap

    val g = makeGraph(updates)

    val route1 = Router.findRoute(g, a, e, DEFAULT_AMOUNT_MSAT, numRoutes = 1, routeParams = DEFAULT_ROUTE_PARAMS)
    assert(route1.map(hops2Ids) === Success(1 :: 2 :: 4 :: 5 :: Nil))
  }

  test("ensure the route calculation terminates correctly when selecting 0-fees edges") {

    // the graph contains a possible 0-cost path that goes back on its steps ( e -> f, f -> e )
    val updates = List(
      makeUpdate(1L, a, b, MilliSatoshi(10), 10), // a -> b
      makeUpdate(2L, b, c, MilliSatoshi(10), 10),
      makeUpdate(4L, c, d, MilliSatoshi(10), 10),
      makeUpdate(3L, b, e, MilliSatoshi(0), 0), // b -> e
      makeUpdate(6L, e, f, MilliSatoshi(0), 0), // e -> f
      makeUpdate(6L, f, e, MilliSatoshi(0), 0), // e <- f
      makeUpdate(5L, e, d, MilliSatoshi(0), 0) // e -> d
    ).toMap

    val g = makeGraph(updates)

    val route1 = Router.findRoute(g, a, d, DEFAULT_AMOUNT_MSAT, numRoutes = 1, routeParams = DEFAULT_ROUTE_PARAMS)
    assert(route1.map(hops2Ids) === Success(1 :: 3 :: 5 :: Nil))
  }

  /**
   *
   * +---+            +---+            +---+
   * | A +-----+      | B +----------> | C |
   * +-+-+     |      +-+-+            +-+-+
   * ^       |        ^                |
   * |       |        |                |
   * |       v----> + |                |
   * +-+-+            <-+-+            +-+-+
   * | D +----------> | E +----------> | F |
   * +---+            +---+            +---+
   *
   */
  test("find the k-shortest paths in a graph, k=4") {

    val (a, b, c, d, e, f) = (
      PublicKey(hex"02999fa724ec3c244e4da52b4a91ad421dc96c9a810587849cd4b2469313519c73"), //a
      PublicKey(hex"03f1cb1af20fe9ccda3ea128e27d7c39ee27375c8480f11a87c17197e97541ca6a"), //b
      PublicKey(hex"0358e32d245ff5f5a3eb14c78c6f69c67cea7846bdf9aeeb7199e8f6fbb0306484"), //c
      PublicKey(hex"029e059b6780f155f38e83601969919aae631ddf6faed58fe860c72225eb327d7c"), //d
      PublicKey(hex"02f38f4e37142cc05df44683a83e22dea608cf4691492829ff4cf99888c5ec2d3a"), //e
      PublicKey(hex"03fc5b91ce2d857f146fd9b986363374ffe04dc143d8bcd6d7664c8873c463cdfc") //f
    )


    val edges = Seq(
      makeUpdate(1L, d, a, MilliSatoshi(1), 0),
      makeUpdate(2L, d, e, MilliSatoshi(1), 0),
      makeUpdate(3L, a, e, MilliSatoshi(1), 0),
      makeUpdate(4L, e, b, MilliSatoshi(1), 0),
      makeUpdate(5L, e, f, MilliSatoshi(1), 0),
      makeUpdate(6L, b, c, MilliSatoshi(1), 0),
      makeUpdate(7L, c, f, MilliSatoshi(1), 0)
    ).toMap

    val graph = DirectedGraph.makeGraph(edges)

    val fourShortestPaths = Graph.yenKshortestPaths(graph, d, f, DEFAULT_AMOUNT_MSAT, Set.empty, Set.empty, pathsToFind = 4, None, 0, noopBoundaries)

    assert(fourShortestPaths.size === 4)
    assert(hops2Ids(fourShortestPaths(0).path.map(graphEdgeToHop)) === 2 :: 5 :: Nil) // D -> E -> F
    assert(hops2Ids(fourShortestPaths(1).path.map(graphEdgeToHop)) === 1 :: 3 :: 5 :: Nil) // D -> A -> E -> F
    assert(hops2Ids(fourShortestPaths(2).path.map(graphEdgeToHop)) === 2 :: 4 :: 6 :: 7 :: Nil) // D -> E -> B -> C -> F
    assert(hops2Ids(fourShortestPaths(3).path.map(graphEdgeToHop)) === 1 :: 3 :: 4 :: 6 :: 7 :: Nil) // D -> A -> E -> B -> C -> F
  }

  test("find the k shortest path (wikipedia example)") {
    val (c, d, e, f, g, h) = (
      PublicKey(hex"02999fa724ec3c244e4da52b4a91ad421dc96c9a810587849cd4b2469313519c73"), //c
      PublicKey(hex"03f1cb1af20fe9ccda3ea128e27d7c39ee27375c8480f11a87c17197e97541ca6a"), //d
      PublicKey(hex"0358e32d245ff5f5a3eb14c78c6f69c67cea7846bdf9aeeb7199e8f6fbb0306484"), //e
      PublicKey(hex"029e059b6780f155f38e83601969919aae631ddf6faed58fe860c72225eb327d7c"), //f
      PublicKey(hex"02f38f4e37142cc05df44683a83e22dea608cf4691492829ff4cf99888c5ec2d3a"), //g
      PublicKey(hex"03fc5b91ce2d857f146fd9b986363374ffe04dc143d8bcd6d7664c8873c463cdfc") //h
    )


    val edges = Seq(
      makeUpdate(10L, c, e, MilliSatoshi(2), 0),
      makeUpdate(20L, c, d, MilliSatoshi(3), 0),
      makeUpdate(30L, d, f, MilliSatoshi(4), 5), // D- > F has a higher cost to distinguish it from the 2nd cheapest route
      makeUpdate(40L, e, d, MilliSatoshi(1), 0),
      makeUpdate(50L, e, f, MilliSatoshi(2), 0),
      makeUpdate(60L, e, g, MilliSatoshi(3), 0),
      makeUpdate(70L, f, g, MilliSatoshi(2), 0),
      makeUpdate(80L, f, h, MilliSatoshi(1), 0),
      makeUpdate(90L, g, h, MilliSatoshi(2), 0)
    )

    val graph = DirectedGraph().addEdges(edges)

    val twoShortestPaths = Graph.yenKshortestPaths(graph, c, h, DEFAULT_AMOUNT_MSAT, Set.empty, Set.empty, pathsToFind = 2, None, 0, noopBoundaries)

    assert(twoShortestPaths.size === 2)
    val shortest = twoShortestPaths(0)
    assert(hops2Ids(shortest.path.map(graphEdgeToHop)) === 10 :: 50 :: 80 :: Nil) // C -> E -> F -> H

    val secondShortest = twoShortestPaths(1)
    assert(hops2Ids(secondShortest.path.map(graphEdgeToHop)) === 10 :: 60 :: 90 :: Nil) // C -> E -> G -> H
  }

  test("terminate looking for k-shortest path if there are no more alternative paths than k, must not consider routes going back on their steps") {

    val f = randomKey.publicKey

    // simple graph with only 2 possible paths from A to F
    val edges = Seq(
      makeUpdate(1L, a, b, MilliSatoshi(1), 0),
      makeUpdate(1L, b, a, MilliSatoshi(1), 0),
      makeUpdate(2L, b, c, MilliSatoshi(1), 0),
      makeUpdate(2L, c, b, MilliSatoshi(1), 0),
      makeUpdate(3L, c, f, MilliSatoshi(1), 0),
      makeUpdate(3L, f, c, MilliSatoshi(1), 0),
      makeUpdate(4L, c, d, MilliSatoshi(1), 0),
      makeUpdate(4L, d, c, MilliSatoshi(1), 0),
      makeUpdate(41L, d, c, MilliSatoshi(1), 0), // there is more than one D -> C channel
      makeUpdate(5L, d, e, MilliSatoshi(1), 0),
      makeUpdate(5L, e, d, MilliSatoshi(1), 0),
      makeUpdate(6L, e, f, MilliSatoshi(1), 0),
      makeUpdate(6L, f, e, MilliSatoshi(1), 0)
    )

    val graph = DirectedGraph().addEdges(edges)

    //we ask for 3 shortest paths but only 2 can be found
    val foundPaths = Graph.yenKshortestPaths(graph, a, f, DEFAULT_AMOUNT_MSAT, Set.empty, Set.empty, pathsToFind = 3, None, 0, noopBoundaries)

    assert(foundPaths.size === 2)
    assert(hops2Ids(foundPaths(0).path.map(graphEdgeToHop)) === 1 :: 2 :: 3 :: Nil) // A -> B -> C -> F
    assert(hops2Ids(foundPaths(1).path.map(graphEdgeToHop)) === 1 :: 2 :: 4 :: 5 :: 6 :: Nil) // A -> B -> C -> D -> E -> F
  }

  test("select a random route below the requested fee") {

    val strictFeeParams = DEFAULT_ROUTE_PARAMS.copy(maxFeeBase = MilliSatoshi(7), maxFeePct = 0)

    // A -> B -> C -> D has total cost of 10000005
    // A -> E -> C -> D has total cost of 11080003 !!
    // A -> E -> F -> D has total cost of 10000006
    val g = makeGraph(List(
      makeUpdate(1L, a, b, feeBase = MilliSatoshi(1), 0),
      makeUpdate(4L, a, e, feeBase = MilliSatoshi(1), 0),
      makeUpdate(2L, b, c, feeBase = MilliSatoshi(2), 0),
      makeUpdate(3L, c, d, feeBase = MilliSatoshi(3), 0),
      makeUpdate(5L, e, f, feeBase = MilliSatoshi(3), 0),
      makeUpdate(6L, f, d, feeBase = MilliSatoshi(3), 0),
      makeUpdate(7L, e, c, feeBase = MilliSatoshi(9), 0)
    ).toMap)

    (for {_ <- 0 to 10} yield Router.findRoute(g, a, d, DEFAULT_AMOUNT_MSAT, numRoutes = 3, routeParams = strictFeeParams)).map {
      case Failure(thr) => assert(false, thr)
      case Success(someRoute) =>

        val routeCost = Graph.pathWeight(hops2Edges(someRoute), DEFAULT_AMOUNT_MSAT, isPartial = false, 0, None).cost - DEFAULT_AMOUNT_MSAT

        // over the three routes we could only get the 2 cheapest because the third is too expensive (over 7msat of fees)
        assert(routeCost == MilliSatoshi(5) || routeCost == MilliSatoshi(6))
    }
  }

  test("Use weight ratios to when computing the edge weight") {

    val largeCapacity = MilliSatoshi(8000000000L)

    // A -> B -> C -> D is 'fee optimized', lower fees route (totFees = 2, totCltv = 4000)
    // A -> E -> F -> D is 'timeout optimized', lower CLTV route (totFees = 3, totCltv = 18)
    // A -> E -> C -> D is 'capacity optimized', more recent channel/larger capacity route
    val updates = List(
      makeUpdate(1L, a, b, feeBase = MilliSatoshi(0), 0, minHtlc = MilliSatoshi(0), maxHtlc = None, CltvExpiryDelta(13)),
      makeUpdate(4L, a, e, feeBase = MilliSatoshi(0), 0, minHtlc = MilliSatoshi(0), maxHtlc = None, CltvExpiryDelta(12)),
      makeUpdate(2L, b, c, feeBase = MilliSatoshi(1), 0, minHtlc = MilliSatoshi(0), maxHtlc = None, CltvExpiryDelta(500)),
      makeUpdate(3L, c, d, feeBase = MilliSatoshi(1), 0, minHtlc = MilliSatoshi(0), maxHtlc = None, CltvExpiryDelta(500)),
      makeUpdate(5L, e, f, feeBase = MilliSatoshi(2), 0, minHtlc = MilliSatoshi(0), maxHtlc = None, CltvExpiryDelta(9)),
      makeUpdate(6L, f, d, feeBase = MilliSatoshi(2), 0, minHtlc = MilliSatoshi(0), maxHtlc = None, CltvExpiryDelta(9)),
      makeUpdate(7L, e, c, feeBase = MilliSatoshi(2), 0, minHtlc = MilliSatoshi(0), maxHtlc = Some(largeCapacity), CltvExpiryDelta(12))
    ).toMap

    val g = makeGraph(updates)

    val Success(routeFeeOptimized) = Router.findRoute(g, a, d, DEFAULT_AMOUNT_MSAT, numRoutes = 0, routeParams = DEFAULT_ROUTE_PARAMS)
    assert(hops2Nodes(routeFeeOptimized) === (a, b) :: (b, c) :: (c, d) :: Nil)

    val Success(routeCltvOptimized) = Router.findRoute(g, a, d, DEFAULT_AMOUNT_MSAT, numRoutes = 0, routeParams = DEFAULT_ROUTE_PARAMS.copy(ratios = Some(WeightRatios(
      cltvDeltaFactor = 1,
      ageFactor = 0,
      capacityFactor = 0
    ))))

    assert(hops2Nodes(routeCltvOptimized) === (a, e) :: (e, f) :: (f, d) :: Nil)

    val Success(routeCapacityOptimized) = Router.findRoute(g, a, d, DEFAULT_AMOUNT_MSAT, numRoutes = 0, routeParams = DEFAULT_ROUTE_PARAMS.copy(ratios = Some(WeightRatios(
      cltvDeltaFactor = 0,
      ageFactor = 0,
      capacityFactor = 1
    ))))

    assert(hops2Nodes(routeCapacityOptimized) === (a, e) :: (e, c) :: (c, d) :: Nil)
  }

  test("prefer going through an older channel if fees and CLTV are the same") {

    val currentBlockHeight = 554000

    val g = makeGraph(List(
      makeUpdateShort(ShortChannelId(s"${currentBlockHeight}x0x1"), a, b, feeBase = MilliSatoshi(1), 0, minHtlc = MilliSatoshi(0), maxHtlc = None, cltvDelta = CltvExpiryDelta(144)),
      makeUpdateShort(ShortChannelId(s"${currentBlockHeight}x0x4"), a, e, feeBase = MilliSatoshi(1), 0, minHtlc = MilliSatoshi(0), maxHtlc = None, cltvDelta = CltvExpiryDelta(144)),
      makeUpdateShort(ShortChannelId(s"${currentBlockHeight - 3000}x0x2"), b, c, feeBase = MilliSatoshi(1), 0, minHtlc = MilliSatoshi(0), maxHtlc = None, cltvDelta = CltvExpiryDelta(144)), // younger channel
      makeUpdateShort(ShortChannelId(s"${currentBlockHeight - 3000}x0x3"), c, d, feeBase = MilliSatoshi(1), 0, minHtlc = MilliSatoshi(0), maxHtlc = None, cltvDelta = CltvExpiryDelta(144)),
      makeUpdateShort(ShortChannelId(s"${currentBlockHeight}x0x5"), e, f, feeBase = MilliSatoshi(1), 0, minHtlc = MilliSatoshi(0), maxHtlc = None, cltvDelta = CltvExpiryDelta(144)),
      makeUpdateShort(ShortChannelId(s"${currentBlockHeight}x0x6"), f, d, feeBase = MilliSatoshi(1), 0, minHtlc = MilliSatoshi(0), maxHtlc = None, cltvDelta = CltvExpiryDelta(144))
    ).toMap)

    Globals.blockCount.set(currentBlockHeight)

    val Success(routeScoreOptimized) = Router.findRoute(g, a, d, DEFAULT_AMOUNT_MSAT / 2, numRoutes = 1, routeParams = DEFAULT_ROUTE_PARAMS.copy(ratios = Some(WeightRatios(
      ageFactor = 0.33,
      cltvDeltaFactor = 0.33,
      capacityFactor = 0.33
    ))))

    assert(hops2Nodes(routeScoreOptimized) === (a, b) :: (b, c) :: (c, d) :: Nil)
  }

  test("prefer a route with a smaller total CLTV if fees and score are the same") {

    val g = makeGraph(List(
      makeUpdateShort(ShortChannelId(s"0x0x1"), a, b, feeBase = MilliSatoshi(1), 0, minHtlc = MilliSatoshi(0), maxHtlc = None, cltvDelta = CltvExpiryDelta(12)),
      makeUpdateShort(ShortChannelId(s"0x0x4"), a, e, feeBase = MilliSatoshi(1), 0, minHtlc = MilliSatoshi(0), maxHtlc = None, cltvDelta = CltvExpiryDelta(12)),
      makeUpdateShort(ShortChannelId(s"0x0x2"), b, c, feeBase = MilliSatoshi(1), 0, minHtlc = MilliSatoshi(0), maxHtlc = None, cltvDelta = CltvExpiryDelta(10)), // smaller CLTV
      makeUpdateShort(ShortChannelId(s"0x0x3"), c, d, feeBase = MilliSatoshi(1), 0, minHtlc = MilliSatoshi(0), maxHtlc = None, cltvDelta = CltvExpiryDelta(12)),
      makeUpdateShort(ShortChannelId(s"0x0x5"), e, f, feeBase = MilliSatoshi(1), 0, minHtlc = MilliSatoshi(0), maxHtlc = None, cltvDelta = CltvExpiryDelta(12)),
      makeUpdateShort(ShortChannelId(s"0x0x6"), f, d, feeBase = MilliSatoshi(1), 0, minHtlc = MilliSatoshi(0), maxHtlc = None, cltvDelta = CltvExpiryDelta(12))
    ).toMap)


    val Success(routeScoreOptimized) = Router.findRoute(g, a, d, DEFAULT_AMOUNT_MSAT, numRoutes = 1, routeParams = DEFAULT_ROUTE_PARAMS.copy(ratios = Some(WeightRatios(
      ageFactor = 0.33,
      cltvDeltaFactor = 0.33,
      capacityFactor = 0.33
    ))))

    assert(hops2Nodes(routeScoreOptimized) === (a, b) :: (b, c) :: (c, d) :: Nil)
  }


  test("avoid a route that breaks off the max CLTV") {

    // A -> B -> C -> D is cheaper but has a total CLTV > 2016!
    // A -> E -> F -> D is more expensive but has a total CLTV < 2016
    val g = makeGraph(List(
      makeUpdateShort(ShortChannelId(s"0x0x1"), a, b, feeBase = MilliSatoshi(1), 0, minHtlc = MilliSatoshi(0), maxHtlc = None, cltvDelta = CltvExpiryDelta(144)),
      makeUpdateShort(ShortChannelId(s"0x0x4"), a, e, feeBase = MilliSatoshi(1), 0, minHtlc = MilliSatoshi(0), maxHtlc = None, cltvDelta = CltvExpiryDelta(144)),
      makeUpdateShort(ShortChannelId(s"0x0x2"), b, c, feeBase = MilliSatoshi(1), 0, minHtlc = MilliSatoshi(0), maxHtlc = None, cltvDelta = CltvExpiryDelta(1000)),
      makeUpdateShort(ShortChannelId(s"0x0x3"), c, d, feeBase = MilliSatoshi(1), 0, minHtlc = MilliSatoshi(0), maxHtlc = None, cltvDelta = CltvExpiryDelta(900)),
      makeUpdateShort(ShortChannelId(s"0x0x5"), e, f, feeBase = MilliSatoshi(1), 0, minHtlc = MilliSatoshi(0), maxHtlc = None, cltvDelta = CltvExpiryDelta(144)),
      makeUpdateShort(ShortChannelId(s"0x0x6"), f, d, feeBase = MilliSatoshi(1), 0, minHtlc = MilliSatoshi(0), maxHtlc = None, cltvDelta = CltvExpiryDelta(144))
    ).toMap)

    val Success(routeScoreOptimized) = Router.findRoute(g, a, d, DEFAULT_AMOUNT_MSAT / 2, numRoutes = 1, routeParams = DEFAULT_ROUTE_PARAMS.copy(ratios = Some(WeightRatios(
      ageFactor = 0.33,
      cltvDeltaFactor = 0.33,
      capacityFactor = 0.33
    ))))

    assert(hops2Nodes(routeScoreOptimized) === (a, e) :: (e, f) :: (f, d) :: Nil)
  }

  test("cost function is monotonic") {

    // This test have a channel (542280x2156x0) that according to heuristics is very convenient but actually useless to reach the target,
    // then if the cost function is not monotonic the path-finding breaks because the result path contains a loop.
    val updates = List(
      ChannelDesc(ShortChannelId("565643x1216x0"), PublicKey(hex"03864ef025fde8fb587d989186ce6a4a186895ee44a926bfc370e2c366597a3f8f"), PublicKey(hex"024655b768ef40951b20053a5c4b951606d4d86085d51238f2c67c7dec29c792ca")) -> ChannelUpdate(ByteVector64.Zeroes, ByteVector32.Zeroes, ShortChannelId("565643x1216x0"), 0, 1.toByte, 1.toByte, CltvExpiryDelta(144), htlcMinimumMsat = MilliSatoshi(0), feeBaseMsat = MilliSatoshi(1000), 100, Some(MilliSatoshi(15000000000L))),
      ChannelDesc(ShortChannelId("565643x1216x0"), PublicKey(hex"024655b768ef40951b20053a5c4b951606d4d86085d51238f2c67c7dec29c792ca"), PublicKey(hex"03864ef025fde8fb587d989186ce6a4a186895ee44a926bfc370e2c366597a3f8f")) -> ChannelUpdate(ByteVector64.Zeroes, ByteVector32.Zeroes, ShortChannelId("565643x1216x0"), 0, 1.toByte, 0.toByte, CltvExpiryDelta(14), htlcMinimumMsat = MilliSatoshi(1), MilliSatoshi(1000), 10, Some(MilliSatoshi(4294967295L))),
      ChannelDesc(ShortChannelId("542280x2156x0"), PublicKey(hex"03864ef025fde8fb587d989186ce6a4a186895ee44a926bfc370e2c366597a3f8f"), PublicKey(hex"03cb7983dc247f9f81a0fa2dfa3ce1c255365f7279c8dd143e086ca333df10e278")) -> ChannelUpdate(ByteVector64.Zeroes, ByteVector32.Zeroes, ShortChannelId("542280x2156x0"), 0, 1.toByte, 1.toByte, CltvExpiryDelta(144), htlcMinimumMsat = MilliSatoshi(1000), feeBaseMsat = MilliSatoshi(1000), 100, Some(MilliSatoshi(16777000000L))),
      ChannelDesc(ShortChannelId("542280x2156x0"), PublicKey(hex"03cb7983dc247f9f81a0fa2dfa3ce1c255365f7279c8dd143e086ca333df10e278"), PublicKey(hex"03864ef025fde8fb587d989186ce6a4a186895ee44a926bfc370e2c366597a3f8f")) -> ChannelUpdate(ByteVector64.Zeroes, ByteVector32.Zeroes, ShortChannelId("542280x2156x0"), 0, 1.toByte, 0.toByte, CltvExpiryDelta(144), htlcMinimumMsat = MilliSatoshi(1), MilliSatoshi(667), 1, Some(MilliSatoshi(16777000000L))),
      ChannelDesc(ShortChannelId("565779x2711x0"), PublicKey(hex"03864ef025fde8fb587d989186ce6a4a186895ee44a926bfc370e2c366597a3f8f"), PublicKey(hex"036d65409c41ab7380a43448f257809e7496b52bf92057c09c4f300cbd61c50d96")) -> ChannelUpdate(ByteVector64.Zeroes, ByteVector32.Zeroes, ShortChannelId("565779x2711x0"), 0, 1.toByte, 3.toByte, CltvExpiryDelta(144), htlcMinimumMsat = MilliSatoshi(1), MilliSatoshi(1000), 100, Some(MilliSatoshi(230000000L))),
      ChannelDesc(ShortChannelId("565779x2711x0"), PublicKey(hex"036d65409c41ab7380a43448f257809e7496b52bf92057c09c4f300cbd61c50d96"), PublicKey(hex"03864ef025fde8fb587d989186ce6a4a186895ee44a926bfc370e2c366597a3f8f")) -> ChannelUpdate(ByteVector64.Zeroes, ByteVector32.Zeroes, ShortChannelId("565779x2711x0"), 0, 1.toByte, 0.toByte, CltvExpiryDelta(144), htlcMinimumMsat = MilliSatoshi(1), MilliSatoshi(1000), 100, Some(MilliSatoshi(230000000L)))
    ).toMap

    val g = DirectedGraph.makeGraph(updates)

    val params = RouteParams(randomize = false, maxFeeBase = MilliSatoshi(21000), maxFeePct = 0.03, routeMaxCltv = CltvExpiryDelta(1008), routeMaxLength = 6, ratios = Some(
      WeightRatios(cltvDeltaFactor = 0.15, ageFactor = 0.35, capacityFactor = 0.5)
    ))
    val thisNode = PublicKey(hex"036d65409c41ab7380a43448f257809e7496b52bf92057c09c4f300cbd61c50d96")
    val targetNode = PublicKey(hex"024655b768ef40951b20053a5c4b951606d4d86085d51238f2c67c7dec29c792ca")
    val amount = MilliSatoshi(351000)

    Globals.blockCount.set(567634) // simulate mainnet block for heuristic
    val Success(route) = Router.findRoute(g, thisNode, targetNode, amount, 1, Set.empty, Set.empty, params)

    assert(route.size == 2)
    assert(route.last.nextNodeId == targetNode)
  }
}

object RouteCalculationSpec {

  val noopBoundaries = { _: RichWeight => true }

  val DEFAULT_AMOUNT_MSAT = MilliSatoshi(10000000)

  val DEFAULT_ROUTE_PARAMS = RouteParams(randomize = false, maxFeeBase = MilliSatoshi(21000), maxFeePct = 0.03, routeMaxCltv = CltvExpiryDelta(2016), routeMaxLength = 6, ratios = None)

  val DUMMY_SIG = Transactions.PlaceHolderSig

  def makeChannel(shortChannelId: Long, nodeIdA: PublicKey, nodeIdB: PublicKey) = {
    val (nodeId1, nodeId2) = if (Announcements.isNode1(nodeIdA, nodeIdB)) (nodeIdA, nodeIdB) else (nodeIdB, nodeIdA)
    ChannelAnnouncement(DUMMY_SIG, DUMMY_SIG, DUMMY_SIG, DUMMY_SIG, ByteVector.empty, Block.RegtestGenesisBlock.hash, ShortChannelId(shortChannelId), nodeId1, nodeId2, randomKey.publicKey, randomKey.publicKey)
  }

  def makeUpdate(shortChannelId: Long, nodeId1: PublicKey, nodeId2: PublicKey, feeBase: MilliSatoshi, feeProportionalMillionth: Int, minHtlc: MilliSatoshi = DEFAULT_AMOUNT_MSAT, maxHtlc: Option[MilliSatoshi] = None, cltvDelta: CltvExpiryDelta = CltvExpiryDelta(0)): (ChannelDesc, ChannelUpdate) = {
    makeUpdateShort(ShortChannelId(shortChannelId), nodeId1, nodeId2, feeBase, feeProportionalMillionth, minHtlc, maxHtlc, cltvDelta)
  }

<<<<<<< HEAD
  def makeUpdateShort(shortChannelId: ShortChannelId, nodeId1: PublicKey, nodeId2: PublicKey, feeBase: MilliSatoshi, feeProportionalMillionth: Int, minHtlc: MilliSatoshi = DEFAULT_AMOUNT_MSAT, maxHtlc: Option[MilliSatoshi] = None, cltvDelta: Int = 0, timestamp: Long = 0): (ChannelDesc, ChannelUpdate) =
=======
  def makeUpdateShort(shortChannelId: ShortChannelId, nodeId1: PublicKey, nodeId2: PublicKey, feeBase: MilliSatoshi, feeProportionalMillionth: Int, minHtlc: MilliSatoshi = DEFAULT_AMOUNT_MSAT, maxHtlc: Option[MilliSatoshi] = None, cltvDelta: CltvExpiryDelta = CltvExpiryDelta(0)): (ChannelDesc, ChannelUpdate) =
>>>>>>> 0b18abfc
    ChannelDesc(shortChannelId, nodeId1, nodeId2) -> ChannelUpdate(
      signature = DUMMY_SIG,
      chainHash = Block.RegtestGenesisBlock.hash,
      shortChannelId = shortChannelId,
      timestamp = timestamp,
      messageFlags = maxHtlc match {
        case Some(_) => 1
        case None => 0
      },
      channelFlags = 0,
      cltvExpiryDelta = cltvDelta,
      htlcMinimumMsat = minHtlc,
      feeBaseMsat = feeBase,
      feeProportionalMillionths = feeProportionalMillionth,
      htlcMaximumMsat = maxHtlc
    )

  def makeGraph(updates: Map[ChannelDesc, ChannelUpdate]) = DirectedGraph.makeGraph(updates)

  def hops2Ids(route: Seq[Hop]) = route.map(hop => hop.lastUpdate.shortChannelId.toLong)

  def hops2Edges(route: Seq[Hop]) = route.map(hop => GraphEdge(ChannelDesc(hop.lastUpdate.shortChannelId, hop.nodeId, hop.nextNodeId), hop.lastUpdate))

  def hops2ShortChannelIds(route: Seq[Hop]) = route.map(hop => hop.lastUpdate.shortChannelId.toString).toList

  def hops2Nodes(route: Seq[Hop]) = route.map(hop => (hop.nodeId, hop.nextNodeId))

}<|MERGE_RESOLUTION|>--- conflicted
+++ resolved
@@ -965,11 +965,7 @@
     makeUpdateShort(ShortChannelId(shortChannelId), nodeId1, nodeId2, feeBase, feeProportionalMillionth, minHtlc, maxHtlc, cltvDelta)
   }
 
-<<<<<<< HEAD
-  def makeUpdateShort(shortChannelId: ShortChannelId, nodeId1: PublicKey, nodeId2: PublicKey, feeBase: MilliSatoshi, feeProportionalMillionth: Int, minHtlc: MilliSatoshi = DEFAULT_AMOUNT_MSAT, maxHtlc: Option[MilliSatoshi] = None, cltvDelta: Int = 0, timestamp: Long = 0): (ChannelDesc, ChannelUpdate) =
-=======
-  def makeUpdateShort(shortChannelId: ShortChannelId, nodeId1: PublicKey, nodeId2: PublicKey, feeBase: MilliSatoshi, feeProportionalMillionth: Int, minHtlc: MilliSatoshi = DEFAULT_AMOUNT_MSAT, maxHtlc: Option[MilliSatoshi] = None, cltvDelta: CltvExpiryDelta = CltvExpiryDelta(0)): (ChannelDesc, ChannelUpdate) =
->>>>>>> 0b18abfc
+  def makeUpdateShort(shortChannelId: ShortChannelId, nodeId1: PublicKey, nodeId2: PublicKey, feeBase: MilliSatoshi, feeProportionalMillionth: Int, minHtlc: MilliSatoshi = DEFAULT_AMOUNT_MSAT, maxHtlc: Option[MilliSatoshi] = None, cltvDelta: CltvExpiryDelta = CltvExpiryDelta(0), timestamp: Long = 0): (ChannelDesc, ChannelUpdate) =
     ChannelDesc(shortChannelId, nodeId1, nodeId2) -> ChannelUpdate(
       signature = DUMMY_SIG,
       chainHash = Block.RegtestGenesisBlock.hash,
