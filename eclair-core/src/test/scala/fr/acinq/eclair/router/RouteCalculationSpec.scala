/*
 * Copyright 2019 ACINQ SAS
 *
 * Licensed under the Apache License, Version 2.0 (the "License");
 * you may not use this file except in compliance with the License.
 * You may obtain a copy of the License at
 *
 *     http://www.apache.org/licenses/LICENSE-2.0
 *
 * Unless required by applicable law or agreed to in writing, software
 * distributed under the License is distributed on an "AS IS" BASIS,
 * WITHOUT WARRANTIES OR CONDITIONS OF ANY KIND, either express or implied.
 * See the License for the specific language governing permissions and
 * limitations under the License.
 */

package fr.acinq.eclair.router

import fr.acinq.bitcoin.Crypto.PublicKey
import fr.acinq.bitcoin.{Block, ByteVector32, ByteVector64, Satoshi}
import fr.acinq.eclair.payment.PaymentRequest.ExtraHop
import fr.acinq.eclair.router.Graph.GraphStructure.DirectedGraph.graphEdgeToHop
import fr.acinq.eclair.router.Graph.GraphStructure.{DirectedGraph, GraphEdge}
import fr.acinq.eclair.router.Graph.{RichWeight, WeightRatios}
import fr.acinq.eclair.transactions.Transactions
import fr.acinq.eclair.wire._
import fr.acinq.eclair.{CltvExpiryDelta, Globals, LongToBtcAmount, MilliSatoshi, ShortChannelId, randomKey}
import org.scalatest.FunSuite
import scodec.bits._

import scala.collection.immutable.SortedMap
import scala.util.{Failure, Success}

/**
 * Created by PM on 31/05/2016.
 */

class RouteCalculationSpec extends FunSuite {

  import RouteCalculationSpec._

  val (a, b, c, d, e, f) = (randomKey.publicKey, randomKey.publicKey, randomKey.publicKey, randomKey.publicKey, randomKey.publicKey, randomKey.publicKey)

  test("calculate simple route") {

    val updates = List(
      makeUpdate(1L, a, b, 1 msat, 10, cltvDelta = CltvExpiryDelta(1)),
      makeUpdate(2L, b, c, 1 msat, 10, cltvDelta = CltvExpiryDelta(1)),
      makeUpdate(3L, c, d, 1 msat, 10, cltvDelta = CltvExpiryDelta(1)),
      makeUpdate(4L, d, e, 1 msat, 10, cltvDelta = CltvExpiryDelta(1))
    ).toMap

    val g = makeGraph(updates)

    val route = Router.findRoute(g, a, e, DEFAULT_AMOUNT_MSAT, numRoutes = 1, routeParams = DEFAULT_ROUTE_PARAMS)

    assert(route.map(hops2Ids) === Success(1 :: 2 :: 3 :: 4 :: Nil))
  }

  test("check fee against max pct properly") {

    // fee is acceptable is it is either
    // - below our maximum fee base
    // - below our maximum fraction of the paid amount

    // here we have a maximum fee base of 1 msat, and all our updates have a base fee of 10 msat
    // so our fee will always be above the base fee, and we will always check that it is below our maximum percentage
    // of the amount being paid

    val updates = List(
      makeUpdate(1L, a, b, 10 msat, 10, cltvDelta = CltvExpiryDelta(1)),
      makeUpdate(2L, b, c, 10 msat, 10, cltvDelta = CltvExpiryDelta(1)),
      makeUpdate(3L, c, d, 10 msat, 10, cltvDelta = CltvExpiryDelta(1)),
      makeUpdate(4L, d, e, 10 msat, 10, cltvDelta = CltvExpiryDelta(1))
    ).toMap

    val g = makeGraph(updates)

    val route = Router.findRoute(g, a, e, DEFAULT_AMOUNT_MSAT, numRoutes = 1, routeParams = DEFAULT_ROUTE_PARAMS.copy(maxFeeBase = 1 msat))

    assert(route.map(hops2Ids) === Success(1 :: 2 :: 3 :: 4 :: Nil))
  }

  test("calculate the shortest path (correct fees)") {

    val (a, b, c, d, e, f) = (
      PublicKey(hex"02999fa724ec3c244e4da52b4a91ad421dc96c9a810587849cd4b2469313519c73"), // a: source
      PublicKey(hex"03f1cb1af20fe9ccda3ea128e27d7c39ee27375c8480f11a87c17197e97541ca6a"),
      PublicKey(hex"0358e32d245ff5f5a3eb14c78c6f69c67cea7846bdf9aeeb7199e8f6fbb0306484"),
      PublicKey(hex"029e059b6780f155f38e83601969919aae631ddf6faed58fe860c72225eb327d7c"), // d: target
      PublicKey(hex"03864ef025fde8fb587d989186ce6a4a186895ee44a926bfc370e2c366597a3f8f"),
      PublicKey(hex"020c65be6f9252e85ae2fe9a46eed892cb89565e2157730e78311b1621a0db4b22")
    )

    // note: we don't actually use floating point numbers
    // cost(CD) = 10005 = amountMsat + 1 + (amountMsat * 400 / 1000000)
    // cost(BC) = 10009,0015 = (cost(CD) + 1 + (cost(CD) * 300 / 1000000)
    // cost(FD) = 10002 = amountMsat + 1 + (amountMsat * 100 / 1000000)
    // cost(EF) = 10007,0008 = cost(FD) + 1 + (cost(FD) * 400 / 1000000)
    // cost(AE) = 10007 -> A is source, shortest path found
    // cost(AB) = 10009

    val amount = 10000 msat
    val expectedCost = 10007 msat

    val updates = List(
      makeUpdate(1L, a, b, feeBase = 1 msat, feeProportionalMillionth = 200, minHtlc = 0 msat),
      makeUpdate(4L, a, e, feeBase = 1 msat, feeProportionalMillionth = 200, minHtlc = 0 msat),
      makeUpdate(2L, b, c, feeBase = 1 msat, feeProportionalMillionth = 300, minHtlc = 0 msat),
      makeUpdate(3L, c, d, feeBase = 1 msat, feeProportionalMillionth = 400, minHtlc = 0 msat),
      makeUpdate(5L, e, f, feeBase = 1 msat, feeProportionalMillionth = 400, minHtlc = 0 msat),
      makeUpdate(6L, f, d, feeBase = 1 msat, feeProportionalMillionth = 100, minHtlc = 0 msat)
    ).toMap

    val graph = makeGraph(updates)

    val Success(route) = Router.findRoute(graph, a, d, amount, numRoutes = 1, routeParams = DEFAULT_ROUTE_PARAMS)

    val totalCost = Graph.pathWeight(hops2Edges(route), amount, false, 0, None).cost

    assert(hops2Ids(route) === 4 :: 5 :: 6 :: Nil)
    assert(totalCost === expectedCost)

    // now channel 5 could route the amount (10000) but not the amount + fees (10007)
    val (desc, update) = makeUpdate(5L, e, f, feeBase = 1 msat, feeProportionalMillionth = 400, minHtlc = 0 msat, maxHtlc = Some(10005 msat))
    val graph1 = graph.addEdge(desc, update)

    val Success(route1) = Router.findRoute(graph1, a, d, amount, numRoutes = 1, routeParams = DEFAULT_ROUTE_PARAMS)

    assert(hops2Ids(route1) === 1 :: 2 :: 3 :: Nil)
  }

  test("calculate route considering the direct channel pays no fees") {
    val updates = List(
      makeUpdate(1L, a, b, 5 msat, 0), // a -> b
      makeUpdate(2L, a, d, 15 msat, 0), // a -> d  this goes a bit closer to the target and asks for higher fees but is a direct channel
      makeUpdate(3L, b, c, 5 msat, 0), // b -> c
      makeUpdate(4L, c, d, 5 msat, 0), // c -> d
      makeUpdate(5L, d, e, 5 msat, 0) // d -> e
    ).toMap

    val g = makeGraph(updates)
    val route = Router.findRoute(g, a, e, DEFAULT_AMOUNT_MSAT, numRoutes = 1, routeParams = DEFAULT_ROUTE_PARAMS)

    assert(route.map(hops2Ids) === Success(2 :: 5 :: Nil))
  }

  test("calculate simple route (add and remove edges") {

    val updates = List(
      makeUpdate(1L, a, b, 0 msat, 0),
      makeUpdate(2L, b, c, 0 msat, 0),
      makeUpdate(3L, c, d, 0 msat, 0),
      makeUpdate(4L, d, e, 0 msat, 0)
    ).toMap

    val g = makeGraph(updates)

    val route1 = Router.findRoute(g, a, e, DEFAULT_AMOUNT_MSAT, numRoutes = 1, routeParams = DEFAULT_ROUTE_PARAMS)
    assert(route1.map(hops2Ids) === Success(1 :: 2 :: 3 :: 4 :: Nil))

    val graphWithRemovedEdge = g.removeEdge(ChannelDesc(ShortChannelId(3L), c, d))
    val route2 = Router.findRoute(graphWithRemovedEdge, a, e, DEFAULT_AMOUNT_MSAT, numRoutes = 1, routeParams = DEFAULT_ROUTE_PARAMS)
    assert(route2.map(hops2Ids) === Failure(RouteNotFound))
  }

  test("calculate the shortest path (hardcoded nodes)") {

    val (f, g, h, i) = (
      PublicKey(hex"02999fa724ec3c244e4da52b4a91ad421dc96c9a810587849cd4b2469313519c73"), // source
      PublicKey(hex"03f1cb1af20fe9ccda3ea128e27d7c39ee27375c8480f11a87c17197e97541ca6a"),
      PublicKey(hex"0358e32d245ff5f5a3eb14c78c6f69c67cea7846bdf9aeeb7199e8f6fbb0306484"),
      PublicKey(hex"029e059b6780f155f38e83601969919aae631ddf6faed58fe860c72225eb327d7c") // target
    )

    val updates = List(
      makeUpdate(1L, f, g, 0 msat, 0),
      makeUpdate(2L, g, h, 0 msat, 0),
      makeUpdate(3L, h, i, 0 msat, 0),
      makeUpdate(4L, f, h, 50 msat, 0) // more expensive
    ).toMap

    val graph = makeGraph(updates)

    val route = Router.findRoute(graph, f, i, DEFAULT_AMOUNT_MSAT, numRoutes = 1, routeParams = DEFAULT_ROUTE_PARAMS)
    assert(route.map(hops2Ids) === Success(4 :: 3 :: Nil))

  }

  test("calculate the shortest path (select direct channel)") {

    val (f, g, h, i) = (
      PublicKey(hex"02999fa724ec3c244e4da52b4a91ad421dc96c9a810587849cd4b2469313519c73"), // source
      PublicKey(hex"03f1cb1af20fe9ccda3ea128e27d7c39ee27375c8480f11a87c17197e97541ca6a"),
      PublicKey(hex"0358e32d245ff5f5a3eb14c78c6f69c67cea7846bdf9aeeb7199e8f6fbb0306484"),
      PublicKey(hex"029e059b6780f155f38e83601969919aae631ddf6faed58fe860c72225eb327d7c") // target
    )

    val updates = List(
      makeUpdate(1L, f, g, 0 msat, 0),
      makeUpdate(4L, f, i, 50 msat, 0), // our starting node F has a direct channel with I
      makeUpdate(2L, g, h, 0 msat, 0),
      makeUpdate(3L, h, i, 0 msat, 0)
    ).toMap

    val graph = makeGraph(updates)

    val route = Router.findRoute(graph, f, i, DEFAULT_AMOUNT_MSAT, numRoutes = 2, routeParams = DEFAULT_ROUTE_PARAMS)
    assert(route.map(hops2Ids) === Success(4 :: Nil))
  }

  test("find a route using channels with htlMaximumMsat close to the payment amount") {
    val (f, g, h, i) = (
      PublicKey(hex"02999fa724ec3c244e4da52b4a91ad421dc96c9a810587849cd4b2469313519c73"), // F source
      PublicKey(hex"03f1cb1af20fe9ccda3ea128e27d7c39ee27375c8480f11a87c17197e97541ca6a"), // G
      PublicKey(hex"0358e32d245ff5f5a3eb14c78c6f69c67cea7846bdf9aeeb7199e8f6fbb0306484"), // H
      PublicKey(hex"029e059b6780f155f38e83601969919aae631ddf6faed58fe860c72225eb327d7c") // I target
    )

    val updates = List(
      makeUpdate(1L, f, g, 1 msat, 0),
      // the maximum htlc allowed by this channel is only 50msat greater than what we're sending
      makeUpdate(2L, g, h, 1 msat, 0, maxHtlc = Some(DEFAULT_AMOUNT_MSAT + 50.msat)),
      makeUpdate(3L, h, i, 1 msat, 0)
    ).toMap

    val graph = makeGraph(updates)

    val route = Router.findRoute(graph, f, i, DEFAULT_AMOUNT_MSAT, numRoutes = 1, routeParams = DEFAULT_ROUTE_PARAMS)
    assert(route.map(hops2Ids) == Success(1 :: 2 :: 3 :: Nil))
  }

  test("find a route using channels with htlMinimumMsat close to the payment amount") {
    val (f, g, h, i) = (
      PublicKey(hex"02999fa724ec3c244e4da52b4a91ad421dc96c9a810587849cd4b2469313519c73"), // F source
      PublicKey(hex"03f1cb1af20fe9ccda3ea128e27d7c39ee27375c8480f11a87c17197e97541ca6a"), // G
      PublicKey(hex"0358e32d245ff5f5a3eb14c78c6f69c67cea7846bdf9aeeb7199e8f6fbb0306484"), // H
      PublicKey(hex"029e059b6780f155f38e83601969919aae631ddf6faed58fe860c72225eb327d7c") // I target
    )

    val updates = List(
      makeUpdate(1L, f, g, 1 msat, 0),
      // this channel requires a minimum amount that is larger than what we are sending
      makeUpdate(2L, g, h, 1 msat, 0, minHtlc = DEFAULT_AMOUNT_MSAT + 50.msat),
      makeUpdate(3L, h, i, 1 msat, 0)
    ).toMap

    val graph = makeGraph(updates)

    val route = Router.findRoute(graph, f, i, DEFAULT_AMOUNT_MSAT, numRoutes = 1, routeParams = DEFAULT_ROUTE_PARAMS)
    assert(route.map(hops2Ids) === Failure(RouteNotFound))
  }

  test("if there are multiple channels between the same node, select the cheapest") {

    val (f, g, h, i) = (
      PublicKey(hex"02999fa724ec3c244e4da52b4a91ad421dc96c9a810587849cd4b2469313519c73"), // F source
      PublicKey(hex"03f1cb1af20fe9ccda3ea128e27d7c39ee27375c8480f11a87c17197e97541ca6a"), // G
      PublicKey(hex"0358e32d245ff5f5a3eb14c78c6f69c67cea7846bdf9aeeb7199e8f6fbb0306484"), // H
      PublicKey(hex"029e059b6780f155f38e83601969919aae631ddf6faed58fe860c72225eb327d7c") // I target
    )

    val updates = List(
      makeUpdate(1L, f, g, 0 msat, 0),
      makeUpdate(2L, g, h, 5 msat, 5), // expensive  g -> h channel
      makeUpdate(6L, g, h, 0 msat, 0), // cheap      g -> h channel
      makeUpdate(3L, h, i, 0 msat, 0)
    ).toMap

    val graph = makeGraph(updates)

    val route = Router.findRoute(graph, f, i, DEFAULT_AMOUNT_MSAT, numRoutes = 1, routeParams = DEFAULT_ROUTE_PARAMS)
    assert(route.map(hops2Ids) === Success(1 :: 6 :: 3 :: Nil))
  }

  test("calculate longer but cheaper route") {

    val updates = List(
      makeUpdate(1L, a, b, 0 msat, 0),
      makeUpdate(2L, b, c, 0 msat, 0),
      makeUpdate(3L, c, d, 0 msat, 0),
      makeUpdate(4L, d, e, 0 msat, 0),
      makeUpdate(5L, b, e, 10 msat, 10)
    ).toMap

    val g = makeGraph(updates)

    val route = Router.findRoute(g, a, e, DEFAULT_AMOUNT_MSAT, numRoutes = 1, routeParams = DEFAULT_ROUTE_PARAMS)
    assert(route.map(hops2Ids) === Success(1 :: 2 :: 3 :: 4 :: Nil))
  }

  test("no local channels") {

    val updates = List(
      makeUpdate(2L, b, c, 0 msat, 0),
      makeUpdate(4L, d, e, 0 msat, 0)
    ).toMap

    val g = makeGraph(updates)

    val route = Router.findRoute(g, a, e, DEFAULT_AMOUNT_MSAT, numRoutes = 1, routeParams = DEFAULT_ROUTE_PARAMS)
    assert(route.map(hops2Ids) === Failure(RouteNotFound))
  }

  test("route not found") {

    val updates = List(
      makeUpdate(1L, a, b, 0 msat, 0),
      makeUpdate(2L, b, c, 0 msat, 0),
      makeUpdate(4L, d, e, 0 msat, 0)
    ).toMap

    val g = makeGraph(updates)

    val route = Router.findRoute(g, a, e, DEFAULT_AMOUNT_MSAT, numRoutes = 1, routeParams = DEFAULT_ROUTE_PARAMS)
    assert(route.map(hops2Ids) === Failure(RouteNotFound))
  }

  test("route not found (source OR target node not connected)") {

    val updates = List(
      makeUpdate(2L, b, c, 0 msat, 0),
      makeUpdate(4L, c, d, 0 msat, 0)
    ).toMap

    val g = makeGraph(updates).addVertex(a).addVertex(e)

    assert(Router.findRoute(g, a, d, DEFAULT_AMOUNT_MSAT, numRoutes = 1, routeParams = DEFAULT_ROUTE_PARAMS) === Failure(RouteNotFound))
    assert(Router.findRoute(g, b, e, DEFAULT_AMOUNT_MSAT, numRoutes = 1, routeParams = DEFAULT_ROUTE_PARAMS) === Failure(RouteNotFound))
  }

  test("route not found (amount too high OR too low)") {

    val highAmount = DEFAULT_AMOUNT_MSAT * 10
    val lowAmount = DEFAULT_AMOUNT_MSAT / 10

    val updatesHi = List(
      makeUpdate(1L, a, b, 0 msat, 0),
      makeUpdate(2L, b, c, 0 msat, 0, maxHtlc = Some(DEFAULT_AMOUNT_MSAT)),
      makeUpdate(3L, c, d, 0 msat, 0)
    ).toMap

    val updatesLo = List(
      makeUpdate(1L, a, b, 0 msat, 0),
      makeUpdate(2L, b, c, 0 msat, 0, minHtlc = DEFAULT_AMOUNT_MSAT),
      makeUpdate(3L, c, d, 0 msat, 0)
    ).toMap

    val g = makeGraph(updatesHi)
    val g1 = makeGraph(updatesLo)

    assert(Router.findRoute(g, a, d, highAmount, numRoutes = 1, routeParams = DEFAULT_ROUTE_PARAMS) === Failure(RouteNotFound))
    assert(Router.findRoute(g1, a, d, lowAmount, numRoutes = 1, routeParams = DEFAULT_ROUTE_PARAMS) === Failure(RouteNotFound))
  }

  test("route to self") {

    val updates = List(
      makeUpdate(1L, a, b, 0 msat, 0),
      makeUpdate(2L, b, c, 0 msat, 0),
      makeUpdate(3L, c, d, 0 msat, 0)
    ).toMap

    val g = makeGraph(updates)

    val route = Router.findRoute(g, a, a, DEFAULT_AMOUNT_MSAT, numRoutes = 1, routeParams = DEFAULT_ROUTE_PARAMS)
    assert(route.map(hops2Ids) === Failure(CannotRouteToSelf))
  }

  test("route to immediate neighbor") {

    val updates = List(
      makeUpdate(1L, a, b, 0 msat, 0),
      makeUpdate(2L, b, c, 0 msat, 0),
      makeUpdate(3L, c, d, 0 msat, 0),
      makeUpdate(4L, d, e, 0 msat, 0)
    ).toMap

    val g = makeGraph(updates)

    val route = Router.findRoute(g, a, b, DEFAULT_AMOUNT_MSAT, numRoutes = 1, routeParams = DEFAULT_ROUTE_PARAMS)
    assert(route.map(hops2Ids) === Success(1 :: Nil))
  }

  test("directed graph") {
    val updates = List(
      makeUpdate(1L, a, b, 0 msat, 0),
      makeUpdate(2L, b, c, 0 msat, 0),
      makeUpdate(3L, c, d, 0 msat, 0),
      makeUpdate(4L, d, e, 0 msat, 0)
    ).toMap

    // a->e works, e->a fails

    val g = makeGraph(updates)

    val route1 = Router.findRoute(g, a, e, DEFAULT_AMOUNT_MSAT, numRoutes = 1, routeParams = DEFAULT_ROUTE_PARAMS)
    assert(route1.map(hops2Ids) === Success(1 :: 2 :: 3 :: 4 :: Nil))

    val route2 = Router.findRoute(g, e, a, DEFAULT_AMOUNT_MSAT, numRoutes = 1, routeParams = DEFAULT_ROUTE_PARAMS)
    assert(route2.map(hops2Ids) === Failure(RouteNotFound))
  }

  test("calculate route and return metadata") {

    val DUMMY_SIG = Transactions.PlaceHolderSig

    val uab = ChannelUpdate(DUMMY_SIG, Block.RegtestGenesisBlock.hash, ShortChannelId(1L), 0L, 0, 0, CltvExpiryDelta(1), 42 msat, 2500 msat, 140, None)
    val uba = ChannelUpdate(DUMMY_SIG, Block.RegtestGenesisBlock.hash, ShortChannelId(1L), 1L, 0, 1, CltvExpiryDelta(1), 43 msat, 2501 msat, 141, None)
    val ubc = ChannelUpdate(DUMMY_SIG, Block.RegtestGenesisBlock.hash, ShortChannelId(2L), 1L, 0, 0, CltvExpiryDelta(1), 44 msat, 2502 msat, 142, None)
    val ucb = ChannelUpdate(DUMMY_SIG, Block.RegtestGenesisBlock.hash, ShortChannelId(2L), 1L, 0, 1, CltvExpiryDelta(1), 45 msat, 2503 msat, 143, None)
    val ucd = ChannelUpdate(DUMMY_SIG, Block.RegtestGenesisBlock.hash, ShortChannelId(3L), 1L, 1, 0, CltvExpiryDelta(1), 46 msat, 2504 msat, 144, Some(500000000 msat))
    val udc = ChannelUpdate(DUMMY_SIG, Block.RegtestGenesisBlock.hash, ShortChannelId(3L), 1L, 0, 1, CltvExpiryDelta(1), 47 msat, 2505 msat, 145, None)
    val ude = ChannelUpdate(DUMMY_SIG, Block.RegtestGenesisBlock.hash, ShortChannelId(4L), 1L, 0, 0, CltvExpiryDelta(1), 48 msat, 2506 msat, 146, None)
    val ued = ChannelUpdate(DUMMY_SIG, Block.RegtestGenesisBlock.hash, ShortChannelId(4L), 1L, 0, 1, CltvExpiryDelta(1), 49 msat, 2507 msat, 147, None)

    val updates = Map(
      ChannelDesc(ShortChannelId(1L), a, b) -> uab,
      ChannelDesc(ShortChannelId(1L), b, a) -> uba,
      ChannelDesc(ShortChannelId(2L), b, c) -> ubc,
      ChannelDesc(ShortChannelId(2L), c, b) -> ucb,
      ChannelDesc(ShortChannelId(3L), c, d) -> ucd,
      ChannelDesc(ShortChannelId(3L), d, c) -> udc,
      ChannelDesc(ShortChannelId(4L), d, e) -> ude,
      ChannelDesc(ShortChannelId(4L), e, d) -> ued
    )

    val g = makeGraph(updates)

    val hops = Router.findRoute(g, a, e, DEFAULT_AMOUNT_MSAT, numRoutes = 1, routeParams = DEFAULT_ROUTE_PARAMS).get

    assert(hops === Hop(a, b, uab) :: Hop(b, c, ubc) :: Hop(c, d, ucd) :: Hop(d, e, ude) :: Nil)
  }

  test("convert extra hops to channel_update") {
    val a = randomKey.publicKey
    val b = randomKey.publicKey
    val c = randomKey.publicKey
    val d = randomKey.publicKey
    val e = randomKey.publicKey

    val extraHop1 = ExtraHop(a, ShortChannelId(1), 10 msat, 11, CltvExpiryDelta(12))
    val extraHop2 = ExtraHop(b, ShortChannelId(2), 20 msat, 21, CltvExpiryDelta(22))
    val extraHop3 = ExtraHop(c, ShortChannelId(3), 30 msat, 31, CltvExpiryDelta(32))
    val extraHop4 = ExtraHop(d, ShortChannelId(4), 40 msat, 41, CltvExpiryDelta(42))

    val extraHops = extraHop1 :: extraHop2 :: extraHop3 :: extraHop4 :: Nil

    val fakeUpdates: Map[ShortChannelId, ExtraHop] = Router.toAssistedChannels(extraHops, e).map { case (shortChannelId, assistedChannel) =>
      (shortChannelId, assistedChannel.extraHop)
    }

    assert(fakeUpdates == Map(
      extraHop1.shortChannelId -> extraHop1,
      extraHop2.shortChannelId -> extraHop2,
      extraHop3.shortChannelId -> extraHop3,
      extraHop4.shortChannelId -> extraHop4
    ))

  }

  test("blacklist routes") {
    val updates = List(
      makeUpdate(1L, a, b, 0 msat, 0),
      makeUpdate(2L, b, c, 0 msat, 0),
      makeUpdate(3L, c, d, 0 msat, 0),
      makeUpdate(4L, d, e, 0 msat, 0)
    ).toMap

    val g = makeGraph(updates)

    val route1 = Router.findRoute(g, a, e, DEFAULT_AMOUNT_MSAT, numRoutes = 1, ignoredEdges = Set(ChannelDesc(ShortChannelId(3L), c, d)), routeParams = DEFAULT_ROUTE_PARAMS)
    assert(route1.map(hops2Ids) === Failure(RouteNotFound))

    // verify that we left the graph untouched
    assert(g.containsEdge(makeUpdate(3L, c, d, 0 msat, 0)._1)) // c -> d
    assert(g.containsVertex(c))
    assert(g.containsVertex(d))

    // make sure we can find a route if without the blacklist
    val route2 = Router.findRoute(g, a, e, DEFAULT_AMOUNT_MSAT, numRoutes = 1, routeParams = DEFAULT_ROUTE_PARAMS)
    assert(route2.map(hops2Ids) === Success(1 :: 2 :: 3 :: 4 :: Nil))
  }

  test("route to a destination that is not in the graph (with assisted routes)") {
    val updates = List(
      makeUpdate(1L, a, b, 10 msat, 10),
      makeUpdate(2L, b, c, 10 msat, 10),
      makeUpdate(3L, c, d, 10 msat, 10)
    ).toMap

    val g = makeGraph(updates)

    val route = Router.findRoute(g, a, e, DEFAULT_AMOUNT_MSAT, numRoutes = 1, routeParams = DEFAULT_ROUTE_PARAMS)
    assert(route.map(hops2Ids) === Failure(RouteNotFound))

    // now we add the missing edge to reach the destination
    val (extraDesc, extraUpdate) = makeUpdate(4L, d, e, 5 msat, 5)
    val extraGraphEdges = Set(GraphEdge(extraDesc, extraUpdate))

    val route1 = Router.findRoute(g, a, e, DEFAULT_AMOUNT_MSAT, numRoutes = 1, extraEdges = extraGraphEdges, routeParams = DEFAULT_ROUTE_PARAMS)
    assert(route1.map(hops2Ids) === Success(1 :: 2 :: 3 :: 4 :: Nil))
  }


  test("verify that extra hops takes precedence over known channels") {
    val updates = List(
      makeUpdate(1L, a, b, 10 msat, 10),
      makeUpdate(2L, b, c, 10 msat, 10),
      makeUpdate(3L, c, d, 10 msat, 10),
      makeUpdate(4L, d, e, 10 msat, 10)
    ).toMap

    val g = makeGraph(updates)

    val route1 = Router.findRoute(g, a, e, DEFAULT_AMOUNT_MSAT, numRoutes = 1, routeParams = DEFAULT_ROUTE_PARAMS)
    assert(route1.map(hops2Ids) === Success(1 :: 2 :: 3 :: 4 :: Nil))
    assert(route1.get(1).lastUpdate.feeBaseMsat === 10.msat)

    val (extraDesc, extraUpdate) = makeUpdate(2L, b, c, 5 msat, 5)

    val extraGraphEdges = Set(GraphEdge(extraDesc, extraUpdate))

    val route2 = Router.findRoute(g, a, e, DEFAULT_AMOUNT_MSAT, numRoutes = 1, extraEdges = extraGraphEdges, routeParams = DEFAULT_ROUTE_PARAMS)
    assert(route2.map(hops2Ids) === Success(1 :: 2 :: 3 :: 4 :: Nil))
    assert(route2.get(1).lastUpdate.feeBaseMsat === 5.msat)
  }

  test("compute ignored channels") {

    val f = randomKey.publicKey
    val g = randomKey.publicKey
    val h = randomKey.publicKey
    val i = randomKey.publicKey
    val j = randomKey.publicKey

    val channels = Map(
      ShortChannelId(1L) -> makeChannel(1L, a, b),
      ShortChannelId(2L) -> makeChannel(2L, b, c),
      ShortChannelId(3L) -> makeChannel(3L, c, d),
      ShortChannelId(4L) -> makeChannel(4L, d, e),
      ShortChannelId(5L) -> makeChannel(5L, f, g),
      ShortChannelId(6L) -> makeChannel(6L, f, h),
      ShortChannelId(7L) -> makeChannel(7L, h, i),
      ShortChannelId(8L) -> makeChannel(8L, i, j)
    )

    val updates = List(
      makeUpdate(1L, a, b, 10 msat, 10),
      makeUpdate(2L, b, c, 10 msat, 10),
      makeUpdate(2L, c, b, 10 msat, 10),
      makeUpdate(3L, c, d, 10 msat, 10),
      makeUpdate(4L, d, e, 10 msat, 10),
      makeUpdate(5L, f, g, 10 msat, 10),
      makeUpdate(6L, f, h, 10 msat, 10),
      makeUpdate(7L, h, i, 10 msat, 10),
      makeUpdate(8L, i, j, 10 msat, 10)
    ).toMap

    val publicChannels = channels.map { case (shortChannelId, announcement) =>
      val (_, update) = updates.find{ case (d, u) => d.shortChannelId == shortChannelId}.get
      val (update_1_opt, update_2_opt) = if (Announcements.isNode1(update.channelFlags)) (Some(update), None) else (None, Some(update))
      val pc = PublicChannel(announcement, ByteVector32.Zeroes, Satoshi(1000), update_1_opt, update_2_opt)
      (shortChannelId, pc)
    }


    val ignored = Router.getIgnoredChannelDesc(publicChannels, ignoreNodes = Set(c, j, randomKey.publicKey))

    assert(ignored.toSet.contains(ChannelDesc(ShortChannelId(2L), b, c)))
    assert(ignored.toSet.contains(ChannelDesc(ShortChannelId(2L), c, b)))
    assert(ignored.toSet.contains(ChannelDesc(ShortChannelId(3L), c, d)))
    assert(ignored.toSet.contains(ChannelDesc(ShortChannelId(8L), i, j)))
  }

  test("limit routes to 20 hops") {

    val nodes = (for (_ <- 0 until 22) yield randomKey.publicKey).toList

    val updates = nodes
      .zip(nodes.drop(1)) // (0, 1) :: (1, 2) :: ...
      .zipWithIndex // ((0, 1), 0) :: ((1, 2), 1) :: ...
      .map { case ((na, nb), index) => makeUpdate(index, na, nb, 5 msat, 0) }
      .toMap

    val g = makeGraph(updates)

    assert(Router.findRoute(g, nodes(0), nodes(18), DEFAULT_AMOUNT_MSAT, numRoutes = 1, routeParams = DEFAULT_ROUTE_PARAMS).map(hops2Ids) === Success(0 until 18))
    assert(Router.findRoute(g, nodes(0), nodes(19), DEFAULT_AMOUNT_MSAT, numRoutes = 1, routeParams = DEFAULT_ROUTE_PARAMS).map(hops2Ids) === Success(0 until 19))
    assert(Router.findRoute(g, nodes(0), nodes(20), DEFAULT_AMOUNT_MSAT, numRoutes = 1, routeParams = DEFAULT_ROUTE_PARAMS).map(hops2Ids) === Success(0 until 20))
    assert(Router.findRoute(g, nodes(0), nodes(21), DEFAULT_AMOUNT_MSAT, numRoutes = 1, routeParams = DEFAULT_ROUTE_PARAMS).map(hops2Ids) === Failure(RouteNotFound))
  }

  test("ignore cheaper route when it has more than 20 hops") {

    val nodes = (for (_ <- 0 until 50) yield randomKey.publicKey).toList

    val updates = nodes
      .zip(nodes.drop(1)) // (0, 1) :: (1, 2) :: ...
      .zipWithIndex // ((0, 1), 0) :: ((1, 2), 1) :: ...
      .map { case ((na, nb), index) => makeUpdate(index, na, nb, 1 msat, 0) }
      .toMap

    val updates2 = updates + makeUpdate(99, nodes(2), nodes(48), 1000 msat, 0) // expensive shorter route

    val g = makeGraph(updates2)

    val route = Router.findRoute(g, nodes(0), nodes(49), DEFAULT_AMOUNT_MSAT, numRoutes = 1, routeParams = DEFAULT_ROUTE_PARAMS)
    assert(route.map(hops2Ids) === Success(0 :: 1 :: 99 :: 48 :: Nil))
  }

  test("ignore cheaper route when it has more than the requested CLTV") {

    val f = randomKey.publicKey

    val g = makeGraph(List(
      makeUpdate(1, a, b, feeBase = 1 msat, 0, minHtlc = 0 msat, maxHtlc = None, CltvExpiryDelta(50)),
      makeUpdate(2, b, c, feeBase = 1 msat, 0, minHtlc = 0 msat, maxHtlc = None, CltvExpiryDelta(50)),
      makeUpdate(3, c, d, feeBase = 1 msat, 0, minHtlc = 0 msat, maxHtlc = None, CltvExpiryDelta(50)),
      makeUpdate(4, a, e, feeBase = 1 msat, 0, minHtlc = 0 msat, maxHtlc = None, CltvExpiryDelta(9)),
      makeUpdate(5, e, f, feeBase = 5 msat, 0, minHtlc = 0 msat, maxHtlc = None, CltvExpiryDelta(9)),
      makeUpdate(6, f, d, feeBase = 5 msat, 0, minHtlc = 0 msat, maxHtlc = None, CltvExpiryDelta(9))
    ).toMap)

    val route = Router.findRoute(g, a, d, DEFAULT_AMOUNT_MSAT, numRoutes = 1, routeParams = DEFAULT_ROUTE_PARAMS.copy(routeMaxCltv = CltvExpiryDelta(28)))
    assert(route.map(hops2Ids) === Success(4 :: 5 :: 6 :: Nil))
  }

  test("ignore cheaper route when it grows longer than the requested size") {

    val f = randomKey.publicKey

    val g = makeGraph(List(
      makeUpdate(1, a, b, feeBase = 1 msat, 0, minHtlc = 0 msat, maxHtlc = None, CltvExpiryDelta(9)),
      makeUpdate(2, b, c, feeBase = 1 msat, 0, minHtlc = 0 msat, maxHtlc = None, CltvExpiryDelta(9)),
      makeUpdate(3, c, d, feeBase = 1 msat, 0, minHtlc = 0 msat, maxHtlc = None, CltvExpiryDelta(9)),
      makeUpdate(4, d, e, feeBase = 1 msat, 0, minHtlc = 0 msat, maxHtlc = None, CltvExpiryDelta(9)),
      makeUpdate(5, e, f, feeBase = 5 msat, 0, minHtlc = 0 msat, maxHtlc = None, CltvExpiryDelta(9)),
      makeUpdate(6, b, f, feeBase = 5 msat, 0, minHtlc = 0 msat, maxHtlc = None, CltvExpiryDelta(9))
    ).toMap)

    val route = Router.findRoute(g, a, f, DEFAULT_AMOUNT_MSAT, numRoutes = 1, routeParams = DEFAULT_ROUTE_PARAMS.copy(routeMaxLength = 3))
    assert(route.map(hops2Ids) === Success(1 :: 6 :: Nil))
  }

  test("ignore loops") {

    val updates = List(
      makeUpdate(1L, a, b, 10 msat, 10),
      makeUpdate(2L, b, c, 10 msat, 10),
      makeUpdate(3L, c, a, 10 msat, 10),
      makeUpdate(4L, c, d, 10 msat, 10),
      makeUpdate(5L, d, e, 10 msat, 10)
    ).toMap

    val g = makeGraph(updates)

    val route1 = Router.findRoute(g, a, e, DEFAULT_AMOUNT_MSAT, numRoutes = 1, routeParams = DEFAULT_ROUTE_PARAMS)
    assert(route1.map(hops2Ids) === Success(1 :: 2 :: 4 :: 5 :: Nil))
  }

  test("ensure the route calculation terminates correctly when selecting 0-fees edges") {

    // the graph contains a possible 0-cost path that goes back on its steps ( e -> f, f -> e )
    val updates = List(
      makeUpdate(1L, a, b, 10 msat, 10), // a -> b
      makeUpdate(2L, b, c, 10 msat, 10),
      makeUpdate(4L, c, d, 10 msat, 10),
      makeUpdate(3L, b, e, 0 msat, 0), // b -> e
      makeUpdate(6L, e, f, 0 msat, 0), // e -> f
      makeUpdate(6L, f, e, 0 msat, 0), // e <- f
      makeUpdate(5L, e, d, 0 msat, 0) // e -> d
    ).toMap

    val g = makeGraph(updates)

    val route1 = Router.findRoute(g, a, d, DEFAULT_AMOUNT_MSAT, numRoutes = 1, routeParams = DEFAULT_ROUTE_PARAMS)
    assert(route1.map(hops2Ids) === Success(1 :: 3 :: 5 :: Nil))
  }

  /**
   *
   * +---+            +---+            +---+
   * | A +-----+      | B +----------> | C |
   * +-+-+     |      +-+-+            +-+-+
   * ^       |        ^                |
   * |       |        |                |
   * |       v----> + |                |
   * +-+-+            <-+-+            +-+-+
   * | D +----------> | E +----------> | F |
   * +---+            +---+            +---+
   *
   */
  test("find the k-shortest paths in a graph, k=4") {

    val (a, b, c, d, e, f) = (
      PublicKey(hex"02999fa724ec3c244e4da52b4a91ad421dc96c9a810587849cd4b2469313519c73"), //a
      PublicKey(hex"03f1cb1af20fe9ccda3ea128e27d7c39ee27375c8480f11a87c17197e97541ca6a"), //b
      PublicKey(hex"0358e32d245ff5f5a3eb14c78c6f69c67cea7846bdf9aeeb7199e8f6fbb0306484"), //c
      PublicKey(hex"029e059b6780f155f38e83601969919aae631ddf6faed58fe860c72225eb327d7c"), //d
      PublicKey(hex"02f38f4e37142cc05df44683a83e22dea608cf4691492829ff4cf99888c5ec2d3a"), //e
      PublicKey(hex"03fc5b91ce2d857f146fd9b986363374ffe04dc143d8bcd6d7664c8873c463cdfc") //f
    )


    val edges = Seq(
<<<<<<< HEAD
      makeUpdate(1L, d, a, 1 msat, 0),
      makeUpdate(2L, d, e, 1 msat, 0),
      makeUpdate(3L, a, e, 1 msat, 0),
      makeUpdate(4L, e, b, 1 msat, 0),
      makeUpdate(5L, e, f, 1 msat, 0),
      makeUpdate(6L, b, c, 1 msat, 0),
      makeUpdate(7L, c, f, 1 msat, 0)
    ).toMap
=======
      makeUpdate(1L, d, a, MilliSatoshi(1), 0),
      makeUpdate(2L, d, e, MilliSatoshi(1), 0),
      makeUpdate(3L, a, e, MilliSatoshi(1), 0),
      makeUpdate(4L, e, b, MilliSatoshi(1), 0),
      makeUpdate(5L, e, f, MilliSatoshi(1), 0),
      makeUpdate(6L, b, c, MilliSatoshi(1), 0),
      makeUpdate(7L, c, f, MilliSatoshi(1), 0)
    )
>>>>>>> 8f7a415f

    val graph = DirectedGraph().addEdges(edges)

    val fourShortestPaths = Graph.yenKshortestPaths(graph, d, f, DEFAULT_AMOUNT_MSAT, Set.empty, Set.empty, Set.empty, pathsToFind = 4, None, 0, noopBoundaries)

    assert(fourShortestPaths.size === 4)
    assert(hops2Ids(fourShortestPaths(0).path.map(graphEdgeToHop)) === 2 :: 5 :: Nil) // D -> E -> F
    assert(hops2Ids(fourShortestPaths(1).path.map(graphEdgeToHop)) === 1 :: 3 :: 5 :: Nil) // D -> A -> E -> F
    assert(hops2Ids(fourShortestPaths(2).path.map(graphEdgeToHop)) === 2 :: 4 :: 6 :: 7 :: Nil) // D -> E -> B -> C -> F
    assert(hops2Ids(fourShortestPaths(3).path.map(graphEdgeToHop)) === 1 :: 3 :: 4 :: 6 :: 7 :: Nil) // D -> A -> E -> B -> C -> F
  }

  test("find the k shortest path (wikipedia example)") {
    val (c, d, e, f, g, h) = (
      PublicKey(hex"02999fa724ec3c244e4da52b4a91ad421dc96c9a810587849cd4b2469313519c73"), //c
      PublicKey(hex"03f1cb1af20fe9ccda3ea128e27d7c39ee27375c8480f11a87c17197e97541ca6a"), //d
      PublicKey(hex"0358e32d245ff5f5a3eb14c78c6f69c67cea7846bdf9aeeb7199e8f6fbb0306484"), //e
      PublicKey(hex"029e059b6780f155f38e83601969919aae631ddf6faed58fe860c72225eb327d7c"), //f
      PublicKey(hex"02f38f4e37142cc05df44683a83e22dea608cf4691492829ff4cf99888c5ec2d3a"), //g
      PublicKey(hex"03fc5b91ce2d857f146fd9b986363374ffe04dc143d8bcd6d7664c8873c463cdfc") //h
    )


    val edges = Seq(
      makeUpdate(10L, c, e, 2 msat, 0),
      makeUpdate(20L, c, d, 3 msat, 0),
      makeUpdate(30L, d, f, 4 msat, 5), // D- > F has a higher cost to distinguish it from the 2nd cheapest route
      makeUpdate(40L, e, d, 1 msat, 0),
      makeUpdate(50L, e, f, 2 msat, 0),
      makeUpdate(60L, e, g, 3 msat, 0),
      makeUpdate(70L, f, g, 2 msat, 0),
      makeUpdate(80L, f, h, 1 msat, 0),
      makeUpdate(90L, g, h, 2 msat, 0)
    )

    val graph = DirectedGraph().addEdges(edges)

    val twoShortestPaths = Graph.yenKshortestPaths(graph, c, h, DEFAULT_AMOUNT_MSAT, Set.empty, Set.empty, Set.empty, pathsToFind = 2, None, 0, noopBoundaries)

    assert(twoShortestPaths.size === 2)
    val shortest = twoShortestPaths(0)
    assert(hops2Ids(shortest.path.map(graphEdgeToHop)) === 10 :: 50 :: 80 :: Nil) // C -> E -> F -> H

    val secondShortest = twoShortestPaths(1)
    assert(hops2Ids(secondShortest.path.map(graphEdgeToHop)) === 10 :: 60 :: 90 :: Nil) // C -> E -> G -> H
  }

  test("terminate looking for k-shortest path if there are no more alternative paths than k, must not consider routes going back on their steps") {

    val f = randomKey.publicKey

    // simple graph with only 2 possible paths from A to F
    val edges = Seq(
      makeUpdate(1L, a, b, 1 msat, 0),
      makeUpdate(1L, b, a, 1 msat, 0),
      makeUpdate(2L, b, c, 1 msat, 0),
      makeUpdate(2L, c, b, 1 msat, 0),
      makeUpdate(3L, c, f, 1 msat, 0),
      makeUpdate(3L, f, c, 1 msat, 0),
      makeUpdate(4L, c, d, 1 msat, 0),
      makeUpdate(4L, d, c, 1 msat, 0),
      makeUpdate(41L, d, c, 1 msat, 0), // there is more than one D -> C channel
      makeUpdate(5L, d, e, 1 msat, 0),
      makeUpdate(5L, e, d, 1 msat, 0),
      makeUpdate(6L, e, f, 1 msat, 0),
      makeUpdate(6L, f, e, 1 msat, 0)
    )

    val graph = DirectedGraph().addEdges(edges)

    //we ask for 3 shortest paths but only 2 can be found
    val foundPaths = Graph.yenKshortestPaths(graph, a, f, DEFAULT_AMOUNT_MSAT, Set.empty, Set.empty, Set.empty, pathsToFind = 3, None, 0, noopBoundaries)

    assert(foundPaths.size === 2)
    assert(hops2Ids(foundPaths(0).path.map(graphEdgeToHop)) === 1 :: 2 :: 3 :: Nil) // A -> B -> C -> F
    assert(hops2Ids(foundPaths(1).path.map(graphEdgeToHop)) === 1 :: 2 :: 4 :: 5 :: 6 :: Nil) // A -> B -> C -> D -> E -> F
  }

  test("select a random route below the requested fee") {

    val strictFeeParams = DEFAULT_ROUTE_PARAMS.copy(maxFeeBase = 7 msat, maxFeePct = 0)

    // A -> B -> C -> D has total cost of 10000005
    // A -> E -> C -> D has total cost of 11080003 !!
    // A -> E -> F -> D has total cost of 10000006
    val g = makeGraph(List(
      makeUpdate(1L, a, b, feeBase = 1 msat, 0),
      makeUpdate(4L, a, e, feeBase = 1 msat, 0),
      makeUpdate(2L, b, c, feeBase = 2 msat, 0),
      makeUpdate(3L, c, d, feeBase = 3 msat, 0),
      makeUpdate(5L, e, f, feeBase = 3 msat, 0),
      makeUpdate(6L, f, d, feeBase = 3 msat, 0),
      makeUpdate(7L, e, c, feeBase = 9 msat, 0)
    ).toMap)

    (for {_ <- 0 to 10} yield Router.findRoute(g, a, d, DEFAULT_AMOUNT_MSAT, numRoutes = 3, routeParams = strictFeeParams)).map {
      case Failure(thr) => assert(false, thr)
      case Success(someRoute) =>

        val routeCost = Graph.pathWeight(hops2Edges(someRoute), DEFAULT_AMOUNT_MSAT, isPartial = false, 0, None).cost - DEFAULT_AMOUNT_MSAT

        // over the three routes we could only get the 2 cheapest because the third is too expensive (over 7msat of fees)
        assert(routeCost === 5.msat || routeCost === 6.msat)
    }
  }

  test("Use weight ratios to when computing the edge weight") {

    val largeCapacity = 8000000000L msat

    // A -> B -> C -> D is 'fee optimized', lower fees route (totFees = 2, totCltv = 4000)
    // A -> E -> F -> D is 'timeout optimized', lower CLTV route (totFees = 3, totCltv = 18)
    // A -> E -> C -> D is 'capacity optimized', more recent channel/larger capacity route
    val updates = List(
      makeUpdate(1L, a, b, feeBase = 0 msat, 0, minHtlc = 0 msat, maxHtlc = None, CltvExpiryDelta(13)),
      makeUpdate(4L, a, e, feeBase = 0 msat, 0, minHtlc = 0 msat, maxHtlc = None, CltvExpiryDelta(12)),
      makeUpdate(2L, b, c, feeBase = 1 msat, 0, minHtlc = 0 msat, maxHtlc = None, CltvExpiryDelta(500)),
      makeUpdate(3L, c, d, feeBase = 1 msat, 0, minHtlc = 0 msat, maxHtlc = None, CltvExpiryDelta(500)),
      makeUpdate(5L, e, f, feeBase = 2 msat, 0, minHtlc = 0 msat, maxHtlc = None, CltvExpiryDelta(9)),
      makeUpdate(6L, f, d, feeBase = 2 msat, 0, minHtlc = 0 msat, maxHtlc = None, CltvExpiryDelta(9)),
      makeUpdate(7L, e, c, feeBase = 2 msat, 0, minHtlc = 0 msat, maxHtlc = Some(largeCapacity), CltvExpiryDelta(12))
    ).toMap

    val g = makeGraph(updates)

    val Success(routeFeeOptimized) = Router.findRoute(g, a, d, DEFAULT_AMOUNT_MSAT, numRoutes = 0, routeParams = DEFAULT_ROUTE_PARAMS)
    assert(hops2Nodes(routeFeeOptimized) === (a, b) :: (b, c) :: (c, d) :: Nil)

    val Success(routeCltvOptimized) = Router.findRoute(g, a, d, DEFAULT_AMOUNT_MSAT, numRoutes = 0, routeParams = DEFAULT_ROUTE_PARAMS.copy(ratios = Some(WeightRatios(
      cltvDeltaFactor = 1,
      ageFactor = 0,
      capacityFactor = 0
    ))))

    assert(hops2Nodes(routeCltvOptimized) === (a, e) :: (e, f) :: (f, d) :: Nil)

    val Success(routeCapacityOptimized) = Router.findRoute(g, a, d, DEFAULT_AMOUNT_MSAT, numRoutes = 0, routeParams = DEFAULT_ROUTE_PARAMS.copy(ratios = Some(WeightRatios(
      cltvDeltaFactor = 0,
      ageFactor = 0,
      capacityFactor = 1
    ))))

    assert(hops2Nodes(routeCapacityOptimized) === (a, e) :: (e, c) :: (c, d) :: Nil)
  }

  test("prefer going through an older channel if fees and CLTV are the same") {

    val currentBlockHeight = 554000

    val g = makeGraph(List(
      makeUpdateShort(ShortChannelId(s"${currentBlockHeight}x0x1"), a, b, feeBase = 1 msat, 0, minHtlc = 0 msat, maxHtlc = None, cltvDelta = CltvExpiryDelta(144)),
      makeUpdateShort(ShortChannelId(s"${currentBlockHeight}x0x4"), a, e, feeBase = 1 msat, 0, minHtlc = 0 msat, maxHtlc = None, cltvDelta = CltvExpiryDelta(144)),
      makeUpdateShort(ShortChannelId(s"${currentBlockHeight - 3000}x0x2"), b, c, feeBase = 1 msat, 0, minHtlc = 0 msat, maxHtlc = None, cltvDelta = CltvExpiryDelta(144)), // younger channel
      makeUpdateShort(ShortChannelId(s"${currentBlockHeight - 3000}x0x3"), c, d, feeBase = 1 msat, 0, minHtlc = 0 msat, maxHtlc = None, cltvDelta = CltvExpiryDelta(144)),
      makeUpdateShort(ShortChannelId(s"${currentBlockHeight}x0x5"), e, f, feeBase = 1 msat, 0, minHtlc = 0 msat, maxHtlc = None, cltvDelta = CltvExpiryDelta(144)),
      makeUpdateShort(ShortChannelId(s"${currentBlockHeight}x0x6"), f, d, feeBase = 1 msat, 0, minHtlc = 0 msat, maxHtlc = None, cltvDelta = CltvExpiryDelta(144))
    ).toMap)

    Globals.blockCount.set(currentBlockHeight)

    val Success(routeScoreOptimized) = Router.findRoute(g, a, d, DEFAULT_AMOUNT_MSAT / 2, numRoutes = 1, routeParams = DEFAULT_ROUTE_PARAMS.copy(ratios = Some(WeightRatios(
      ageFactor = 0.33,
      cltvDeltaFactor = 0.33,
      capacityFactor = 0.33
    ))))

    assert(hops2Nodes(routeScoreOptimized) === (a, b) :: (b, c) :: (c, d) :: Nil)
  }

  test("prefer a route with a smaller total CLTV if fees and score are the same") {

    val g = makeGraph(List(
      makeUpdateShort(ShortChannelId(s"0x0x1"), a, b, feeBase = 1 msat, 0, minHtlc = 0 msat, maxHtlc = None, cltvDelta = CltvExpiryDelta(12)),
      makeUpdateShort(ShortChannelId(s"0x0x4"), a, e, feeBase = 1 msat, 0, minHtlc = 0 msat, maxHtlc = None, cltvDelta = CltvExpiryDelta(12)),
      makeUpdateShort(ShortChannelId(s"0x0x2"), b, c, feeBase = 1 msat, 0, minHtlc = 0 msat, maxHtlc = None, cltvDelta = CltvExpiryDelta(10)), // smaller CLTV
      makeUpdateShort(ShortChannelId(s"0x0x3"), c, d, feeBase = 1 msat, 0, minHtlc = 0 msat, maxHtlc = None, cltvDelta = CltvExpiryDelta(12)),
      makeUpdateShort(ShortChannelId(s"0x0x5"), e, f, feeBase = 1 msat, 0, minHtlc = 0 msat, maxHtlc = None, cltvDelta = CltvExpiryDelta(12)),
      makeUpdateShort(ShortChannelId(s"0x0x6"), f, d, feeBase = 1 msat, 0, minHtlc = 0 msat, maxHtlc = None, cltvDelta = CltvExpiryDelta(12))
    ).toMap)


    val Success(routeScoreOptimized) = Router.findRoute(g, a, d, DEFAULT_AMOUNT_MSAT, numRoutes = 1, routeParams = DEFAULT_ROUTE_PARAMS.copy(ratios = Some(WeightRatios(
      ageFactor = 0.33,
      cltvDeltaFactor = 0.33,
      capacityFactor = 0.33
    ))))

    assert(hops2Nodes(routeScoreOptimized) === (a, b) :: (b, c) :: (c, d) :: Nil)
  }


  test("avoid a route that breaks off the max CLTV") {

    // A -> B -> C -> D is cheaper but has a total CLTV > 2016!
    // A -> E -> F -> D is more expensive but has a total CLTV < 2016
    val g = makeGraph(List(
      makeUpdateShort(ShortChannelId(s"0x0x1"), a, b, feeBase = 1 msat, 0, minHtlc = 0 msat, maxHtlc = None, cltvDelta = CltvExpiryDelta(144)),
      makeUpdateShort(ShortChannelId(s"0x0x4"), a, e, feeBase = 1 msat, 0, minHtlc = 0 msat, maxHtlc = None, cltvDelta = CltvExpiryDelta(144)),
      makeUpdateShort(ShortChannelId(s"0x0x2"), b, c, feeBase = 1 msat, 0, minHtlc = 0 msat, maxHtlc = None, cltvDelta = CltvExpiryDelta(1000)),
      makeUpdateShort(ShortChannelId(s"0x0x3"), c, d, feeBase = 1 msat, 0, minHtlc = 0 msat, maxHtlc = None, cltvDelta = CltvExpiryDelta(900)),
      makeUpdateShort(ShortChannelId(s"0x0x5"), e, f, feeBase = 1 msat, 0, minHtlc = 0 msat, maxHtlc = None, cltvDelta = CltvExpiryDelta(144)),
      makeUpdateShort(ShortChannelId(s"0x0x6"), f, d, feeBase = 1 msat, 0, minHtlc = 0 msat, maxHtlc = None, cltvDelta = CltvExpiryDelta(144))
    ).toMap)

    val Success(routeScoreOptimized) = Router.findRoute(g, a, d, DEFAULT_AMOUNT_MSAT / 2, numRoutes = 1, routeParams = DEFAULT_ROUTE_PARAMS.copy(ratios = Some(WeightRatios(
      ageFactor = 0.33,
      cltvDeltaFactor = 0.33,
      capacityFactor = 0.33
    ))))

    assert(hops2Nodes(routeScoreOptimized) === (a, e) :: (e, f) :: (f, d) :: Nil)
  }

  test("cost function is monotonic") {

    // This test have a channel (542280x2156x0) that according to heuristics is very convenient but actually useless to reach the target,
    // then if the cost function is not monotonic the path-finding breaks because the result path contains a loop.
<<<<<<< HEAD
    val updates = List(
      ChannelDesc(ShortChannelId("565643x1216x0"), PublicKey(hex"03864ef025fde8fb587d989186ce6a4a186895ee44a926bfc370e2c366597a3f8f"), PublicKey(hex"024655b768ef40951b20053a5c4b951606d4d86085d51238f2c67c7dec29c792ca")) -> ChannelUpdate(ByteVector64.Zeroes, ByteVector32.Zeroes, ShortChannelId("565643x1216x0"), 0, 1.toByte, 1.toByte, CltvExpiryDelta(144), htlcMinimumMsat = 0 msat, 1000 msat, 100, Some(15000000000L msat)),
      ChannelDesc(ShortChannelId("565643x1216x0"), PublicKey(hex"024655b768ef40951b20053a5c4b951606d4d86085d51238f2c67c7dec29c792ca"), PublicKey(hex"03864ef025fde8fb587d989186ce6a4a186895ee44a926bfc370e2c366597a3f8f")) -> ChannelUpdate(ByteVector64.Zeroes, ByteVector32.Zeroes, ShortChannelId("565643x1216x0"), 0, 1.toByte, 0.toByte, CltvExpiryDelta(14), htlcMinimumMsat = 1 msat, 1000 msat, 10, Some(4294967295L msat)),
      ChannelDesc(ShortChannelId("542280x2156x0"), PublicKey(hex"03864ef025fde8fb587d989186ce6a4a186895ee44a926bfc370e2c366597a3f8f"), PublicKey(hex"03cb7983dc247f9f81a0fa2dfa3ce1c255365f7279c8dd143e086ca333df10e278")) -> ChannelUpdate(ByteVector64.Zeroes, ByteVector32.Zeroes, ShortChannelId("542280x2156x0"), 0, 1.toByte, 1.toByte, CltvExpiryDelta(144), htlcMinimumMsat = 1000 msat, 1000 msat, 100, Some(16777000000L msat)),
      ChannelDesc(ShortChannelId("542280x2156x0"), PublicKey(hex"03cb7983dc247f9f81a0fa2dfa3ce1c255365f7279c8dd143e086ca333df10e278"), PublicKey(hex"03864ef025fde8fb587d989186ce6a4a186895ee44a926bfc370e2c366597a3f8f")) -> ChannelUpdate(ByteVector64.Zeroes, ByteVector32.Zeroes, ShortChannelId("542280x2156x0"), 0, 1.toByte, 0.toByte, CltvExpiryDelta(144), htlcMinimumMsat = 1 msat, 667 msat, 1, Some(16777000000L msat)),
      ChannelDesc(ShortChannelId("565779x2711x0"), PublicKey(hex"03864ef025fde8fb587d989186ce6a4a186895ee44a926bfc370e2c366597a3f8f"), PublicKey(hex"036d65409c41ab7380a43448f257809e7496b52bf92057c09c4f300cbd61c50d96")) -> ChannelUpdate(ByteVector64.Zeroes, ByteVector32.Zeroes, ShortChannelId("565779x2711x0"), 0, 1.toByte, 3.toByte, CltvExpiryDelta(144), htlcMinimumMsat = 1 msat, 1000 msat, 100, Some(230000000L msat)),
      ChannelDesc(ShortChannelId("565779x2711x0"), PublicKey(hex"036d65409c41ab7380a43448f257809e7496b52bf92057c09c4f300cbd61c50d96"), PublicKey(hex"03864ef025fde8fb587d989186ce6a4a186895ee44a926bfc370e2c366597a3f8f")) -> ChannelUpdate(ByteVector64.Zeroes, ByteVector32.Zeroes, ShortChannelId("565779x2711x0"), 0, 1.toByte, 0.toByte, CltvExpiryDelta(144), htlcMinimumMsat = 1 msat, 1000 msat, 100, Some(230000000L msat))
    ).toMap
=======
    val updates = SortedMap(
      ShortChannelId("565643x1216x0") -> PublicChannel(
        ann = makeChannel(ShortChannelId("565643x1216x0").toLong, PublicKey(hex"03864ef025fde8fb587d989186ce6a4a186895ee44a926bfc370e2c366597a3f8f"), PublicKey(hex"024655b768ef40951b20053a5c4b951606d4d86085d51238f2c67c7dec29c792ca")),
        fundingTxid = ByteVector32.Zeroes,
        capacity = Satoshi(0),
        update_1_opt = Some(ChannelUpdate(ByteVector64.Zeroes, ByteVector32.Zeroes, ShortChannelId("565643x1216x0"), 0, 1.toByte, 0.toByte, CltvExpiryDelta(14), htlcMinimumMsat = MilliSatoshi(1), feeBaseMsat = MilliSatoshi(1000), 10, Some(MilliSatoshi(4294967295L)))),
        update_2_opt = Some(ChannelUpdate(ByteVector64.Zeroes, ByteVector32.Zeroes, ShortChannelId("565643x1216x0"), 0, 1.toByte, 1.toByte, CltvExpiryDelta(144), htlcMinimumMsat = MilliSatoshi(0), feeBaseMsat = MilliSatoshi(1000), 100, Some(MilliSatoshi(15000000000L))))
      ),
      ShortChannelId("542280x2156x0") -> PublicChannel(
        ann = makeChannel(ShortChannelId("542280x2156x0").toLong, PublicKey(hex"03864ef025fde8fb587d989186ce6a4a186895ee44a926bfc370e2c366597a3f8f"), PublicKey(hex"03cb7983dc247f9f81a0fa2dfa3ce1c255365f7279c8dd143e086ca333df10e278")),
        fundingTxid = ByteVector32.Zeroes,
        capacity = Satoshi(0),
        update_1_opt = Some(ChannelUpdate(ByteVector64.Zeroes, ByteVector32.Zeroes, ShortChannelId("542280x2156x0"), 0, 1.toByte, 0.toByte, CltvExpiryDelta(144), htlcMinimumMsat = MilliSatoshi(1000), feeBaseMsat = MilliSatoshi(1000), 100, Some(MilliSatoshi(16777000000L)))),
        update_2_opt = Some(ChannelUpdate(ByteVector64.Zeroes, ByteVector32.Zeroes, ShortChannelId("542280x2156x0"), 0, 1.toByte, 1.toByte, CltvExpiryDelta(144), htlcMinimumMsat = MilliSatoshi(1), feeBaseMsat = MilliSatoshi(667), 1, Some(MilliSatoshi(16777000000L))))
      ),
      ShortChannelId("565779x2711x0") -> PublicChannel(
        ann = makeChannel(ShortChannelId("565779x2711x0").toLong, PublicKey(hex"036d65409c41ab7380a43448f257809e7496b52bf92057c09c4f300cbd61c50d96"), PublicKey(hex"03864ef025fde8fb587d989186ce6a4a186895ee44a926bfc370e2c366597a3f8f")),
        fundingTxid = ByteVector32.Zeroes,
        capacity = Satoshi(0),
        update_1_opt = Some(ChannelUpdate(ByteVector64.Zeroes, ByteVector32.Zeroes, ShortChannelId("565779x2711x0"), 0, 1.toByte, 0.toByte, CltvExpiryDelta(144), htlcMinimumMsat = MilliSatoshi(1), feeBaseMsat = MilliSatoshi(1000), 100, Some(MilliSatoshi(230000000L)))),
        update_2_opt = Some(ChannelUpdate(ByteVector64.Zeroes, ByteVector32.Zeroes, ShortChannelId("565779x2711x0"), 0, 1.toByte, 3.toByte, CltvExpiryDelta(144), htlcMinimumMsat = MilliSatoshi(1), feeBaseMsat = MilliSatoshi(1000), 100, Some(MilliSatoshi(230000000L))))
      )
    )
>>>>>>> 8f7a415f

    val g = DirectedGraph.makeGraph(updates)

    val params = RouteParams(randomize = false, maxFeeBase = 21000 msat, maxFeePct = 0.03, routeMaxCltv = CltvExpiryDelta(1008), routeMaxLength = 6, ratios = Some(
      WeightRatios(cltvDeltaFactor = 0.15, ageFactor = 0.35, capacityFactor = 0.5)
    ))
    val thisNode = PublicKey(hex"036d65409c41ab7380a43448f257809e7496b52bf92057c09c4f300cbd61c50d96")
    val targetNode = PublicKey(hex"024655b768ef40951b20053a5c4b951606d4d86085d51238f2c67c7dec29c792ca")
    val amount = 351000 msat

    Globals.blockCount.set(567634) // simulate mainnet block for heuristic
    val Success(route) = Router.findRoute(g, thisNode, targetNode, amount, 1, Set.empty, Set.empty, Set.empty, params)

    assert(route.size == 2)
    assert(route.last.nextNodeId == targetNode)
  }
}

object RouteCalculationSpec {

  val noopBoundaries = { _: RichWeight => true }

  val DEFAULT_AMOUNT_MSAT = 10000000 msat

  val DEFAULT_ROUTE_PARAMS = RouteParams(randomize = false, maxFeeBase = 21000 msat, maxFeePct = 0.03, routeMaxCltv = CltvExpiryDelta(2016), routeMaxLength = 6, ratios = None)

  val DUMMY_SIG = Transactions.PlaceHolderSig

  def makeChannel(shortChannelId: Long, nodeIdA: PublicKey, nodeIdB: PublicKey) = {
    val (nodeId1, nodeId2) = if (Announcements.isNode1(nodeIdA, nodeIdB)) (nodeIdA, nodeIdB) else (nodeIdB, nodeIdA)
    ChannelAnnouncement(DUMMY_SIG, DUMMY_SIG, DUMMY_SIG, DUMMY_SIG, ByteVector.empty, Block.RegtestGenesisBlock.hash, ShortChannelId(shortChannelId), nodeId1, nodeId2, randomKey.publicKey, randomKey.publicKey)
  }

  def makeUpdate(shortChannelId: Long, nodeId1: PublicKey, nodeId2: PublicKey, feeBase: MilliSatoshi, feeProportionalMillionth: Int, minHtlc: MilliSatoshi = DEFAULT_AMOUNT_MSAT, maxHtlc: Option[MilliSatoshi] = None, cltvDelta: CltvExpiryDelta = CltvExpiryDelta(0)): (ChannelDesc, ChannelUpdate) = {
    makeUpdateShort(ShortChannelId(shortChannelId), nodeId1, nodeId2, feeBase, feeProportionalMillionth, minHtlc, maxHtlc, cltvDelta)
  }

  def makeUpdateShort(shortChannelId: ShortChannelId, nodeId1: PublicKey, nodeId2: PublicKey, feeBase: MilliSatoshi, feeProportionalMillionth: Int, minHtlc: MilliSatoshi = DEFAULT_AMOUNT_MSAT, maxHtlc: Option[MilliSatoshi] = None, cltvDelta: CltvExpiryDelta = CltvExpiryDelta(0), timestamp: Long = 0): (ChannelDesc, ChannelUpdate) =
    ChannelDesc(shortChannelId, nodeId1, nodeId2) -> ChannelUpdate(
      signature = DUMMY_SIG,
      chainHash = Block.RegtestGenesisBlock.hash,
      shortChannelId = shortChannelId,
      timestamp = timestamp,
      messageFlags = maxHtlc match {
        case Some(_) => 1
        case None => 0
      },
      channelFlags = if (Announcements.isNode1(nodeId1, nodeId2)) 0 else 1,
      cltvExpiryDelta = cltvDelta,
      htlcMinimumMsat = minHtlc,
      feeBaseMsat = feeBase,
      feeProportionalMillionths = feeProportionalMillionth,
      htlcMaximumMsat = maxHtlc
    )

  def makeGraph(updates: Map[ChannelDesc, ChannelUpdate]) = DirectedGraph().addEdges(updates.toSeq)

  def hops2Ids(route: Seq[Hop]) = route.map(hop => hop.lastUpdate.shortChannelId.toLong)

  def hops2Edges(route: Seq[Hop]) = route.map(hop => GraphEdge(ChannelDesc(hop.lastUpdate.shortChannelId, hop.nodeId, hop.nextNodeId), hop.lastUpdate))

  def hops2ShortChannelIds(route: Seq[Hop]) = route.map(hop => hop.lastUpdate.shortChannelId.toString).toList

  def hops2Nodes(route: Seq[Hop]) = route.map(hop => (hop.nodeId, hop.nextNodeId))

}<|MERGE_RESOLUTION|>--- conflicted
+++ resolved
@@ -704,7 +704,6 @@
 
 
     val edges = Seq(
-<<<<<<< HEAD
       makeUpdate(1L, d, a, 1 msat, 0),
       makeUpdate(2L, d, e, 1 msat, 0),
       makeUpdate(3L, a, e, 1 msat, 0),
@@ -712,17 +711,7 @@
       makeUpdate(5L, e, f, 1 msat, 0),
       makeUpdate(6L, b, c, 1 msat, 0),
       makeUpdate(7L, c, f, 1 msat, 0)
-    ).toMap
-=======
-      makeUpdate(1L, d, a, MilliSatoshi(1), 0),
-      makeUpdate(2L, d, e, MilliSatoshi(1), 0),
-      makeUpdate(3L, a, e, MilliSatoshi(1), 0),
-      makeUpdate(4L, e, b, MilliSatoshi(1), 0),
-      makeUpdate(5L, e, f, MilliSatoshi(1), 0),
-      makeUpdate(6L, b, c, MilliSatoshi(1), 0),
-      makeUpdate(7L, c, f, MilliSatoshi(1), 0)
-    )
->>>>>>> 8f7a415f
+    )
 
     val graph = DirectedGraph().addEdges(edges)
 
@@ -940,40 +929,29 @@
 
     // This test have a channel (542280x2156x0) that according to heuristics is very convenient but actually useless to reach the target,
     // then if the cost function is not monotonic the path-finding breaks because the result path contains a loop.
-<<<<<<< HEAD
-    val updates = List(
-      ChannelDesc(ShortChannelId("565643x1216x0"), PublicKey(hex"03864ef025fde8fb587d989186ce6a4a186895ee44a926bfc370e2c366597a3f8f"), PublicKey(hex"024655b768ef40951b20053a5c4b951606d4d86085d51238f2c67c7dec29c792ca")) -> ChannelUpdate(ByteVector64.Zeroes, ByteVector32.Zeroes, ShortChannelId("565643x1216x0"), 0, 1.toByte, 1.toByte, CltvExpiryDelta(144), htlcMinimumMsat = 0 msat, 1000 msat, 100, Some(15000000000L msat)),
-      ChannelDesc(ShortChannelId("565643x1216x0"), PublicKey(hex"024655b768ef40951b20053a5c4b951606d4d86085d51238f2c67c7dec29c792ca"), PublicKey(hex"03864ef025fde8fb587d989186ce6a4a186895ee44a926bfc370e2c366597a3f8f")) -> ChannelUpdate(ByteVector64.Zeroes, ByteVector32.Zeroes, ShortChannelId("565643x1216x0"), 0, 1.toByte, 0.toByte, CltvExpiryDelta(14), htlcMinimumMsat = 1 msat, 1000 msat, 10, Some(4294967295L msat)),
-      ChannelDesc(ShortChannelId("542280x2156x0"), PublicKey(hex"03864ef025fde8fb587d989186ce6a4a186895ee44a926bfc370e2c366597a3f8f"), PublicKey(hex"03cb7983dc247f9f81a0fa2dfa3ce1c255365f7279c8dd143e086ca333df10e278")) -> ChannelUpdate(ByteVector64.Zeroes, ByteVector32.Zeroes, ShortChannelId("542280x2156x0"), 0, 1.toByte, 1.toByte, CltvExpiryDelta(144), htlcMinimumMsat = 1000 msat, 1000 msat, 100, Some(16777000000L msat)),
-      ChannelDesc(ShortChannelId("542280x2156x0"), PublicKey(hex"03cb7983dc247f9f81a0fa2dfa3ce1c255365f7279c8dd143e086ca333df10e278"), PublicKey(hex"03864ef025fde8fb587d989186ce6a4a186895ee44a926bfc370e2c366597a3f8f")) -> ChannelUpdate(ByteVector64.Zeroes, ByteVector32.Zeroes, ShortChannelId("542280x2156x0"), 0, 1.toByte, 0.toByte, CltvExpiryDelta(144), htlcMinimumMsat = 1 msat, 667 msat, 1, Some(16777000000L msat)),
-      ChannelDesc(ShortChannelId("565779x2711x0"), PublicKey(hex"03864ef025fde8fb587d989186ce6a4a186895ee44a926bfc370e2c366597a3f8f"), PublicKey(hex"036d65409c41ab7380a43448f257809e7496b52bf92057c09c4f300cbd61c50d96")) -> ChannelUpdate(ByteVector64.Zeroes, ByteVector32.Zeroes, ShortChannelId("565779x2711x0"), 0, 1.toByte, 3.toByte, CltvExpiryDelta(144), htlcMinimumMsat = 1 msat, 1000 msat, 100, Some(230000000L msat)),
-      ChannelDesc(ShortChannelId("565779x2711x0"), PublicKey(hex"036d65409c41ab7380a43448f257809e7496b52bf92057c09c4f300cbd61c50d96"), PublicKey(hex"03864ef025fde8fb587d989186ce6a4a186895ee44a926bfc370e2c366597a3f8f")) -> ChannelUpdate(ByteVector64.Zeroes, ByteVector32.Zeroes, ShortChannelId("565779x2711x0"), 0, 1.toByte, 0.toByte, CltvExpiryDelta(144), htlcMinimumMsat = 1 msat, 1000 msat, 100, Some(230000000L msat))
-    ).toMap
-=======
     val updates = SortedMap(
       ShortChannelId("565643x1216x0") -> PublicChannel(
         ann = makeChannel(ShortChannelId("565643x1216x0").toLong, PublicKey(hex"03864ef025fde8fb587d989186ce6a4a186895ee44a926bfc370e2c366597a3f8f"), PublicKey(hex"024655b768ef40951b20053a5c4b951606d4d86085d51238f2c67c7dec29c792ca")),
         fundingTxid = ByteVector32.Zeroes,
-        capacity = Satoshi(0),
-        update_1_opt = Some(ChannelUpdate(ByteVector64.Zeroes, ByteVector32.Zeroes, ShortChannelId("565643x1216x0"), 0, 1.toByte, 0.toByte, CltvExpiryDelta(14), htlcMinimumMsat = MilliSatoshi(1), feeBaseMsat = MilliSatoshi(1000), 10, Some(MilliSatoshi(4294967295L)))),
-        update_2_opt = Some(ChannelUpdate(ByteVector64.Zeroes, ByteVector32.Zeroes, ShortChannelId("565643x1216x0"), 0, 1.toByte, 1.toByte, CltvExpiryDelta(144), htlcMinimumMsat = MilliSatoshi(0), feeBaseMsat = MilliSatoshi(1000), 100, Some(MilliSatoshi(15000000000L))))
+        capacity = 0 sat,
+        update_1_opt = Some(ChannelUpdate(ByteVector64.Zeroes, ByteVector32.Zeroes, ShortChannelId("565643x1216x0"), 0, 1.toByte, 0.toByte, CltvExpiryDelta(14), htlcMinimumMsat = 1 msat, feeBaseMsat = 1000 msat, 10, Some(4294967295L msat))),
+        update_2_opt = Some(ChannelUpdate(ByteVector64.Zeroes, ByteVector32.Zeroes, ShortChannelId("565643x1216x0"), 0, 1.toByte, 1.toByte, CltvExpiryDelta(144), htlcMinimumMsat = 0 msat, feeBaseMsat = 1000 msat, 100, Some(15000000000L msat)))
       ),
       ShortChannelId("542280x2156x0") -> PublicChannel(
         ann = makeChannel(ShortChannelId("542280x2156x0").toLong, PublicKey(hex"03864ef025fde8fb587d989186ce6a4a186895ee44a926bfc370e2c366597a3f8f"), PublicKey(hex"03cb7983dc247f9f81a0fa2dfa3ce1c255365f7279c8dd143e086ca333df10e278")),
         fundingTxid = ByteVector32.Zeroes,
-        capacity = Satoshi(0),
-        update_1_opt = Some(ChannelUpdate(ByteVector64.Zeroes, ByteVector32.Zeroes, ShortChannelId("542280x2156x0"), 0, 1.toByte, 0.toByte, CltvExpiryDelta(144), htlcMinimumMsat = MilliSatoshi(1000), feeBaseMsat = MilliSatoshi(1000), 100, Some(MilliSatoshi(16777000000L)))),
-        update_2_opt = Some(ChannelUpdate(ByteVector64.Zeroes, ByteVector32.Zeroes, ShortChannelId("542280x2156x0"), 0, 1.toByte, 1.toByte, CltvExpiryDelta(144), htlcMinimumMsat = MilliSatoshi(1), feeBaseMsat = MilliSatoshi(667), 1, Some(MilliSatoshi(16777000000L))))
+        capacity = 0 sat,
+        update_1_opt = Some(ChannelUpdate(ByteVector64.Zeroes, ByteVector32.Zeroes, ShortChannelId("542280x2156x0"), 0, 1.toByte, 0.toByte, CltvExpiryDelta(144), htlcMinimumMsat = 1000 msat, feeBaseMsat = 1000 msat, 100, Some(16777000000L msat))),
+        update_2_opt = Some(ChannelUpdate(ByteVector64.Zeroes, ByteVector32.Zeroes, ShortChannelId("542280x2156x0"), 0, 1.toByte, 1.toByte, CltvExpiryDelta(144), htlcMinimumMsat = 1 msat, feeBaseMsat = 667 msat, 1, Some(16777000000L msat)))
       ),
       ShortChannelId("565779x2711x0") -> PublicChannel(
         ann = makeChannel(ShortChannelId("565779x2711x0").toLong, PublicKey(hex"036d65409c41ab7380a43448f257809e7496b52bf92057c09c4f300cbd61c50d96"), PublicKey(hex"03864ef025fde8fb587d989186ce6a4a186895ee44a926bfc370e2c366597a3f8f")),
         fundingTxid = ByteVector32.Zeroes,
-        capacity = Satoshi(0),
-        update_1_opt = Some(ChannelUpdate(ByteVector64.Zeroes, ByteVector32.Zeroes, ShortChannelId("565779x2711x0"), 0, 1.toByte, 0.toByte, CltvExpiryDelta(144), htlcMinimumMsat = MilliSatoshi(1), feeBaseMsat = MilliSatoshi(1000), 100, Some(MilliSatoshi(230000000L)))),
-        update_2_opt = Some(ChannelUpdate(ByteVector64.Zeroes, ByteVector32.Zeroes, ShortChannelId("565779x2711x0"), 0, 1.toByte, 3.toByte, CltvExpiryDelta(144), htlcMinimumMsat = MilliSatoshi(1), feeBaseMsat = MilliSatoshi(1000), 100, Some(MilliSatoshi(230000000L))))
+        capacity = 0 sat,
+        update_1_opt = Some(ChannelUpdate(ByteVector64.Zeroes, ByteVector32.Zeroes, ShortChannelId("565779x2711x0"), 0, 1.toByte, 0.toByte, CltvExpiryDelta(144), htlcMinimumMsat = 1 msat, feeBaseMsat = 1000 msat, 100, Some(230000000L msat))),
+        update_2_opt = Some(ChannelUpdate(ByteVector64.Zeroes, ByteVector32.Zeroes, ShortChannelId("565779x2711x0"), 0, 1.toByte, 3.toByte, CltvExpiryDelta(144), htlcMinimumMsat = 1 msat, feeBaseMsat = 1000 msat, 100, Some(230000000L msat)))
       )
     )
->>>>>>> 8f7a415f
 
     val g = DirectedGraph.makeGraph(updates)
 
