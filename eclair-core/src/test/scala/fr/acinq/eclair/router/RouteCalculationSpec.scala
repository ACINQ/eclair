--- conflicted
+++ resolved
@@ -30,24 +30,7 @@
   * Created by PM on 31/05/2016.
   */
 
-<<<<<<< HEAD
-  def makeChannel(shortChannelId: Long, nodeIdA: PublicKey, nodeIdB: PublicKey) = {
-    val (nodeId1, nodeId2) = if (Announcements.isNode1(nodeIdA, nodeIdB)) (nodeIdA, nodeIdB) else (nodeIdB, nodeIdA)
-    ChannelAnnouncement(DUMMY_SIG, DUMMY_SIG, DUMMY_SIG, DUMMY_SIG, "", Block.RegtestGenesisBlock.hash, ShortChannelId(shortChannelId), nodeId1, nodeId2, randomKey.publicKey, randomKey.publicKey)
-  }
-
-  def makeUpdate(shortChannelId: Long, nodeId1: PublicKey, nodeId2: PublicKey, feeBaseMsat: Int, feeProportionalMillionth: Int): (ChannelDesc, ChannelUpdate) =
-    (ChannelDesc(ShortChannelId(shortChannelId), nodeId1, nodeId2) -> ChannelUpdate(DUMMY_SIG, Block.RegtestGenesisBlock.hash, ShortChannelId(shortChannelId), 0L, "01", "00", 1, 42, feeBaseMsat, feeProportionalMillionth, Some(500000000L)))
-
-
-  def makeGraph(updates: Map[ChannelDesc, ChannelUpdate]) = {
-    val g = new DirectedWeightedPseudograph[PublicKey, DescEdge](classOf[DescEdge])
-    updates.foreach { case (d, u) => Router.addEdge(g, d, u) }
-    g
-  }
-=======
 class RouteCalculationSpec extends FunSuite {
->>>>>>> b0305b05
 
   import RouteCalculationSpec._
 
@@ -232,75 +215,6 @@
     assert(hops === Hop(a, b, uab) :: Hop(b, c, ubc) :: Hop(c, d, ucd) :: Hop(d, e, ude) :: Nil)
   }
 
-<<<<<<< HEAD
-  test("stale channels pruning") {
-    // set current block height
-    Globals.blockCount.set(500000)
-
-    def nodeAnnouncement(nodeId: PublicKey) = NodeAnnouncement("", "", 0, nodeId, Color(0, 0, 0), "", Nil)
-
-    // we only care about timestamps and nodes ids
-    def channelAnnouncement(shortChannelId: ShortChannelId, node1: PublicKey, node2: PublicKey) = ChannelAnnouncement("", "", "", "", "", "", shortChannelId, node1, node2, randomKey.publicKey, randomKey.publicKey)
-
-    def channelUpdate(shortChannelId: ShortChannelId, timestamp: Long) = ChannelUpdate("", "", shortChannelId, timestamp, "", "", 0, 0, 0, 0, None)
-
-    def daysAgoInBlocks(daysAgo: Int): Int = Globals.blockCount.get().toInt - 144 * daysAgo
-
-    def daysAgoInSeconds(daysAgo: Int): Long = Platform.currentTime / 1000 - daysAgo * 24 * 3600
-
-    // note: those are *ordered*
-    val (node_1, node_2, node_3, node_4) = (nodeAnnouncement(PublicKey("02ca1f8792292fd2ad4001b578e962861cc1120f0140d050e87ce1d143f7179031")), nodeAnnouncement(PublicKey("028689a991673e0888580fc7cd3fb3e8a1b62e7e7f65a5fc9899f44b88307331d8")), nodeAnnouncement(PublicKey("036eee3325d246a54e32aa5c215777493e4867b2b22570c307283f5e160c1997cd")), nodeAnnouncement(PublicKey("039311b2ee0e47fe40e9d35a72416e7c3b6263abb12bce15d250e0e5e20f11029d")))
-
-    // a is an old channel with an old channel update => PRUNED
-    val id_a = ShortChannelId(daysAgoInBlocks(16), 0, 0)
-    val chan_a = channelAnnouncement(id_a, node_1.nodeId, node_2.nodeId)
-    val upd_a = channelUpdate(id_a, daysAgoInSeconds(30))
-    // b is an old channel with no channel update  => PRUNED
-    val id_b = ShortChannelId(daysAgoInBlocks(16), 1, 0)
-    val chan_b = channelAnnouncement(id_b, node_2.nodeId, node_3.nodeId)
-    // c is an old channel with a recent channel update  => KEPT
-    val id_c = ShortChannelId(daysAgoInBlocks(16), 2, 0)
-    val chan_c = channelAnnouncement(id_c, node_1.nodeId, node_3.nodeId)
-    val upd_c = channelUpdate(id_c, daysAgoInSeconds(2))
-    // d is a recent channel with a recent channel update  => KEPT
-    val id_d = ShortChannelId(daysAgoInBlocks(2), 0, 0)
-    val chan_d = channelAnnouncement(id_d, node_3.nodeId, node_4.nodeId)
-    val upd_d = channelUpdate(id_d, daysAgoInSeconds(2))
-    // e is a recent channel with no channel update  => KEPT
-    val id_e = ShortChannelId(daysAgoInBlocks(1), 0, 0)
-    val chan_e = channelAnnouncement(id_e, node_1.nodeId, randomKey.publicKey)
-
-    val nodes = Map(
-      node_1.nodeId -> node_1,
-      node_2.nodeId -> node_2,
-      node_3.nodeId -> node_3,
-      node_4.nodeId -> node_4
-    )
-    val channels = Map(
-      chan_a.shortChannelId -> chan_a,
-      chan_b.shortChannelId -> chan_b,
-      chan_c.shortChannelId -> chan_c,
-      chan_d.shortChannelId -> chan_d,
-      chan_e.shortChannelId -> chan_e
-    )
-    val updates = Map(
-      ChannelDesc(chan_a.shortChannelId, chan_a.nodeId1, chan_a.nodeId2) -> upd_a,
-      ChannelDesc(chan_c.shortChannelId, chan_c.nodeId1, chan_c.nodeId2) -> upd_c,
-      ChannelDesc(chan_d.shortChannelId, chan_d.nodeId1, chan_d.nodeId2) -> upd_d
-    )
-
-    val staleChannels = Router.getStaleChannels(channels.values, updates).toSet
-    assert(staleChannels === Set(id_a, id_b))
-
-    val (validChannels, validNodes, validUpdates) = Router.getValidAnnouncements(channels, nodes, updates)
-    assert(validChannels.toSet === Set(chan_c, chan_d, chan_e))
-    assert(validNodes.toSet === Set(node_1, node_3, node_4)) // node 2 has been pruned because its only channel was pruned
-    assert(validUpdates.toSet === Set(upd_c, upd_d))
-
-  }
-
-=======
->>>>>>> b0305b05
   test("convert extra hops to channel_update") {
     val a = randomKey.publicKey
     val b = randomKey.publicKey
@@ -422,7 +336,7 @@
   }
 
   def makeUpdate(shortChannelId: Long, nodeId1: PublicKey, nodeId2: PublicKey, feeBaseMsat: Int, feeProportionalMillionth: Int): (ChannelDesc, ChannelUpdate) =
-    (ChannelDesc(ShortChannelId(shortChannelId), nodeId1, nodeId2) -> ChannelUpdate(DUMMY_SIG, Block.RegtestGenesisBlock.hash, ShortChannelId(shortChannelId), 0L, "0000", 1, 42, feeBaseMsat, feeProportionalMillionth))
+    (ChannelDesc(ShortChannelId(shortChannelId), nodeId1, nodeId2) -> ChannelUpdate(DUMMY_SIG, Block.RegtestGenesisBlock.hash, ShortChannelId(shortChannelId), 0L, "00", "00", 1, 42, feeBaseMsat, feeProportionalMillionth, None))
 
 
   def makeGraph(updates: Map[ChannelDesc, ChannelUpdate]) = {
