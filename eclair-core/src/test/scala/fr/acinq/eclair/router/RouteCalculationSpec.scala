/*
 * Copyright 2018 ACINQ SAS
 *
 * Licensed under the Apache License, Version 2.0 (the "License");
 * you may not use this file except in compliance with the License.
 * You may obtain a copy of the License at
 *
 *     http://www.apache.org/licenses/LICENSE-2.0
 *
 * Unless required by applicable law or agreed to in writing, software
 * distributed under the License is distributed on an "AS IS" BASIS,
 * WITHOUT WARRANTIES OR CONDITIONS OF ANY KIND, either express or implied.
 * See the License for the specific language governing permissions and
 * limitations under the License.
 */

package fr.acinq.eclair.router

import fr.acinq.bitcoin.Crypto.{PrivateKey, PublicKey}
import fr.acinq.bitcoin.{BinaryData, Block, Crypto}
import fr.acinq.eclair.payment.PaymentRequest.ExtraHop
import fr.acinq.eclair.router.Graph.GraphStructure.DirectedGraph.graphEdgeToHop
import fr.acinq.eclair.router.Graph.GraphStructure.{DirectedGraph, GraphEdge}
import fr.acinq.eclair.wire._
<<<<<<< HEAD
import fr.acinq.eclair.{ShortChannelId, randomKey}
=======
import fr.acinq.eclair.{ShortChannelId, nodeFee, randomKey}
>>>>>>> e3b29929
import org.scalatest.FunSuite

import scala.util.{Failure, Success}

/**
  * Created by PM on 31/05/2016.
  */

class RouteCalculationSpec extends FunSuite {

  import RouteCalculationSpec._

  val (a, b, c, d, e) = (randomKey.publicKey, randomKey.publicKey, randomKey.publicKey, randomKey.publicKey, randomKey.publicKey)


  // the total fee cost for this path
  def pathCost(path: Seq[Hop], amountMsat: Long): Long = {
    path.drop(1).reverse.foldLeft(amountMsat) { (fee, hop) =>
      fee + nodeFee(hop.lastUpdate.feeBaseMsat, hop.lastUpdate.feeProportionalMillionths, fee)
    }
  }

  test("calculate simple route") {

    val updates = List(
      makeUpdate(1L, a, b, 0, 0),
      makeUpdate(2L, b, c, 0, 0),
      makeUpdate(3L, c, d, 0, 0),
      makeUpdate(4L, d, e, 0, 0)
    ).toMap

    val g = makeGraph(updates)

    val route = Router.findRoute(g, a, e, DEFAULT_AMOUNT_MSAT)

    assert(route.map(hops2Ids) === Success(1 :: 2 :: 3 :: 4 :: Nil))
  }

  test("calculate the shortest path (correct fees)") {

    val (a, b, c, d, e, f) = (
      PublicKey("02999fa724ec3c244e4da52b4a91ad421dc96c9a810587849cd4b2469313519c73"), // a: source
      PublicKey("03f1cb1af20fe9ccda3ea128e27d7c39ee27375c8480f11a87c17197e97541ca6a"),
      PublicKey("0358e32d245ff5f5a3eb14c78c6f69c67cea7846bdf9aeeb7199e8f6fbb0306484"),
      PublicKey("029e059b6780f155f38e83601969919aae631ddf6faed58fe860c72225eb327d7c"), // d: target
      PublicKey("03864ef025fde8fb587d989186ce6a4a186895ee44a926bfc370e2c366597a3f8f"),
      PublicKey("020c65be6f9252e85ae2fe9a46eed892cb89565e2157730e78311b1621a0db4b22")
    )

    // note: we don't actually use floating point numbers
    // cost(CD) = 10005 = amountMsat + 1 + (amountMsat * 400 / 1000000)
    // cost(BC) = 10009,0015 = (cost(CD) + 1 + (cost(CD) * 300 / 1000000)
    // cost(FD) = 10002 = amountMsat + 1 + (amountMsat * 100 / 1000000)
    // cost(EF) = 10007,0008 = cost(FD) + 1 + (cost(FD) * 400 / 1000000)
    // cost(AE) = 10007 -> A is source, shortest path found
    // cost(AB) = 10009

    val amountMsat = 10000
    val expectedCost = 10007
<<<<<<< HEAD

    val updates = List(
      makeUpdate(1L, a, b, feeBaseMsat = 1, feeProportionalMillionth = 200, minHtlcMsat = 0),
      makeUpdate(4L, a, e, feeBaseMsat = 1, feeProportionalMillionth =  200, minHtlcMsat = 0),
      makeUpdate(2L, b, c, feeBaseMsat = 1, feeProportionalMillionth = 300, minHtlcMsat = 0),
      makeUpdate(3L, c, d, feeBaseMsat = 1, feeProportionalMillionth = 400, minHtlcMsat = 0),
      makeUpdate(5L, e, f, feeBaseMsat = 1, feeProportionalMillionth = 400, minHtlcMsat = 0),
      makeUpdate(6L, f, d, feeBaseMsat = 1, feeProportionalMillionth = 100, minHtlcMsat = 0)
    ).toMap

    val graph = makeGraph(updates)

    val Success(route) = Router.findRoute(graph, a, d, amountMsat)

    val routeEdges = route.map(hop => GraphEdge(ChannelDesc(hop.lastUpdate.shortChannelId, hop.nodeId, hop.nextNodeId), hop.lastUpdate))

    assert(hops2Ids(route) === 4 :: 5 :: 6 :: Nil)
    assert(Graph.pathCost(routeEdges, amountMsat) === expectedCost)
=======

    val updates = List(
      makeUpdate(1L, a, b, feeBaseMsat = 1, feeProportionalMillionth = 200, minHtlcMsat = 0),
      makeUpdate(4L, a, e, feeBaseMsat = 1, feeProportionalMillionth =  200, minHtlcMsat = 0),
      makeUpdate(2L, b, c, feeBaseMsat = 1, feeProportionalMillionth = 300, minHtlcMsat = 0),
      makeUpdate(3L, c, d, feeBaseMsat = 1, feeProportionalMillionth = 400, minHtlcMsat = 0),
      makeUpdate(5L, e, f, feeBaseMsat = 1, feeProportionalMillionth = 400, minHtlcMsat = 0),
      makeUpdate(6L, f, d, feeBaseMsat = 1, feeProportionalMillionth = 100, minHtlcMsat = 0)
    ).toMap

    val graph = makeGraph(updates)

    val Success(route) = Router.findRoute(graph, a, d, amountMsat)

    assert(hops2Ids(route) === 4 :: 5 :: 6 :: Nil)
    assert(pathCost(route, amountMsat) === expectedCost)
>>>>>>> e3b29929

    // now channel 5 could route the amount (10000) but not the amount + fees (10007)
    val (desc, update) = makeUpdate(5L, e, f, feeBaseMsat = 1, feeProportionalMillionth = 400, minHtlcMsat = 0, maxHtlcMsat = Some(10005))
    val graph1 = graph.addEdge(desc, update)

    val Success(route1) = Router.findRoute(graph1, a, d, amountMsat)

    assert(hops2Ids(route1) === 1 :: 2 :: 3 :: Nil)
  }

  test("calculate route considering the direct channel pays no fees") {
    val updates = List(
      makeUpdate(1L, a, b, 5, 0), // a -> b
      makeUpdate(2L, a, d, 15, 0),// a -> d  this goes a bit closer to the target and asks for higher fees but is a direct channel
      makeUpdate(3L, b, c, 5, 0), // b -> c
      makeUpdate(4L, c, d, 5, 0), // c -> d
      makeUpdate(5L, d, e, 5, 0)  // d -> e
    ).toMap

    val g = makeGraph(updates)
    val route = Router.findRoute(g, a, e, DEFAULT_AMOUNT_MSAT)

    assert(route.map(hops2Ids) === Success(2 :: 5 :: Nil))
  }

  test("calculate simple route (add and remove edges") {

    val updates = List(
      makeUpdate(1L, a, b, 0, 0),
      makeUpdate(2L, b, c, 0, 0),
      makeUpdate(3L, c, d, 0, 0),
      makeUpdate(4L, d, e, 0, 0)
    ).toMap

    val g = makeGraph(updates)

    val route1 = Router.findRoute(g, a, e, DEFAULT_AMOUNT_MSAT)
    assert(route1.map(hops2Ids) === Success(1 :: 2 :: 3 :: 4 :: Nil))

    val graphWithRemovedEdge = g.removeEdge(ChannelDesc(ShortChannelId(3L), c, d))
    val route2 = Router.findRoute(graphWithRemovedEdge, a, e, DEFAULT_AMOUNT_MSAT)
    assert(route2.map(hops2Ids) === Failure(RouteNotFound))
  }

  test("calculate the shortest path (hardcoded nodes)") {

    val (f, g, h, i) = (
      PublicKey("02999fa724ec3c244e4da52b4a91ad421dc96c9a810587849cd4b2469313519c73"), // source
      PublicKey("03f1cb1af20fe9ccda3ea128e27d7c39ee27375c8480f11a87c17197e97541ca6a"),
      PublicKey("0358e32d245ff5f5a3eb14c78c6f69c67cea7846bdf9aeeb7199e8f6fbb0306484"),
      PublicKey("029e059b6780f155f38e83601969919aae631ddf6faed58fe860c72225eb327d7c") // target
    )

    val updates = List(
      makeUpdate(1L, f, g, 0, 0),
      makeUpdate(2L, g, h, 0, 0),
      makeUpdate(3L, h, i, 0, 0),
      makeUpdate(4L, f, h, 50, 0) // more expensive
    ).toMap

    val graph = makeGraph(updates)

    val route = Router.findRoute(graph, f, i, DEFAULT_AMOUNT_MSAT)
    assert(route.map(hops2Ids) === Success(4 :: 3 :: Nil))
<<<<<<< HEAD

  }

  test("calculate the shortest path (select direct channel)") {

    val (f, g, h, i) = (
      PublicKey("02999fa724ec3c244e4da52b4a91ad421dc96c9a810587849cd4b2469313519c73"), // source
      PublicKey("03f1cb1af20fe9ccda3ea128e27d7c39ee27375c8480f11a87c17197e97541ca6a"),
      PublicKey("0358e32d245ff5f5a3eb14c78c6f69c67cea7846bdf9aeeb7199e8f6fbb0306484"),
      PublicKey("029e059b6780f155f38e83601969919aae631ddf6faed58fe860c72225eb327d7c") // target
    )

    val updates = List(
      makeUpdate(1L, f, g, 0, 0),
      makeUpdate(4L, f, h, 50, 0), // our starting node F has a direct channel with H, no routing fees are paid to traverse that
      makeUpdate(2L, g, h, 0, 0),
      makeUpdate(3L, h, i, 0, 0)
    ).toMap

    val graph = makeGraph(updates)
=======
>>>>>>> e3b29929

    val route = Router.findRoute(graph, f, i, DEFAULT_AMOUNT_MSAT)
    assert(route.map(hops2Ids) === Success(4 :: 3 :: Nil))
  }

  test("calculate the shortest path (select direct channel)") {

    val (f, g, h, i) = (
      PublicKey("02999fa724ec3c244e4da52b4a91ad421dc96c9a810587849cd4b2469313519c73"), // source
      PublicKey("03f1cb1af20fe9ccda3ea128e27d7c39ee27375c8480f11a87c17197e97541ca6a"),
      PublicKey("0358e32d245ff5f5a3eb14c78c6f69c67cea7846bdf9aeeb7199e8f6fbb0306484"),
      PublicKey("029e059b6780f155f38e83601969919aae631ddf6faed58fe860c72225eb327d7c") // target
    )

    val updates = List(
      makeUpdate(1L, f, g, 0, 0),
      makeUpdate(4L, f, h, 50, 0), // our starting node F has a direct channel with H, no routing fees are paid to traverse that
      makeUpdate(2L, g, h, 0, 0),
      makeUpdate(3L, h, i, 0, 0)
    ).toMap

    val graph = makeGraph(updates)

    val route = Router.findRoute(graph, f, i, DEFAULT_AMOUNT_MSAT)
    assert(route.map(hops2Ids) === Success(4 :: 3 :: Nil))
  }

  test("if there are multiple channels between the same node, select the cheapest") {

    val (f, g, h, i) = (
      PublicKey("02999fa724ec3c244e4da52b4a91ad421dc96c9a810587849cd4b2469313519c73"), // F source
      PublicKey("03f1cb1af20fe9ccda3ea128e27d7c39ee27375c8480f11a87c17197e97541ca6a"), // G
      PublicKey("0358e32d245ff5f5a3eb14c78c6f69c67cea7846bdf9aeeb7199e8f6fbb0306484"), // H
      PublicKey("029e059b6780f155f38e83601969919aae631ddf6faed58fe860c72225eb327d7c") // I target
    )

    val updates = List(
      makeUpdate(1L, f, g, 0, 0),
      makeUpdate(2L, g, h, 5, 5), // expensive  g -> h channel
      makeUpdate(6L, g, h, 0, 0), // cheap      g -> h channel
      makeUpdate(3L, h, i, 0, 0)
    ).toMap

    val graph = makeGraph(updates)

    val route = Router.findRoute(graph, f, i, DEFAULT_AMOUNT_MSAT)
    assert(route.map(hops2Ids) === Success(1 :: 6 :: 3 :: Nil))
  }

  test("calculate longer but cheaper route") {

    val updates = List(
      makeUpdate(1L, a, b, 0, 0),
      makeUpdate(2L, b, c, 0, 0),
      makeUpdate(3L, c, d, 0, 0),
      makeUpdate(4L, d, e, 0, 0),
      makeUpdate(5L, b, e, 10, 10)
    ).toMap

    val g = makeGraph(updates)

    val route = Router.findRoute(g, a, e, DEFAULT_AMOUNT_MSAT)
    assert(route.map(hops2Ids) === Success(1 :: 2 :: 3 :: 4 :: Nil))
  }

  test("no local channels") {

    val updates = List(
      makeUpdate(2L, b, c, 0, 0),
      makeUpdate(4L, d, e, 0, 0)
    ).toMap

    val g = makeGraph(updates)

    val route = Router.findRoute(g, a, e, DEFAULT_AMOUNT_MSAT)
    assert(route.map(hops2Ids) === Failure(RouteNotFound))
  }

  test("route not found") {

    val updates = List(
      makeUpdate(1L, a, b, 0, 0),
      makeUpdate(2L, b, c, 0, 0),
      makeUpdate(4L, d, e, 0, 0)
    ).toMap

    val g = makeGraph(updates)

    val route = Router.findRoute(g, a, e, DEFAULT_AMOUNT_MSAT)
    assert(route.map(hops2Ids) === Failure(RouteNotFound))
  }

  test("route not found (source node not connected)") {

    val updates = List(
      makeUpdate(2L, b, c, 0, 0),
      makeUpdate(4L, d, e, 0, 0)
    ).toMap

    val g = makeGraph(updates).addVertex(a)

    val route = Router.findRoute(g, a, e, DEFAULT_AMOUNT_MSAT)
    assert(route.map(hops2Ids) === Failure(RouteNotFound))
  }

  test("route not found (target node not connected)") {

    val updates = List(
      makeUpdate(1L, a, b, 0, 0),
      makeUpdate(2L, b, c, 0, 0),
      makeUpdate(3L, c, d, 0, 0)
    ).toMap

    val g = makeGraph(updates)

    val route = Router.findRoute(g, a, e, DEFAULT_AMOUNT_MSAT)
    assert(route.map(hops2Ids) === Failure(RouteNotFound))
  }

  test("route not found (unknown destination)") {

    val updates = List(
      makeUpdate(1L, a, b, 0, 0),
      makeUpdate(2L, b, c, 0, 0),
      makeUpdate(3L, c, d, 0, 0)
    ).toMap

    val g = makeGraph(updates)

    val route = Router.findRoute(g, a, e, DEFAULT_AMOUNT_MSAT)
    assert(route.map(hops2Ids) === Failure(RouteNotFound))
  }

  test("route not found (amount too high)") {

    val highAmount = DEFAULT_AMOUNT_MSAT * 10

    val updates = List(
      makeUpdate(1L, a, b, 0, 0),
      makeUpdate(2L, b, c, 0, 0, maxHtlcMsat = Some(DEFAULT_AMOUNT_MSAT)),
      makeUpdate(3L, c, d, 0, 0)
    ).toMap

    val g = makeGraph(updates)

    val route = Router.findRoute(g, a, d, highAmount)
    assert(route.map(hops2Ids) === Failure(RouteNotFound))

  }

  test("route not found (amount too low)") {

    val lowAmount = DEFAULT_AMOUNT_MSAT / 10

    val updates = List(
      makeUpdate(1L, a, b, 0, 0),
      makeUpdate(2L, b, c, 0, 0, minHtlcMsat = DEFAULT_AMOUNT_MSAT),
      makeUpdate(3L, c, d, 0, 0)
    ).toMap

    val g = makeGraph(updates)

    val route = Router.findRoute(g, a, d, lowAmount)
    assert(route.map(hops2Ids) === Failure(RouteNotFound))

  }

  test("route to self") {

    val updates = List(
      makeUpdate(1L, a, b, 0, 0),
      makeUpdate(2L, b, c, 0, 0),
      makeUpdate(3L, c, d, 0, 0)
    ).toMap

    val g = makeGraph(updates)

    val route = Router.findRoute(g, a, a, DEFAULT_AMOUNT_MSAT)
    assert(route.map(hops2Ids) === Failure(CannotRouteToSelf))
  }

  test("route to immediate neighbor") {

    val updates = List(
      makeUpdate(1L, a, b, 0, 0),
      makeUpdate(2L, b, c, 0, 0),
      makeUpdate(3L, c, d, 0, 0),
      makeUpdate(4L, d, e, 0, 0)
    ).toMap

    val g = makeGraph(updates)

    val route = Router.findRoute(g, a, b, DEFAULT_AMOUNT_MSAT)
    assert(route.map(hops2Ids) === Success(1 :: Nil))
  }

  test("directed graph") {
    val updates = List(
      makeUpdate(1L, a, b, 0, 0),
      makeUpdate(2L, b, c, 0, 0),
      makeUpdate(3L, c, d, 0, 0),
      makeUpdate(4L, d, e, 0, 0)
    ).toMap

    // a->e works, e->a fails

    val g = makeGraph(updates)

    val route1 = Router.findRoute(g, a, e, DEFAULT_AMOUNT_MSAT)
    assert(route1.map(hops2Ids) === Success(1 :: 2 :: 3 :: 4 :: Nil))

    val route2 = Router.findRoute(g, e, a, DEFAULT_AMOUNT_MSAT)
    assert(route2.map(hops2Ids) === Failure(RouteNotFound))
  }

  test("compute an example sig") {
    val data = BinaryData("00" * 32)
    val key = PrivateKey(BinaryData("11" * 32))
    val sig = Crypto.encodeSignature(Crypto.sign(data, key))
    assert(Crypto.isDERSignature(sig :+ 1.toByte))
  }

  test("calculate route and return metadata") {

    val DUMMY_SIG = BinaryData("3045022100e0a180fdd0fe38037cc878c03832861b40a29d32bd7b40b10c9e1efc8c1468a002205ae06d1624896d0d29f4b31e32772ea3cb1b4d7ed4e077e5da28dcc33c0e781201")

    val uab = ChannelUpdate(DUMMY_SIG, Block.RegtestGenesisBlock.hash, ShortChannelId(1L), 0L, 0, 0, 1, 42, 2500, 140, None)
    val uba = ChannelUpdate(DUMMY_SIG, Block.RegtestGenesisBlock.hash, ShortChannelId(1L), 1L, 0, 1, 1, 43, 2501, 141, None)
    val ubc = ChannelUpdate(DUMMY_SIG, Block.RegtestGenesisBlock.hash, ShortChannelId(2L), 1L, 0, 0, 1, 44, 2502, 142, None)
    val ucb = ChannelUpdate(DUMMY_SIG, Block.RegtestGenesisBlock.hash, ShortChannelId(2L), 1L, 0, 1, 1, 45, 2503, 143, None)
    val ucd = ChannelUpdate(DUMMY_SIG, Block.RegtestGenesisBlock.hash, ShortChannelId(3L), 1L, 1, 0, 1, 46, 2504, 144, Some(500000000L))
    val udc = ChannelUpdate(DUMMY_SIG, Block.RegtestGenesisBlock.hash, ShortChannelId(3L), 1L, 0, 1, 1, 47, 2505, 145, None)
    val ude = ChannelUpdate(DUMMY_SIG, Block.RegtestGenesisBlock.hash, ShortChannelId(4L), 1L, 0, 0, 1, 48, 2506, 146, None)
    val ued = ChannelUpdate(DUMMY_SIG, Block.RegtestGenesisBlock.hash, ShortChannelId(4L), 1L, 0, 1, 1, 49, 2507, 147, None)

    val updates = Map(
      ChannelDesc(ShortChannelId(1L), a, b) -> uab,
      ChannelDesc(ShortChannelId(1L), b, a) -> uba,
      ChannelDesc(ShortChannelId(2L), b, c) -> ubc,
      ChannelDesc(ShortChannelId(2L), c, b) -> ucb,
      ChannelDesc(ShortChannelId(3L), c, d) -> ucd,
      ChannelDesc(ShortChannelId(3L), d, c) -> udc,
      ChannelDesc(ShortChannelId(4L), d, e) -> ude,
      ChannelDesc(ShortChannelId(4L), e, d) -> ued
    )

    val g = makeGraph(updates)

    val hops = Router.findRoute(g, a, e, DEFAULT_AMOUNT_MSAT).get

    assert(hops === Hop(a, b, uab) :: Hop(b, c, ubc) :: Hop(c, d, ucd) :: Hop(d, e, ude) :: Nil)
  }

  test("convert extra hops to channel_update") {
    val a = randomKey.publicKey
    val b = randomKey.publicKey
    val c = randomKey.publicKey
    val d = randomKey.publicKey
    val e = randomKey.publicKey

    val extraHop1 = ExtraHop(a, ShortChannelId(1), 10, 11, 12)
    val extraHop2 = ExtraHop(b, ShortChannelId(2), 20, 21, 22)
    val extraHop3 = ExtraHop(c, ShortChannelId(3), 30, 31, 32)
    val extraHop4 = ExtraHop(d, ShortChannelId(4), 40, 41, 42)

    val extraHops = extraHop1 :: extraHop2 :: extraHop3 :: extraHop4 :: Nil

    val fakeUpdates = Router.toFakeUpdates(extraHops, e)

    assert(fakeUpdates == Map(
      ChannelDesc(extraHop1.shortChannelId, a, b) -> Router.toFakeUpdate(extraHop1),
      ChannelDesc(extraHop2.shortChannelId, b, c) -> Router.toFakeUpdate(extraHop2),
      ChannelDesc(extraHop3.shortChannelId, c, d) -> Router.toFakeUpdate(extraHop3),
      ChannelDesc(extraHop4.shortChannelId, d, e) -> Router.toFakeUpdate(extraHop4)
    ))

  }

  test("blacklist routes") {
    val updates = List(
      makeUpdate(1L, a, b, 0, 0),
      makeUpdate(2L, b, c, 0, 0),
      makeUpdate(3L, c, d, 0, 0),
      makeUpdate(4L, d, e, 0, 0)
    ).toMap

    val g = makeGraph(updates)

    val route1 = Router.findRoute(g, a, e, DEFAULT_AMOUNT_MSAT, ignoredEdges = Set(ChannelDesc(ShortChannelId(3L), c, d)))
    assert(route1.map(hops2Ids) === Failure(RouteNotFound))

    // verify that we left the graph untouched
    assert(g.containsEdge(makeUpdate(3L, c, d, 0, 0)._1)) // c -> d
    assert(g.containsVertex(c))
    assert(g.containsVertex(d))

    // make sure we can find a route if without the blacklist
    val route2 = Router.findRoute(g, a, e, DEFAULT_AMOUNT_MSAT)
    assert(route2.map(hops2Ids) === Success(1 :: 2 :: 3 :: 4 :: Nil))
  }

  test("route to a destination that is not in the graph (with assisted routes)") {
    val updates = List(
      makeUpdate(1L, a, b, 10, 10),
      makeUpdate(2L, b, c, 10, 10),
      makeUpdate(3L, c, d, 10, 10)
    ).toMap

    val g = makeGraph(updates)

    val route = Router.findRoute(g, a, e, DEFAULT_AMOUNT_MSAT)
    assert(route.map(hops2Ids) === Failure(RouteNotFound))

    // now we add the missing edge to reach the destination
    val (extraDesc, extraUpdate) = makeUpdate(4L, d, e, 5, 5)
    val extraGraphEdges = Set(GraphEdge(extraDesc, extraUpdate))

    val route1 = Router.findRoute(g, a, e, DEFAULT_AMOUNT_MSAT, extraEdges = extraGraphEdges)
    assert(route1.map(hops2Ids) === Success(1 :: 2 :: 3 :: 4 :: Nil))
  }


  test("verify that extra hops takes precedence over known channels") {
    val updates = List(
      makeUpdate(1L, a, b, 10, 10),
      makeUpdate(2L, b, c, 10, 10),
      makeUpdate(3L, c, d, 10, 10),
      makeUpdate(4L, d, e, 10, 10)
    ).toMap

    val g = makeGraph(updates)

    val route1 = Router.findRoute(g, a, e, DEFAULT_AMOUNT_MSAT)
    assert(route1.map(hops2Ids) === Success(1 :: 2 :: 3 :: 4 :: Nil))
    assert(route1.get(1).lastUpdate.feeBaseMsat == 10)

    val (extraDesc, extraUpdate) = makeUpdate(2L, b, c, 5, 5)

    val extraGraphEdges = Set(GraphEdge(extraDesc, extraUpdate))

    val route2 = Router.findRoute(g, a, e, DEFAULT_AMOUNT_MSAT, extraEdges = extraGraphEdges)
    assert(route2.map(hops2Ids) === Success(1 :: 2 :: 3 :: 4 :: Nil))
    assert(route2.get(1).lastUpdate.feeBaseMsat == 5)
  }

  test("compute ignored channels") {

    val f = randomKey.publicKey
    val g = randomKey.publicKey
    val h = randomKey.publicKey
    val i = randomKey.publicKey
    val j = randomKey.publicKey

    val channels = Map(
      ShortChannelId(1L) -> makeChannel(1L, a, b),
      ShortChannelId(2L) -> makeChannel(2L, b, c),
      ShortChannelId(3L) -> makeChannel(3L, c, d),
      ShortChannelId(4L) -> makeChannel(4L, d, e),
      ShortChannelId(5L) -> makeChannel(5L, f, g),
      ShortChannelId(6L) -> makeChannel(6L, f, h),
      ShortChannelId(7L) -> makeChannel(7L, h, i),
      ShortChannelId(8L) -> makeChannel(8L, i, j)

    )
    val updates = List(
      makeUpdate(1L, a, b, 10, 10),
      makeUpdate(2L, b, c, 10, 10),
      makeUpdate(2L, c, b, 10, 10),
      makeUpdate(3L, c, d, 10, 10),
      makeUpdate(4L, d, e, 10, 10),
      makeUpdate(5L, f, g, 10, 10),
      makeUpdate(6L, f, h, 10, 10),
      makeUpdate(7L, h, i, 10, 10),
      makeUpdate(8L, i, j, 10, 10)
    ).toMap

    val ignored = Router.getIgnoredChannelDesc(updates, ignoreNodes = Set(c, j, randomKey.publicKey))

    assert(ignored.toSet === Set(
      ChannelDesc(ShortChannelId(2L), b, c),
      ChannelDesc(ShortChannelId(2L), c, b),
      ChannelDesc(ShortChannelId(3L), c, d),
      ChannelDesc(ShortChannelId(8L), i, j)
    ))
  }

  test("limit routes to 20 hops") {

    val nodes = (for (_ <- 0 until 22) yield randomKey.publicKey).toList

    val updates = nodes
      .zip(nodes.drop(1)) // (0, 1) :: (1, 2) :: ...
      .zipWithIndex // ((0, 1), 0) :: ((1, 2), 1) :: ...
      .map {case ((na, nb), index) => makeUpdate(index, na, nb, 5, 0)}
      .toMap

    val g = makeGraph(updates)

    assert(Router.findRoute(g, nodes(0), nodes(18), DEFAULT_AMOUNT_MSAT).map(hops2Ids) === Success(0 until 18))
    assert(Router.findRoute(g, nodes(0), nodes(19), DEFAULT_AMOUNT_MSAT).map(hops2Ids) === Success(0 until 19))
    assert(Router.findRoute(g, nodes(0), nodes(20), DEFAULT_AMOUNT_MSAT).map(hops2Ids) === Success(0 until 20))
    assert(Router.findRoute(g, nodes(0), nodes(21), DEFAULT_AMOUNT_MSAT).map(hops2Ids) === Failure(RouteNotFound))
  }

  test("ignore cheaper route when it has more than 20 hops") {

    val nodes = (for (_ <- 0 until 50) yield randomKey.publicKey).toList

    val updates = nodes
      .zip(nodes.drop(1)) // (0, 1) :: (1, 2) :: ...
      .zipWithIndex // ((0, 1), 0) :: ((1, 2), 1) :: ...
      .map {case ((na, nb), index) => makeUpdate(index, na, nb, 1, 0)}
      .toMap

    val updates2 = updates + makeUpdate(99, nodes(2), nodes(48), 1000, 0) // expensive shorter route

    val g = makeGraph(updates2)

    val route = Router.findRoute(g, nodes(0), nodes(49), DEFAULT_AMOUNT_MSAT)
    assert(route.map(hops2Ids) === Success(0 :: 1 :: 99 :: 48 :: Nil))
  }

  test("ignore loops") {

    val updates = List(
      makeUpdate(1L, a, b, 10, 10),
      makeUpdate(2L, b, c, 10, 10),
      makeUpdate(3L, c, a, 10, 10),
      makeUpdate(4L, c, d, 10, 10),
      makeUpdate(5L, d, e, 10, 10)
    ).toMap

    val g = makeGraph(updates)

    val route1 = Router.findRoute(g, a, e, DEFAULT_AMOUNT_MSAT)
    assert(route1.map(hops2Ids) === Success(1 :: 2  :: 4 :: 5 :: Nil))
  }

<<<<<<< HEAD

  /**
    *
    * +---+            +---+            +---+
    * | A +-----+      | B +----------> | C |
    * +-+-+     |      +-+-+            +-+-+
    * ^       |        ^                |
    * |       |        |                |
    * |       v----> + |                |
    * +-+-+            <-+-+            +-+-+
    * | D +----------> | E +----------> | F |
    * +---+            +---+            +---+
    *
    */
  test("find the k-shortest paths in a graph, k=4") {

    val (a, b, c, d, e, f) = (
      PublicKey("02999fa724ec3c244e4da52b4a91ad421dc96c9a810587849cd4b2469313519c73"), //a
      PublicKey("03f1cb1af20fe9ccda3ea128e27d7c39ee27375c8480f11a87c17197e97541ca6a"), //b
      PublicKey("0358e32d245ff5f5a3eb14c78c6f69c67cea7846bdf9aeeb7199e8f6fbb0306484"), //c
      PublicKey("029e059b6780f155f38e83601969919aae631ddf6faed58fe860c72225eb327d7c"), //d
      PublicKey("02f38f4e37142cc05df44683a83e22dea608cf4691492829ff4cf99888c5ec2d3a"), //e
      PublicKey("03fc5b91ce2d857f146fd9b986363374ffe04dc143d8bcd6d7664c8873c463cdfc")  //f
    )


    val edges = Seq(
      makeUpdate(1L, d, a, 1, 0),
      makeUpdate(2L, d, e, 1, 0),
      makeUpdate(3L, a, e, 1, 0),
      makeUpdate(4L, e, b, 1, 0),
      makeUpdate(5L, e, f, 1, 0),
      makeUpdate(6L, b, c, 1, 0),
      makeUpdate(7L, c, f, 1, 0)
    ).toMap

    val graph = DirectedGraph.makeGraph(edges)

    val fourShortestPaths = Graph.yenKshortestPaths(graph, d, f, DEFAULT_AMOUNT_MSAT, Set.empty, Set.empty, numberOfPathsToFind = 4)

    assert(fourShortestPaths.size === 4)
    assert(hops2Ids(fourShortestPaths(0).path.map(graphEdgeToHop)) === 2 :: 5 :: Nil) // D -> E -> F
    assert(hops2Ids(fourShortestPaths(1).path.map(graphEdgeToHop)) === 1 :: 3 :: 5 :: Nil) // D -> A -> E -> F
    assert(hops2Ids(fourShortestPaths(2).path.map(graphEdgeToHop)) === 2 :: 4 :: 6 :: 7 :: Nil) // D -> E -> B -> C -> F
    assert(hops2Ids(fourShortestPaths(3).path.map(graphEdgeToHop)) === 1 :: 3 :: 4 :: 6 :: 7 :: Nil) // D -> A -> E -> B -> C -> F
  }

  test("find the k shortest path (wikipedia example)") {
    val (c, d, e, f, g, h) = (
      PublicKey("02999fa724ec3c244e4da52b4a91ad421dc96c9a810587849cd4b2469313519c73"), //c
      PublicKey("03f1cb1af20fe9ccda3ea128e27d7c39ee27375c8480f11a87c17197e97541ca6a"), //d
      PublicKey("0358e32d245ff5f5a3eb14c78c6f69c67cea7846bdf9aeeb7199e8f6fbb0306484"), //e
      PublicKey("029e059b6780f155f38e83601969919aae631ddf6faed58fe860c72225eb327d7c"), //f
      PublicKey("02f38f4e37142cc05df44683a83e22dea608cf4691492829ff4cf99888c5ec2d3a"), //g
      PublicKey("03fc5b91ce2d857f146fd9b986363374ffe04dc143d8bcd6d7664c8873c463cdfc")  //h
    )


    val edges = Seq(
      makeUpdate(10L, c, e, 2, 0),
      makeUpdate(20L, c, d, 3, 0),
      makeUpdate(30L, d, f, 4, 5), // D- > F has a higher cost to distinguish it from the 2nd cheapest route
      makeUpdate(40L, e, d, 1, 0),
      makeUpdate(50L, e, f, 2, 0),
      makeUpdate(60L, e, g, 3, 0),
      makeUpdate(70L, f, g, 2, 0),
      makeUpdate(80L, f, h, 1, 0),
      makeUpdate(90L, g, h, 2, 0)
    )

    val graph = DirectedGraph().addEdges(edges)

    val twoShortestPaths = Graph.yenKshortestPaths(graph, c, h, DEFAULT_AMOUNT_MSAT, Set.empty, Set.empty, numberOfPathsToFind = 2)

    assert(twoShortestPaths.size === 2)
    val shortest = twoShortestPaths(0)
    assert(hops2Ids(shortest.path.map(graphEdgeToHop)) === 10 :: 50 :: 80 :: Nil) // C -> E -> F -> H

    val secondShortest = twoShortestPaths(1)
    assert(hops2Ids(secondShortest.path.map(graphEdgeToHop)) === 10 :: 60 :: 90 :: Nil) // C -> E -> G -> H
  }

  test("terminate looking for k-shortest path if there are no more alternative paths than k"){

    val f = randomKey.publicKey

    // simple graph with only 2 possible paths from A to F
    val edges = Seq(
      makeUpdate(1L, a, b, 1, 0),
      makeUpdate(2L, b, c, 1, 0),
      makeUpdate(3L, c, f, 1, 0),
      makeUpdate(4L, c, d, 1, 0),
      makeUpdate(5L, d, e, 1, 0),
      makeUpdate(6L, e, f, 1, 0)
    )

    val graph = DirectedGraph().addEdges(edges)

    //we ask for 3 shortest paths but only 2 can be found
    val foundPaths = Graph.yenKshortestPaths(graph, a, f, DEFAULT_AMOUNT_MSAT, Set.empty, Set.empty, numberOfPathsToFind = 3)

    assert(foundPaths.size === 2)
    assert(hops2Ids(foundPaths(0).path.map(graphEdgeToHop)) === 1 :: 2 :: 3 :: Nil) // A -> B -> C -> F
    assert(hops2Ids(foundPaths(1).path.map(graphEdgeToHop)) === 1 :: 2 :: 4 :: 5 :: 6 :: Nil) // A -> B -> C -> D -> E -> F
  }

=======
>>>>>>> e3b29929
}

object RouteCalculationSpec {

  val DEFAULT_AMOUNT_MSAT = 10000000

  val DUMMY_SIG = BinaryData("3045022100e0a180fdd0fe38037cc878c03832861b40a29d32bd7b40b10c9e1efc8c1468a002205ae06d1624896d0d29f4b31e32772ea3cb1b4d7ed4e077e5da28dcc33c0e781201")

  def makeChannel(shortChannelId: Long, nodeIdA: PublicKey, nodeIdB: PublicKey) = {
    val (nodeId1, nodeId2) = if (Announcements.isNode1(nodeIdA, nodeIdB)) (nodeIdA, nodeIdB) else (nodeIdB, nodeIdA)
    ChannelAnnouncement(DUMMY_SIG, DUMMY_SIG, DUMMY_SIG, DUMMY_SIG, "", Block.RegtestGenesisBlock.hash, ShortChannelId(shortChannelId), nodeId1, nodeId2, randomKey.publicKey, randomKey.publicKey)
  }

  def makeUpdate(shortChannelId: Long, nodeId1: PublicKey, nodeId2: PublicKey, feeBaseMsat: Int, feeProportionalMillionth: Int, minHtlcMsat: Long = DEFAULT_AMOUNT_MSAT, maxHtlcMsat: Option[Long] = None): (ChannelDesc, ChannelUpdate) =
    ChannelDesc(ShortChannelId(shortChannelId), nodeId1, nodeId2) -> ChannelUpdate(
      signature = DUMMY_SIG,
      chainHash = Block.RegtestGenesisBlock.hash,
      shortChannelId = ShortChannelId(shortChannelId),
      timestamp = 0L,
      messageFlags = maxHtlcMsat match {
        case Some(_) => 1
        case None => 0
      },
      channelFlags = 0,
      cltvExpiryDelta = 0,
      htlcMinimumMsat = minHtlcMsat,
      feeBaseMsat = feeBaseMsat,
      feeProportionalMillionths = feeProportionalMillionth,
      htlcMaximumMsat = maxHtlcMsat
    )

  def makeGraph(updates: Map[ChannelDesc, ChannelUpdate]) = DirectedGraph.makeGraph(updates)

  def hops2Ids(route: Seq[Hop]) = route.map(hop => hop.lastUpdate.shortChannelId.toLong)

}<|MERGE_RESOLUTION|>--- conflicted
+++ resolved
@@ -22,11 +22,8 @@
 import fr.acinq.eclair.router.Graph.GraphStructure.DirectedGraph.graphEdgeToHop
 import fr.acinq.eclair.router.Graph.GraphStructure.{DirectedGraph, GraphEdge}
 import fr.acinq.eclair.wire._
-<<<<<<< HEAD
 import fr.acinq.eclair.{ShortChannelId, randomKey}
-=======
 import fr.acinq.eclair.{ShortChannelId, nodeFee, randomKey}
->>>>>>> e3b29929
 import org.scalatest.FunSuite
 
 import scala.util.{Failure, Success}
@@ -86,7 +83,6 @@
 
     val amountMsat = 10000
     val expectedCost = 10007
-<<<<<<< HEAD
 
     val updates = List(
       makeUpdate(1L, a, b, feeBaseMsat = 1, feeProportionalMillionth = 200, minHtlcMsat = 0),
@@ -101,28 +97,8 @@
 
     val Success(route) = Router.findRoute(graph, a, d, amountMsat)
 
-    val routeEdges = route.map(hop => GraphEdge(ChannelDesc(hop.lastUpdate.shortChannelId, hop.nodeId, hop.nextNodeId), hop.lastUpdate))
-
-    assert(hops2Ids(route) === 4 :: 5 :: 6 :: Nil)
-    assert(Graph.pathCost(routeEdges, amountMsat) === expectedCost)
-=======
-
-    val updates = List(
-      makeUpdate(1L, a, b, feeBaseMsat = 1, feeProportionalMillionth = 200, minHtlcMsat = 0),
-      makeUpdate(4L, a, e, feeBaseMsat = 1, feeProportionalMillionth =  200, minHtlcMsat = 0),
-      makeUpdate(2L, b, c, feeBaseMsat = 1, feeProportionalMillionth = 300, minHtlcMsat = 0),
-      makeUpdate(3L, c, d, feeBaseMsat = 1, feeProportionalMillionth = 400, minHtlcMsat = 0),
-      makeUpdate(5L, e, f, feeBaseMsat = 1, feeProportionalMillionth = 400, minHtlcMsat = 0),
-      makeUpdate(6L, f, d, feeBaseMsat = 1, feeProportionalMillionth = 100, minHtlcMsat = 0)
-    ).toMap
-
-    val graph = makeGraph(updates)
-
-    val Success(route) = Router.findRoute(graph, a, d, amountMsat)
-
     assert(hops2Ids(route) === 4 :: 5 :: 6 :: Nil)
     assert(pathCost(route, amountMsat) === expectedCost)
->>>>>>> e3b29929
 
     // now channel 5 could route the amount (10000) but not the amount + fees (10007)
     val (desc, update) = makeUpdate(5L, e, f, feeBaseMsat = 1, feeProportionalMillionth = 400, minHtlcMsat = 0, maxHtlcMsat = Some(10005))
@@ -187,32 +163,7 @@
 
     val route = Router.findRoute(graph, f, i, DEFAULT_AMOUNT_MSAT)
     assert(route.map(hops2Ids) === Success(4 :: 3 :: Nil))
-<<<<<<< HEAD
-
-  }
-
-  test("calculate the shortest path (select direct channel)") {
-
-    val (f, g, h, i) = (
-      PublicKey("02999fa724ec3c244e4da52b4a91ad421dc96c9a810587849cd4b2469313519c73"), // source
-      PublicKey("03f1cb1af20fe9ccda3ea128e27d7c39ee27375c8480f11a87c17197e97541ca6a"),
-      PublicKey("0358e32d245ff5f5a3eb14c78c6f69c67cea7846bdf9aeeb7199e8f6fbb0306484"),
-      PublicKey("029e059b6780f155f38e83601969919aae631ddf6faed58fe860c72225eb327d7c") // target
-    )
-
-    val updates = List(
-      makeUpdate(1L, f, g, 0, 0),
-      makeUpdate(4L, f, h, 50, 0), // our starting node F has a direct channel with H, no routing fees are paid to traverse that
-      makeUpdate(2L, g, h, 0, 0),
-      makeUpdate(3L, h, i, 0, 0)
-    ).toMap
-
-    val graph = makeGraph(updates)
-=======
->>>>>>> e3b29929
-
-    val route = Router.findRoute(graph, f, i, DEFAULT_AMOUNT_MSAT)
-    assert(route.map(hops2Ids) === Success(4 :: 3 :: Nil))
+
   }
 
   test("calculate the shortest path (select direct channel)") {
@@ -648,7 +599,6 @@
     assert(route1.map(hops2Ids) === Success(1 :: 2  :: 4 :: 5 :: Nil))
   }
 
-<<<<<<< HEAD
 
   /**
     *
@@ -755,8 +705,6 @@
     assert(hops2Ids(foundPaths(1).path.map(graphEdgeToHop)) === 1 :: 2 :: 4 :: 5 :: 6 :: Nil) // A -> B -> C -> D -> E -> F
   }
 
-=======
->>>>>>> e3b29929
 }
 
 object RouteCalculationSpec {
