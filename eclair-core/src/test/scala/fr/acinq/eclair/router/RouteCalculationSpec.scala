--- conflicted
+++ resolved
@@ -21,13 +21,9 @@
 import fr.acinq.eclair.payment.PaymentRequest.ExtraHop
 import fr.acinq.eclair.router.Graph.GraphStructure.DirectedGraph.graphEdgeToHop
 import fr.acinq.eclair.router.Graph.GraphStructure.{DirectedGraph, GraphEdge}
-<<<<<<< HEAD
-import fr.acinq.eclair.router.Graph.WeightRatios
-=======
 import fr.acinq.eclair.router.Graph.RichWeight
->>>>>>> 4f7efc3d
 import fr.acinq.eclair.wire._
-import fr.acinq.eclair.{Globals, ShortChannelId, randomKey}
+import fr.acinq.eclair.{ShortChannelId, randomKey}
 import org.scalatest.FunSuite
 
 import scala.util.{Failure, Success}
@@ -40,7 +36,7 @@
 
   import RouteCalculationSpec._
 
-  val (a, b, c, d, e, f) = (randomKey.publicKey, randomKey.publicKey, randomKey.publicKey, randomKey.publicKey, randomKey.publicKey, randomKey.publicKey)
+  val (a, b, c, d, e) = (randomKey.publicKey, randomKey.publicKey, randomKey.publicKey, randomKey.publicKey, randomKey.publicKey)
 
   test("calculate simple route") {
 
@@ -96,11 +92,8 @@
     val feeCost = Graph.pathWeight(hops2Edges(route), amountMsat, graph, Router.COST_OPTIMIZED_WEIGHT_RATIO, 0).feeCostMsat
 
     assert(hops2Ids(route) === 4 :: 5 :: 6 :: Nil)
-<<<<<<< HEAD
     assert(amountMsat + feeCost === expectedCost)
-=======
     assert(Graph.pathWeight(hops2Edges(route), amountMsat, isPartial = false).cost === expectedCost)
->>>>>>> 4f7efc3d
 
     // now channel 5 could route the amount (10000) but not the amount + fees (10007)
     val (desc, update) = makeUpdate(5L, e, f, feeBaseMsat = 1, feeProportionalMillionth = 400, minHtlcMsat = 0, maxHtlcMsat = Some(10005))
@@ -228,8 +221,6 @@
     assert(route.map(hops2Ids) === Success(1 :: 2 :: 3 :: 4 :: Nil))
   }
 
-<<<<<<< HEAD
-=======
   test("no local channels") {
 
     val updates = List(
@@ -243,7 +234,6 @@
     assert(route.map(hops2Ids) === Failure(RouteNotFound))
   }
 
->>>>>>> 4f7efc3d
   test("route not found") {
 
     val updates = List(
@@ -267,47 +257,11 @@
 
     val g = makeGraph(updates).addVertex(a).addVertex(e)
 
-<<<<<<< HEAD
     assert(Router.findRoute(g, a, d, DEFAULT_AMOUNT_MSAT, numRoutes = 1) === Failure(RouteNotFound))
     assert(Router.findRoute(g, b, e, DEFAULT_AMOUNT_MSAT, numRoutes = 1) === Failure(RouteNotFound))
   }
 
   test("route not found (amount too high OR too low)") {
-=======
-    val route = Router.findRoute(g, a, e, DEFAULT_AMOUNT_MSAT, numRoutes = 1, routeParams = DEFAULT_ROUTE_PARAMS)
-    assert(route.map(hops2Ids) === Failure(RouteNotFound))
-  }
-
-  test("route not found (target node not connected)") {
-
-    val updates = List(
-      makeUpdate(1L, a, b, 0, 0),
-      makeUpdate(2L, b, c, 0, 0),
-      makeUpdate(3L, c, d, 0, 0)
-    ).toMap
-
-    val g = makeGraph(updates)
-
-    val route = Router.findRoute(g, a, e, DEFAULT_AMOUNT_MSAT, numRoutes = 1, routeParams = DEFAULT_ROUTE_PARAMS)
-    assert(route.map(hops2Ids) === Failure(RouteNotFound))
-  }
-
-  test("route not found (unknown destination)") {
-
-    val updates = List(
-      makeUpdate(1L, a, b, 0, 0),
-      makeUpdate(2L, b, c, 0, 0),
-      makeUpdate(3L, c, d, 0, 0)
-    ).toMap
-
-    val g = makeGraph(updates)
-
-    val route = Router.findRoute(g, a, e, DEFAULT_AMOUNT_MSAT, numRoutes = 1, routeParams = DEFAULT_ROUTE_PARAMS)
-    assert(route.map(hops2Ids) === Failure(RouteNotFound))
-  }
-
-  test("route not found (amount too high)") {
->>>>>>> 4f7efc3d
 
     val highAmount = DEFAULT_AMOUNT_MSAT * 10
     val lowAmount = DEFAULT_AMOUNT_MSAT / 10
@@ -318,36 +272,14 @@
       makeUpdate(3L, c, d, 0, 0)
     ).toMap
 
-<<<<<<< HEAD
     val updatesLo = List(
-=======
-    val g = makeGraph(updates)
-
-    val route = Router.findRoute(g, a, d, highAmount, numRoutes = 1, routeParams = DEFAULT_ROUTE_PARAMS)
-    assert(route.map(hops2Ids) === Failure(RouteNotFound))
-
-  }
-
-  test("route not found (amount too low)") {
-
-    val lowAmount = DEFAULT_AMOUNT_MSAT / 10
-
-    val updates = List(
->>>>>>> 4f7efc3d
       makeUpdate(1L, a, b, 0, 0),
       makeUpdate(2L, b, c, 0, 0, minHtlcMsat = DEFAULT_AMOUNT_MSAT),
       makeUpdate(3L, c, d, 0, 0)
     ).toMap
 
-<<<<<<< HEAD
     val g = makeGraph(updatesHi)
     val g1 = makeGraph(updatesLo)
-=======
-    val g = makeGraph(updates)
-
-    val route = Router.findRoute(g, a, d, lowAmount, numRoutes = 1, routeParams = DEFAULT_ROUTE_PARAMS)
-    assert(route.map(hops2Ids) === Failure(RouteNotFound))
->>>>>>> 4f7efc3d
 
     assert(Router.findRoute(g, a, d, highAmount, numRoutes = 1) === Failure(RouteNotFound))
     assert(Router.findRoute(g1, a, d, lowAmount, numRoutes = 1) === Failure(RouteNotFound))
@@ -382,8 +314,6 @@
     assert(route.map(hops2Ids) === Success(1 :: Nil))
   }
 
-<<<<<<< HEAD
-=======
   test("directed graph") {
     val updates = List(
       makeUpdate(1L, a, b, 0, 0),
@@ -403,7 +333,6 @@
     assert(route2.map(hops2Ids) === Failure(RouteNotFound))
   }
 
->>>>>>> 4f7efc3d
   test("compute an example sig") {
     val data = BinaryData("00" * 32)
     val key = PrivateKey(BinaryData("11" * 32))
@@ -536,6 +465,7 @@
 
   test("compute ignored channels") {
 
+    val f = randomKey.publicKey
     val g = randomKey.publicKey
     val h = randomKey.publicKey
     val i = randomKey.publicKey
@@ -698,11 +628,7 @@
 
     val graph = DirectedGraph.makeGraph(edges)
 
-<<<<<<< HEAD
-    val fourShortestPaths = Graph.yenKshortestPaths(graph, d, f, DEFAULT_AMOUNT_MSAT, Set.empty, Set.empty, pathsToFind = 4, wr = Router.COST_OPTIMIZED_WEIGHT_RATIO, currentBlockHeight = 10000, {_ => true})
-=======
-    val fourShortestPaths = Graph.yenKshortestPaths(graph, d, f, DEFAULT_AMOUNT_MSAT, Set.empty, Set.empty, pathsToFind = 4, noopBoundaries)
->>>>>>> 4f7efc3d
+    val fourShortestPaths = Graph.yenKshortestPaths(graph, d, f, DEFAULT_AMOUNT_MSAT, Set.empty, Set.empty, pathsToFind = 4)
 
     assert(fourShortestPaths.size === 4)
     assert(hops2Ids(fourShortestPaths(0).path.map(graphEdgeToHop)) === 2 :: 5 :: Nil) // D -> E -> F
@@ -736,11 +662,7 @@
 
     val graph = DirectedGraph().addEdges(edges)
 
-<<<<<<< HEAD
-    val twoShortestPaths = Graph.yenKshortestPaths(graph, c, h, DEFAULT_AMOUNT_MSAT, Set.empty, Set.empty, pathsToFind = 2, wr = Router.COST_OPTIMIZED_WEIGHT_RATIO, currentBlockHeight = 1000, { _ => true })
-=======
-    val twoShortestPaths = Graph.yenKshortestPaths(graph, c, h, DEFAULT_AMOUNT_MSAT, Set.empty, Set.empty, pathsToFind = 2, noopBoundaries)
->>>>>>> 4f7efc3d
+    val twoShortestPaths = Graph.yenKshortestPaths(graph, c, h, DEFAULT_AMOUNT_MSAT, Set.empty, Set.empty, pathsToFind = 2)
 
     assert(twoShortestPaths.size === 2)
     val shortest = twoShortestPaths(0)
@@ -767,11 +689,7 @@
     val graph = DirectedGraph().addEdges(edges)
 
     //we ask for 3 shortest paths but only 2 can be found
-<<<<<<< HEAD
-    val foundPaths = Graph.yenKshortestPaths(graph, a, f, DEFAULT_AMOUNT_MSAT, Set.empty, Set.empty, pathsToFind = 3, wr = Router.COST_OPTIMIZED_WEIGHT_RATIO, currentBlockHeight = 1000, { _ => true })
-=======
     val foundPaths = Graph.yenKshortestPaths(graph, a, f, DEFAULT_AMOUNT_MSAT, Set.empty, Set.empty, pathsToFind = 3, noopBoundaries)
->>>>>>> 4f7efc3d
 
     assert(foundPaths.size === 2)
     assert(hops2Ids(foundPaths(0).path.map(graphEdgeToHop)) === 1 :: 2 :: 3 :: Nil) // A -> B -> C -> F
@@ -795,23 +713,13 @@
       makeUpdate(7L, e, c, feeBaseMsat = 9, 0)
     ).toMap)
 
-<<<<<<< HEAD
-    (for { _ <- 0 to 10 } yield Router.findRoute(g, a, d, DEFAULT_AMOUNT_MSAT, numRoutes = 3, maxFeeBaseMsat = 7, maxFeePct = 0)).map {
+    (for { _ <- 0 to 10 } yield Router.findRoute(g, a, d, DEFAULT_AMOUNT_MSAT, numRoutes = 3)).map {
       case Failure(_) => assert(false)
       case Success(someRoute) =>
 
-        val routeCost = Graph.pathWeight(hops2Edges(someRoute), DEFAULT_AMOUNT_MSAT, g, Router.COST_OPTIMIZED_WEIGHT_RATIO, 0).feeCostMsat
-
-        // over the three routes we could only get the 2 cheapest because the third is too expensive (7 msat of fees)
-=======
-    (for { _ <- 0 to 10 } yield Router.findRoute(g, a, d, DEFAULT_AMOUNT_MSAT, numRoutes = 3, routeParams = DEFAULT_ROUTE_PARAMS.copy(maxFeeBaseMsat = 7, maxFeePct = 0))).map {
-      case Failure(_) => assert(false)
-      case Success(someRoute) =>
-
         val routeCost = Graph.pathWeight(hops2Edges(someRoute), DEFAULT_AMOUNT_MSAT, isPartial = false).cost - DEFAULT_AMOUNT_MSAT
 
         // over the three routes we could only get the 2 cheapest because the third is too expensive (over 7msat of fees)
->>>>>>> 4f7efc3d
         assert(routeCost == 5 || routeCost == 6)
     }
   }
@@ -926,13 +834,9 @@
 
 object RouteCalculationSpec {
 
-<<<<<<< HEAD
-  val DEFAULT_AMOUNT_MSAT = 10000000L
-=======
   val noopBoundaries = { _: RichWeight => true }
 
   val DEFAULT_AMOUNT_MSAT = 10000000
->>>>>>> 4f7efc3d
 
   val DEFAULT_ROUTE_PARAMS = RouteParams(maxFeeBaseMsat = 21000, maxFeePct = 0.03, routeMaxCltv = 144, routeMaxLength = 6)
 
@@ -943,17 +847,14 @@
     ChannelAnnouncement(DUMMY_SIG, DUMMY_SIG, DUMMY_SIG, DUMMY_SIG, "", Block.RegtestGenesisBlock.hash, ShortChannelId(shortChannelId), nodeId1, nodeId2, randomKey.publicKey, randomKey.publicKey)
   }
 
-<<<<<<< HEAD
   def makeUpdate(shortChannelId: Long, nodeId1: PublicKey, nodeId2: PublicKey, feeBaseMsat: Int, feeProportionalMillionth: Int, minHtlcMsat: Long = DEFAULT_AMOUNT_MSAT, maxHtlcMsat: Option[Long] = None, cltvDelta: Int = 0): (ChannelDesc, ChannelUpdate) = {
     makeUpdate(ShortChannelId(shortChannelId), nodeId1, nodeId2, feeBaseMsat, feeProportionalMillionth, minHtlcMsat, maxHtlcMsat, cltvDelta)
   }
 
   def makeUpdate(shortChannelId: ShortChannelId, nodeId1: PublicKey, nodeId2: PublicKey, feeBaseMsat: Int, feeProportionalMillionth: Int, minHtlcMsat: Long, maxHtlcMsat: Option[Long], cltvDelta: Int): (ChannelDesc, ChannelUpdate) =
     ChannelDesc(shortChannelId, nodeId1, nodeId2) -> ChannelUpdate(
-=======
   def makeUpdate(shortChannelId: Long, nodeId1: PublicKey, nodeId2: PublicKey, feeBaseMsat: Int, feeProportionalMillionth: Int, minHtlcMsat: Long = DEFAULT_AMOUNT_MSAT, maxHtlcMsat: Option[Long] = None, cltv: Int = 0): (ChannelDesc, ChannelUpdate) =
     ChannelDesc(ShortChannelId(shortChannelId), nodeId1, nodeId2) -> ChannelUpdate(
->>>>>>> 4f7efc3d
       signature = DUMMY_SIG,
       chainHash = Block.RegtestGenesisBlock.hash,
       shortChannelId = shortChannelId,
@@ -963,11 +864,7 @@
         case None => 0
       },
       channelFlags = 0,
-<<<<<<< HEAD
       cltvExpiryDelta = cltvDelta,
-=======
-      cltvExpiryDelta = cltv,
->>>>>>> 4f7efc3d
       htlcMinimumMsat = minHtlcMsat,
       feeBaseMsat = feeBaseMsat,
       feeProportionalMillionths = feeProportionalMillionth,
