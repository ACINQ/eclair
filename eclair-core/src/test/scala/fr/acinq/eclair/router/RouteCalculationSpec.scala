--- conflicted
+++ resolved
@@ -406,11 +406,7 @@
 
     val g = makeGraph(updates)
 
-<<<<<<< HEAD
     val route1 = Router.findRoute(g, a, e, DEFAULT_AMOUNT_MSAT, numRoutes = 1 , ignoredEdges = Set(ChannelDesc(ShortChannelId(3L), c, d)), routeParams = DEFAULT_ROUTE_PARAMS, wr = Router.COST_OPTIMIZED_WEIGHT_RATIO)
-=======
-    val route1 = Router.findRoute(g, a, e, DEFAULT_AMOUNT_MSAT, numRoutes = 1, ignoredEdges = Set(ChannelDesc(ShortChannelId(3L), c, d)), routeParams = DEFAULT_ROUTE_PARAMS)
->>>>>>> 57a9e6ed
     assert(route1.map(hops2Ids) === Failure(RouteNotFound))
 
     // verify that we left the graph untouched
@@ -432,11 +428,7 @@
 
     val g = makeGraph(updates)
 
-<<<<<<< HEAD
     val route = Router.findRoute(g, a, e, DEFAULT_AMOUNT_MSAT, numRoutes = 1, routeParams = DEFAULT_ROUTE_PARAMS, wr = Router.COST_OPTIMIZED_WEIGHT_RATIO)
-=======
-    val route = Router.findRoute(g, a, e, DEFAULT_AMOUNT_MSAT, numRoutes = 1, routeParams = DEFAULT_ROUTE_PARAMS)
->>>>>>> 57a9e6ed
     assert(route.map(hops2Ids) === Failure(RouteNotFound))
 
     // now we add the missing edge to reach the destination
@@ -594,13 +586,8 @@
 
     val g = makeGraph(updates)
 
-<<<<<<< HEAD
     val route1 = Router.findRoute(g, a, e, DEFAULT_AMOUNT_MSAT, numRoutes = 1, routeParams = DEFAULT_ROUTE_PARAMS, wr = Router.COST_OPTIMIZED_WEIGHT_RATIO)
     assert(route1.map(hops2Ids) === Success(1 :: 2  :: 4 :: 5 :: Nil))
-=======
-    val route1 = Router.findRoute(g, a, e, DEFAULT_AMOUNT_MSAT, numRoutes = 1, routeParams = DEFAULT_ROUTE_PARAMS)
-    assert(route1.map(hops2Ids) === Success(1 :: 2 :: 4 :: 5 :: Nil))
->>>>>>> 57a9e6ed
   }
 
 
@@ -733,13 +720,8 @@
       makeUpdate(7L, e, c, feeBaseMsat = 9, 0)
     ).toMap)
 
-<<<<<<< HEAD
     (for { _ <- 0 to 10 } yield Router.findRoute(g, a, d, DEFAULT_AMOUNT_MSAT, numRoutes = 3, routeParams = strictFeeParams, wr = Router.COST_OPTIMIZED_WEIGHT_RATIO)).map {
       case Failure(thr) => assert(false, thr)
-=======
-    (for {_ <- 0 to 10} yield Router.findRoute(g, a, d, DEFAULT_AMOUNT_MSAT, numRoutes = 3, routeParams = DEFAULT_ROUTE_PARAMS.copy(maxFeeBaseMsat = 7, maxFeePct = 0))).map {
-      case Failure(_) => assert(false)
->>>>>>> 57a9e6ed
       case Success(someRoute) =>
 
         val routeCost = Graph.pathWeight(hops2Edges(someRoute), DEFAULT_AMOUNT_MSAT, isPartial = false, 0, Router.COST_OPTIMIZED_WEIGHT_RATIO).cost - DEFAULT_AMOUNT_MSAT
