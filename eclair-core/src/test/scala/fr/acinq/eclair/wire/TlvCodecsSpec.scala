/*
 * Copyright 2019 ACINQ SAS
 *
 * Licensed under the Apache License, Version 2.0 (the "License");
 * you may not use this file except in compliance with the License.
 * You may obtain a copy of the License at
 *
 *     http://www.apache.org/licenses/LICENSE-2.0
 *
 * Unless required by applicable law or agreed to in writing, software
 * distributed under the License is distributed on an "AS IS" BASIS,
 * WITHOUT WARRANTIES OR CONDITIONS OF ANY KIND, either express or implied.
 * See the License for the specific language governing permissions and
 * limitations under the License.
 */

package fr.acinq.eclair.wire

import fr.acinq.bitcoin.Crypto.PublicKey
import fr.acinq.eclair.UInt64.Conversions._
import fr.acinq.eclair.wire.CommonCodecs.{publicKey, shortchannelid, uint64, varint}
import fr.acinq.eclair.wire.TlvCodecs._
import fr.acinq.eclair.{ShortChannelId, UInt64}
import org.scalatest.FunSuite
import scodec.Codec
import scodec.bits.HexStringSyntax
import scodec.codecs._

/**
  * Created by t-bast on 20/06/2019.
  */

class TlvCodecsSpec extends FunSuite {

  import TlvCodecsSpec._

  test("encode/decode truncated uint16") {
    val testCases = Seq(
      (hex"00", 0),
      (hex"01 01", 1),
      (hex"01 2a", 42),
      (hex"01 ff", 255),
      (hex"02 0100", 256),
      (hex"02 0231", 561),
      (hex"02 ffff", 65535)
    )

    for ((bin, expected) <- testCases) {
      val decoded = tu16.decode(bin.bits).require.value
      assert(decoded === expected)

      val encoded = tu16.encode(expected).require.bytes
      assert(encoded === bin)
    }
  }

  test("encode/decode truncated uint32") {
    val testCases = Seq(
      (hex"00", 0L),
      (hex"01 01", 1L),
      (hex"01 2a", 42L),
      (hex"01 ff", 255L),
      (hex"02 0100", 256L),
      (hex"02 0231", 561L),
      (hex"02 ffff", 65535L),
      (hex"03 010000", 65536L),
      (hex"03 ffffff", 16777215L),
      (hex"04 01000000", 16777216L),
      (hex"04 01020304", 16909060L),
      (hex"04 ffffffff", 4294967295L)
    )

    for ((bin, expected) <- testCases) {
      val decoded = tu32.decode(bin.bits).require.value
      assert(decoded === expected)

      val encoded = tu32.encode(expected).require.bytes
      assert(encoded === bin)
    }
  }

  test("encode/decode truncated uint64") {
    val testCases = Seq(
      (hex"00", UInt64(0)),
      (hex"01 01", UInt64(1)),
      (hex"01 2a", UInt64(42)),
      (hex"01 ff", UInt64(255)),
      (hex"02 0100", UInt64(256)),
      (hex"02 0231", UInt64(561)),
      (hex"02 ffff", UInt64(65535)),
      (hex"03 010000", UInt64(65536)),
      (hex"03 ffffff", UInt64(16777215)),
      (hex"04 01000000", UInt64(16777216)),
      (hex"04 01020304", UInt64(16909060)),
      (hex"04 ffffffff", UInt64(4294967295L)),
      (hex"05 0100000000", UInt64(4294967296L)),
      (hex"05 0102030405", UInt64(4328719365L)),
      (hex"05 ffffffffff", UInt64(1099511627775L)),
      (hex"06 010000000000", UInt64(1099511627776L)),
      (hex"06 010203040506", UInt64(1108152157446L)),
      (hex"06 ffffffffffff", UInt64(281474976710655L)),
      (hex"07 01000000000000", UInt64(281474976710656L)),
      (hex"07 01020304050607", UInt64(283686952306183L)),
      (hex"07 ffffffffffffff", UInt64(72057594037927935L)),
      (hex"08 0100000000000000", UInt64(72057594037927936L)),
      (hex"08 0102030405060708", UInt64(72623859790382856L)),
      (hex"08 ffffffffffffffff", UInt64.MaxValue)
    )

    for ((bin, expected) <- testCases) {
      val decoded = tu64.decode(bin.bits).require.value
      assert(decoded === expected)

      val encoded = tu64.encode(expected).require.bytes
      assert(encoded === bin)
    }
  }

  test("decode invalid truncated integers") {
    val testCases = Seq(
      (tu16, hex"01 00"), // not minimal
      (tu16, hex"02 0001"), // not minimal
      (tu16, hex"03 ffffff"), // length too big
      (tu32, hex"01 00"), // not minimal
      (tu32, hex"02 0001"), // not minimal
      (tu32, hex"03 000100"), // not minimal
      (tu32, hex"04 00010000"), // not minimal
      (tu32, hex"05 ffffffffff"), // length too big
      (tu64, hex"01 00"), // not minimal
      (tu64, hex"02 0001"), // not minimal
      (tu64, hex"03 000100"), // not minimal
      (tu64, hex"04 00010000"), // not minimal
      (tu64, hex"05 0001000000"), // not minimal
      (tu64, hex"06 000100000000"), // not minimal
      (tu64, hex"07 00010000000000"), // not minimal
      (tu64, hex"08 0001000000000000"), // not minimal
      (tu64, hex"09 ffffffffffffffffff") // length too big
    )

    for ((codec, bin) <- testCases) {
      assert(codec.decode(bin.bits).isFailure, bin)
    }
  }

  test("encode/decode tlv stream") {
    val testCases = Seq(
      (hex"", TlvStream[TestTlv]()),
      (hex"21 00", TlvStream[TestTlv](Nil, Seq(GenericTlv(33, hex"")))),
<<<<<<< HEAD
      (hex"fd0102 00", TlvStream[TestTlv](Nil, Seq(GenericTlv(513, hex"")))),
      (hex"fdfd00 00", TlvStream[TestTlv](Nil, Seq(GenericTlv(253, hex"")))),
      (hex"fdff00 00", TlvStream[TestTlv](Nil, Seq(GenericTlv(255, hex"")))),
      (hex"fe01000002 00", TlvStream[TestTlv](Nil, Seq(GenericTlv(33554433, hex"")))),
      (hex"ff0100000000000002 00", TlvStream[TestTlv](Nil, Seq(GenericTlv(144115188075855873L, hex"")))),
=======
      (hex"fd0201 00", TlvStream[TestTlv](Nil, Seq(GenericTlv(513, hex"")))),
      (hex"fd00fd 00", TlvStream[TestTlv](Nil, Seq(GenericTlv(253, hex"")))),
      (hex"fd00ff 00", TlvStream[TestTlv](Nil, Seq(GenericTlv(255, hex"")))),
      (hex"fe02000001 00", TlvStream[TestTlv](Nil, Seq(GenericTlv(33554433, hex"")))),
      (hex"ff0200000000000001 00", TlvStream[TestTlv](Nil, Seq(GenericTlv(144115188075855873L, hex"")))),
>>>>>>> e62adf2d
      (hex"01 00", TlvStream[TestTlv](TestType1(0))),
      (hex"01 01 01", TlvStream[TestTlv](TestType1(1))),
      (hex"01 01 2a", TlvStream[TestTlv](TestType1(42))),
      (hex"01 02 0100", TlvStream[TestTlv](TestType1(256))),
      (hex"01 03 010000", TlvStream[TestTlv](TestType1(65536))),
      (hex"01 04 01000000", TlvStream[TestTlv](TestType1(16777216))),
      (hex"01 05 0100000000", TlvStream[TestTlv](TestType1(4294967296L))),
      (hex"01 06 010000000000", TlvStream[TestTlv](TestType1(1099511627776L))),
      (hex"01 07 01000000000000", TlvStream[TestTlv](TestType1(281474976710656L))),
      (hex"01 08 0100000000000000", TlvStream[TestTlv](TestType1(72057594037927936L))),
      (hex"02 08 0000000000000226", TlvStream[TestTlv](TestType2(ShortChannelId(550)))),
      (hex"03 31 023da092f6980e58d2c037173180e9a465476026ee50f96695963e8efe436f54eb 0000000000000231 0000000000000451", TlvStream[TestTlv](TestType3(PublicKey(hex"023da092f6980e58d2c037173180e9a465476026ee50f96695963e8efe436f54eb"), 561, 1105))),
<<<<<<< HEAD
      (hex"fdfe00 02 0226", TlvStream[TestTlv](TestType254(550))),
      (hex"01020231 02080000000000000451 033102eec7245d6b7d2ccb30380bfbe2a3648cd7a942653f5aa340edcea1f28368661900000000000002310000000000000451", TlvStream[TestTlv](TestType1(561), TestType2(ShortChannelId(1105)), TestType3(PublicKey(hex"02eec7245d6b7d2ccb30380bfbe2a3648cd7a942653f5aa340edcea1f283686619"), 561, 1105))),
      (hex"01020231 0b020451 fdfe0002002a", TlvStream[TestTlv](Seq(TestType1(561), TestType254(42)), Seq(GenericTlv(11, hex"0451"))))
=======
      (hex"fd00fe 02 0226", TlvStream[TestTlv](TestType254(550))),
      (hex"01020231 02080000000000000451 033102eec7245d6b7d2ccb30380bfbe2a3648cd7a942653f5aa340edcea1f28368661900000000000002310000000000000451", TlvStream[TestTlv](TestType1(561), TestType2(ShortChannelId(1105)), TestType3(PublicKey(hex"02eec7245d6b7d2ccb30380bfbe2a3648cd7a942653f5aa340edcea1f283686619"), 561, 1105))),
      (hex"01020231 0b020451 fd00fe02002a", TlvStream[TestTlv](Seq(TestType1(561), TestType254(42)), Seq(GenericTlv(11, hex"0451"))))
>>>>>>> e62adf2d
    )

    for ((bin, expected) <- testCases) {
      val decoded = testTlvStreamCodec.decode(bin.bits).require.value
      assert(decoded === expected)
      val encoded = testTlvStreamCodec.encode(expected).require.bytes
      assert(encoded === bin)
    }
  }

  test("decode invalid tlv stream") {
    val testCases = Seq(
      // Type truncated.
      hex"fd",
      hex"fd01",
      // Not minimally encoded type.
<<<<<<< HEAD
      hex"fd0100 00",
=======
      hex"fd0001 00",
>>>>>>> e62adf2d
      // Missing length.
      hex"fd0101",
      // Length truncated.
      hex"0f fd",
      hex"0f fd02",
      // Not minimally encoded length.
<<<<<<< HEAD
      hex"0f fd0100 00",
      hex"0f fe01000000 00",
      // Missing value.
      hex"0f fd0226",
      // Value truncated.
      hex"0f fd0102 000000000000000000000000000000000000000000000000000000000000000000000000000000000000000000000000000000000000000000000000000000000000000000000000000000000000000000000000000000000000000000000000000000000000000000000000000000000000000000000000000000000000000000000000000000000000000000000000000000000000000000000000000000000000000000000000000000000000000000000000000000000000000000000000000000000000000000000000000000000000000000000000000000000000000000000000000000000000000000000000000000000000000000000000000000000000",
      // Unknown even type.
      hex"12 00",
      hex"0a 00",
      hex"fd0201 00",
      hex"fe02000001 00",
      hex"01020101 0a0101",
      hex"ff0200000000000001 00",
=======
      hex"0f fd0001 00",
      hex"0f fe00000001 00",
      // Missing value.
      hex"0f fd2602",
      // Value truncated.
      hex"0f fd0201 000000000000000000000000000000000000000000000000000000000000000000000000000000000000000000000000000000000000000000000000000000000000000000000000000000000000000000000000000000000000000000000000000000000000000000000000000000000000000000000000000000000000000000000000000000000000000000000000000000000000000000000000000000000000000000000000000000000000000000000000000000000000000000000000000000000000000000000000000000000000000000000000000000000000000000000000000000000000000000000000000000000000000000000000000000000000",
      // Unknown even type.
      hex"12 00",
      hex"0a 00",
      hex"fd0102 00",
      hex"fe01000002 00",
      hex"01020101 0a0101",
      hex"ff0100000000000002 00",
>>>>>>> e62adf2d
      // Invalid TestTlv1.
      hex"01 01 00", // not minimally-encoded
      hex"01 02 0001", // not minimally-encoded
      hex"01 03 000100", // not minimally-encoded
      hex"01 04 00010000", // not minimally-encoded
      hex"01 05 0001000000", // not minimally-encoded
      hex"01 06 000100000000", // not minimally-encoded
      hex"01 07 00010000000000", // not minimally-encoded
      hex"01 08 0001000000000000", // not minimally-encoded
      // Invalid TestTlv2.
      hex"02 07 01010101010101", // invalid length
      hex"02 09 010101010101010101", // invalid length
      // Invalid TestTlv3.
      hex"03 21 023da092f6980e58d2c037173180e9a465476026ee50f96695963e8efe436f54eb", // invalid length
      hex"03 29 023da092f6980e58d2c037173180e9a465476026ee50f96695963e8efe436f54eb0000000000000001", // invalid length
      hex"03 30 023da092f6980e58d2c037173180e9a465476026ee50f96695963e8efe436f54eb000000000000000100000000000001", // invalid length
      hex"03 32 023da092f6980e58d2c037173180e9a465476026ee50f96695963e8efe436f54eb0000000000000001000000000000000001", // invalid length
      // Invalid TestTlv254.
<<<<<<< HEAD
      hex"fdfe00 00", // invalid length
      hex"fdfe00 01 01", // invalid length
      hex"fdfe00 03 010101", // invalid length
=======
      hex"fd00fe 00", // invalid length
      hex"fd00fe 01 01", // invalid length
      hex"fd00fe 03 010101", // invalid length
>>>>>>> e62adf2d
      // Invalid multi-record streams.
      hex"01012a 02", // valid tlv record followed by invalid tlv record (length missing)
      hex"01012a 0208", // valid tlv record followed by invalid tlv record (value missing)
      hex"01012a 020801010101", // valid tlv record followed by invalid tlv record (value truncated)
      hex"02080000000000000226 01012a", // valid tlv records but invalid ordering
      hex"1f00 0f012a", // valid tlv records but invalid ordering
      hex"02080000000000000231 02080000000000000451", // duplicate tlv type
      hex"01012a 0b020231 0b020451", // duplicate tlv type
      hex"1f00 1f012a", // duplicate tlv type
      hex"01012a 0a020231 0b020451" // valid tlv records but from different namespace
    )

    for (testCase <- testCases) {
      assert(testTlvStreamCodec.decode(testCase.bits).isFailure, testCase)
    }
  }

  test("encode/decode length-prefixed tlv stream") {
    val testCases = Seq(
      hex"41 01020231 02080000000000000451 033102eec7245d6b7d2ccb30380bfbe2a3648cd7a942653f5aa340edcea1f28368661900000000000002310000000000000451",
<<<<<<< HEAD
      hex"fd4d01 01020231 02080000000000000451 033102eec7245d6b7d2ccb30380bfbe2a3648cd7a942653f5aa340edcea1f28368661900000000000002310000000000000451 ff6543210987654321 fd0001 10101010101010101010101010101010101010101010101010101010101010101010101010101010101010101010101010101010101010101010101010101010101010101010101010101010101010101010101010101010101010101010101010101010101010101010101010101010101010101010101010101010101010101010101010101010101010101010101010101010101010101010101010101010101010101010101010101010101010101010101010101010101010101010101010101010101010101010101010101010101010101010101010101010101010101010101010101010101010101010101010101010101010101010010101010101"
=======
      hex"fd014d 01020231 02080000000000000451 033102eec7245d6b7d2ccb30380bfbe2a3648cd7a942653f5aa340edcea1f28368661900000000000002310000000000000451 ff6543210987654321 fd0100 10101010101010101010101010101010101010101010101010101010101010101010101010101010101010101010101010101010101010101010101010101010101010101010101010101010101010101010101010101010101010101010101010101010101010101010101010101010101010101010101010101010101010101010101010101010101010101010101010101010101010101010101010101010101010101010101010101010101010101010101010101010101010101010101010101010101010101010101010101010101010101010101010101010101010101010101010101010101010101010101010101010101010101010010101010101"
>>>>>>> e62adf2d
    )

    for (testCase <- testCases) {
      assert(lengthPrefixedTestTlvStreamCodec.encode(lengthPrefixedTestTlvStreamCodec.decode(testCase.bits).require.value).require.bytes === testCase)
    }
  }

  test("decode invalid length-prefixed tlv stream") {
    val testCases = Seq(
      // Length too big.
      hex"42 01020231 02080000000000000451 033102eec7245d6b7d2ccb30380bfbe2a3648cd7a942653f5aa340edcea1f28368661900000000000002310000000000000451",
      // Length too short.
      hex"40 01020231 02080000000000000451 033102eec7245d6b7d2ccb30380bfbe2a3648cd7a942653f5aa340edcea1f28368661900000000000002310000000000000451",
      // Missing length.
      hex"01020231 02080000000000000451 033102eec7245d6b7d2ccb30380bfbe2a3648cd7a942653f5aa340edcea1f28368661900000000000002310000000000000451",
      // Valid length but duplicate types.
      hex"14 02080000000000000231 02080000000000000451",
      // Valid length but invalid ordering.
      hex"0e 02080000000000000451 01020231",
      // Valid length but unknown even type.
      hex"02 0a 00"
    )

    for (testCase <- testCases) {
      assert(lengthPrefixedTestTlvStreamCodec.decode(testCase.bits).isFailure)
    }
  }

  test("encode unordered tlv stream (codec should sort appropriately)") {
    val stream = TlvStream[TestTlv](Seq(TestType254(42), TestType1(42)), Seq(GenericTlv(13, hex"2a"), GenericTlv(11, hex"2b")))
<<<<<<< HEAD
    assert(testTlvStreamCodec.encode(stream).require.toByteVector === hex"01012a 0b012b 0d012a fdfe0002002a")
    assert(lengthPrefixedTestTlvStreamCodec.encode(stream).require.toByteVector === hex"0f 01012a 0b012b 0d012a fdfe0002002a")
=======
    assert(testTlvStreamCodec.encode(stream).require.toByteVector === hex"01012a 0b012b 0d012a fd00fe02002a")
    assert(lengthPrefixedTestTlvStreamCodec.encode(stream).require.toByteVector === hex"0f 01012a 0b012b 0d012a fd00fe02002a")
>>>>>>> e62adf2d
  }

  test("encode invalid tlv stream") {
    val testCases = Seq(
      // Unknown even type.
      TlvStream[TestTlv](Nil, Seq(GenericTlv(42, hex"2a"))),
      TlvStream[TestTlv](Seq(TestType1(561), TestType2(ShortChannelId(1105))), Seq(GenericTlv(42, hex"2a"))),
      // Duplicate type.
      TlvStream[TestTlv](TestType1(561), TestType1(1105)),
      TlvStream[TestTlv](Seq(TestType1(561)), Seq(GenericTlv(1, hex"0451")))
    )

    for (stream <- testCases) {
      assert(testTlvStreamCodec.encode(stream).isFailure, stream)
      assert(lengthPrefixedTestTlvStreamCodec.encode(stream).isFailure, stream)
    }
  }

}

object TlvCodecsSpec {

  // See https://github.com/lightningnetwork/lightning-rfc/blob/master/01-messaging.md#appendix-a-type-length-value-test-vectors

  // @formatter:off
  sealed trait TestTlv extends Tlv
  case class TestType1(uintValue: UInt64) extends TestTlv
  case class TestType2(shortChannelId: ShortChannelId) extends TestTlv
  case class TestType3(nodeId: PublicKey, value1: UInt64, value2: UInt64) extends TestTlv
  case class TestType254(intValue: Int) extends TestTlv

  private val testCodec1: Codec[TestType1] = ("value" | tu64).as[TestType1]
  private val testCodec2: Codec[TestType2] = (("length" | constant(hex"08")) :: ("short_channel_id" | shortchannelid)).as[TestType2]
  private val testCodec3: Codec[TestType3] = (("length" | constant(hex"31")) :: ("node_id" | publicKey) :: ("value_1" | uint64) :: ("value_2" | uint64)).as[TestType3]
  private val testCodec254: Codec[TestType254] = (("length" | constant(hex"02")) :: ("value" | uint16)).as[TestType254]

  private val testTlvCodec = discriminated[TestTlv].by(varint)
    .typecase(1, testCodec1)
    .typecase(2, testCodec2)
    .typecase(3, testCodec3)
    .typecase(254, testCodec254)

  val testTlvStreamCodec = tlvStream(testTlvCodec)
  val lengthPrefixedTestTlvStreamCodec = lengthPrefixedTlvStream(testTlvCodec)

  sealed trait OtherTlv extends Tlv
  case class OtherType1(uintValue: UInt64) extends OtherTlv
  case class OtherType2(smallValue: Long) extends OtherTlv

  val otherCodec1: Codec[OtherType1] = ("value" | tu64).as[OtherType1]
  val otherCodec2: Codec[OtherType2] = ("value" | tu32).as[OtherType2]
  val otherTlvStreamCodec = tlvStream(discriminated[OtherTlv].by(varint)
    .typecase(10, otherCodec1)
    .typecase(11, otherCodec2))
  // @formatter:on

}<|MERGE_RESOLUTION|>--- conflicted
+++ resolved
@@ -146,19 +146,11 @@
     val testCases = Seq(
       (hex"", TlvStream[TestTlv]()),
       (hex"21 00", TlvStream[TestTlv](Nil, Seq(GenericTlv(33, hex"")))),
-<<<<<<< HEAD
-      (hex"fd0102 00", TlvStream[TestTlv](Nil, Seq(GenericTlv(513, hex"")))),
-      (hex"fdfd00 00", TlvStream[TestTlv](Nil, Seq(GenericTlv(253, hex"")))),
-      (hex"fdff00 00", TlvStream[TestTlv](Nil, Seq(GenericTlv(255, hex"")))),
-      (hex"fe01000002 00", TlvStream[TestTlv](Nil, Seq(GenericTlv(33554433, hex"")))),
-      (hex"ff0100000000000002 00", TlvStream[TestTlv](Nil, Seq(GenericTlv(144115188075855873L, hex"")))),
-=======
       (hex"fd0201 00", TlvStream[TestTlv](Nil, Seq(GenericTlv(513, hex"")))),
       (hex"fd00fd 00", TlvStream[TestTlv](Nil, Seq(GenericTlv(253, hex"")))),
       (hex"fd00ff 00", TlvStream[TestTlv](Nil, Seq(GenericTlv(255, hex"")))),
       (hex"fe02000001 00", TlvStream[TestTlv](Nil, Seq(GenericTlv(33554433, hex"")))),
       (hex"ff0200000000000001 00", TlvStream[TestTlv](Nil, Seq(GenericTlv(144115188075855873L, hex"")))),
->>>>>>> e62adf2d
       (hex"01 00", TlvStream[TestTlv](TestType1(0))),
       (hex"01 01 01", TlvStream[TestTlv](TestType1(1))),
       (hex"01 01 2a", TlvStream[TestTlv](TestType1(42))),
@@ -171,15 +163,9 @@
       (hex"01 08 0100000000000000", TlvStream[TestTlv](TestType1(72057594037927936L))),
       (hex"02 08 0000000000000226", TlvStream[TestTlv](TestType2(ShortChannelId(550)))),
       (hex"03 31 023da092f6980e58d2c037173180e9a465476026ee50f96695963e8efe436f54eb 0000000000000231 0000000000000451", TlvStream[TestTlv](TestType3(PublicKey(hex"023da092f6980e58d2c037173180e9a465476026ee50f96695963e8efe436f54eb"), 561, 1105))),
-<<<<<<< HEAD
-      (hex"fdfe00 02 0226", TlvStream[TestTlv](TestType254(550))),
-      (hex"01020231 02080000000000000451 033102eec7245d6b7d2ccb30380bfbe2a3648cd7a942653f5aa340edcea1f28368661900000000000002310000000000000451", TlvStream[TestTlv](TestType1(561), TestType2(ShortChannelId(1105)), TestType3(PublicKey(hex"02eec7245d6b7d2ccb30380bfbe2a3648cd7a942653f5aa340edcea1f283686619"), 561, 1105))),
-      (hex"01020231 0b020451 fdfe0002002a", TlvStream[TestTlv](Seq(TestType1(561), TestType254(42)), Seq(GenericTlv(11, hex"0451"))))
-=======
       (hex"fd00fe 02 0226", TlvStream[TestTlv](TestType254(550))),
       (hex"01020231 02080000000000000451 033102eec7245d6b7d2ccb30380bfbe2a3648cd7a942653f5aa340edcea1f28368661900000000000002310000000000000451", TlvStream[TestTlv](TestType1(561), TestType2(ShortChannelId(1105)), TestType3(PublicKey(hex"02eec7245d6b7d2ccb30380bfbe2a3648cd7a942653f5aa340edcea1f283686619"), 561, 1105))),
       (hex"01020231 0b020451 fd00fe02002a", TlvStream[TestTlv](Seq(TestType1(561), TestType254(42)), Seq(GenericTlv(11, hex"0451"))))
->>>>>>> e62adf2d
     )
 
     for ((bin, expected) <- testCases) {
@@ -196,32 +182,13 @@
       hex"fd",
       hex"fd01",
       // Not minimally encoded type.
-<<<<<<< HEAD
-      hex"fd0100 00",
-=======
       hex"fd0001 00",
->>>>>>> e62adf2d
       // Missing length.
       hex"fd0101",
       // Length truncated.
       hex"0f fd",
       hex"0f fd02",
       // Not minimally encoded length.
-<<<<<<< HEAD
-      hex"0f fd0100 00",
-      hex"0f fe01000000 00",
-      // Missing value.
-      hex"0f fd0226",
-      // Value truncated.
-      hex"0f fd0102 000000000000000000000000000000000000000000000000000000000000000000000000000000000000000000000000000000000000000000000000000000000000000000000000000000000000000000000000000000000000000000000000000000000000000000000000000000000000000000000000000000000000000000000000000000000000000000000000000000000000000000000000000000000000000000000000000000000000000000000000000000000000000000000000000000000000000000000000000000000000000000000000000000000000000000000000000000000000000000000000000000000000000000000000000000000000",
-      // Unknown even type.
-      hex"12 00",
-      hex"0a 00",
-      hex"fd0201 00",
-      hex"fe02000001 00",
-      hex"01020101 0a0101",
-      hex"ff0200000000000001 00",
-=======
       hex"0f fd0001 00",
       hex"0f fe00000001 00",
       // Missing value.
@@ -235,7 +202,6 @@
       hex"fe01000002 00",
       hex"01020101 0a0101",
       hex"ff0100000000000002 00",
->>>>>>> e62adf2d
       // Invalid TestTlv1.
       hex"01 01 00", // not minimally-encoded
       hex"01 02 0001", // not minimally-encoded
@@ -254,15 +220,9 @@
       hex"03 30 023da092f6980e58d2c037173180e9a465476026ee50f96695963e8efe436f54eb000000000000000100000000000001", // invalid length
       hex"03 32 023da092f6980e58d2c037173180e9a465476026ee50f96695963e8efe436f54eb0000000000000001000000000000000001", // invalid length
       // Invalid TestTlv254.
-<<<<<<< HEAD
-      hex"fdfe00 00", // invalid length
-      hex"fdfe00 01 01", // invalid length
-      hex"fdfe00 03 010101", // invalid length
-=======
       hex"fd00fe 00", // invalid length
       hex"fd00fe 01 01", // invalid length
       hex"fd00fe 03 010101", // invalid length
->>>>>>> e62adf2d
       // Invalid multi-record streams.
       hex"01012a 02", // valid tlv record followed by invalid tlv record (length missing)
       hex"01012a 0208", // valid tlv record followed by invalid tlv record (value missing)
@@ -283,11 +243,7 @@
   test("encode/decode length-prefixed tlv stream") {
     val testCases = Seq(
       hex"41 01020231 02080000000000000451 033102eec7245d6b7d2ccb30380bfbe2a3648cd7a942653f5aa340edcea1f28368661900000000000002310000000000000451",
-<<<<<<< HEAD
-      hex"fd4d01 01020231 02080000000000000451 033102eec7245d6b7d2ccb30380bfbe2a3648cd7a942653f5aa340edcea1f28368661900000000000002310000000000000451 ff6543210987654321 fd0001 10101010101010101010101010101010101010101010101010101010101010101010101010101010101010101010101010101010101010101010101010101010101010101010101010101010101010101010101010101010101010101010101010101010101010101010101010101010101010101010101010101010101010101010101010101010101010101010101010101010101010101010101010101010101010101010101010101010101010101010101010101010101010101010101010101010101010101010101010101010101010101010101010101010101010101010101010101010101010101010101010101010101010101010010101010101"
-=======
       hex"fd014d 01020231 02080000000000000451 033102eec7245d6b7d2ccb30380bfbe2a3648cd7a942653f5aa340edcea1f28368661900000000000002310000000000000451 ff6543210987654321 fd0100 10101010101010101010101010101010101010101010101010101010101010101010101010101010101010101010101010101010101010101010101010101010101010101010101010101010101010101010101010101010101010101010101010101010101010101010101010101010101010101010101010101010101010101010101010101010101010101010101010101010101010101010101010101010101010101010101010101010101010101010101010101010101010101010101010101010101010101010101010101010101010101010101010101010101010101010101010101010101010101010101010101010101010101010010101010101"
->>>>>>> e62adf2d
     )
 
     for (testCase <- testCases) {
@@ -318,13 +274,8 @@
 
   test("encode unordered tlv stream (codec should sort appropriately)") {
     val stream = TlvStream[TestTlv](Seq(TestType254(42), TestType1(42)), Seq(GenericTlv(13, hex"2a"), GenericTlv(11, hex"2b")))
-<<<<<<< HEAD
-    assert(testTlvStreamCodec.encode(stream).require.toByteVector === hex"01012a 0b012b 0d012a fdfe0002002a")
-    assert(lengthPrefixedTestTlvStreamCodec.encode(stream).require.toByteVector === hex"0f 01012a 0b012b 0d012a fdfe0002002a")
-=======
     assert(testTlvStreamCodec.encode(stream).require.toByteVector === hex"01012a 0b012b 0d012a fd00fe02002a")
     assert(lengthPrefixedTestTlvStreamCodec.encode(stream).require.toByteVector === hex"0f 01012a 0b012b 0d012a fd00fe02002a")
->>>>>>> e62adf2d
   }
 
   test("encode invalid tlv stream") {
