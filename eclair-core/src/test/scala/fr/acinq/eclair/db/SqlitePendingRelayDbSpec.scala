/*
 * Copyright 2019 ACINQ SAS
 *
 * Licensed under the Apache License, Version 2.0 (the "License");
 * you may not use this file except in compliance with the License.
 * You may obtain a copy of the License at
 *
 *     http://www.apache.org/licenses/LICENSE-2.0
 *
 * Unless required by applicable law or agreed to in writing, software
 * distributed under the License is distributed on an "AS IS" BASIS,
 * WITHOUT WARRANTIES OR CONDITIONS OF ANY KIND, either express or implied.
 * See the License for the specific language governing permissions and
 * limitations under the License.
 */

package fr.acinq.eclair.db

import fr.acinq.eclair.channel.{CMD_FAIL_HTLC, CMD_FAIL_MALFORMED_HTLC, CMD_FULFILL_HTLC}
import fr.acinq.eclair.db.jdbc.JdbcUtils.using
import fr.acinq.eclair.{TestConstants, randomBytes32}
import fr.acinq.eclair.wire.FailureMessageCodecs
import org.scalatest.{BeforeAndAfter, FunSuite}


class SqlitePendingRelayDbSpec extends FunSuite with BeforeAndAfter {

  import TestConstants.forAllDbs

  after {
    forAllDbs { dbs =>
      using(dbs.connection.createStatement()) { statement =>
        statement.executeUpdate("DROP TABLE IF EXISTS pending_relay")
        statement.executeUpdate("DROP TABLE IF EXISTS versions")
      }
    }
  }

  test("init sqlite 2 times in a row") {
    forAllDbs { dbs =>
      val db1 = dbs.pendingRelay()
      val db2 = dbs.pendingRelay()
    }
  }

  test("add/remove/list messages") {
<<<<<<< HEAD
    forAllDbs { dbs =>
      val db = dbs.pendingRelay()

      val channelId1 = randomBytes32
      val channelId2 = randomBytes32
      val msg0 = CMD_FULFILL_HTLC(0, randomBytes32)
      val msg1 = CMD_FULFILL_HTLC(1, randomBytes32)
      val msg2 = CMD_FAIL_HTLC(2, Left(randomBytes32))
      val msg3 = CMD_FAIL_HTLC(3, Left(randomBytes32))
      val msg4 = CMD_FAIL_MALFORMED_HTLC(4, randomBytes32, FailureMessageCodecs.BADONION)

      assert(db.listPendingRelay(channelId1).toSet === Set.empty)
      db.addPendingRelay(channelId1, msg0.id, msg0)
      db.addPendingRelay(channelId1, msg0.id, msg0) // duplicate
      db.addPendingRelay(channelId1, msg1.id, msg1)
      db.addPendingRelay(channelId1, msg2.id, msg2)
      db.addPendingRelay(channelId1, msg3.id, msg3)
      db.addPendingRelay(channelId1, msg4.id, msg4)
      db.addPendingRelay(channelId2, msg0.id, msg0) // same messages but for different channel
      db.addPendingRelay(channelId2, msg1.id, msg1)
      assert(db.listPendingRelay(channelId1).toSet === Set(msg0, msg1, msg2, msg3, msg4))
      assert(db.listPendingRelay(channelId2).toSet === Set(msg0, msg1))
      assert(db.listPendingRelay === Set((channelId1, msg0.id), (channelId1, msg1.id), (channelId1, msg2.id), (channelId1, msg3.id), (channelId1, msg4.id), (channelId2, msg0.id), (channelId2, msg1.id)))
      db.removePendingRelay(channelId1, msg1.id)
      assert(db.listPendingRelay === Set((channelId1, msg0.id), (channelId1, msg2.id), (channelId1, msg3.id), (channelId1, msg4.id), (channelId2, msg0.id), (channelId2, msg1.id)))
    }
=======
    val sqlite = TestConstants.sqliteInMemory()
    val db = new SqlitePendingRelayDb(sqlite)

    val channelId1 = randomBytes32
    val channelId2 = randomBytes32
    val msg0 = CMD_FULFILL_HTLC(0, randomBytes32)
    val msg1 = CMD_FULFILL_HTLC(1, randomBytes32)
    val msg2 = CMD_FAIL_HTLC(2, Left(randomBytes32))
    val msg3 = CMD_FAIL_HTLC(3, Left(randomBytes32))
    val msg4 = CMD_FAIL_MALFORMED_HTLC(4, randomBytes32, FailureMessageCodecs.BADONION)

    assert(db.listPendingRelay(channelId1).toSet === Set.empty)
    db.addPendingRelay(channelId1, msg0)
    db.addPendingRelay(channelId1, msg0) // duplicate
    db.addPendingRelay(channelId1, msg1)
    db.addPendingRelay(channelId1, msg2)
    db.addPendingRelay(channelId1, msg3)
    db.addPendingRelay(channelId1, msg4)
    db.addPendingRelay(channelId2, msg0) // same messages but for different channel
    db.addPendingRelay(channelId2, msg1)
    assert(db.listPendingRelay(channelId1).toSet === Set(msg0, msg1, msg2, msg3, msg4))
    assert(db.listPendingRelay(channelId2).toSet === Set(msg0, msg1))
    assert(db.listPendingRelay === Set((channelId1, msg0.id), (channelId1, msg1.id), (channelId1, msg2.id), (channelId1, msg3.id), (channelId1, msg4.id), (channelId2, msg0.id), (channelId2, msg1.id)))
    db.removePendingRelay(channelId1, msg1.id)
    assert(db.listPendingRelay === Set((channelId1, msg0.id), (channelId1, msg2.id), (channelId1, msg3.id), (channelId1, msg4.id), (channelId2, msg0.id), (channelId2, msg1.id)))
>>>>>>> 709e3f41
  }

}<|MERGE_RESOLUTION|>--- conflicted
+++ resolved
@@ -44,7 +44,6 @@
   }
 
   test("add/remove/list messages") {
-<<<<<<< HEAD
     forAllDbs { dbs =>
       val db = dbs.pendingRelay()
 
@@ -57,47 +56,20 @@
       val msg4 = CMD_FAIL_MALFORMED_HTLC(4, randomBytes32, FailureMessageCodecs.BADONION)
 
       assert(db.listPendingRelay(channelId1).toSet === Set.empty)
-      db.addPendingRelay(channelId1, msg0.id, msg0)
-      db.addPendingRelay(channelId1, msg0.id, msg0) // duplicate
-      db.addPendingRelay(channelId1, msg1.id, msg1)
-      db.addPendingRelay(channelId1, msg2.id, msg2)
-      db.addPendingRelay(channelId1, msg3.id, msg3)
-      db.addPendingRelay(channelId1, msg4.id, msg4)
-      db.addPendingRelay(channelId2, msg0.id, msg0) // same messages but for different channel
-      db.addPendingRelay(channelId2, msg1.id, msg1)
+      db.addPendingRelay(channelId1, msg0)
+      db.addPendingRelay(channelId1, msg0) // duplicate
+      db.addPendingRelay(channelId1, msg1)
+      db.addPendingRelay(channelId1, msg2)
+      db.addPendingRelay(channelId1, msg3)
+      db.addPendingRelay(channelId1, msg4)
+      db.addPendingRelay(channelId2, msg0) // same messages but for different channel
+      db.addPendingRelay(channelId2, msg1)
       assert(db.listPendingRelay(channelId1).toSet === Set(msg0, msg1, msg2, msg3, msg4))
       assert(db.listPendingRelay(channelId2).toSet === Set(msg0, msg1))
       assert(db.listPendingRelay === Set((channelId1, msg0.id), (channelId1, msg1.id), (channelId1, msg2.id), (channelId1, msg3.id), (channelId1, msg4.id), (channelId2, msg0.id), (channelId2, msg1.id)))
       db.removePendingRelay(channelId1, msg1.id)
       assert(db.listPendingRelay === Set((channelId1, msg0.id), (channelId1, msg2.id), (channelId1, msg3.id), (channelId1, msg4.id), (channelId2, msg0.id), (channelId2, msg1.id)))
     }
-=======
-    val sqlite = TestConstants.sqliteInMemory()
-    val db = new SqlitePendingRelayDb(sqlite)
-
-    val channelId1 = randomBytes32
-    val channelId2 = randomBytes32
-    val msg0 = CMD_FULFILL_HTLC(0, randomBytes32)
-    val msg1 = CMD_FULFILL_HTLC(1, randomBytes32)
-    val msg2 = CMD_FAIL_HTLC(2, Left(randomBytes32))
-    val msg3 = CMD_FAIL_HTLC(3, Left(randomBytes32))
-    val msg4 = CMD_FAIL_MALFORMED_HTLC(4, randomBytes32, FailureMessageCodecs.BADONION)
-
-    assert(db.listPendingRelay(channelId1).toSet === Set.empty)
-    db.addPendingRelay(channelId1, msg0)
-    db.addPendingRelay(channelId1, msg0) // duplicate
-    db.addPendingRelay(channelId1, msg1)
-    db.addPendingRelay(channelId1, msg2)
-    db.addPendingRelay(channelId1, msg3)
-    db.addPendingRelay(channelId1, msg4)
-    db.addPendingRelay(channelId2, msg0) // same messages but for different channel
-    db.addPendingRelay(channelId2, msg1)
-    assert(db.listPendingRelay(channelId1).toSet === Set(msg0, msg1, msg2, msg3, msg4))
-    assert(db.listPendingRelay(channelId2).toSet === Set(msg0, msg1))
-    assert(db.listPendingRelay === Set((channelId1, msg0.id), (channelId1, msg1.id), (channelId1, msg2.id), (channelId1, msg3.id), (channelId1, msg4.id), (channelId2, msg0.id), (channelId2, msg1.id)))
-    db.removePendingRelay(channelId1, msg1.id)
-    assert(db.listPendingRelay === Set((channelId1, msg0.id), (channelId1, msg2.id), (channelId1, msg3.id), (channelId1, msg4.id), (channelId2, msg0.id), (channelId2, msg1.id)))
->>>>>>> 709e3f41
   }
 
 }