--- conflicted
+++ resolved
@@ -73,11 +73,7 @@
     assert(preMigrationDb.getIncomingPayment(oldReceivedPayment.paymentHash).isEmpty)
 
     // add a few rows
-<<<<<<< HEAD
-    val ps1 = OutgoingPayment(id = UUID.randomUUID(), paymentHash = ByteVector32(hex"0f059ef9b55bb70cc09069ee4df854bf0fab650eee6f2b87ba26d1ad08ab114f"), None, amountMsat = 12345, feeMsat = 0L, createdAt = 12345, None, PENDING)
-=======
-    val ps1 = OutgoingPayment(id = UUID.randomUUID(), paymentHash = ByteVector32(hex"0f059ef9b55bb70cc09069ee4df854bf0fab650eee6f2b87ba26d1ad08ab114f"), None, amount = MilliSatoshi(12345), createdAt = 12345, None, PENDING)
->>>>>>> 4929febb
+    val ps1 = OutgoingPayment(id = UUID.randomUUID(), paymentHash = ByteVector32(hex"0f059ef9b55bb70cc09069ee4df854bf0fab650eee6f2b87ba26d1ad08ab114f"), None, amount = MilliSatoshi(12345), fee = MilliSatoshi(0), createdAt = 12345, None, PENDING)
     val i1 = PaymentRequest.read("lnbc10u1pw2t4phpp5ezwm2gdccydhnphfyepklc0wjkxhz0r4tctg9paunh2lxgeqhcmsdqlxycrqvpqwdshgueqvfjhggr0dcsry7qcqzpgfa4ecv7447p9t5hkujy9qgrxvkkf396p9zar9p87rv2htmeuunkhydl40r64n5s2k0u7uelzc8twxmp37nkcch6m0wg5tvvx69yjz8qpk94qf3")
     val pr1 = IncomingPayment(i1.paymentHash, MilliSatoshi(12345678), 1513871928275L)
 
@@ -99,8 +95,8 @@
     assert(postMigrationDb.listOutgoingPayments() == Seq(ps1))
     assert(preMigrationDb.listPaymentRequests(0, (Platform.currentTime.milliseconds + 1.minute).toSeconds) == Seq(i1))
 
-    preMigrationDb.updateOutgoingPayment(ps1.id, OutgoingPaymentStatus.SUCCEEDED, preimage = Some(ByteVector32.Zeroes), feeMsat = 1000L)
-    assert(preMigrationDb.getOutgoingPayment(ps1.id).head.feeMsat === 1000L)
+    preMigrationDb.updateOutgoingPayment(ps1.id, OutgoingPaymentStatus.SUCCEEDED, preimage = Some(ByteVector32.Zeroes), fee = MilliSatoshi(1000L))
+    assert(preMigrationDb.getOutgoingPayment(ps1.id).head.fee.amount === 1000L)
   }
 
   test("add/list received payments/find 1 payment that exists/find 1 payment that does not exist") {
@@ -127,16 +123,9 @@
   }
 
   test("add/retrieve/update sent payments") {
-
     val db = new SqlitePaymentsDb(TestConstants.sqliteInMemory())
-
-<<<<<<< HEAD
-    val s1 = OutgoingPayment(id = UUID.randomUUID(), paymentHash = ByteVector32(hex"0f059ef9b55bb70cc09069ee4df854bf0fab650eee6f2b87ba26d1ad08ab114f"), None, amountMsat = 12345, feeMsat = 0L, createdAt = 12345, None, PENDING)
-    val s2 = OutgoingPayment(id = UUID.randomUUID(), paymentHash = ByteVector32(hex"08d47d5f7164d4b696e8f6b62a03094d4f1c65f16e9d7b11c4a98854707e55cf"), None, amountMsat = 12345, feeMsat = 0L, createdAt = 12345, None, PENDING)
-=======
-    val s1 = OutgoingPayment(id = UUID.randomUUID(), paymentHash = ByteVector32(hex"0f059ef9b55bb70cc09069ee4df854bf0fab650eee6f2b87ba26d1ad08ab114f"), None, amount = MilliSatoshi(12345), createdAt = 12345, None, PENDING)
-    val s2 = OutgoingPayment(id = UUID.randomUUID(), paymentHash = ByteVector32(hex"08d47d5f7164d4b696e8f6b62a03094d4f1c65f16e9d7b11c4a98854707e55cf"), None, amount = MilliSatoshi(12345), createdAt = 12345, None, PENDING)
->>>>>>> 4929febb
+    val s1 = OutgoingPayment(id = UUID.randomUUID(), paymentHash = ByteVector32(hex"0f059ef9b55bb70cc09069ee4df854bf0fab650eee6f2b87ba26d1ad08ab114f"), None, amount = MilliSatoshi(12345), fee = MilliSatoshi(0), createdAt = 12345, None, PENDING)
+    val s2 = OutgoingPayment(id = UUID.randomUUID(), paymentHash = ByteVector32(hex"08d47d5f7164d4b696e8f6b62a03094d4f1c65f16e9d7b11c4a98854707e55cf"), None, amount = MilliSatoshi(12345), fee = MilliSatoshi(0), createdAt = 12345, None, PENDING)
 
     assert(db.listOutgoingPayments().isEmpty)
     db.addOutgoingPayment(s1)
@@ -152,18 +141,18 @@
     val s3 = s2.copy(id = UUID.randomUUID(), amount = MilliSatoshi(88776655))
     db.addOutgoingPayment(s3)
 
-    db.updateOutgoingPayment(s3.id, FAILED, preimage = None, feeMsat = 0L)
+    db.updateOutgoingPayment(s3.id, FAILED, preimage = None, fee = MilliSatoshi(0L))
     assert(db.getOutgoingPayment(s3.id).get.status == FAILED)
     assert(db.getOutgoingPayment(s3.id).get.preimage.isEmpty) // failed sent payments don't have a preimage
     assert(db.getOutgoingPayment(s3.id).get.completedAt.isDefined)
 
     // can't update again once it's in a final state
-    assertThrows[IllegalArgumentException](db.updateOutgoingPayment(s3.id, SUCCEEDED, preimage = None, feeMsat = 10000L))
+    assertThrows[IllegalArgumentException](db.updateOutgoingPayment(s3.id, SUCCEEDED, preimage = None, fee = MilliSatoshi(10000L)))
 
-    db.updateOutgoingPayment(s1.id, SUCCEEDED, preimage = Some(ByteVector32.One), feeMsat = 20000L)
+    db.updateOutgoingPayment(s1.id, SUCCEEDED, preimage = Some(ByteVector32.One), fee = MilliSatoshi(20000L))
     assert(db.getOutgoingPayment(s1.id).get.preimage.isDefined)
     assert(db.getOutgoingPayment(s1.id).get.completedAt.isDefined)
-    assert(db.getOutgoingPayment(s1.id).get.feeMsat === 20000)
+    assert(db.getOutgoingPayment(s1.id).get.fee.amount === 20000)
   }
 
   test("add/retrieve payment requests") {
