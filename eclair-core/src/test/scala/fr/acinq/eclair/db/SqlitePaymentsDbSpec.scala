/*
 * Copyright 2019 ACINQ SAS
 *
 * Licensed under the Apache License, Version 2.0 (the "License");
 * you may not use this file except in compliance with the License.
 * You may obtain a copy of the License at
 *
 *     http://www.apache.org/licenses/LICENSE-2.0
 *
 * Unless required by applicable law or agreed to in writing, software
 * distributed under the License is distributed on an "AS IS" BASIS,
 * WITHOUT WARRANTIES OR CONDITIONS OF ANY KIND, either express or implied.
 * See the License for the specific language governing permissions and
 * limitations under the License.
 */

package fr.acinq.eclair.db

import java.util.UUID

import fr.acinq.bitcoin.Crypto.PrivateKey
import fr.acinq.bitcoin.{Block, ByteVector32, Crypto}
import fr.acinq.eclair.TestConstants.{TestPsqlDatabases, TestSqliteDatabases}
import fr.acinq.eclair.crypto.Sphinx
import fr.acinq.eclair.db.jdbc.JdbcUtils._
import fr.acinq.eclair.db.sqlite.SqlitePaymentsDb
import fr.acinq.eclair.payment._
import fr.acinq.eclair.router.ChannelHop
import fr.acinq.eclair.wire.{ChannelUpdate, UnknownNextPeer}
<<<<<<< HEAD
import fr.acinq.eclair.{CltvExpiryDelta, LongToBtcAmount, ShortChannelId, TestConstants, randomBytes32, randomBytes64, randomKey}
import org.scalatest.{BeforeAndAfter, FunSuite}
=======
import fr.acinq.eclair.{CltvExpiryDelta, LongToBtcAmount, ShortChannelId, TestConstants, db, randomBytes32, randomBytes64, randomKey}
import org.scalatest.FunSuite
>>>>>>> b6f922f3

import scala.compat.Platform
import scala.concurrent.duration._

class SqlitePaymentsDbSpec extends FunSuite with BeforeAndAfter {

  import TestConstants.forAllDbs

  import SqlitePaymentsDbSpec._

  after {
    forAllDbs { dbs =>
      using(dbs.connection.createStatement()) { statement =>
        statement.executeUpdate("DROP TABLE IF EXISTS payments")
        statement.executeUpdate("DROP TABLE IF EXISTS received_payments")
        statement.executeUpdate("DROP TABLE IF EXISTS sent_payments")
        statement.executeUpdate("DROP TABLE IF EXISTS versions")
      }
    }
  }

  test("init sqlite 2 times in a row") {
    forAllDbs { dbs =>
      val db1 = dbs.payments()
      val db2 = dbs.payments()
    }
  }

  test("handle version migration 1->3") {
    forAllDbs {
      case TestPsqlDatabases => // no migration
      case dbs: TestSqliteDatabases =>
        val connection = dbs.connection

        using(connection.createStatement()) { statement =>
          dbs.getVersion(statement, "payments", 1)
          statement.executeUpdate("CREATE TABLE IF NOT EXISTS payments (payment_hash BLOB NOT NULL PRIMARY KEY, amount_msat INTEGER NOT NULL, timestamp INTEGER NOT NULL)")
        }

        using(connection.createStatement()) { statement =>
          assert(dbs.getVersion(statement, "payments", 1) == 1) // version 1 is deployed now
        }

        // Changes between version 1 and 2:
        //  - the monolithic payments table has been replaced by two tables, received_payments and sent_payments
        //  - old records from the payments table are ignored (not migrated to the new tables)
        using(connection.prepareStatement("INSERT INTO payments VALUES (?, ?, ?)")) { statement =>
          statement.setBytes(1, paymentHash1.toArray)
          statement.setLong(2, (123 msat).toLong)
          statement.setLong(3, 1000) // received_at
          statement.executeUpdate()
        }

        val preMigrationDb = dbs.payments()

        using(connection.createStatement()) { statement =>
          assert(dbs.getVersion(statement, "payments", 1) == 3) // version changed from 1 -> 3
        }

        // the existing received payment can NOT be queried anymore
        assert(preMigrationDb.getIncomingPayment(paymentHash1).isEmpty)

        // add a few rows
        val ps1 = OutgoingPayment(UUID.randomUUID(), UUID.randomUUID(), None, paymentHash1, 12345 msat, alice, 1000, None, OutgoingPaymentStatus.Pending)
        val i1 = PaymentRequest(Block.TestnetGenesisBlock.hash, Some(500 msat), paymentHash1, davePriv, "Some invoice", expirySeconds = None, timestamp = 1)
        val pr1 = IncomingPayment(i1, preimage1, i1.timestamp.seconds.toMillis, IncomingPaymentStatus.Received(550 msat, 1100))

        preMigrationDb.addOutgoingPayment(ps1)
        preMigrationDb.addIncomingPayment(i1, preimage1)
        preMigrationDb.receiveIncomingPayment(i1.paymentHash, 550 msat, 1100)

        assert(preMigrationDb.listIncomingPayments(1, 1500) === Seq(pr1))
        assert(preMigrationDb.listOutgoingPayments(1, 1500) === Seq(ps1))

        val postMigrationDb = dbs.payments()

        using(connection.createStatement()) { statement =>
          assert(dbs.getVersion(statement, "payments", 3) == 3) // version still to 3
        }

        assert(postMigrationDb.listIncomingPayments(1, 1500) === Seq(pr1))
        assert(postMigrationDb.listOutgoingPayments(1, 1500) === Seq(ps1))
    }
  }

  test("handle version migration 2->3") {
    forAllDbs {
      case TestPsqlDatabases => // no migration
      case dbs: TestSqliteDatabases =>
        val connection = dbs.connection

        using(connection.createStatement()) { statement =>
          dbs.getVersion(statement, "payments", 2)
          statement.executeUpdate("CREATE TABLE IF NOT EXISTS received_payments (payment_hash BLOB NOT NULL PRIMARY KEY, preimage BLOB NOT NULL, payment_request TEXT NOT NULL, received_msat INTEGER, created_at INTEGER NOT NULL, expire_at INTEGER, received_at INTEGER)")
          statement.executeUpdate("CREATE TABLE IF NOT EXISTS sent_payments (id TEXT NOT NULL PRIMARY KEY, payment_hash BLOB NOT NULL, preimage BLOB, amount_msat INTEGER NOT NULL, created_at INTEGER NOT NULL, completed_at INTEGER, status VARCHAR NOT NULL)")
          statement.executeUpdate("CREATE INDEX IF NOT EXISTS payment_hash_idx ON sent_payments(payment_hash)")
        }

        using(connection.createStatement()) { statement =>
          assert(dbs.getVersion(statement, "payments", 2) == 2) // version 2 is deployed now
        }

        // Insert a bunch of old version 2 rows.
        val id1 = UUID.randomUUID()
        val id2 = UUID.randomUUID()
        val id3 = UUID.randomUUID()
        val ps1 = OutgoingPayment(id1, id1, None, randomBytes32, 561 msat, PrivateKey(ByteVector32.One).publicKey, 1000, None, OutgoingPaymentStatus.Pending)
        val ps2 = OutgoingPayment(id2, id2, None, randomBytes32, 1105 msat, PrivateKey(ByteVector32.One).publicKey, 1010, None, OutgoingPaymentStatus.Failed(Nil, 1050))
        val ps3 = OutgoingPayment(id3, id3, None, paymentHash1, 1729 msat, PrivateKey(ByteVector32.One).publicKey, 1040, None, OutgoingPaymentStatus.Succeeded(preimage1, 0 msat, Nil, 1060))
        val i1 = PaymentRequest(Block.TestnetGenesisBlock.hash, Some(12345678 msat), paymentHash1, davePriv, "Some invoice", expirySeconds = None, timestamp = 1)
        val pr1 = IncomingPayment(i1, preimage1, i1.timestamp.seconds.toMillis, IncomingPaymentStatus.Received(12345678 msat, 1090))
        val i2 = PaymentRequest(Block.TestnetGenesisBlock.hash, Some(12345678 msat), paymentHash2, carolPriv, "Another invoice", expirySeconds = Some(30), timestamp = 1)
        val pr2 = IncomingPayment(i2, preimage2, i2.timestamp.seconds.toMillis, IncomingPaymentStatus.Expired)

        // Changes between version 2 and 3 to sent_payments:
        //  - removed the status column
        //  - added optional payment failures
        //  - added optional payment success details (fees paid and route)
        //  - added optional payment request
        //  - added target node ID
        //  - added externalID and parentID

        using(connection.prepareStatement("INSERT INTO sent_payments (id, payment_hash, amount_msat, created_at, status) VALUES (?, ?, ?, ?, ?)")) { statement =>
          statement.setString(1, ps1.id.toString)
          statement.setBytes(2, ps1.paymentHash.toArray)
          statement.setLong(3, ps1.amount.toLong)
          statement.setLong(4, ps1.createdAt)
          statement.setString(5, "PENDING")
          statement.executeUpdate()
        }

        using(connection.prepareStatement("INSERT INTO sent_payments (id, payment_hash, amount_msat, created_at, completed_at, status) VALUES (?, ?, ?, ?, ?, ?)")) { statement =>
          statement.setString(1, ps2.id.toString)
          statement.setBytes(2, ps2.paymentHash.toArray)
          statement.setLong(3, ps2.amount.toLong)
          statement.setLong(4, ps2.createdAt)
          statement.setLong(5, ps2.status.asInstanceOf[OutgoingPaymentStatus.Failed].completedAt)
          statement.setString(6, "FAILED")
          statement.executeUpdate()
        }

        using(connection.prepareStatement("INSERT INTO sent_payments (id, payment_hash, preimage, amount_msat, created_at, completed_at, status) VALUES (?, ?, ?, ?, ?, ?, ?)")) { statement =>
          statement.setString(1, ps3.id.toString)
          statement.setBytes(2, ps3.paymentHash.toArray)
          statement.setBytes(3, ps3.status.asInstanceOf[OutgoingPaymentStatus.Succeeded].paymentPreimage.toArray)
          statement.setLong(4, ps3.amount.toLong)
          statement.setLong(5, ps3.createdAt)
          statement.setLong(6, ps3.status.asInstanceOf[OutgoingPaymentStatus.Succeeded].completedAt)
          statement.setString(7, "SUCCEEDED")
          statement.executeUpdate()
        }

        // Changes between version 2 and 3 to received_payments:
        //  - renamed the preimage column
        //  - made expire_at not null

        using(connection.prepareStatement("INSERT INTO received_payments (payment_hash, preimage, payment_request, received_msat, created_at, received_at) VALUES (?, ?, ?, ?, ?, ?)")) { statement =>
          statement.setBytes(1, i1.paymentHash.toArray)
          statement.setBytes(2, pr1.paymentPreimage.toArray)
          statement.setString(3, PaymentRequest.write(i1))
          statement.setLong(4, pr1.status.asInstanceOf[IncomingPaymentStatus.Received].amount.toLong)
          statement.setLong(5, pr1.createdAt)
          statement.setLong(6, pr1.status.asInstanceOf[IncomingPaymentStatus.Received].receivedAt)
          statement.executeUpdate()
        }

        using(connection.prepareStatement("INSERT INTO received_payments (payment_hash, preimage, payment_request, created_at, expire_at) VALUES (?, ?, ?, ?, ?)")) { statement =>
          statement.setBytes(1, i2.paymentHash.toArray)
          statement.setBytes(2, pr2.paymentPreimage.toArray)
          statement.setString(3, PaymentRequest.write(i2))
          statement.setLong(4, pr2.createdAt)
          statement.setLong(5, (i2.timestamp + i2.expiry.get).seconds.toMillis)
          statement.executeUpdate()
        }

        val preMigrationDb = dbs.payments()

        using(connection.createStatement()) { statement =>
          assert(dbs.getVersion(statement, "payments", 2) == 3) // version changed from 2 -> 3
        }

        assert(preMigrationDb.getIncomingPayment(i1.paymentHash) === Some(pr1))
        assert(preMigrationDb.getIncomingPayment(i2.paymentHash) === Some(pr2))
        assert(preMigrationDb.listOutgoingPayments(1, 2000) === Seq(ps1, ps2, ps3))

        val postMigrationDb = dbs.payments()

        using(connection.createStatement()) { statement =>
          assert(dbs.getVersion(statement, "payments", 3) == 3) // version still to 3
        }

        val i3 = PaymentRequest(Block.TestnetGenesisBlock.hash, Some(561 msat), paymentHash3, alicePriv, "invoice #3", expirySeconds = Some(30))
        val pr3 = IncomingPayment(i3, preimage3, i3.timestamp.seconds.toMillis, IncomingPaymentStatus.Pending)
        postMigrationDb.addIncomingPayment(i3, pr3.paymentPreimage)

        val ps4 = OutgoingPayment(UUID.randomUUID(), UUID.randomUUID(), Some("1"), randomBytes32, 123 msat, alice, 1100, Some(i3), OutgoingPaymentStatus.Pending)
        val ps5 = OutgoingPayment(UUID.randomUUID(), UUID.randomUUID(), Some("2"), randomBytes32, 456 msat, bob, 1150, Some(i2), OutgoingPaymentStatus.Succeeded(preimage1, 42 msat, Nil, 1180))
        val ps6 = OutgoingPayment(UUID.randomUUID(), UUID.randomUUID(), Some("3"), randomBytes32, 789 msat, bob, 1250, None, OutgoingPaymentStatus.Failed(Nil, 1300))
        postMigrationDb.addOutgoingPayment(ps4)
        postMigrationDb.addOutgoingPayment(ps5.copy(status = OutgoingPaymentStatus.Pending))
        postMigrationDb.updateOutgoingPayment(PaymentSent(ps5.parentId, ps5.paymentHash, preimage1, Seq(PaymentSent.PartialPayment(ps5.id, ps5.amount, 42 msat, randomBytes32, None, 1180))))
        postMigrationDb.addOutgoingPayment(ps6.copy(status = OutgoingPaymentStatus.Pending))
        postMigrationDb.updateOutgoingPayment(PaymentFailed(ps6.id, ps6.paymentHash, Nil, 1300))

        assert(postMigrationDb.listOutgoingPayments(1, 2000) === Seq(ps1, ps2, ps3, ps4, ps5, ps6))
        assert(postMigrationDb.listIncomingPayments(1, Platform.currentTime) === Seq(pr1, pr2, pr3))
        assert(postMigrationDb.listExpiredIncomingPayments(1, 2000) === Seq(pr2))
    }
  }

  test("add/retrieve/update incoming payments") {
<<<<<<< HEAD
    forAllDbs { dbs =>
      val db = dbs.payments()

      // can't receive a payment without an invoice associated with it
      assertThrows[IllegalArgumentException](db.receiveIncomingPayment(randomBytes32, 12345678 msat))

      val expiredInvoice1 = PaymentRequest(Block.TestnetGenesisBlock.hash, Some(561 msat), randomBytes32, alicePriv, "invoice #1", timestamp = 1)
      val expiredInvoice2 = PaymentRequest(Block.TestnetGenesisBlock.hash, Some(1105 msat), randomBytes32, bobPriv, "invoice #2", timestamp = 2, expirySeconds = Some(30))
      val expiredPayment1 = IncomingPayment(expiredInvoice1, randomBytes32, expiredInvoice1.timestamp.seconds.toMillis, IncomingPaymentStatus.Expired)
      val expiredPayment2 = IncomingPayment(expiredInvoice2, randomBytes32, expiredInvoice2.timestamp.seconds.toMillis, IncomingPaymentStatus.Expired)

      val pendingInvoice1 = PaymentRequest(Block.TestnetGenesisBlock.hash, Some(561 msat), randomBytes32, alicePriv, "invoice #3")
      val pendingInvoice2 = PaymentRequest(Block.TestnetGenesisBlock.hash, Some(1105 msat), randomBytes32, bobPriv, "invoice #4", expirySeconds = Some(30))
      val pendingPayment1 = IncomingPayment(pendingInvoice1, randomBytes32, pendingInvoice1.timestamp.seconds.toMillis, IncomingPaymentStatus.Pending)
      val pendingPayment2 = IncomingPayment(pendingInvoice2, randomBytes32, pendingInvoice2.timestamp.seconds.toMillis, IncomingPaymentStatus.Pending)

      val paidInvoice1 = PaymentRequest(Block.TestnetGenesisBlock.hash, Some(561 msat), randomBytes32, alicePriv, "invoice #5")
      val paidInvoice2 = PaymentRequest(Block.TestnetGenesisBlock.hash, Some(1105 msat), randomBytes32, bobPriv, "invoice #6", expirySeconds = Some(60))
      val receivedAt1 = Platform.currentTime + 1
      val payment1 = IncomingPayment(paidInvoice1, randomBytes32, paidInvoice1.timestamp.seconds.toMillis, IncomingPaymentStatus.Received(561 msat, receivedAt1))
      val receivedAt2 = Platform.currentTime + 2
      val payment2 = IncomingPayment(paidInvoice2, randomBytes32, paidInvoice2.timestamp.seconds.toMillis, IncomingPaymentStatus.Received(1111 msat, receivedAt2))

      db.addIncomingPayment(pendingInvoice1, pendingPayment1.paymentPreimage)
      db.addIncomingPayment(pendingInvoice2, pendingPayment2.paymentPreimage)
      db.addIncomingPayment(expiredInvoice1, expiredPayment1.paymentPreimage)
      db.addIncomingPayment(expiredInvoice2, expiredPayment2.paymentPreimage)
      db.addIncomingPayment(paidInvoice1, payment1.paymentPreimage)
      db.addIncomingPayment(paidInvoice2, payment2.paymentPreimage)

      assert(db.getIncomingPayment(pendingInvoice1.paymentHash) === Some(pendingPayment1))
      assert(db.getIncomingPayment(expiredInvoice2.paymentHash) === Some(expiredPayment2))
      assert(db.getIncomingPayment(paidInvoice1.paymentHash) === Some(payment1.copy(status = IncomingPaymentStatus.Pending)))

      val now = Platform.currentTime
      assert(db.listIncomingPayments(0, now) === Seq(expiredPayment1, expiredPayment2, pendingPayment1, pendingPayment2, payment1.copy(status = IncomingPaymentStatus.Pending), payment2.copy(status = IncomingPaymentStatus.Pending)))
      assert(db.listExpiredIncomingPayments(0, now) === Seq(expiredPayment1, expiredPayment2))
      assert(db.listReceivedIncomingPayments(0, now) === Nil)
      assert(db.listPendingIncomingPayments(0, now) === Seq(pendingPayment1, pendingPayment2, payment1.copy(status = IncomingPaymentStatus.Pending), payment2.copy(status = IncomingPaymentStatus.Pending)))

      db.receiveIncomingPayment(paidInvoice1.paymentHash, 561 msat, receivedAt1)
      db.receiveIncomingPayment(paidInvoice2.paymentHash, 1111 msat, receivedAt2)

      assert(db.getIncomingPayment(paidInvoice1.paymentHash) === Some(payment1))
      assert(db.listIncomingPayments(0, now) === Seq(expiredPayment1, expiredPayment2, pendingPayment1, pendingPayment2, payment1, payment2))
      assert(db.listIncomingPayments(now - 60.seconds.toMillis, now) === Seq(pendingPayment1, pendingPayment2, payment1, payment2))
      assert(db.listPendingIncomingPayments(0, now) === Seq(pendingPayment1, pendingPayment2))
      assert(db.listReceivedIncomingPayments(0, now) === Seq(payment1, payment2))
    }
=======
    val sqlite = TestConstants.sqliteInMemory()
    val db = new SqlitePaymentsDb(sqlite)

    // can't receive a payment without an invoice associated with it
    assertThrows[IllegalArgumentException](db.receiveIncomingPayment(randomBytes32, 12345678 msat))

    val expiredInvoice1 = PaymentRequest(Block.TestnetGenesisBlock.hash, Some(561 msat), randomBytes32, alicePriv, "invoice #1", timestamp = 1)
    val expiredInvoice2 = PaymentRequest(Block.TestnetGenesisBlock.hash, Some(1105 msat), randomBytes32, bobPriv, "invoice #2", timestamp = 2, expirySeconds = Some(30))
    val expiredPayment1 = IncomingPayment(expiredInvoice1, randomBytes32, expiredInvoice1.timestamp.seconds.toMillis, IncomingPaymentStatus.Expired)
    val expiredPayment2 = IncomingPayment(expiredInvoice2, randomBytes32, expiredInvoice2.timestamp.seconds.toMillis, IncomingPaymentStatus.Expired)

    val pendingInvoice1 = PaymentRequest(Block.TestnetGenesisBlock.hash, Some(561 msat), randomBytes32, alicePriv, "invoice #3")
    val pendingInvoice2 = PaymentRequest(Block.TestnetGenesisBlock.hash, Some(1105 msat), randomBytes32, bobPriv, "invoice #4", expirySeconds = Some(30))
    val pendingPayment1 = IncomingPayment(pendingInvoice1, randomBytes32, pendingInvoice1.timestamp.seconds.toMillis, IncomingPaymentStatus.Pending)
    val pendingPayment2 = IncomingPayment(pendingInvoice2, randomBytes32, pendingInvoice2.timestamp.seconds.toMillis, IncomingPaymentStatus.Pending)

    val paidInvoice1 = PaymentRequest(Block.TestnetGenesisBlock.hash, Some(561 msat), randomBytes32, alicePriv, "invoice #5")
    val paidInvoice2 = PaymentRequest(Block.TestnetGenesisBlock.hash, Some(1105 msat), randomBytes32, bobPriv, "invoice #6", expirySeconds = Some(60))
    val receivedAt1 = Platform.currentTime + 1
    val receivedAt2 = Platform.currentTime + 2
    val payment1 = IncomingPayment(paidInvoice1, randomBytes32, paidInvoice1.timestamp.seconds.toMillis, IncomingPaymentStatus.Received(561 msat, receivedAt2))
    val payment2 = IncomingPayment(paidInvoice2, randomBytes32, paidInvoice2.timestamp.seconds.toMillis, IncomingPaymentStatus.Received(1111 msat, receivedAt2))

    db.addIncomingPayment(pendingInvoice1, pendingPayment1.paymentPreimage)
    db.addIncomingPayment(pendingInvoice2, pendingPayment2.paymentPreimage)
    db.addIncomingPayment(expiredInvoice1, expiredPayment1.paymentPreimage)
    db.addIncomingPayment(expiredInvoice2, expiredPayment2.paymentPreimage)
    db.addIncomingPayment(paidInvoice1, payment1.paymentPreimage)
    db.addIncomingPayment(paidInvoice2, payment2.paymentPreimage)

    assert(db.getIncomingPayment(pendingInvoice1.paymentHash) === Some(pendingPayment1))
    assert(db.getIncomingPayment(expiredInvoice2.paymentHash) === Some(expiredPayment2))
    assert(db.getIncomingPayment(paidInvoice1.paymentHash) === Some(payment1.copy(status = IncomingPaymentStatus.Pending)))

    val now = Platform.currentTime
    assert(db.listIncomingPayments(0, now) === Seq(expiredPayment1, expiredPayment2, pendingPayment1, pendingPayment2, payment1.copy(status = IncomingPaymentStatus.Pending), payment2.copy(status = IncomingPaymentStatus.Pending)))
    assert(db.listExpiredIncomingPayments(0, now) === Seq(expiredPayment1, expiredPayment2))
    assert(db.listReceivedIncomingPayments(0, now) === Nil)
    assert(db.listPendingIncomingPayments(0, now) === Seq(pendingPayment1, pendingPayment2, payment1.copy(status = IncomingPaymentStatus.Pending), payment2.copy(status = IncomingPaymentStatus.Pending)))

    db.receiveIncomingPayment(paidInvoice1.paymentHash, 461 msat, receivedAt1)
    db.receiveIncomingPayment(paidInvoice1.paymentHash, 100 msat, receivedAt2) // adding another payment to this invoice should sum
    db.receiveIncomingPayment(paidInvoice2.paymentHash, 1111 msat, receivedAt2)

    assert(db.getIncomingPayment(paidInvoice1.paymentHash) === Some(payment1))
    assert(db.listIncomingPayments(0, now) === Seq(expiredPayment1, expiredPayment2, pendingPayment1, pendingPayment2, payment1, payment2))
    assert(db.listIncomingPayments(now - 60.seconds.toMillis, now) === Seq(pendingPayment1, pendingPayment2, payment1, payment2))
    assert(db.listPendingIncomingPayments(0, now) === Seq(pendingPayment1, pendingPayment2))
    assert(db.listReceivedIncomingPayments(0, now) === Seq(payment1, payment2))
>>>>>>> b6f922f3
  }

  test("add/retrieve/update outgoing payments") {
    forAllDbs { dbs =>
      val db = dbs.payments()

      val parentId = UUID.randomUUID()
      val i1 = PaymentRequest(Block.TestnetGenesisBlock.hash, Some(123 msat), paymentHash1, davePriv, "Some invoice", expirySeconds = None, timestamp = 0)
      val s1 = OutgoingPayment(UUID.randomUUID(), parentId, None, paymentHash1, 123 msat, alice, 100, Some(i1), OutgoingPaymentStatus.Pending)
      val s2 = OutgoingPayment(UUID.randomUUID(), parentId, Some("1"), paymentHash1, 456 msat, bob, 200, None, OutgoingPaymentStatus.Pending)

      assert(db.listOutgoingPayments(0, Platform.currentTime).isEmpty)
      db.addOutgoingPayment(s1)
      db.addOutgoingPayment(s2)

      // can't add an outgoing payment in non-pending state
      assertThrows[IllegalArgumentException](db.addOutgoingPayment(s1.copy(status = OutgoingPaymentStatus.Succeeded(randomBytes32, 0 msat, Nil, 110))))

      assert(db.listOutgoingPayments(1, 300).toList == Seq(s1, s2))
      assert(db.listOutgoingPayments(1, 150).toList == Seq(s1))
      assert(db.listOutgoingPayments(150, 250).toList == Seq(s2))
      assert(db.getOutgoingPayment(s1.id) === Some(s1))
      assert(db.getOutgoingPayment(UUID.randomUUID()) === None)
      assert(db.listOutgoingPayments(s2.paymentHash) === Seq(s1, s2))
      assert(db.listOutgoingPayments(s1.id) === Nil)
      assert(db.listOutgoingPayments(parentId) === Seq(s1, s2))
      assert(db.listOutgoingPayments(ByteVector32.Zeroes) === Nil)

      val s3 = s2.copy(id = UUID.randomUUID(), amount = 789 msat, createdAt = 300)
      val s4 = s2.copy(id = UUID.randomUUID(), createdAt = 300)
      db.addOutgoingPayment(s3)
      db.addOutgoingPayment(s4)

      db.updateOutgoingPayment(PaymentFailed(s3.id, s3.paymentHash, Nil, 310))
      val ss3 = s3.copy(status = OutgoingPaymentStatus.Failed(Nil, 310))
      assert(db.getOutgoingPayment(s3.id) === Some(ss3))
      db.updateOutgoingPayment(PaymentFailed(s4.id, s4.paymentHash, Seq(LocalFailure(new RuntimeException("woops")), RemoteFailure(Seq(hop_ab, hop_bc), Sphinx.DecryptedFailurePacket(carol, UnknownNextPeer))), 320))
      val ss4 = s4.copy(status = OutgoingPaymentStatus.Failed(Seq(FailureSummary(FailureType.LOCAL, "woops", Nil), FailureSummary(FailureType.REMOTE, "processing node does not know the next peer in the route", List(HopSummary(alice, bob, Some(ShortChannelId(42))), HopSummary(bob, carol, Some(ShortChannelId(43)))))), 320))
      assert(db.getOutgoingPayment(s4.id) === Some(ss4))

      // can't update again once it's in a final state
      assertThrows[IllegalArgumentException](db.updateOutgoingPayment(PaymentSent(parentId, s3.paymentHash, preimage1, Seq(PaymentSent.PartialPayment(s3.id, s3.amount, 42 msat, randomBytes32, None)))))

      val paymentSent = PaymentSent(parentId, paymentHash1, preimage1, Seq(
        PaymentSent.PartialPayment(s1.id, s1.amount, 15 msat, randomBytes32, None, 400),
        PaymentSent.PartialPayment(s2.id, s2.amount, 20 msat, randomBytes32, Some(Seq(hop_ab, hop_bc)), 410)
      ))
      val ss1 = s1.copy(status = OutgoingPaymentStatus.Succeeded(preimage1, 15 msat, Nil, 400))
      val ss2 = s2.copy(status = OutgoingPaymentStatus.Succeeded(preimage1, 20 msat, Seq(HopSummary(alice, bob, Some(ShortChannelId(42))), HopSummary(bob, carol, Some(ShortChannelId(43)))), 410))
      db.updateOutgoingPayment(paymentSent)
      assert(db.getOutgoingPayment(s1.id) === Some(ss1))
      assert(db.getOutgoingPayment(s2.id) === Some(ss2))
      assert(db.listOutgoingPayments(parentId).toSet === Seq(ss1, ss2, ss3, ss4).toSet)

      // can't update again once it's in a final state
      assertThrows[IllegalArgumentException](db.updateOutgoingPayment(PaymentFailed(s1.id, s1.paymentHash, Nil)))
    }
  }

  test("high level payments overview") {
    val db = new SqlitePaymentsDb(TestConstants.sqliteInMemory())

    // -- feed db with incoming payments
    val expiredInvoice = PaymentRequest(Block.TestnetGenesisBlock.hash, Some(123 msat), randomBytes32, alicePriv, "incoming #1", timestamp = 1)
    val expiredPayment = IncomingPayment(expiredInvoice, randomBytes32, 100, IncomingPaymentStatus.Expired)
    val pendingInvoice = PaymentRequest(Block.TestnetGenesisBlock.hash, Some(456 msat), randomBytes32, alicePriv, "incoming #2")
    val pendingPayment = IncomingPayment(pendingInvoice, randomBytes32, 120, IncomingPaymentStatus.Pending)
    val paidInvoice1 = PaymentRequest(Block.TestnetGenesisBlock.hash, Some(789 msat), randomBytes32, alicePriv, "incoming #3")
    val receivedAt1 = 150
    val receivedPayment1 = IncomingPayment(paidInvoice1, randomBytes32, 130, IncomingPaymentStatus.Received(561 msat, receivedAt1))
    val paidInvoice2 = PaymentRequest(Block.TestnetGenesisBlock.hash, Some(888 msat), randomBytes32, alicePriv, "incoming #4")
    val receivedAt2 = 160
    val receivedPayment2 = IncomingPayment(paidInvoice2, randomBytes32, paidInvoice2.timestamp.seconds.toMillis, IncomingPaymentStatus.Received(889 msat, receivedAt2))
    db.addIncomingPayment(pendingInvoice, pendingPayment.paymentPreimage)
    db.addIncomingPayment(expiredInvoice, expiredPayment.paymentPreimage)
    db.addIncomingPayment(paidInvoice1, receivedPayment1.paymentPreimage)
    db.addIncomingPayment(paidInvoice2, receivedPayment2.paymentPreimage)
    db.receiveIncomingPayment(paidInvoice1.paymentHash, 461 msat, receivedAt1)
    db.receiveIncomingPayment(paidInvoice2.paymentHash, 666 msat, receivedAt2)

    // -- feed db with outgoing payments
    val parentId1 = UUID.randomUUID()
    val parentId2 = UUID.randomUUID()
    val invoice = PaymentRequest(Block.TestnetGenesisBlock.hash, Some(1337 msat), paymentHash1, davePriv, "outgoing #1", expirySeconds = None, timestamp = 0)

    // 1st attempt, pending -> failed
    val outgoing1 = OutgoingPayment(UUID.randomUUID(), parentId1, None, paymentHash1, 123 msat, alice, 200, Some(invoice), OutgoingPaymentStatus.Pending)
    db.addOutgoingPayment(outgoing1)
    db.updateOutgoingPayment(PaymentFailed(outgoing1.id, outgoing1.paymentHash, Nil, 210))
    // 2nd attempt: pending
    val outgoing2 = OutgoingPayment(UUID.randomUUID(), parentId1, None, paymentHash1, 123 msat, alice, 211, Some(invoice), OutgoingPaymentStatus.Pending)
    db.addOutgoingPayment(outgoing2)

    // -- 1st check: result contains 2 incoming PAID, 1 outgoing PENDING. Outgoing1 must not be overridden by Outgoing2
    val check1 = db.listPaymentsOverview(10)
    assert(check1.size == 3)
    assert(check1.head.paymentHash == paymentHash1)
    assert(check1.head.isInstanceOf[PlainOutgoingPayment])
    assert(check1.head.asInstanceOf[PlainOutgoingPayment].status == OutgoingPaymentStatus.Pending)

    // failed #2 and add a successful payment (made of 2 partial payments)
    db.updateOutgoingPayment(PaymentFailed(outgoing2.id, outgoing2.paymentHash, Nil, 250))
    val outgoing3 = OutgoingPayment(UUID.randomUUID(), parentId2, None, paymentHash1, 200 msat, bob, 300, Some(invoice), OutgoingPaymentStatus.Pending)
    val outgoing4 = OutgoingPayment(UUID.randomUUID(), parentId2, None, paymentHash1, 300 msat, bob, 310, Some(invoice), OutgoingPaymentStatus.Pending)
    db.addOutgoingPayment(outgoing3)
    db.addOutgoingPayment(outgoing4)
    // complete #2 and #3 partial payments
    val sent = PaymentSent(parentId2, paymentHash1, preimage1, Seq(
      PaymentSent.PartialPayment(outgoing3.id, outgoing3.amount, 15 msat, randomBytes32, None, 400),
      PaymentSent.PartialPayment(outgoing4.id, outgoing4.amount, 20 msat, randomBytes32, None, 410)
    ))
    db.updateOutgoingPayment(sent)

    // -- 2nd check: result contains 2 incoming PAID, 1 outgoing FAILED and 1 outgoing SUCCEEDED, in correct order
    val check2 = db.listPaymentsOverview(10)
    assert(check2.size == 4)
    assert(check2.head.paymentHash == paymentHash1)
    assert(check2.head.isInstanceOf[PlainOutgoingPayment])
    assert(check2.head.asInstanceOf[PlainOutgoingPayment].status.isInstanceOf[OutgoingPaymentStatus.Succeeded])

    assert(check2(1).paymentHash == paymentHash1)
    assert(check2(1).isInstanceOf[PlainOutgoingPayment])
    assert(check2(1).asInstanceOf[PlainOutgoingPayment].status.isInstanceOf[OutgoingPaymentStatus.Failed])

    assert(check2(2).paymentHash == paidInvoice2.paymentHash)
    assert(check2(2).isInstanceOf[PlainIncomingPayment])
    assert(check2(2).asInstanceOf[PlainIncomingPayment].status.isInstanceOf[IncomingPaymentStatus.Received])

    assert(check2(3).paymentHash == paidInvoice1.paymentHash)
    assert(check2(3).isInstanceOf[PlainIncomingPayment])
    assert(check2(3).asInstanceOf[PlainIncomingPayment].status.isInstanceOf[IncomingPaymentStatus.Received])
  }

}

object SqlitePaymentsDbSpec {
  val (alicePriv, bobPriv, carolPriv, davePriv) = (randomKey, randomKey, randomKey, randomKey)
  val (alice, bob, carol, dave) = (alicePriv.publicKey, bobPriv.publicKey, carolPriv.publicKey, davePriv.publicKey)
  val hop_ab = ChannelHop(alice, bob, ChannelUpdate(randomBytes64, randomBytes32, ShortChannelId(42), 1, 0, 0, CltvExpiryDelta(12), 1 msat, 1 msat, 1, None))
  val hop_bc = ChannelHop(bob, carol, ChannelUpdate(randomBytes64, randomBytes32, ShortChannelId(43), 1, 0, 0, CltvExpiryDelta(12), 1 msat, 1 msat, 1, None))
  val (preimage1, preimage2, preimage3, preimage4) = (randomBytes32, randomBytes32, randomBytes32, randomBytes32)
  val (paymentHash1, paymentHash2, paymentHash3, paymentHash4) = (Crypto.sha256(preimage1), Crypto.sha256(preimage2), Crypto.sha256(preimage3), Crypto.sha256(preimage4))
}<|MERGE_RESOLUTION|>--- conflicted
+++ resolved
@@ -27,22 +27,16 @@
 import fr.acinq.eclair.payment._
 import fr.acinq.eclair.router.ChannelHop
 import fr.acinq.eclair.wire.{ChannelUpdate, UnknownNextPeer}
-<<<<<<< HEAD
 import fr.acinq.eclair.{CltvExpiryDelta, LongToBtcAmount, ShortChannelId, TestConstants, randomBytes32, randomBytes64, randomKey}
 import org.scalatest.{BeforeAndAfter, FunSuite}
-=======
-import fr.acinq.eclair.{CltvExpiryDelta, LongToBtcAmount, ShortChannelId, TestConstants, db, randomBytes32, randomBytes64, randomKey}
-import org.scalatest.FunSuite
->>>>>>> b6f922f3
 
 import scala.compat.Platform
 import scala.concurrent.duration._
 
 class SqlitePaymentsDbSpec extends FunSuite with BeforeAndAfter {
 
+  import SqlitePaymentsDbSpec._
   import TestConstants.forAllDbs
-
-  import SqlitePaymentsDbSpec._
 
   after {
     forAllDbs { dbs =>
@@ -245,7 +239,6 @@
   }
 
   test("add/retrieve/update incoming payments") {
-<<<<<<< HEAD
     forAllDbs { dbs =>
       val db = dbs.payments()
 
@@ -265,8 +258,8 @@
       val paidInvoice1 = PaymentRequest(Block.TestnetGenesisBlock.hash, Some(561 msat), randomBytes32, alicePriv, "invoice #5")
       val paidInvoice2 = PaymentRequest(Block.TestnetGenesisBlock.hash, Some(1105 msat), randomBytes32, bobPriv, "invoice #6", expirySeconds = Some(60))
       val receivedAt1 = Platform.currentTime + 1
-      val payment1 = IncomingPayment(paidInvoice1, randomBytes32, paidInvoice1.timestamp.seconds.toMillis, IncomingPaymentStatus.Received(561 msat, receivedAt1))
       val receivedAt2 = Platform.currentTime + 2
+      val payment1 = IncomingPayment(paidInvoice1, randomBytes32, paidInvoice1.timestamp.seconds.toMillis, IncomingPaymentStatus.Received(561 msat, receivedAt2))
       val payment2 = IncomingPayment(paidInvoice2, randomBytes32, paidInvoice2.timestamp.seconds.toMillis, IncomingPaymentStatus.Received(1111 msat, receivedAt2))
 
       db.addIncomingPayment(pendingInvoice1, pendingPayment1.paymentPreimage)
@@ -286,7 +279,8 @@
       assert(db.listReceivedIncomingPayments(0, now) === Nil)
       assert(db.listPendingIncomingPayments(0, now) === Seq(pendingPayment1, pendingPayment2, payment1.copy(status = IncomingPaymentStatus.Pending), payment2.copy(status = IncomingPaymentStatus.Pending)))
 
-      db.receiveIncomingPayment(paidInvoice1.paymentHash, 561 msat, receivedAt1)
+      db.receiveIncomingPayment(paidInvoice1.paymentHash, 461 msat, receivedAt1)
+      db.receiveIncomingPayment(paidInvoice1.paymentHash, 100 msat, receivedAt2) // adding another payment to this invoice should sum
       db.receiveIncomingPayment(paidInvoice2.paymentHash, 1111 msat, receivedAt2)
 
       assert(db.getIncomingPayment(paidInvoice1.paymentHash) === Some(payment1))
@@ -295,57 +289,6 @@
       assert(db.listPendingIncomingPayments(0, now) === Seq(pendingPayment1, pendingPayment2))
       assert(db.listReceivedIncomingPayments(0, now) === Seq(payment1, payment2))
     }
-=======
-    val sqlite = TestConstants.sqliteInMemory()
-    val db = new SqlitePaymentsDb(sqlite)
-
-    // can't receive a payment without an invoice associated with it
-    assertThrows[IllegalArgumentException](db.receiveIncomingPayment(randomBytes32, 12345678 msat))
-
-    val expiredInvoice1 = PaymentRequest(Block.TestnetGenesisBlock.hash, Some(561 msat), randomBytes32, alicePriv, "invoice #1", timestamp = 1)
-    val expiredInvoice2 = PaymentRequest(Block.TestnetGenesisBlock.hash, Some(1105 msat), randomBytes32, bobPriv, "invoice #2", timestamp = 2, expirySeconds = Some(30))
-    val expiredPayment1 = IncomingPayment(expiredInvoice1, randomBytes32, expiredInvoice1.timestamp.seconds.toMillis, IncomingPaymentStatus.Expired)
-    val expiredPayment2 = IncomingPayment(expiredInvoice2, randomBytes32, expiredInvoice2.timestamp.seconds.toMillis, IncomingPaymentStatus.Expired)
-
-    val pendingInvoice1 = PaymentRequest(Block.TestnetGenesisBlock.hash, Some(561 msat), randomBytes32, alicePriv, "invoice #3")
-    val pendingInvoice2 = PaymentRequest(Block.TestnetGenesisBlock.hash, Some(1105 msat), randomBytes32, bobPriv, "invoice #4", expirySeconds = Some(30))
-    val pendingPayment1 = IncomingPayment(pendingInvoice1, randomBytes32, pendingInvoice1.timestamp.seconds.toMillis, IncomingPaymentStatus.Pending)
-    val pendingPayment2 = IncomingPayment(pendingInvoice2, randomBytes32, pendingInvoice2.timestamp.seconds.toMillis, IncomingPaymentStatus.Pending)
-
-    val paidInvoice1 = PaymentRequest(Block.TestnetGenesisBlock.hash, Some(561 msat), randomBytes32, alicePriv, "invoice #5")
-    val paidInvoice2 = PaymentRequest(Block.TestnetGenesisBlock.hash, Some(1105 msat), randomBytes32, bobPriv, "invoice #6", expirySeconds = Some(60))
-    val receivedAt1 = Platform.currentTime + 1
-    val receivedAt2 = Platform.currentTime + 2
-    val payment1 = IncomingPayment(paidInvoice1, randomBytes32, paidInvoice1.timestamp.seconds.toMillis, IncomingPaymentStatus.Received(561 msat, receivedAt2))
-    val payment2 = IncomingPayment(paidInvoice2, randomBytes32, paidInvoice2.timestamp.seconds.toMillis, IncomingPaymentStatus.Received(1111 msat, receivedAt2))
-
-    db.addIncomingPayment(pendingInvoice1, pendingPayment1.paymentPreimage)
-    db.addIncomingPayment(pendingInvoice2, pendingPayment2.paymentPreimage)
-    db.addIncomingPayment(expiredInvoice1, expiredPayment1.paymentPreimage)
-    db.addIncomingPayment(expiredInvoice2, expiredPayment2.paymentPreimage)
-    db.addIncomingPayment(paidInvoice1, payment1.paymentPreimage)
-    db.addIncomingPayment(paidInvoice2, payment2.paymentPreimage)
-
-    assert(db.getIncomingPayment(pendingInvoice1.paymentHash) === Some(pendingPayment1))
-    assert(db.getIncomingPayment(expiredInvoice2.paymentHash) === Some(expiredPayment2))
-    assert(db.getIncomingPayment(paidInvoice1.paymentHash) === Some(payment1.copy(status = IncomingPaymentStatus.Pending)))
-
-    val now = Platform.currentTime
-    assert(db.listIncomingPayments(0, now) === Seq(expiredPayment1, expiredPayment2, pendingPayment1, pendingPayment2, payment1.copy(status = IncomingPaymentStatus.Pending), payment2.copy(status = IncomingPaymentStatus.Pending)))
-    assert(db.listExpiredIncomingPayments(0, now) === Seq(expiredPayment1, expiredPayment2))
-    assert(db.listReceivedIncomingPayments(0, now) === Nil)
-    assert(db.listPendingIncomingPayments(0, now) === Seq(pendingPayment1, pendingPayment2, payment1.copy(status = IncomingPaymentStatus.Pending), payment2.copy(status = IncomingPaymentStatus.Pending)))
-
-    db.receiveIncomingPayment(paidInvoice1.paymentHash, 461 msat, receivedAt1)
-    db.receiveIncomingPayment(paidInvoice1.paymentHash, 100 msat, receivedAt2) // adding another payment to this invoice should sum
-    db.receiveIncomingPayment(paidInvoice2.paymentHash, 1111 msat, receivedAt2)
-
-    assert(db.getIncomingPayment(paidInvoice1.paymentHash) === Some(payment1))
-    assert(db.listIncomingPayments(0, now) === Seq(expiredPayment1, expiredPayment2, pendingPayment1, pendingPayment2, payment1, payment2))
-    assert(db.listIncomingPayments(now - 60.seconds.toMillis, now) === Seq(pendingPayment1, pendingPayment2, payment1, payment2))
-    assert(db.listPendingIncomingPayments(0, now) === Seq(pendingPayment1, pendingPayment2))
-    assert(db.listReceivedIncomingPayments(0, now) === Seq(payment1, payment2))
->>>>>>> b6f922f3
   }
 
   test("add/retrieve/update outgoing payments") {
