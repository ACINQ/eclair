--- conflicted
+++ resolved
@@ -18,19 +18,18 @@
 
 import java.util.UUID
 
-<<<<<<< HEAD
-import fr.acinq.bitcoin.Transaction
-import fr.acinq.eclair.TestConstants.{TestPsqlDatabases, TestSqliteDatabases}
-=======
 import fr.acinq.bitcoin.Crypto.PrivateKey
 import fr.acinq.bitcoin.{ByteVector32, Transaction}
->>>>>>> b36c5ad5
+import fr.acinq.eclair.TestConstants.{TestPsqlDatabases, TestSqliteDatabases, forAllDbs}
 import fr.acinq.eclair._
 import fr.acinq.eclair.channel.Channel.{LocalError, RemoteError}
-import fr.acinq.eclair.channel.{AvailableBalanceChanged, ChannelErrorOccurred, NetworkFeePaid}
+import fr.acinq.eclair.channel.{ChannelErrorOccurred, NetworkFeePaid}
 import fr.acinq.eclair.db.jdbc.JdbcUtils.using
+import fr.acinq.eclair.db.psql.PsqlAuditDb
+import fr.acinq.eclair.db.psql.PsqlUtils.NoLock
+import fr.acinq.eclair.db.sqlite.SqliteAuditDb
 import fr.acinq.eclair.payment._
-import fr.acinq.eclair.wire.{ChannelCodecs, ChannelCodecsSpec}
+import fr.acinq.eclair.wire.ChannelCodecs
 import org.scalatest.{FunSuite, Tag}
 
 import scala.compat.Platform
@@ -39,8 +38,6 @@
 
 
 class SqliteAuditDbSpec extends FunSuite {
-
-  import TestConstants.forAllDbs
 
   test("init sqlite 2 times in a row") {
     forAllDbs { dbs =>
@@ -50,12 +47,10 @@
   }
 
   test("add/list events") {
-<<<<<<< HEAD
     forAllDbs { dbs =>
-
       val db = dbs.audit()
 
-      val e1 = PaymentSent(ChannelCodecs.UNKNOWN_UUID, randomBytes32, randomBytes32, PaymentSent.PartialPayment(ChannelCodecs.UNKNOWN_UUID, 42000 msat, 1000 msat, randomBytes32, None) :: Nil)
+      val e1 = PaymentSent(ChannelCodecs.UNKNOWN_UUID, randomBytes32, randomBytes32, 40000 msat, randomKey.publicKey, PaymentSent.PartialPayment(ChannelCodecs.UNKNOWN_UUID, 42000 msat, 1000 msat, randomBytes32, None) :: Nil)
       val pp2a = PaymentReceived.PartialPayment(42000 msat, randomBytes32)
       val pp2b = PaymentReceived.PartialPayment(42100 msat, randomBytes32)
       val e2 = PaymentReceived(randomBytes32, pp2a :: pp2b :: Nil)
@@ -63,16 +58,16 @@
       val e4 = NetworkFeePaid(null, randomKey.publicKey, randomBytes32, Transaction(0, Seq.empty, Seq.empty, 0), 42 sat, "mutual")
       val pp5a = PaymentSent.PartialPayment(UUID.randomUUID(), 42000 msat, 1000 msat, randomBytes32, None, timestamp = 0)
       val pp5b = PaymentSent.PartialPayment(UUID.randomUUID(), 42100 msat, 900 msat, randomBytes32, None, timestamp = 1)
-      val e5 = PaymentSent(ChannelCodecs.UNKNOWN_UUID, randomBytes32, randomBytes32, pp5a :: pp5b :: Nil)
+      val e5 = PaymentSent(UUID.randomUUID(), randomBytes32, randomBytes32, 84100 msat, randomKey.publicKey, pp5a :: pp5b :: Nil)
       val pp6 = PaymentSent.PartialPayment(UUID.randomUUID(), 42000 msat, 1000 msat, randomBytes32, None, timestamp = (Platform.currentTime.milliseconds + 10.minutes).toMillis)
-      val e6 = PaymentSent(ChannelCodecs.UNKNOWN_UUID, randomBytes32, randomBytes32, pp6 :: Nil)
-      val e7 = AvailableBalanceChanged(null, randomBytes32, ShortChannelId(500000, 42, 1), 456123000 msat, ChannelCodecsSpec.normal.commitments)
-      val e8 = ChannelLifecycleEvent(randomBytes32, randomKey.publicKey, 456123000 sat, isFunder = true, isPrivate = false, "mutual")
-      val e9 = ChannelErrorOccurred(null, randomBytes32, randomKey.publicKey, null, LocalError(new RuntimeException("oops")), isFatal = true)
-      val e10 = ChannelErrorOccurred(null, randomBytes32, randomKey.publicKey, null, RemoteError(wire.Error(randomBytes32, "remote oops")), isFatal = true)
-      val e11 = TrampolinePaymentRelayed(42000 msat, 40000 msat, randomBytes32, randomKey.publicKey, Seq(randomBytes32), Seq(randomBytes32))
-      // TrampolinePaymentRelayed events are converted to ChannelPaymentRelayed events for now. We need to udpate the DB schema to fix this.
-      val e11bis = ChannelPaymentRelayed(42000 msat, 40000 msat, e11.paymentHash, e11.fromChannelIds.head, e11.toChannelIds.head, e11.timestamp)
+      val e6 = PaymentSent(UUID.randomUUID(), randomBytes32, randomBytes32, 42000 msat, randomKey.publicKey, pp6 :: Nil)
+      val e7 = ChannelLifecycleEvent(randomBytes32, randomKey.publicKey, 456123000 sat, isFunder = true, isPrivate = false, "mutual")
+      val e8 = ChannelErrorOccurred(null, randomBytes32, randomKey.publicKey, null, LocalError(new RuntimeException("oops")), isFatal = true)
+      val e9 = ChannelErrorOccurred(null, randomBytes32, randomKey.publicKey, null, RemoteError(wire.Error(randomBytes32, "remote oops")), isFatal = true)
+      val e10 = TrampolinePaymentRelayed(randomBytes32, Seq(PaymentRelayed.Part(20000 msat, randomBytes32), PaymentRelayed.Part(22000 msat, randomBytes32)), Seq(PaymentRelayed.Part(10000 msat, randomBytes32), PaymentRelayed.Part(12000 msat, randomBytes32), PaymentRelayed.Part(15000 msat, randomBytes32)))
+      val multiPartPaymentHash = randomBytes32
+      val e11 = ChannelPaymentRelayed(13000 msat, 11000 msat, multiPartPaymentHash, randomBytes32, randomBytes32)
+      val e12 = ChannelPaymentRelayed(15000 msat, 12500 msat, multiPartPaymentHash, randomBytes32, randomBytes32)
 
       db.add(e1)
       db.add(e2)
@@ -85,137 +80,97 @@
       db.add(e9)
       db.add(e10)
       db.add(e11)
-
-      assert(db.listSent(from = 0L, to = (Platform.currentTime.milliseconds + 15.minute).toMillis).toSet === Set(e1, e5.copy(id = pp5a.id, parts = pp5a :: Nil), e5.copy(id = pp5b.id, parts = pp5b :: Nil), e6.copy(id = pp6.id)))
+      db.add(e12)
+
+      assert(db.listSent(from = 0L, to = (Platform.currentTime.milliseconds + 15.minute).toMillis).toSet === Set(e1, e5, e6))
       assert(db.listSent(from = 100000L, to = (Platform.currentTime.milliseconds + 1.minute).toMillis).toList === List(e1))
-      assert(db.listReceived(from = 0L, to = (Platform.currentTime.milliseconds + 1.minute).toMillis).toList === List(e2.copy(parts = pp2a :: Nil), e2.copy(parts = pp2b :: Nil)))
-      assert(db.listRelayed(from = 0L, to = (Platform.currentTime.milliseconds + 1.minute).toMillis).toList === List(e3, e11bis))
+      assert(db.listReceived(from = 0L, to = (Platform.currentTime.milliseconds + 1.minute).toMillis).toList === List(e2))
+      assert(db.listRelayed(from = 0L, to = (Platform.currentTime.milliseconds + 1.minute).toMillis).toList === List(e3, e10, e11, e12))
       assert(db.listNetworkFees(from = 0L, to = (Platform.currentTime.milliseconds + 1.minute).toMillis).size === 1)
       assert(db.listNetworkFees(from = 0L, to = (Platform.currentTime.milliseconds + 1.minute).toMillis).head.txType === "mutual")
     }
-=======
-    val sqlite = TestConstants.sqliteInMemory()
-    val db = new SqliteAuditDb(sqlite)
-
-    val e1 = PaymentSent(ChannelCodecs.UNKNOWN_UUID, randomBytes32, randomBytes32, 40000 msat, randomKey.publicKey, PaymentSent.PartialPayment(ChannelCodecs.UNKNOWN_UUID, 42000 msat, 1000 msat, randomBytes32, None) :: Nil)
-    val pp2a = PaymentReceived.PartialPayment(42000 msat, randomBytes32)
-    val pp2b = PaymentReceived.PartialPayment(42100 msat, randomBytes32)
-    val e2 = PaymentReceived(randomBytes32, pp2a :: pp2b :: Nil)
-    val e3 = ChannelPaymentRelayed(42000 msat, 1000 msat, randomBytes32, randomBytes32, randomBytes32)
-    val e4 = NetworkFeePaid(null, randomKey.publicKey, randomBytes32, Transaction(0, Seq.empty, Seq.empty, 0), 42 sat, "mutual")
-    val pp5a = PaymentSent.PartialPayment(UUID.randomUUID(), 42000 msat, 1000 msat, randomBytes32, None, timestamp = 0)
-    val pp5b = PaymentSent.PartialPayment(UUID.randomUUID(), 42100 msat, 900 msat, randomBytes32, None, timestamp = 1)
-    val e5 = PaymentSent(UUID.randomUUID(), randomBytes32, randomBytes32, 84100 msat, randomKey.publicKey, pp5a :: pp5b :: Nil)
-    val pp6 = PaymentSent.PartialPayment(UUID.randomUUID(), 42000 msat, 1000 msat, randomBytes32, None, timestamp = (Platform.currentTime.milliseconds + 10.minutes).toMillis)
-    val e6 = PaymentSent(UUID.randomUUID(), randomBytes32, randomBytes32, 42000 msat, randomKey.publicKey, pp6 :: Nil)
-    val e7 = ChannelLifecycleEvent(randomBytes32, randomKey.publicKey, 456123000 sat, isFunder = true, isPrivate = false, "mutual")
-    val e8 = ChannelErrorOccurred(null, randomBytes32, randomKey.publicKey, null, LocalError(new RuntimeException("oops")), isFatal = true)
-    val e9 = ChannelErrorOccurred(null, randomBytes32, randomKey.publicKey, null, RemoteError(wire.Error(randomBytes32, "remote oops")), isFatal = true)
-    val e10 = TrampolinePaymentRelayed(randomBytes32, Seq(PaymentRelayed.Part(20000 msat, randomBytes32), PaymentRelayed.Part(22000 msat, randomBytes32)), Seq(PaymentRelayed.Part(10000 msat, randomBytes32), PaymentRelayed.Part(12000 msat, randomBytes32), PaymentRelayed.Part(15000 msat, randomBytes32)))
-    val multiPartPaymentHash = randomBytes32
-    val e11 = ChannelPaymentRelayed(13000 msat, 11000 msat, multiPartPaymentHash, randomBytes32, randomBytes32)
-    val e12 = ChannelPaymentRelayed(15000 msat, 12500 msat, multiPartPaymentHash, randomBytes32, randomBytes32)
-
-    db.add(e1)
-    db.add(e2)
-    db.add(e3)
-    db.add(e4)
-    db.add(e5)
-    db.add(e6)
-    db.add(e7)
-    db.add(e8)
-    db.add(e9)
-    db.add(e10)
-    db.add(e11)
-    db.add(e12)
-
-    assert(db.listSent(from = 0L, to = (Platform.currentTime.milliseconds + 15.minute).toMillis).toSet === Set(e1, e5, e6))
-    assert(db.listSent(from = 100000L, to = (Platform.currentTime.milliseconds + 1.minute).toMillis).toList === List(e1))
-    assert(db.listReceived(from = 0L, to = (Platform.currentTime.milliseconds + 1.minute).toMillis).toList === List(e2))
-    assert(db.listRelayed(from = 0L, to = (Platform.currentTime.milliseconds + 1.minute).toMillis).toList === List(e3, e10, e11, e12))
-    assert(db.listNetworkFees(from = 0L, to = (Platform.currentTime.milliseconds + 1.minute).toMillis).size === 1)
-    assert(db.listNetworkFees(from = 0L, to = (Platform.currentTime.milliseconds + 1.minute).toMillis).head.txType === "mutual")
->>>>>>> b36c5ad5
   }
 
   test("stats") {
     forAllDbs { dbs =>
-
       val db = dbs.audit()
 
-    val n1 = randomKey.publicKey
-    val n2 = randomKey.publicKey
-    val n3 = randomKey.publicKey
-    val n4 = randomKey.publicKey
-
-    val c1 = randomBytes32
-    val c2 = randomBytes32
-    val c3 = randomBytes32
-    val c4 = randomBytes32
-
-    db.add(ChannelPaymentRelayed(46000 msat, 44000 msat, randomBytes32, randomBytes32, c1))
-    db.add(ChannelPaymentRelayed(41000 msat, 40000 msat, randomBytes32, randomBytes32, c1))
-    db.add(ChannelPaymentRelayed(43000 msat, 42000 msat, randomBytes32, randomBytes32, c1))
-    db.add(ChannelPaymentRelayed(42000 msat, 40000 msat, randomBytes32, randomBytes32, c2))
-    db.add(TrampolinePaymentRelayed(randomBytes32, Seq(PaymentRelayed.Part(25000 msat, randomBytes32)), Seq(PaymentRelayed.Part(20000 msat, c4))))
-    db.add(TrampolinePaymentRelayed(randomBytes32, Seq(PaymentRelayed.Part(46000 msat, randomBytes32)), Seq(PaymentRelayed.Part(16000 msat, c2), PaymentRelayed.Part(10000 msat, c4), PaymentRelayed.Part(14000 msat, c4))))
-
-    db.add(NetworkFeePaid(null, n1, c1, Transaction(0, Seq.empty, Seq.empty, 0), 100 sat, "funding"))
-    db.add(NetworkFeePaid(null, n2, c2, Transaction(0, Seq.empty, Seq.empty, 0), 200 sat, "funding"))
-    db.add(NetworkFeePaid(null, n2, c2, Transaction(0, Seq.empty, Seq.empty, 0), 300 sat, "mutual"))
-    db.add(NetworkFeePaid(null, n3, c3, Transaction(0, Seq.empty, Seq.empty, 0), 400 sat, "funding"))
-    db.add(NetworkFeePaid(null, n4, c4, Transaction(0, Seq.empty, Seq.empty, 0), 500 sat, "funding"))
-
-    assert(db.stats.toSet === Set(
-      Stats(channelId = c1, avgPaymentAmount = 42 sat, paymentCount = 3, relayFee = 4 sat, networkFee = 100 sat),
-      Stats(channelId = c2, avgPaymentAmount = 40 sat, paymentCount = 2, relayFee = 4 sat, networkFee = 500 sat),
-      Stats(channelId = c3, avgPaymentAmount = 0 sat, paymentCount = 0, relayFee = 0 sat, networkFee = 400 sat),
-      Stats(channelId = c4, avgPaymentAmount = 30 sat, paymentCount = 2, relayFee = 9 sat, networkFee = 500 sat)
-    ))
+      val n1 = randomKey.publicKey
+      val n2 = randomKey.publicKey
+      val n3 = randomKey.publicKey
+      val n4 = randomKey.publicKey
+
+      val c1 = randomBytes32
+      val c2 = randomBytes32
+      val c3 = randomBytes32
+      val c4 = randomBytes32
+
+      db.add(ChannelPaymentRelayed(46000 msat, 44000 msat, randomBytes32, randomBytes32, c1))
+      db.add(ChannelPaymentRelayed(41000 msat, 40000 msat, randomBytes32, randomBytes32, c1))
+      db.add(ChannelPaymentRelayed(43000 msat, 42000 msat, randomBytes32, randomBytes32, c1))
+      db.add(ChannelPaymentRelayed(42000 msat, 40000 msat, randomBytes32, randomBytes32, c2))
+      db.add(TrampolinePaymentRelayed(randomBytes32, Seq(PaymentRelayed.Part(25000 msat, randomBytes32)), Seq(PaymentRelayed.Part(20000 msat, c4))))
+      db.add(TrampolinePaymentRelayed(randomBytes32, Seq(PaymentRelayed.Part(46000 msat, randomBytes32)), Seq(PaymentRelayed.Part(16000 msat, c2), PaymentRelayed.Part(10000 msat, c4), PaymentRelayed.Part(14000 msat, c4))))
+
+      db.add(NetworkFeePaid(null, n1, c1, Transaction(0, Seq.empty, Seq.empty, 0), 100 sat, "funding"))
+      db.add(NetworkFeePaid(null, n2, c2, Transaction(0, Seq.empty, Seq.empty, 0), 200 sat, "funding"))
+      db.add(NetworkFeePaid(null, n2, c2, Transaction(0, Seq.empty, Seq.empty, 0), 300 sat, "mutual"))
+      db.add(NetworkFeePaid(null, n3, c3, Transaction(0, Seq.empty, Seq.empty, 0), 400 sat, "funding"))
+      db.add(NetworkFeePaid(null, n4, c4, Transaction(0, Seq.empty, Seq.empty, 0), 500 sat, "funding"))
+
+      assert(db.stats.toSet === Set(
+        Stats(channelId = c1, avgPaymentAmount = 42 sat, paymentCount = 3, relayFee = 4 sat, networkFee = 100 sat),
+        Stats(channelId = c2, avgPaymentAmount = 40 sat, paymentCount = 2, relayFee = 4 sat, networkFee = 500 sat),
+        Stats(channelId = c3, avgPaymentAmount = 0 sat, paymentCount = 0, relayFee = 0 sat, networkFee = 400 sat),
+        Stats(channelId = c4, avgPaymentAmount = 30 sat, paymentCount = 2, relayFee = 9 sat, networkFee = 500 sat)
+      ))
     }
   }
 
   ignore("relay stats performance", Tag("perf")) {
-    val sqlite = TestConstants.sqliteInMemory()
-    val db = new SqliteAuditDb(sqlite)
-    val nodeCount = 100
-    val channelCount = 1000
-    val eventCount = 100000
-    val nodeIds = (1 to nodeCount).map(_ => randomKey.publicKey)
-    val channelIds = (1 to channelCount).map(_ => randomBytes32)
-    // Fund channels.
-    channelIds.foreach(channelId => {
-      val nodeId = nodeIds(Random.nextInt(nodeCount))
-      db.add(NetworkFeePaid(null, nodeId, channelId, Transaction(0, Seq.empty, Seq.empty, 0), 100 sat, "funding"))
-    })
-    // Add relay events.
-    (1 to eventCount).foreach(_ => {
-      // 25% trampoline relays.
-      if (Random.nextInt(4) == 0) {
-        val outgoingCount = 1 + Random.nextInt(4)
-        val incoming = Seq(PaymentRelayed.Part(10000 msat, randomBytes32))
-        val outgoing = (1 to outgoingCount).map(_ => PaymentRelayed.Part(Random.nextInt(2000).msat, channelIds(Random.nextInt(channelCount))))
-        db.add(TrampolinePaymentRelayed(randomBytes32, incoming, outgoing))
-      } else {
-        val toChannelId = channelIds(Random.nextInt(channelCount))
-        db.add(ChannelPaymentRelayed(10000 msat, Random.nextInt(10000).msat, randomBytes32, randomBytes32, toChannelId))
-      }
-    })
-    // Test starts here.
-    val start = Platform.currentTime
-    assert(db.stats.nonEmpty)
-    val end = Platform.currentTime
-    fail(s"took ${end - start}ms")
-  }
-
-<<<<<<< HEAD
+    forAllDbs { dbs =>
+      val db = dbs.audit()
+      val nodeCount = 100
+      val channelCount = 1000
+      val eventCount = 100000
+      val nodeIds = (1 to nodeCount).map(_ => randomKey.publicKey)
+      val channelIds = (1 to channelCount).map(_ => randomBytes32)
+      // Fund channels.
+      channelIds.foreach(channelId => {
+        val nodeId = nodeIds(Random.nextInt(nodeCount))
+        db.add(NetworkFeePaid(null, nodeId, channelId, Transaction(0, Seq.empty, Seq.empty, 0), 100 sat, "funding"))
+      })
+      // Add relay events.
+      (1 to eventCount).foreach(_ => {
+        // 25% trampoline relays.
+        if (Random.nextInt(4) == 0) {
+          val outgoingCount = 1 + Random.nextInt(4)
+          val incoming = Seq(PaymentRelayed.Part(10000 msat, randomBytes32))
+          val outgoing = (1 to outgoingCount).map(_ => PaymentRelayed.Part(Random.nextInt(2000).msat, channelIds(Random.nextInt(channelCount))))
+          db.add(TrampolinePaymentRelayed(randomBytes32, incoming, outgoing))
+        } else {
+          val toChannelId = channelIds(Random.nextInt(channelCount))
+          db.add(ChannelPaymentRelayed(10000 msat, Random.nextInt(10000).msat, randomBytes32, randomBytes32, toChannelId))
+        }
+      })
+      // Test starts here.
+      val start = Platform.currentTime
+      assert(db.stats.nonEmpty)
+      val end = Platform.currentTime
+      fail(s"took ${end - start}ms")
+    }
+  }
+
+  test("handle migration version 1 -> 4") {
     forAllDbs {
       case _: TestPsqlDatabases => // no migration
       case dbs: TestSqliteDatabases =>
+        import fr.acinq.eclair.db.sqlite.SqliteUtils.getVersion
+        val connection = dbs.connection
+
         // simulate existing previous version db
-        using(dbs.connection.createStatement()) { statement =>
-          dbs.getVersion(statement, "audit", 1)
-
+        using(connection.createStatement()) { statement =>
+          getVersion(statement, "audit", 1)
           statement.executeUpdate("CREATE TABLE IF NOT EXISTS balance_updated (channel_id BLOB NOT NULL, node_id BLOB NOT NULL, amount_msat INTEGER NOT NULL, capacity_sat INTEGER NOT NULL, reserve_sat INTEGER NOT NULL, timestamp INTEGER NOT NULL)")
           statement.executeUpdate("CREATE TABLE IF NOT EXISTS sent (amount_msat INTEGER NOT NULL, fees_msat INTEGER NOT NULL, payment_hash BLOB NOT NULL, payment_preimage BLOB NOT NULL, to_channel_id BLOB NOT NULL, timestamp INTEGER NOT NULL)")
           statement.executeUpdate("CREATE TABLE IF NOT EXISTS received (amount_msat INTEGER NOT NULL, payment_hash BLOB NOT NULL, from_channel_id BLOB NOT NULL, timestamp INTEGER NOT NULL)")
@@ -231,20 +186,20 @@
           statement.executeUpdate("CREATE INDEX IF NOT EXISTS channel_events_timestamp_idx ON channel_events(timestamp)")
         }
 
-        using(dbs.connection.createStatement()) { statement =>
-          assert(dbs.getVersion(statement, "audit", 3) == 1) // we expect version 1
-        }
-
-        val ps = PaymentSent(UUID.randomUUID(), randomBytes32, randomBytes32, PaymentSent.PartialPayment(UUID.randomUUID(), 42000 msat, 1000 msat, randomBytes32, None) :: Nil)
+        using(connection.createStatement()) { statement =>
+          assert(getVersion(statement, "audit", 4) == 1) // we expect version 1
+        }
+
+        val ps = PaymentSent(UUID.randomUUID(), randomBytes32, randomBytes32, 42000 msat, PrivateKey(ByteVector32.One).publicKey, PaymentSent.PartialPayment(UUID.randomUUID(), 42000 msat, 1000 msat, randomBytes32, None) :: Nil)
         val pp1 = PaymentSent.PartialPayment(UUID.randomUUID(), 42001 msat, 1001 msat, randomBytes32, None)
         val pp2 = PaymentSent.PartialPayment(UUID.randomUUID(), 42002 msat, 1002 msat, randomBytes32, None)
-        val ps1 = PaymentSent(UUID.randomUUID(), randomBytes32, randomBytes32, pp1 :: pp2 :: Nil)
+        val ps1 = PaymentSent(UUID.randomUUID(), randomBytes32, randomBytes32, 84003 msat, PrivateKey(ByteVector32.One).publicKey, pp1 :: pp2 :: Nil)
         val e1 = ChannelErrorOccurred(null, randomBytes32, randomKey.publicKey, null, LocalError(new RuntimeException("oops")), isFatal = true)
         val e2 = ChannelErrorOccurred(null, randomBytes32, randomKey.publicKey, null, RemoteError(wire.Error(randomBytes32, "remote oops")), isFatal = true)
 
         // add a row (no ID on sent)
-        using(dbs.connection.prepareStatement("INSERT INTO sent VALUES (?, ?, ?, ?, ?, ?)")) { statement =>
-          statement.setLong(1, ps.amount.toLong)
+        using(connection.prepareStatement("INSERT INTO sent VALUES (?, ?, ?, ?, ?, ?)")) { statement =>
+          statement.setLong(1, ps.recipientAmount.toLong)
           statement.setLong(2, ps.feesPaid.toLong)
           statement.setBytes(3, ps.paymentHash.toArray)
           statement.setBytes(4, ps.paymentPreimage.toArray)
@@ -253,19 +208,19 @@
           statement.executeUpdate()
         }
 
-        val migratedDb = dbs.audit()
-
-        using(dbs.connection.createStatement()) { statement =>
-          assert(dbs.getVersion(statement, "audit", 3) == 3) // version changed from 1 -> 3
+        val migratedDb = new SqliteAuditDb(connection)
+
+        using(connection.createStatement()) { statement =>
+          assert(getVersion(statement, "audit", 4) == 4) // version changed from 1 -> 4
         }
 
         // existing rows in the 'sent' table will use id=00000000-0000-0000-0000-000000000000 as default
         assert(migratedDb.listSent(0, (Platform.currentTime.milliseconds + 1.minute).toMillis) === Seq(ps.copy(id = ChannelCodecs.UNKNOWN_UUID, parts = Seq(ps.parts.head.copy(id = ChannelCodecs.UNKNOWN_UUID)))))
 
-        val postMigrationDb = dbs.audit()
-
-        using(dbs.connection.createStatement()) { statement =>
-          assert(dbs.getVersion(statement, "audit", 3) == 3) // version 3
+        val postMigrationDb = new SqliteAuditDb(connection)
+
+        using(connection.createStatement()) { statement =>
+          assert(getVersion(statement, "audit", 4) == 4) // version 4
         }
 
         postMigrationDb.add(ps1)
@@ -273,75 +228,21 @@
         postMigrationDb.add(e2)
 
         // the old record will have the UNKNOWN_UUID but the new ones will have their actual id
-        assert(postMigrationDb.listSent(0, (Platform.currentTime.milliseconds + 1.minute).toMillis) === Seq(
-          ps.copy(id = ChannelCodecs.UNKNOWN_UUID, parts = Seq(ps.parts.head.copy(id = ChannelCodecs.UNKNOWN_UUID))),
-          ps1.copy(id = pp1.id, parts = pp1 :: Nil),
-          ps1.copy(id = pp2.id, parts = pp2 :: Nil)))
-    }
-
-  }
-=======
-  test("handle migration version 1 -> 4") {
-    val connection = TestConstants.sqliteInMemory()
-
-    // simulate existing previous version db
-    using(connection.createStatement()) { statement =>
-      getVersion(statement, "audit", 1)
-      statement.executeUpdate("CREATE TABLE IF NOT EXISTS balance_updated (channel_id BLOB NOT NULL, node_id BLOB NOT NULL, amount_msat INTEGER NOT NULL, capacity_sat INTEGER NOT NULL, reserve_sat INTEGER NOT NULL, timestamp INTEGER NOT NULL)")
-      statement.executeUpdate("CREATE TABLE IF NOT EXISTS sent (amount_msat INTEGER NOT NULL, fees_msat INTEGER NOT NULL, payment_hash BLOB NOT NULL, payment_preimage BLOB NOT NULL, to_channel_id BLOB NOT NULL, timestamp INTEGER NOT NULL)")
-      statement.executeUpdate("CREATE TABLE IF NOT EXISTS received (amount_msat INTEGER NOT NULL, payment_hash BLOB NOT NULL, from_channel_id BLOB NOT NULL, timestamp INTEGER NOT NULL)")
-      statement.executeUpdate("CREATE TABLE IF NOT EXISTS relayed (amount_in_msat INTEGER NOT NULL, amount_out_msat INTEGER NOT NULL, payment_hash BLOB NOT NULL, from_channel_id BLOB NOT NULL, to_channel_id BLOB NOT NULL, timestamp INTEGER NOT NULL)")
-      statement.executeUpdate("CREATE TABLE IF NOT EXISTS network_fees (channel_id BLOB NOT NULL, node_id BLOB NOT NULL, tx_id BLOB NOT NULL, fee_sat INTEGER NOT NULL, tx_type TEXT NOT NULL, timestamp INTEGER NOT NULL)")
-      statement.executeUpdate("CREATE TABLE IF NOT EXISTS channel_events (channel_id BLOB NOT NULL, node_id BLOB NOT NULL, capacity_sat INTEGER NOT NULL, is_funder BOOLEAN NOT NULL, is_private BOOLEAN NOT NULL, event STRING NOT NULL, timestamp INTEGER NOT NULL)")
-
-      statement.executeUpdate("CREATE INDEX IF NOT EXISTS balance_updated_idx ON balance_updated(timestamp)")
-      statement.executeUpdate("CREATE INDEX IF NOT EXISTS sent_timestamp_idx ON sent(timestamp)")
-      statement.executeUpdate("CREATE INDEX IF NOT EXISTS received_timestamp_idx ON received(timestamp)")
-      statement.executeUpdate("CREATE INDEX IF NOT EXISTS relayed_timestamp_idx ON relayed(timestamp)")
-      statement.executeUpdate("CREATE INDEX IF NOT EXISTS network_fees_timestamp_idx ON network_fees(timestamp)")
-      statement.executeUpdate("CREATE INDEX IF NOT EXISTS channel_events_timestamp_idx ON channel_events(timestamp)")
-    }
-
-    using(connection.createStatement()) { statement =>
-      assert(getVersion(statement, "audit", 4) == 1) // we expect version 1
-    }
-
-    val ps = PaymentSent(UUID.randomUUID(), randomBytes32, randomBytes32, 42000 msat, PrivateKey(ByteVector32.One).publicKey, PaymentSent.PartialPayment(UUID.randomUUID(), 42000 msat, 1000 msat, randomBytes32, None) :: Nil)
-    val pp1 = PaymentSent.PartialPayment(UUID.randomUUID(), 42001 msat, 1001 msat, randomBytes32, None)
-    val pp2 = PaymentSent.PartialPayment(UUID.randomUUID(), 42002 msat, 1002 msat, randomBytes32, None)
-    val ps1 = PaymentSent(UUID.randomUUID(), randomBytes32, randomBytes32, 84003 msat, PrivateKey(ByteVector32.One).publicKey, pp1 :: pp2 :: Nil)
-    val e1 = ChannelErrorOccurred(null, randomBytes32, randomKey.publicKey, null, LocalError(new RuntimeException("oops")), isFatal = true)
-    val e2 = ChannelErrorOccurred(null, randomBytes32, randomKey.publicKey, null, RemoteError(wire.Error(randomBytes32, "remote oops")), isFatal = true)
-
-    // add a row (no ID on sent)
-    using(connection.prepareStatement("INSERT INTO sent VALUES (?, ?, ?, ?, ?, ?)")) { statement =>
-      statement.setLong(1, ps.recipientAmount.toLong)
-      statement.setLong(2, ps.feesPaid.toLong)
-      statement.setBytes(3, ps.paymentHash.toArray)
-      statement.setBytes(4, ps.paymentPreimage.toArray)
-      statement.setBytes(5, ps.parts.head.toChannelId.toArray)
-      statement.setLong(6, ps.timestamp)
-      statement.executeUpdate()
-    }
-
-    val migratedDb = new SqliteAuditDb(connection)
-
-    using(connection.createStatement()) { statement =>
-      assert(getVersion(statement, "audit", 4) == 4) // version changed from 1 -> 4
-    }
->>>>>>> b36c5ad5
-
-  test("handle migration version 2 -> 3") {
-
+        val expected = Seq(ps.copy(id = ChannelCodecs.UNKNOWN_UUID, parts = Seq(ps.parts.head.copy(id = ChannelCodecs.UNKNOWN_UUID))), ps1)
+        assert(postMigrationDb.listSent(0, (Platform.currentTime.milliseconds + 1.minute).toMillis) === expected)
+    }
+  }
+
+  test("handle migration version 2 -> 4") {
     forAllDbs {
       case _: TestPsqlDatabases => // no migration
       case dbs: TestSqliteDatabases =>
+        import fr.acinq.eclair.db.sqlite.SqliteUtils.getVersion
         val connection = dbs.connection
 
-<<<<<<< HEAD
         // simulate existing previous version db
         using(connection.createStatement()) { statement =>
-          dbs.getVersion(statement, "audit", 2)
+          getVersion(statement, "audit", 2)
           statement.executeUpdate("CREATE TABLE IF NOT EXISTS balance_updated (channel_id BLOB NOT NULL, node_id BLOB NOT NULL, amount_msat INTEGER NOT NULL, capacity_sat INTEGER NOT NULL, reserve_sat INTEGER NOT NULL, timestamp INTEGER NOT NULL)")
           statement.executeUpdate("CREATE TABLE IF NOT EXISTS sent (amount_msat INTEGER NOT NULL, fees_msat INTEGER NOT NULL, payment_hash BLOB NOT NULL, payment_preimage BLOB NOT NULL, to_channel_id BLOB NOT NULL, timestamp INTEGER NOT NULL, id BLOB NOT NULL)")
           statement.executeUpdate("CREATE TABLE IF NOT EXISTS received (amount_msat INTEGER NOT NULL, payment_hash BLOB NOT NULL, from_channel_id BLOB NOT NULL, timestamp INTEGER NOT NULL)")
@@ -358,207 +259,252 @@
         }
 
         using(connection.createStatement()) { statement =>
-          assert(dbs.getVersion(statement, "audit", 3) == 2) // version 2 is deployed now
+          assert(getVersion(statement, "audit", 4) == 2) // version 2 is deployed now
         }
 
         val e1 = ChannelErrorOccurred(null, randomBytes32, randomKey.publicKey, null, LocalError(new RuntimeException("oops")), isFatal = true)
         val e2 = ChannelErrorOccurred(null, randomBytes32, randomKey.publicKey, null, RemoteError(wire.Error(randomBytes32, "remote oops")), isFatal = true)
 
-        val migratedDb = dbs.audit()
-=======
-    using(connection.createStatement()) { statement =>
-      assert(getVersion(statement, "audit", 4) == 4) // version 4
-    }
-
-    postMigrationDb.add(ps1)
-    postMigrationDb.add(e1)
-    postMigrationDb.add(e2)
-
-    // the old record will have the UNKNOWN_UUID but the new ones will have their actual id
-    val expected = Seq(ps.copy(id = ChannelCodecs.UNKNOWN_UUID, parts = Seq(ps.parts.head.copy(id = ChannelCodecs.UNKNOWN_UUID))), ps1)
-    assert(postMigrationDb.listSent(0, (Platform.currentTime.milliseconds + 1.minute).toMillis) === expected)
-  }
-
-  test("handle migration version 2 -> 4") {
-    val connection = TestConstants.sqliteInMemory()
-
-    // simulate existing previous version db
-    using(connection.createStatement()) { statement =>
-      getVersion(statement, "audit", 2)
-      statement.executeUpdate("CREATE TABLE IF NOT EXISTS balance_updated (channel_id BLOB NOT NULL, node_id BLOB NOT NULL, amount_msat INTEGER NOT NULL, capacity_sat INTEGER NOT NULL, reserve_sat INTEGER NOT NULL, timestamp INTEGER NOT NULL)")
-      statement.executeUpdate("CREATE TABLE IF NOT EXISTS sent (amount_msat INTEGER NOT NULL, fees_msat INTEGER NOT NULL, payment_hash BLOB NOT NULL, payment_preimage BLOB NOT NULL, to_channel_id BLOB NOT NULL, timestamp INTEGER NOT NULL, id BLOB NOT NULL)")
-      statement.executeUpdate("CREATE TABLE IF NOT EXISTS received (amount_msat INTEGER NOT NULL, payment_hash BLOB NOT NULL, from_channel_id BLOB NOT NULL, timestamp INTEGER NOT NULL)")
-      statement.executeUpdate("CREATE TABLE IF NOT EXISTS relayed (amount_in_msat INTEGER NOT NULL, amount_out_msat INTEGER NOT NULL, payment_hash BLOB NOT NULL, from_channel_id BLOB NOT NULL, to_channel_id BLOB NOT NULL, timestamp INTEGER NOT NULL)")
-      statement.executeUpdate("CREATE TABLE IF NOT EXISTS network_fees (channel_id BLOB NOT NULL, node_id BLOB NOT NULL, tx_id BLOB NOT NULL, fee_sat INTEGER NOT NULL, tx_type TEXT NOT NULL, timestamp INTEGER NOT NULL)")
-      statement.executeUpdate("CREATE TABLE IF NOT EXISTS channel_events (channel_id BLOB NOT NULL, node_id BLOB NOT NULL, capacity_sat INTEGER NOT NULL, is_funder BOOLEAN NOT NULL, is_private BOOLEAN NOT NULL, event STRING NOT NULL, timestamp INTEGER NOT NULL)")
-
-      statement.executeUpdate("CREATE INDEX IF NOT EXISTS balance_updated_idx ON balance_updated(timestamp)")
-      statement.executeUpdate("CREATE INDEX IF NOT EXISTS sent_timestamp_idx ON sent(timestamp)")
-      statement.executeUpdate("CREATE INDEX IF NOT EXISTS received_timestamp_idx ON received(timestamp)")
-      statement.executeUpdate("CREATE INDEX IF NOT EXISTS relayed_timestamp_idx ON relayed(timestamp)")
-      statement.executeUpdate("CREATE INDEX IF NOT EXISTS network_fees_timestamp_idx ON network_fees(timestamp)")
-      statement.executeUpdate("CREATE INDEX IF NOT EXISTS channel_events_timestamp_idx ON channel_events(timestamp)")
-    }
-
-    using(connection.createStatement()) { statement =>
-      assert(getVersion(statement, "audit", 4) == 2) // version 2 is deployed now
-    }
->>>>>>> b36c5ad5
-
-        using(connection.createStatement()) { statement =>
-          assert(dbs.getVersion(statement, "audit", 3) == 3) // version changed from 2 -> 3
+        val migratedDb = new SqliteAuditDb(connection)
+
+        using(connection.createStatement()) { statement =>
+          assert(getVersion(statement, "audit", 4) == 4) // version changed from 2 -> 4
         }
 
         migratedDb.add(e1)
 
-<<<<<<< HEAD
-        val postMigrationDb = dbs.audit()
-=======
-    using(connection.createStatement()) { statement =>
-      assert(getVersion(statement, "audit", 4) == 4) // version changed from 2 -> 4
-    }
->>>>>>> b36c5ad5
-
-        using(connection.createStatement()) { statement =>
-          assert(dbs.getVersion(statement, "audit", 3) == 3) // version 3
+        val postMigrationDb = new SqliteAuditDb(connection)
+
+        using(connection.createStatement()) { statement =>
+          assert(getVersion(statement, "audit", 4) == 4) // version 4
         }
 
         postMigrationDb.add(e2)
-
-<<<<<<< HEAD
-=======
-    using(connection.createStatement()) { statement =>
-      assert(getVersion(statement, "audit", 4) == 4) // version 4
->>>>>>> b36c5ad5
     }
   }
 
   test("handle migration version 3 -> 4") {
-    val connection = TestConstants.sqliteInMemory()
-
-    // simulate existing previous version db
-    using(connection.createStatement()) { statement =>
-      getVersion(statement, "audit", 3)
-      statement.executeUpdate("CREATE TABLE IF NOT EXISTS balance_updated (channel_id BLOB NOT NULL, node_id BLOB NOT NULL, amount_msat INTEGER NOT NULL, capacity_sat INTEGER NOT NULL, reserve_sat INTEGER NOT NULL, timestamp INTEGER NOT NULL)")
-      statement.executeUpdate("CREATE TABLE IF NOT EXISTS sent (amount_msat INTEGER NOT NULL, fees_msat INTEGER NOT NULL, payment_hash BLOB NOT NULL, payment_preimage BLOB NOT NULL, to_channel_id BLOB NOT NULL, timestamp INTEGER NOT NULL, id BLOB NOT NULL)")
-      statement.executeUpdate("CREATE TABLE IF NOT EXISTS received (amount_msat INTEGER NOT NULL, payment_hash BLOB NOT NULL, from_channel_id BLOB NOT NULL, timestamp INTEGER NOT NULL)")
-      statement.executeUpdate("CREATE TABLE IF NOT EXISTS relayed (amount_in_msat INTEGER NOT NULL, amount_out_msat INTEGER NOT NULL, payment_hash BLOB NOT NULL, from_channel_id BLOB NOT NULL, to_channel_id BLOB NOT NULL, timestamp INTEGER NOT NULL)")
-      statement.executeUpdate("CREATE TABLE IF NOT EXISTS network_fees (channel_id BLOB NOT NULL, node_id BLOB NOT NULL, tx_id BLOB NOT NULL, fee_sat INTEGER NOT NULL, tx_type TEXT NOT NULL, timestamp INTEGER NOT NULL)")
-      statement.executeUpdate("CREATE TABLE IF NOT EXISTS channel_events (channel_id BLOB NOT NULL, node_id BLOB NOT NULL, capacity_sat INTEGER NOT NULL, is_funder BOOLEAN NOT NULL, is_private BOOLEAN NOT NULL, event TEXT NOT NULL, timestamp INTEGER NOT NULL)")
-      statement.executeUpdate("CREATE TABLE IF NOT EXISTS channel_errors (channel_id BLOB NOT NULL, node_id BLOB NOT NULL, error_name TEXT NOT NULL, error_message TEXT NOT NULL, is_fatal INTEGER NOT NULL, timestamp INTEGER NOT NULL)")
-
-      statement.executeUpdate("CREATE INDEX IF NOT EXISTS balance_updated_idx ON balance_updated(timestamp)")
-      statement.executeUpdate("CREATE INDEX IF NOT EXISTS sent_timestamp_idx ON sent(timestamp)")
-      statement.executeUpdate("CREATE INDEX IF NOT EXISTS received_timestamp_idx ON received(timestamp)")
-      statement.executeUpdate("CREATE INDEX IF NOT EXISTS relayed_timestamp_idx ON relayed(timestamp)")
-      statement.executeUpdate("CREATE INDEX IF NOT EXISTS network_fees_timestamp_idx ON network_fees(timestamp)")
-      statement.executeUpdate("CREATE INDEX IF NOT EXISTS channel_events_timestamp_idx ON channel_events(timestamp)")
-      statement.executeUpdate("CREATE INDEX IF NOT EXISTS channel_errors_timestamp_idx ON channel_errors(timestamp)")
-    }
-
-    using(connection.createStatement()) { statement =>
-      assert(getVersion(statement, "audit", 4) == 3) // version 3 is deployed now
-    }
-
-    val pp1 = PaymentSent.PartialPayment(UUID.randomUUID(), 500 msat, 10 msat, randomBytes32, None, 100)
-    val pp2 = PaymentSent.PartialPayment(UUID.randomUUID(), 600 msat, 5 msat, randomBytes32, None, 110)
-    val ps1 = PaymentSent(UUID.randomUUID(), randomBytes32, randomBytes32, 1100 msat, PrivateKey(ByteVector32.One).publicKey, pp1 :: pp2 :: Nil)
-
-    for (pp <- Seq(pp1, pp2)) {
-      using(connection.prepareStatement("INSERT INTO sent (amount_msat, fees_msat, payment_hash, payment_preimage, to_channel_id, timestamp, id) VALUES (?, ?, ?, ?, ?, ?, ?)")) { statement =>
-        statement.setLong(1, pp.amount.toLong)
-        statement.setLong(2, pp.feesPaid.toLong)
-        statement.setBytes(3, ps1.paymentHash.toArray)
-        statement.setBytes(4, ps1.paymentPreimage.toArray)
-        statement.setBytes(5, pp.toChannelId.toArray)
-        statement.setLong(6, pp.timestamp)
-        statement.setBytes(7, pp.id.toString.getBytes)
+    forAllDbs {
+      case dbs: TestPsqlDatabases =>
+        import fr.acinq.eclair.db.psql.PsqlUtils.getVersion
+        val connection = dbs.connection
+
+        // simulate existing previous version db
+        using(connection.createStatement()) { statement =>
+          getVersion(statement, "audit", 3)
+          statement.executeUpdate("CREATE TABLE IF NOT EXISTS balance_updated (channel_id TEXT NOT NULL, node_id TEXT NOT NULL, amount_msat BIGINT NOT NULL, capacity_sat BIGINT NOT NULL, reserve_sat BIGINT NOT NULL, timestamp BIGINT NOT NULL)")
+          statement.executeUpdate("CREATE TABLE IF NOT EXISTS sent (amount_msat BIGINT NOT NULL, fees_msat BIGINT NOT NULL, payment_hash TEXT NOT NULL, payment_preimage TEXT NOT NULL, to_channel_id TEXT NOT NULL, timestamp BIGINT NOT NULL, id TEXT NOT NULL)")
+          statement.executeUpdate("CREATE TABLE IF NOT EXISTS received (amount_msat BIGINT NOT NULL, payment_hash TEXT NOT NULL, from_channel_id TEXT NOT NULL, timestamp BIGINT NOT NULL)")
+          statement.executeUpdate("CREATE TABLE IF NOT EXISTS relayed (amount_in_msat BIGINT NOT NULL, amount_out_msat BIGINT NOT NULL, payment_hash TEXT NOT NULL, from_channel_id TEXT NOT NULL, to_channel_id TEXT NOT NULL, timestamp BIGINT NOT NULL)")
+          statement.executeUpdate("CREATE TABLE IF NOT EXISTS network_fees (channel_id TEXT NOT NULL, node_id TEXT NOT NULL, tx_id TEXT NOT NULL, fee_sat BIGINT NOT NULL, tx_type TEXT NOT NULL, timestamp BIGINT NOT NULL)")
+          statement.executeUpdate("CREATE TABLE IF NOT EXISTS channel_events (channel_id TEXT NOT NULL, node_id TEXT NOT NULL, capacity_sat BIGINT NOT NULL, is_funder BOOLEAN NOT NULL, is_private BOOLEAN NOT NULL, event TEXT NOT NULL, timestamp BIGINT NOT NULL)")
+          statement.executeUpdate("CREATE TABLE IF NOT EXISTS channel_errors (channel_id TEXT NOT NULL, node_id TEXT NOT NULL, error_name TEXT NOT NULL, error_message TEXT NOT NULL, is_fatal BOOLEAN NOT NULL, timestamp BIGINT NOT NULL)")
+
+          statement.executeUpdate("CREATE INDEX IF NOT EXISTS balance_updated_idx ON balance_updated(timestamp)")
+          statement.executeUpdate("CREATE INDEX IF NOT EXISTS sent_timestamp_idx ON sent(timestamp)")
+          statement.executeUpdate("CREATE INDEX IF NOT EXISTS received_timestamp_idx ON received(timestamp)")
+          statement.executeUpdate("CREATE INDEX IF NOT EXISTS relayed_timestamp_idx ON relayed(timestamp)")
+          statement.executeUpdate("CREATE INDEX IF NOT EXISTS network_fees_timestamp_idx ON network_fees(timestamp)")
+          statement.executeUpdate("CREATE INDEX IF NOT EXISTS channel_events_timestamp_idx ON channel_events(timestamp)")
+          statement.executeUpdate("CREATE INDEX IF NOT EXISTS channel_errors_timestamp_idx ON channel_errors(timestamp)")
+        }
+
+        using(connection.createStatement()) { statement =>
+          assert(getVersion(statement, "audit", 4) == 3) // version 3 is deployed now
+        }
+
+        val pp1 = PaymentSent.PartialPayment(UUID.randomUUID(), 500 msat, 10 msat, randomBytes32, None, 100)
+        val pp2 = PaymentSent.PartialPayment(UUID.randomUUID(), 600 msat, 5 msat, randomBytes32, None, 110)
+        val ps1 = PaymentSent(UUID.randomUUID(), randomBytes32, randomBytes32, 1100 msat, PrivateKey(ByteVector32.One).publicKey, pp1 :: pp2 :: Nil)
+
+        for (pp <- Seq(pp1, pp2)) {
+          using(connection.prepareStatement("INSERT INTO sent (amount_msat, fees_msat, payment_hash, payment_preimage, to_channel_id, timestamp, id) VALUES (?, ?, ?, ?, ?, ?, ?)")) { statement =>
+            statement.setLong(1, pp.amount.toLong)
+            statement.setLong(2, pp.feesPaid.toLong)
+            statement.setString(3, ps1.paymentHash.toHex)
+            statement.setString(4, ps1.paymentPreimage.toHex)
+            statement.setString(5, pp.toChannelId.toHex)
+            statement.setLong(6, pp.timestamp)
+            statement.setString(7, pp.id.toString)
+            statement.executeUpdate()
+          }
+        }
+
+        val relayed1 = ChannelPaymentRelayed(600 msat, 500 msat, randomBytes32, randomBytes32, randomBytes32, 105)
+        val relayed2 = ChannelPaymentRelayed(650 msat, 500 msat, randomBytes32, randomBytes32, randomBytes32, 115)
+
+        for (relayed <- Seq(relayed1, relayed2)) {
+          using(connection.prepareStatement("INSERT INTO relayed (amount_in_msat, amount_out_msat, payment_hash, from_channel_id, to_channel_id, timestamp) VALUES (?, ?, ?, ?, ?, ?)")) { statement =>
+            statement.setLong(1, relayed.amountIn.toLong)
+            statement.setLong(2, relayed.amountOut.toLong)
+            statement.setString(3, relayed.paymentHash.toHex)
+            statement.setString(4, relayed.fromChannelId.toHex)
+            statement.setString(5, relayed.toChannelId.toHex)
+            statement.setLong(6, relayed.timestamp)
+            statement.executeUpdate()
+          }
+        }
+
+        implicit val ds = dbs.ds
+        implicit val lock = NoLock
+        val migratedDb = new PsqlAuditDb()
+        using(connection.createStatement()) { statement =>
+          assert(getVersion(statement, "audit", 4) == 4) // version changed from 3 -> 4
+        }
+
+        assert(migratedDb.listSent(50, 150).toSet === Set(
+          ps1.copy(id = pp1.id, recipientAmount = pp1.amount, parts = pp1 :: Nil),
+          ps1.copy(id = pp2.id, recipientAmount = pp2.amount, parts = pp2 :: Nil)
+        ))
+        assert(migratedDb.listRelayed(100, 120) === Seq(relayed1, relayed2))
+
+        val postMigrationDb = new PsqlAuditDb()
+
+        using(connection.createStatement()) { statement =>
+          assert(getVersion(statement, "audit", 4) == 4) // version 4
+        }
+
+        val ps2 = PaymentSent(UUID.randomUUID(), randomBytes32, randomBytes32, 1100 msat, randomKey.publicKey, Seq(
+          PaymentSent.PartialPayment(UUID.randomUUID(), 500 msat, 10 msat, randomBytes32, None, 160),
+          PaymentSent.PartialPayment(UUID.randomUUID(), 600 msat, 5 msat, randomBytes32, None, 165)
+        ))
+        val relayed3 = TrampolinePaymentRelayed(randomBytes32, Seq(PaymentRelayed.Part(450 msat, randomBytes32), PaymentRelayed.Part(500 msat, randomBytes32)), Seq(PaymentRelayed.Part(800 msat, randomBytes32)), 150)
+
+        postMigrationDb.add(ps2)
+        assert(postMigrationDb.listSent(155, 200) === Seq(ps2))
+        postMigrationDb.add(relayed3)
+        assert(postMigrationDb.listRelayed(100, 160) === Seq(relayed1, relayed2, relayed3))
+
+      case dbs: TestSqliteDatabases =>
+        import fr.acinq.eclair.db.sqlite.SqliteUtils.getVersion
+        val connection = dbs.connection
+
+        // simulate existing previous version db
+        using(connection.createStatement()) { statement =>
+          getVersion(statement, "audit", 3)
+          statement.executeUpdate("CREATE TABLE IF NOT EXISTS balance_updated (channel_id BLOB NOT NULL, node_id BLOB NOT NULL, amount_msat INTEGER NOT NULL, capacity_sat INTEGER NOT NULL, reserve_sat INTEGER NOT NULL, timestamp INTEGER NOT NULL)")
+          statement.executeUpdate("CREATE TABLE IF NOT EXISTS sent (amount_msat INTEGER NOT NULL, fees_msat INTEGER NOT NULL, payment_hash BLOB NOT NULL, payment_preimage BLOB NOT NULL, to_channel_id BLOB NOT NULL, timestamp INTEGER NOT NULL, id BLOB NOT NULL)")
+          statement.executeUpdate("CREATE TABLE IF NOT EXISTS received (amount_msat INTEGER NOT NULL, payment_hash BLOB NOT NULL, from_channel_id BLOB NOT NULL, timestamp INTEGER NOT NULL)")
+          statement.executeUpdate("CREATE TABLE IF NOT EXISTS relayed (amount_in_msat INTEGER NOT NULL, amount_out_msat INTEGER NOT NULL, payment_hash BLOB NOT NULL, from_channel_id BLOB NOT NULL, to_channel_id BLOB NOT NULL, timestamp INTEGER NOT NULL)")
+          statement.executeUpdate("CREATE TABLE IF NOT EXISTS network_fees (channel_id BLOB NOT NULL, node_id BLOB NOT NULL, tx_id BLOB NOT NULL, fee_sat INTEGER NOT NULL, tx_type TEXT NOT NULL, timestamp INTEGER NOT NULL)")
+          statement.executeUpdate("CREATE TABLE IF NOT EXISTS channel_events (channel_id BLOB NOT NULL, node_id BLOB NOT NULL, capacity_sat INTEGER NOT NULL, is_funder BOOLEAN NOT NULL, is_private BOOLEAN NOT NULL, event TEXT NOT NULL, timestamp INTEGER NOT NULL)")
+          statement.executeUpdate("CREATE TABLE IF NOT EXISTS channel_errors (channel_id BLOB NOT NULL, node_id BLOB NOT NULL, error_name TEXT NOT NULL, error_message TEXT NOT NULL, is_fatal INTEGER NOT NULL, timestamp INTEGER NOT NULL)")
+
+          statement.executeUpdate("CREATE INDEX IF NOT EXISTS balance_updated_idx ON balance_updated(timestamp)")
+          statement.executeUpdate("CREATE INDEX IF NOT EXISTS sent_timestamp_idx ON sent(timestamp)")
+          statement.executeUpdate("CREATE INDEX IF NOT EXISTS received_timestamp_idx ON received(timestamp)")
+          statement.executeUpdate("CREATE INDEX IF NOT EXISTS relayed_timestamp_idx ON relayed(timestamp)")
+          statement.executeUpdate("CREATE INDEX IF NOT EXISTS network_fees_timestamp_idx ON network_fees(timestamp)")
+          statement.executeUpdate("CREATE INDEX IF NOT EXISTS channel_events_timestamp_idx ON channel_events(timestamp)")
+          statement.executeUpdate("CREATE INDEX IF NOT EXISTS channel_errors_timestamp_idx ON channel_errors(timestamp)")
+        }
+
+        using(connection.createStatement()) { statement =>
+          assert(getVersion(statement, "audit", 4) == 3) // version 3 is deployed now
+        }
+
+        val pp1 = PaymentSent.PartialPayment(UUID.randomUUID(), 500 msat, 10 msat, randomBytes32, None, 100)
+        val pp2 = PaymentSent.PartialPayment(UUID.randomUUID(), 600 msat, 5 msat, randomBytes32, None, 110)
+        val ps1 = PaymentSent(UUID.randomUUID(), randomBytes32, randomBytes32, 1100 msat, PrivateKey(ByteVector32.One).publicKey, pp1 :: pp2 :: Nil)
+
+        for (pp <- Seq(pp1, pp2)) {
+          using(connection.prepareStatement("INSERT INTO sent (amount_msat, fees_msat, payment_hash, payment_preimage, to_channel_id, timestamp, id) VALUES (?, ?, ?, ?, ?, ?, ?)")) { statement =>
+            statement.setLong(1, pp.amount.toLong)
+            statement.setLong(2, pp.feesPaid.toLong)
+            statement.setBytes(3, ps1.paymentHash.toArray)
+            statement.setBytes(4, ps1.paymentPreimage.toArray)
+            statement.setBytes(5, pp.toChannelId.toArray)
+            statement.setLong(6, pp.timestamp)
+            statement.setBytes(7, pp.id.toString.getBytes)
+            statement.executeUpdate()
+          }
+        }
+
+        val relayed1 = ChannelPaymentRelayed(600 msat, 500 msat, randomBytes32, randomBytes32, randomBytes32, 105)
+        val relayed2 = ChannelPaymentRelayed(650 msat, 500 msat, randomBytes32, randomBytes32, randomBytes32, 115)
+
+        for (relayed <- Seq(relayed1, relayed2)) {
+          using(connection.prepareStatement("INSERT INTO relayed (amount_in_msat, amount_out_msat, payment_hash, from_channel_id, to_channel_id, timestamp) VALUES (?, ?, ?, ?, ?, ?)")) { statement =>
+            statement.setLong(1, relayed.amountIn.toLong)
+            statement.setLong(2, relayed.amountOut.toLong)
+            statement.setBytes(3, relayed.paymentHash.toArray)
+            statement.setBytes(4, relayed.fromChannelId.toArray)
+            statement.setBytes(5, relayed.toChannelId.toArray)
+            statement.setLong(6, relayed.timestamp)
+            statement.executeUpdate()
+          }
+        }
+
+        val migratedDb = new SqliteAuditDb(connection)
+        using(connection.createStatement()) { statement =>
+          assert(getVersion(statement, "audit", 4) == 4) // version changed from 3 -> 4
+        }
+
+        assert(migratedDb.listSent(50, 150).toSet === Set(
+          ps1.copy(id = pp1.id, recipientAmount = pp1.amount, parts = pp1 :: Nil),
+          ps1.copy(id = pp2.id, recipientAmount = pp2.amount, parts = pp2 :: Nil)
+        ))
+        assert(migratedDb.listRelayed(100, 120) === Seq(relayed1, relayed2))
+
+        val postMigrationDb = new SqliteAuditDb(connection)
+
+        using(connection.createStatement()) { statement =>
+          assert(getVersion(statement, "audit", 4) == 4) // version 4
+        }
+
+        val ps2 = PaymentSent(UUID.randomUUID(), randomBytes32, randomBytes32, 1100 msat, randomKey.publicKey, Seq(
+          PaymentSent.PartialPayment(UUID.randomUUID(), 500 msat, 10 msat, randomBytes32, None, 160),
+          PaymentSent.PartialPayment(UUID.randomUUID(), 600 msat, 5 msat, randomBytes32, None, 165)
+        ))
+        val relayed3 = TrampolinePaymentRelayed(randomBytes32, Seq(PaymentRelayed.Part(450 msat, randomBytes32), PaymentRelayed.Part(500 msat, randomBytes32)), Seq(PaymentRelayed.Part(800 msat, randomBytes32)), 150)
+
+        postMigrationDb.add(ps2)
+        assert(postMigrationDb.listSent(155, 200) === Seq(ps2))
+        postMigrationDb.add(relayed3)
+        assert(postMigrationDb.listRelayed(100, 160) === Seq(relayed1, relayed2, relayed3))
+    }
+  }
+
+  test("ignore invalid values in the DB") {
+    forAllDbs { dbs =>
+      val db = dbs.audit()
+      val sqlite = dbs.connection
+
+      using(sqlite.prepareStatement("INSERT INTO relayed (payment_hash, amount_msat, channel_id, direction, relay_type, timestamp) VALUES (?, ?, ?, ?, ?, ?)")) { statement =>
+        statement.setBytes(1, randomBytes32.toArray)
+        statement.setLong(2, 42)
+        statement.setBytes(3, randomBytes32.toArray)
+        statement.setString(4, "IN")
+        statement.setString(5, "unknown") // invalid relay type
+        statement.setLong(6, 10)
         statement.executeUpdate()
       }
-    }
-
-    val relayed1 = ChannelPaymentRelayed(600 msat, 500 msat, randomBytes32, randomBytes32, randomBytes32, 105)
-    val relayed2 = ChannelPaymentRelayed(650 msat, 500 msat, randomBytes32, randomBytes32, randomBytes32, 115)
-
-    for (relayed <- Seq(relayed1, relayed2)) {
-      using(connection.prepareStatement("INSERT INTO relayed (amount_in_msat, amount_out_msat, payment_hash, from_channel_id, to_channel_id, timestamp) VALUES (?, ?, ?, ?, ?, ?)")) { statement =>
-        statement.setLong(1, relayed.amountIn.toLong)
-        statement.setLong(2, relayed.amountOut.toLong)
-        statement.setBytes(3, relayed.paymentHash.toArray)
-        statement.setBytes(4, relayed.fromChannelId.toArray)
-        statement.setBytes(5, relayed.toChannelId.toArray)
-        statement.setLong(6, relayed.timestamp)
+
+      using(sqlite.prepareStatement("INSERT INTO relayed (payment_hash, amount_msat, channel_id, direction, relay_type, timestamp) VALUES (?, ?, ?, ?, ?, ?)")) { statement =>
+        statement.setBytes(1, randomBytes32.toArray)
+        statement.setLong(2, 51)
+        statement.setBytes(3, randomBytes32.toArray)
+        statement.setString(4, "UP") // invalid direction
+        statement.setString(5, "channel")
+        statement.setLong(6, 20)
         statement.executeUpdate()
       }
-    }
-
-    val migratedDb = new SqliteAuditDb(connection)
-    using(connection.createStatement()) { statement =>
-      assert(getVersion(statement, "audit", 4) == 4) // version changed from 3 -> 4
-    }
-
-    assert(migratedDb.listSent(50, 150).toSet === Set(
-      ps1.copy(id = pp1.id, recipientAmount = pp1.amount, parts = pp1 :: Nil),
-      ps1.copy(id = pp2.id, recipientAmount = pp2.amount, parts = pp2 :: Nil)
-    ))
-    assert(migratedDb.listRelayed(100, 120) === Seq(relayed1, relayed2))
-
-    val postMigrationDb = new SqliteAuditDb(connection)
-
-    using(connection.createStatement()) { statement =>
-      assert(getVersion(statement, "audit", 4) == 4) // version 4
-    }
-
-    val ps2 = PaymentSent(UUID.randomUUID(), randomBytes32, randomBytes32, 1100 msat, randomKey.publicKey, Seq(
-      PaymentSent.PartialPayment(UUID.randomUUID(), 500 msat, 10 msat, randomBytes32, None, 160),
-      PaymentSent.PartialPayment(UUID.randomUUID(), 600 msat, 5 msat, randomBytes32, None, 165)
-    ))
-    val relayed3 = TrampolinePaymentRelayed(randomBytes32, Seq(PaymentRelayed.Part(450 msat, randomBytes32), PaymentRelayed.Part(500 msat, randomBytes32)), Seq(PaymentRelayed.Part(800 msat, randomBytes32)), 150)
-
-    postMigrationDb.add(ps2)
-    assert(postMigrationDb.listSent(155, 200) === Seq(ps2))
-    postMigrationDb.add(relayed3)
-    assert(postMigrationDb.listRelayed(100, 160) === Seq(relayed1, relayed2, relayed3))
-  }
-
-  test("ignore invalid values in the DB") {
-    val sqlite = TestConstants.sqliteInMemory()
-    val db = new SqliteAuditDb(sqlite)
-
-    using(sqlite.prepareStatement("INSERT INTO relayed (payment_hash, amount_msat, channel_id, direction, relay_type, timestamp) VALUES (?, ?, ?, ?, ?, ?)")) { statement =>
-      statement.setBytes(1, randomBytes32.toArray)
-      statement.setLong(2, 42)
-      statement.setBytes(3, randomBytes32.toArray)
-      statement.setString(4, "IN")
-      statement.setString(5, "unknown") // invalid relay type
-      statement.setLong(6, 10)
-      statement.executeUpdate()
-    }
-
-    using(sqlite.prepareStatement("INSERT INTO relayed (payment_hash, amount_msat, channel_id, direction, relay_type, timestamp) VALUES (?, ?, ?, ?, ?, ?)")) { statement =>
-      statement.setBytes(1, randomBytes32.toArray)
-      statement.setLong(2, 51)
-      statement.setBytes(3, randomBytes32.toArray)
-      statement.setString(4, "UP") // invalid direction
-      statement.setString(5, "channel")
-      statement.setLong(6, 20)
-      statement.executeUpdate()
-    }
-
-    val paymentHash = randomBytes32
-    val channelId = randomBytes32
-
-    using(sqlite.prepareStatement("INSERT INTO relayed (payment_hash, amount_msat, channel_id, direction, relay_type, timestamp) VALUES (?, ?, ?, ?, ?, ?)")) { statement =>
-      statement.setBytes(1, paymentHash.toArray)
-      statement.setLong(2, 65)
-      statement.setBytes(3, channelId.toArray)
-      statement.setString(4, "IN") // missing a corresponding OUT
-      statement.setString(5, "channel")
-      statement.setLong(6, 30)
-      statement.executeUpdate()
-    }
-
-    assert(db.listRelayed(0, 40) === Nil)
+
+      val paymentHash = randomBytes32
+      val channelId = randomBytes32
+
+      using(sqlite.prepareStatement("INSERT INTO relayed (payment_hash, amount_msat, channel_id, direction, relay_type, timestamp) VALUES (?, ?, ?, ?, ?, ?)")) { statement =>
+        statement.setBytes(1, paymentHash.toArray)
+        statement.setLong(2, 65)
+        statement.setBytes(3, channelId.toArray)
+        statement.setString(4, "IN") // missing a corresponding OUT
+        statement.setString(5, "channel")
+        statement.setLong(6, 30)
+        statement.executeUpdate()
+      }
+
+      assert(db.listRelayed(0, 40) === Nil)
+    }
   }
 
 }