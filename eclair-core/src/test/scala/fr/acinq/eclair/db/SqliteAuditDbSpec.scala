--- conflicted
+++ resolved
@@ -44,11 +44,10 @@
   }
 
   test("add/list events") {
-<<<<<<< HEAD
     forAllDbs { dbs =>
       val db = dbs.audit()
 
-      val e1 = PaymentSent(ChannelCodecs.UNKNOWN_UUID, randomBytes32, randomBytes32, 40000 msat, randomKey.publicKey, PaymentSent.PartialPayment(ChannelCodecs.UNKNOWN_UUID, 42000 msat, 1000 msat, randomBytes32, None) :: Nil)
+      val e1 = PaymentSent(ZERO_UUID, randomBytes32, randomBytes32, 40000 msat, randomKey.publicKey, PaymentSent.PartialPayment(ZERO_UUID, 42000 msat, 1000 msat, randomBytes32, None) :: Nil)
       val pp2a = PaymentReceived.PartialPayment(42000 msat, randomBytes32)
       val pp2b = PaymentReceived.PartialPayment(42100 msat, randomBytes32)
       val e2 = PaymentReceived(randomBytes32, pp2a :: pp2b :: Nil)
@@ -88,50 +87,6 @@
       assert(db.listNetworkFees(from = 0L, to = (System.currentTimeMillis.milliseconds + 1.minute).toMillis).size === 1)
       assert(db.listNetworkFees(from = 0L, to = (System.currentTimeMillis.milliseconds + 1.minute).toMillis).head.txType === "mutual")
     }
-=======
-    val sqlite = TestConstants.sqliteInMemory()
-    val db = new SqliteAuditDb(sqlite)
-
-    val e1 = PaymentSent(ZERO_UUID, randomBytes32, randomBytes32, 40000 msat, randomKey.publicKey, PaymentSent.PartialPayment(ZERO_UUID, 42000 msat, 1000 msat, randomBytes32, None) :: Nil)
-    val pp2a = PaymentReceived.PartialPayment(42000 msat, randomBytes32)
-    val pp2b = PaymentReceived.PartialPayment(42100 msat, randomBytes32)
-    val e2 = PaymentReceived(randomBytes32, pp2a :: pp2b :: Nil)
-    val e3 = ChannelPaymentRelayed(42000 msat, 1000 msat, randomBytes32, randomBytes32, randomBytes32)
-    val e4 = NetworkFeePaid(null, randomKey.publicKey, randomBytes32, Transaction(0, Seq.empty, Seq.empty, 0), 42 sat, "mutual")
-    val pp5a = PaymentSent.PartialPayment(UUID.randomUUID(), 42000 msat, 1000 msat, randomBytes32, None, timestamp = 0)
-    val pp5b = PaymentSent.PartialPayment(UUID.randomUUID(), 42100 msat, 900 msat, randomBytes32, None, timestamp = 1)
-    val e5 = PaymentSent(UUID.randomUUID(), randomBytes32, randomBytes32, 84100 msat, randomKey.publicKey, pp5a :: pp5b :: Nil)
-    val pp6 = PaymentSent.PartialPayment(UUID.randomUUID(), 42000 msat, 1000 msat, randomBytes32, None, timestamp = (System.currentTimeMillis.milliseconds + 10.minutes).toMillis)
-    val e6 = PaymentSent(UUID.randomUUID(), randomBytes32, randomBytes32, 42000 msat, randomKey.publicKey, pp6 :: Nil)
-    val e7 = ChannelLifecycleEvent(randomBytes32, randomKey.publicKey, 456123000 sat, isFunder = true, isPrivate = false, "mutual")
-    val e8 = ChannelErrorOccurred(null, randomBytes32, randomKey.publicKey, null, LocalError(new RuntimeException("oops")), isFatal = true)
-    val e9 = ChannelErrorOccurred(null, randomBytes32, randomKey.publicKey, null, RemoteError(wire.Error(randomBytes32, "remote oops")), isFatal = true)
-    val e10 = TrampolinePaymentRelayed(randomBytes32, Seq(PaymentRelayed.Part(20000 msat, randomBytes32), PaymentRelayed.Part(22000 msat, randomBytes32)), Seq(PaymentRelayed.Part(10000 msat, randomBytes32), PaymentRelayed.Part(12000 msat, randomBytes32), PaymentRelayed.Part(15000 msat, randomBytes32)))
-    val multiPartPaymentHash = randomBytes32
-    val now = System.currentTimeMillis
-    val e11 = ChannelPaymentRelayed(13000 msat, 11000 msat, multiPartPaymentHash, randomBytes32, randomBytes32, now)
-    val e12 = ChannelPaymentRelayed(15000 msat, 12500 msat, multiPartPaymentHash, randomBytes32, randomBytes32, now)
-
-    db.add(e1)
-    db.add(e2)
-    db.add(e3)
-    db.add(e4)
-    db.add(e5)
-    db.add(e6)
-    db.add(e7)
-    db.add(e8)
-    db.add(e9)
-    db.add(e10)
-    db.add(e11)
-    db.add(e12)
-
-    assert(db.listSent(from = 0L, to = (System.currentTimeMillis.milliseconds + 15.minute).toMillis).toSet === Set(e1, e5, e6))
-    assert(db.listSent(from = 100000L, to = (System.currentTimeMillis.milliseconds + 1.minute).toMillis).toList === List(e1))
-    assert(db.listReceived(from = 0L, to = (System.currentTimeMillis.milliseconds + 1.minute).toMillis).toList === List(e2))
-    assert(db.listRelayed(from = 0L, to = (System.currentTimeMillis.milliseconds + 1.minute).toMillis).toList === List(e3, e10, e11, e12))
-    assert(db.listNetworkFees(from = 0L, to = (System.currentTimeMillis.milliseconds + 1.minute).toMillis).size === 1)
-    assert(db.listNetworkFees(from = 0L, to = (System.currentTimeMillis.milliseconds + 1.minute).toMillis).head.txType === "mutual")
->>>>>>> 85163cb3
   }
 
   test("stats") {
@@ -257,7 +212,7 @@
         }
 
         // existing rows in the 'sent' table will use id=00000000-0000-0000-0000-000000000000 as default
-        assert(migratedDb.listSent(0, (System.currentTimeMillis.milliseconds + 1.minute).toMillis) === Seq(ps.copy(id = ChannelCodecs.UNKNOWN_UUID, parts = Seq(ps.parts.head.copy(id = ChannelCodecs.UNKNOWN_UUID)))))
+        assert(migratedDb.listSent(0, (System.currentTimeMillis.milliseconds + 1.minute).toMillis) === Seq(ps.copy(id = ZERO_UUID, parts = Seq(ps.parts.head.copy(id = ZERO_UUID)))))
 
         val postMigrationDb = new SqliteAuditDb(connection)
 
@@ -270,53 +225,9 @@
         postMigrationDb.add(e2)
 
         // the old record will have the UNKNOWN_UUID but the new ones will have their actual id
-        val expected = Seq(ps.copy(id = ChannelCodecs.UNKNOWN_UUID, parts = Seq(ps.parts.head.copy(id = ChannelCodecs.UNKNOWN_UUID))), ps1)
+        val expected = Seq(ps.copy(id = ZERO_UUID, parts = Seq(ps.parts.head.copy(id = ZERO_UUID))), ps1)
         assert(postMigrationDb.listSent(0, (System.currentTimeMillis.milliseconds + 1.minute).toMillis) === expected)
     }
-<<<<<<< HEAD
-=======
-
-    val ps = PaymentSent(UUID.randomUUID(), randomBytes32, randomBytes32, 42000 msat, PrivateKey(ByteVector32.One).publicKey, PaymentSent.PartialPayment(UUID.randomUUID(), 42000 msat, 1000 msat, randomBytes32, None) :: Nil)
-    val pp1 = PaymentSent.PartialPayment(UUID.randomUUID(), 42001 msat, 1001 msat, randomBytes32, None)
-    val pp2 = PaymentSent.PartialPayment(UUID.randomUUID(), 42002 msat, 1002 msat, randomBytes32, None)
-    val ps1 = PaymentSent(UUID.randomUUID(), randomBytes32, randomBytes32, 84003 msat, PrivateKey(ByteVector32.One).publicKey, pp1 :: pp2 :: Nil)
-    val e1 = ChannelErrorOccurred(null, randomBytes32, randomKey.publicKey, null, LocalError(new RuntimeException("oops")), isFatal = true)
-    val e2 = ChannelErrorOccurred(null, randomBytes32, randomKey.publicKey, null, RemoteError(wire.Error(randomBytes32, "remote oops")), isFatal = true)
-
-    // add a row (no ID on sent)
-    using(connection.prepareStatement("INSERT INTO sent VALUES (?, ?, ?, ?, ?, ?)")) { statement =>
-      statement.setLong(1, ps.recipientAmount.toLong)
-      statement.setLong(2, ps.feesPaid.toLong)
-      statement.setBytes(3, ps.paymentHash.toArray)
-      statement.setBytes(4, ps.paymentPreimage.toArray)
-      statement.setBytes(5, ps.parts.head.toChannelId.toArray)
-      statement.setLong(6, ps.timestamp)
-      statement.executeUpdate()
-    }
-
-    val migratedDb = new SqliteAuditDb(connection)
-
-    using(connection.createStatement()) { statement =>
-      assert(getVersion(statement, "audit", 4) == 4) // version changed from 1 -> 4
-    }
-
-    // existing rows in the 'sent' table will use id=00000000-0000-0000-0000-000000000000 as default
-    assert(migratedDb.listSent(0, (System.currentTimeMillis.milliseconds + 1.minute).toMillis) === Seq(ps.copy(id = ZERO_UUID, parts = Seq(ps.parts.head.copy(id = ZERO_UUID)))))
-
-    val postMigrationDb = new SqliteAuditDb(connection)
-
-    using(connection.createStatement()) { statement =>
-      assert(getVersion(statement, "audit", 4) == 4) // version 4
-    }
-
-    postMigrationDb.add(ps1)
-    postMigrationDb.add(e1)
-    postMigrationDb.add(e2)
-
-    // the old record will have the UNKNOWN_UUID but the new ones will have their actual id
-    val expected = Seq(ps.copy(id = ZERO_UUID, parts = Seq(ps.parts.head.copy(id = ZERO_UUID))), ps1)
-    assert(postMigrationDb.listSent(0, (System.currentTimeMillis.milliseconds + 1.minute).toMillis) === expected)
->>>>>>> 85163cb3
   }
 
   test("handle migration version 2 -> 4") {
