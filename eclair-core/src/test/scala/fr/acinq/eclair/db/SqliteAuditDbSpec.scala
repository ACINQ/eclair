/*
 * Copyright 2019 ACINQ SAS
 *
 * Licensed under the Apache License, Version 2.0 (the "License");
 * you may not use this file except in compliance with the License.
 * You may obtain a copy of the License at
 *
 *     http://www.apache.org/licenses/LICENSE-2.0
 *
 * Unless required by applicable law or agreed to in writing, software
 * distributed under the License is distributed on an "AS IS" BASIS,
 * WITHOUT WARRANTIES OR CONDITIONS OF ANY KIND, either express or implied.
 * See the License for the specific language governing permissions and
 * limitations under the License.
 */

package fr.acinq.eclair.db

import java.util.UUID

import fr.acinq.bitcoin.Transaction
import fr.acinq.eclair.TestConstants.{TestPsqlDatabases, TestSqliteDatabases}
import fr.acinq.eclair._
import fr.acinq.eclair.channel.Channel.{LocalError, RemoteError}
import fr.acinq.eclair.channel.{AvailableBalanceChanged, ChannelErrorOccurred, NetworkFeePaid}
import fr.acinq.eclair.db.jdbc.JdbcUtils.using
import fr.acinq.eclair.payment._
import fr.acinq.eclair.wire.{ChannelCodecs, ChannelCodecsSpec}
import org.scalatest.FunSuite

import scala.compat.Platform
import scala.concurrent.duration._


class SqliteAuditDbSpec extends FunSuite {

  import TestConstants.forAllDbs

  test("init sqlite 2 times in a row") {
    forAllDbs { dbs =>
      val db1 = dbs.audit()
      val db2 = dbs.audit()
    }
  }

  test("add/list events") {
<<<<<<< HEAD
    forAllDbs { dbs =>

      val db = dbs.audit()

      val e1 = PaymentSent(ChannelCodecs.UNKNOWN_UUID, randomBytes32, randomBytes32, PaymentSent.PartialPayment(ChannelCodecs.UNKNOWN_UUID, 42000 msat, 1000 msat, randomBytes32, None) :: Nil)
      val pp2a = PaymentReceived.PartialPayment(42000 msat, randomBytes32)
      val pp2b = PaymentReceived.PartialPayment(42100 msat, randomBytes32)
      val e2 = PaymentReceived(randomBytes32, pp2a :: pp2b :: Nil)
      val e3 = ChannelPaymentRelayed(42000 msat, 1000 msat, randomBytes32, randomBytes32, randomBytes32)
      val e4 = NetworkFeePaid(null, randomKey.publicKey, randomBytes32, Transaction(0, Seq.empty, Seq.empty, 0), 42 sat, "mutual")
      val pp5a = PaymentSent.PartialPayment(UUID.randomUUID(), 42000 msat, 1000 msat, randomBytes32, None, timestamp = 0)
      val pp5b = PaymentSent.PartialPayment(UUID.randomUUID(), 42100 msat, 900 msat, randomBytes32, None, timestamp = 1)
      val e5 = PaymentSent(ChannelCodecs.UNKNOWN_UUID, randomBytes32, randomBytes32, pp5a :: pp5b :: Nil)
      val pp6 = PaymentSent.PartialPayment(UUID.randomUUID(), 42000 msat, 1000 msat, randomBytes32, None, timestamp = (Platform.currentTime.milliseconds + 10.minutes).toMillis)
      val e6 = PaymentSent(ChannelCodecs.UNKNOWN_UUID, randomBytes32, randomBytes32, pp6 :: Nil)
      val e7 = AvailableBalanceChanged(null, randomBytes32, ShortChannelId(500000, 42, 1), 456123000 msat, ChannelCodecsSpec.normal.commitments)
      val e8 = ChannelLifecycleEvent(randomBytes32, randomKey.publicKey, 456123000 sat, isFunder = true, isPrivate = false, "mutual")
      val e9 = ChannelErrorOccurred(null, randomBytes32, randomKey.publicKey, null, LocalError(new RuntimeException("oops")), isFatal = true)
      val e10 = ChannelErrorOccurred(null, randomBytes32, randomKey.publicKey, null, RemoteError(wire.Error(randomBytes32, "remote oops")), isFatal = true)
      val e11 = TrampolinePaymentRelayed(42000 msat, 40000 msat, randomBytes32, randomKey.publicKey, Seq(randomBytes32), Seq(randomBytes32))
      // TrampolinePaymentRelayed events are converted to ChannelPaymentRelayed events for now. We need to udpate the DB schema to fix this.
      val e11bis = ChannelPaymentRelayed(42000 msat, 40000 msat, e11.paymentHash, e11.fromChannelIds.head, e11.toChannelIds.head)

      db.add(e1)
      db.add(e2)
      db.add(e3)
      db.add(e4)
      db.add(e5)
      db.add(e6)
      db.add(e7)
      db.add(e8)
      db.add(e9)
      db.add(e10)
      db.add(e11)

      assert(db.listSent(from = 0L, to = (Platform.currentTime.milliseconds + 15.minute).toMillis).toSet === Set(e1, e5.copy(id = pp5a.id, parts = pp5a :: Nil), e5.copy(id = pp5b.id, parts = pp5b :: Nil), e6.copy(id = pp6.id)))
      assert(db.listSent(from = 100000L, to = (Platform.currentTime.milliseconds + 1.minute).toMillis).toList === List(e1))
      assert(db.listReceived(from = 0L, to = (Platform.currentTime.milliseconds + 1.minute).toMillis).toList === List(e2.copy(parts = pp2a :: Nil), e2.copy(parts = pp2b :: Nil)))
      assert(db.listRelayed(from = 0L, to = (Platform.currentTime.milliseconds + 1.minute).toMillis).toList === List(e3, e11bis))
      assert(db.listNetworkFees(from = 0L, to = (Platform.currentTime.milliseconds + 1.minute).toMillis).size === 1)
      assert(db.listNetworkFees(from = 0L, to = (Platform.currentTime.milliseconds + 1.minute).toMillis).head.txType === "mutual")
    }
=======
    val sqlite = TestConstants.sqliteInMemory()
    val db = new SqliteAuditDb(sqlite)

    val e1 = PaymentSent(ChannelCodecs.UNKNOWN_UUID, randomBytes32, randomBytes32, PaymentSent.PartialPayment(ChannelCodecs.UNKNOWN_UUID, 42000 msat, 1000 msat, randomBytes32, None) :: Nil)
    val pp2a = PaymentReceived.PartialPayment(42000 msat, randomBytes32)
    val pp2b = PaymentReceived.PartialPayment(42100 msat, randomBytes32)
    val e2 = PaymentReceived(randomBytes32, pp2a :: pp2b :: Nil)
    val e3 = ChannelPaymentRelayed(42000 msat, 1000 msat, randomBytes32, randomBytes32, randomBytes32)
    val e4 = NetworkFeePaid(null, randomKey.publicKey, randomBytes32, Transaction(0, Seq.empty, Seq.empty, 0), 42 sat, "mutual")
    val pp5a = PaymentSent.PartialPayment(UUID.randomUUID(), 42000 msat, 1000 msat, randomBytes32, None, timestamp = 0)
    val pp5b = PaymentSent.PartialPayment(UUID.randomUUID(), 42100 msat, 900 msat, randomBytes32, None, timestamp = 1)
    val e5 = PaymentSent(ChannelCodecs.UNKNOWN_UUID, randomBytes32, randomBytes32, pp5a :: pp5b :: Nil)
    val pp6 = PaymentSent.PartialPayment(UUID.randomUUID(), 42000 msat, 1000 msat, randomBytes32, None, timestamp = (Platform.currentTime.milliseconds + 10.minutes).toMillis)
    val e6 = PaymentSent(ChannelCodecs.UNKNOWN_UUID, randomBytes32, randomBytes32, pp6 :: Nil)
    val e7 = AvailableBalanceChanged(null, randomBytes32, ShortChannelId(500000, 42, 1), 456123000 msat, ChannelCodecsSpec.normal.commitments)
    val e8 = ChannelLifecycleEvent(randomBytes32, randomKey.publicKey, 456123000 sat, isFunder = true, isPrivate = false, "mutual")
    val e9 = ChannelErrorOccurred(null, randomBytes32, randomKey.publicKey, null, LocalError(new RuntimeException("oops")), isFatal = true)
    val e10 = ChannelErrorOccurred(null, randomBytes32, randomKey.publicKey, null, RemoteError(wire.Error(randomBytes32, "remote oops")), isFatal = true)
    val e11 = TrampolinePaymentRelayed(42000 msat, 40000 msat, randomBytes32, randomKey.publicKey, Seq(randomBytes32), Seq(randomBytes32))
    // TrampolinePaymentRelayed events are converted to ChannelPaymentRelayed events for now. We need to udpate the DB schema to fix this.
    val e11bis = ChannelPaymentRelayed(42000 msat, 40000 msat, e11.paymentHash, e11.fromChannelIds.head, e11.toChannelIds.head, e11.timestamp)

    db.add(e1)
    db.add(e2)
    db.add(e3)
    db.add(e4)
    db.add(e5)
    db.add(e6)
    db.add(e7)
    db.add(e8)
    db.add(e9)
    db.add(e10)
    db.add(e11)

    assert(db.listSent(from = 0L, to = (Platform.currentTime.milliseconds + 15.minute).toMillis).toSet === Set(e1, e5.copy(id = pp5a.id, parts = pp5a :: Nil), e5.copy(id = pp5b.id, parts = pp5b :: Nil), e6.copy(id = pp6.id)))
    assert(db.listSent(from = 100000L, to = (Platform.currentTime.milliseconds + 1.minute).toMillis).toList === List(e1))
    assert(db.listReceived(from = 0L, to = (Platform.currentTime.milliseconds + 1.minute).toMillis).toList === List(e2.copy(parts = pp2a :: Nil), e2.copy(parts = pp2b :: Nil)))
    assert(db.listRelayed(from = 0L, to = (Platform.currentTime.milliseconds + 1.minute).toMillis).toList === List(e3, e11bis))
    assert(db.listNetworkFees(from = 0L, to = (Platform.currentTime.milliseconds + 1.minute).toMillis).size === 1)
    assert(db.listNetworkFees(from = 0L, to = (Platform.currentTime.milliseconds + 1.minute).toMillis).head.txType === "mutual")
>>>>>>> 9579127d
  }

  test("stats") {
    forAllDbs { dbs =>

      val db = dbs.audit()

    val n1 = randomKey.publicKey
    val n2 = randomKey.publicKey
    val n3 = randomKey.publicKey

    val c1 = randomBytes32
    val c2 = randomBytes32
    val c3 = randomBytes32

    db.add(ChannelPaymentRelayed(46000 msat, 44000 msat, randomBytes32, randomBytes32, c1))
    db.add(ChannelPaymentRelayed(41000 msat, 40000 msat, randomBytes32, randomBytes32, c1))
    db.add(ChannelPaymentRelayed(43000 msat, 42000 msat, randomBytes32, randomBytes32, c1))
    db.add(ChannelPaymentRelayed(42000 msat, 40000 msat, randomBytes32, randomBytes32, c2))

    db.add(NetworkFeePaid(null, n1, c1, Transaction(0, Seq.empty, Seq.empty, 0), 100 sat, "funding"))
    db.add(NetworkFeePaid(null, n2, c2, Transaction(0, Seq.empty, Seq.empty, 0), 200 sat, "funding"))
    db.add(NetworkFeePaid(null, n2, c2, Transaction(0, Seq.empty, Seq.empty, 0), 300 sat, "mutual"))
    db.add(NetworkFeePaid(null, n3, c3, Transaction(0, Seq.empty, Seq.empty, 0), 400 sat, "funding"))

    assert(db.stats.toSet === Set(
      Stats(channelId = c1, avgPaymentAmount = 42 sat, paymentCount = 3, relayFee = 4 sat, networkFee = 100 sat),
      Stats(channelId = c2, avgPaymentAmount = 40 sat, paymentCount = 1, relayFee = 2 sat, networkFee = 500 sat),
      Stats(channelId = c3, avgPaymentAmount = 0 sat, paymentCount = 0, relayFee = 0 sat, networkFee = 400 sat)
    ))
    }
  }

  test("handle migration version 1 -> 3") {

    forAllDbs {
      case _: TestPsqlDatabases => // no migration
      case dbs: TestSqliteDatabases =>
        // simulate existing previous version db
        using(dbs.connection.createStatement()) { statement =>
          dbs.getVersion(statement, "audit", 1)

          statement.executeUpdate("CREATE TABLE IF NOT EXISTS balance_updated (channel_id BLOB NOT NULL, node_id BLOB NOT NULL, amount_msat INTEGER NOT NULL, capacity_sat INTEGER NOT NULL, reserve_sat INTEGER NOT NULL, timestamp INTEGER NOT NULL)")
          statement.executeUpdate("CREATE TABLE IF NOT EXISTS sent (amount_msat INTEGER NOT NULL, fees_msat INTEGER NOT NULL, payment_hash BLOB NOT NULL, payment_preimage BLOB NOT NULL, to_channel_id BLOB NOT NULL, timestamp INTEGER NOT NULL)")
          statement.executeUpdate("CREATE TABLE IF NOT EXISTS received (amount_msat INTEGER NOT NULL, payment_hash BLOB NOT NULL, from_channel_id BLOB NOT NULL, timestamp INTEGER NOT NULL)")
          statement.executeUpdate("CREATE TABLE IF NOT EXISTS relayed (amount_in_msat INTEGER NOT NULL, amount_out_msat INTEGER NOT NULL, payment_hash BLOB NOT NULL, from_channel_id BLOB NOT NULL, to_channel_id BLOB NOT NULL, timestamp INTEGER NOT NULL)")
          statement.executeUpdate("CREATE TABLE IF NOT EXISTS network_fees (channel_id BLOB NOT NULL, node_id BLOB NOT NULL, tx_id BLOB NOT NULL, fee_sat INTEGER NOT NULL, tx_type TEXT NOT NULL, timestamp INTEGER NOT NULL)")
          statement.executeUpdate("CREATE TABLE IF NOT EXISTS channel_events (channel_id BLOB NOT NULL, node_id BLOB NOT NULL, capacity_sat INTEGER NOT NULL, is_funder BOOLEAN NOT NULL, is_private BOOLEAN NOT NULL, event STRING NOT NULL, timestamp INTEGER NOT NULL)")

          statement.executeUpdate("CREATE INDEX IF NOT EXISTS balance_updated_idx ON balance_updated(timestamp)")
          statement.executeUpdate("CREATE INDEX IF NOT EXISTS sent_timestamp_idx ON sent(timestamp)")
          statement.executeUpdate("CREATE INDEX IF NOT EXISTS received_timestamp_idx ON received(timestamp)")
          statement.executeUpdate("CREATE INDEX IF NOT EXISTS relayed_timestamp_idx ON relayed(timestamp)")
          statement.executeUpdate("CREATE INDEX IF NOT EXISTS network_fees_timestamp_idx ON network_fees(timestamp)")
          statement.executeUpdate("CREATE INDEX IF NOT EXISTS channel_events_timestamp_idx ON channel_events(timestamp)")
        }

        using(dbs.connection.createStatement()) { statement =>
          assert(dbs.getVersion(statement, "audit", 3) == 1) // we expect version 1
        }

        val ps = PaymentSent(UUID.randomUUID(), randomBytes32, randomBytes32, PaymentSent.PartialPayment(UUID.randomUUID(), 42000 msat, 1000 msat, randomBytes32, None) :: Nil)
        val pp1 = PaymentSent.PartialPayment(UUID.randomUUID(), 42001 msat, 1001 msat, randomBytes32, None)
        val pp2 = PaymentSent.PartialPayment(UUID.randomUUID(), 42002 msat, 1002 msat, randomBytes32, None)
        val ps1 = PaymentSent(UUID.randomUUID(), randomBytes32, randomBytes32, pp1 :: pp2 :: Nil)
        val e1 = ChannelErrorOccurred(null, randomBytes32, randomKey.publicKey, null, LocalError(new RuntimeException("oops")), isFatal = true)
        val e2 = ChannelErrorOccurred(null, randomBytes32, randomKey.publicKey, null, RemoteError(wire.Error(randomBytes32, "remote oops")), isFatal = true)

        // add a row (no ID on sent)
        using(dbs.connection.prepareStatement("INSERT INTO sent VALUES (?, ?, ?, ?, ?, ?)")) { statement =>
          statement.setLong(1, ps.amount.toLong)
          statement.setLong(2, ps.feesPaid.toLong)
          statement.setBytes(3, ps.paymentHash.toArray)
          statement.setBytes(4, ps.paymentPreimage.toArray)
          statement.setBytes(5, ps.parts.head.toChannelId.toArray)
          statement.setLong(6, ps.timestamp)
          statement.executeUpdate()
        }

        val migratedDb = dbs.audit()

        using(dbs.connection.createStatement()) { statement =>
          assert(dbs.getVersion(statement, "audit", 3) == 3) // version changed from 1 -> 3
        }

        // existing rows in the 'sent' table will use id=00000000-0000-0000-0000-000000000000 as default
        assert(migratedDb.listSent(0, (Platform.currentTime.milliseconds + 1.minute).toMillis) === Seq(ps.copy(id = ChannelCodecs.UNKNOWN_UUID, parts = Seq(ps.parts.head.copy(id = ChannelCodecs.UNKNOWN_UUID)))))

        val postMigrationDb = dbs.audit()

        using(dbs.connection.createStatement()) { statement =>
          assert(dbs.getVersion(statement, "audit", 3) == 3) // version 3
        }

        postMigrationDb.add(ps1)
        postMigrationDb.add(e1)
        postMigrationDb.add(e2)

        // the old record will have the UNKNOWN_UUID but the new ones will have their actual id
        assert(postMigrationDb.listSent(0, (Platform.currentTime.milliseconds + 1.minute).toMillis) === Seq(
          ps.copy(id = ChannelCodecs.UNKNOWN_UUID, parts = Seq(ps.parts.head.copy(id = ChannelCodecs.UNKNOWN_UUID))),
          ps1.copy(id = pp1.id, parts = pp1 :: Nil),
          ps1.copy(id = pp2.id, parts = pp2 :: Nil)))
    }

  }

  test("handle migration version 2 -> 3") {

    forAllDbs {
      case _: TestPsqlDatabases => // no migration
      case dbs: TestSqliteDatabases =>
        val connection = dbs.connection

        // simulate existing previous version db
        using(connection.createStatement()) { statement =>
          dbs.getVersion(statement, "audit", 2)
          statement.executeUpdate("CREATE TABLE IF NOT EXISTS balance_updated (channel_id BLOB NOT NULL, node_id BLOB NOT NULL, amount_msat INTEGER NOT NULL, capacity_sat INTEGER NOT NULL, reserve_sat INTEGER NOT NULL, timestamp INTEGER NOT NULL)")
          statement.executeUpdate("CREATE TABLE IF NOT EXISTS sent (amount_msat INTEGER NOT NULL, fees_msat INTEGER NOT NULL, payment_hash BLOB NOT NULL, payment_preimage BLOB NOT NULL, to_channel_id BLOB NOT NULL, timestamp INTEGER NOT NULL, id BLOB NOT NULL)")
          statement.executeUpdate("CREATE TABLE IF NOT EXISTS received (amount_msat INTEGER NOT NULL, payment_hash BLOB NOT NULL, from_channel_id BLOB NOT NULL, timestamp INTEGER NOT NULL)")
          statement.executeUpdate("CREATE TABLE IF NOT EXISTS relayed (amount_in_msat INTEGER NOT NULL, amount_out_msat INTEGER NOT NULL, payment_hash BLOB NOT NULL, from_channel_id BLOB NOT NULL, to_channel_id BLOB NOT NULL, timestamp INTEGER NOT NULL)")
          statement.executeUpdate("CREATE TABLE IF NOT EXISTS network_fees (channel_id BLOB NOT NULL, node_id BLOB NOT NULL, tx_id BLOB NOT NULL, fee_sat INTEGER NOT NULL, tx_type TEXT NOT NULL, timestamp INTEGER NOT NULL)")
          statement.executeUpdate("CREATE TABLE IF NOT EXISTS channel_events (channel_id BLOB NOT NULL, node_id BLOB NOT NULL, capacity_sat INTEGER NOT NULL, is_funder BOOLEAN NOT NULL, is_private BOOLEAN NOT NULL, event STRING NOT NULL, timestamp INTEGER NOT NULL)")

          statement.executeUpdate("CREATE INDEX IF NOT EXISTS balance_updated_idx ON balance_updated(timestamp)")
          statement.executeUpdate("CREATE INDEX IF NOT EXISTS sent_timestamp_idx ON sent(timestamp)")
          statement.executeUpdate("CREATE INDEX IF NOT EXISTS received_timestamp_idx ON received(timestamp)")
          statement.executeUpdate("CREATE INDEX IF NOT EXISTS relayed_timestamp_idx ON relayed(timestamp)")
          statement.executeUpdate("CREATE INDEX IF NOT EXISTS network_fees_timestamp_idx ON network_fees(timestamp)")
          statement.executeUpdate("CREATE INDEX IF NOT EXISTS channel_events_timestamp_idx ON channel_events(timestamp)")
        }

        using(connection.createStatement()) { statement =>
          assert(dbs.getVersion(statement, "audit", 3) == 2) // version 2 is deployed now
        }

        val e1 = ChannelErrorOccurred(null, randomBytes32, randomKey.publicKey, null, LocalError(new RuntimeException("oops")), isFatal = true)
        val e2 = ChannelErrorOccurred(null, randomBytes32, randomKey.publicKey, null, RemoteError(wire.Error(randomBytes32, "remote oops")), isFatal = true)

        val migratedDb = dbs.audit()

        using(connection.createStatement()) { statement =>
          assert(dbs.getVersion(statement, "audit", 3) == 3) // version changed from 2 -> 3
        }

        migratedDb.add(e1)

        val postMigrationDb = dbs.audit()

        using(connection.createStatement()) { statement =>
          assert(dbs.getVersion(statement, "audit", 3) == 3) // version 3
        }

        postMigrationDb.add(e2)

    }
  }

}<|MERGE_RESOLUTION|>--- conflicted
+++ resolved
@@ -44,7 +44,6 @@
   }
 
   test("add/list events") {
-<<<<<<< HEAD
     forAllDbs { dbs =>
 
       val db = dbs.audit()
@@ -66,7 +65,7 @@
       val e10 = ChannelErrorOccurred(null, randomBytes32, randomKey.publicKey, null, RemoteError(wire.Error(randomBytes32, "remote oops")), isFatal = true)
       val e11 = TrampolinePaymentRelayed(42000 msat, 40000 msat, randomBytes32, randomKey.publicKey, Seq(randomBytes32), Seq(randomBytes32))
       // TrampolinePaymentRelayed events are converted to ChannelPaymentRelayed events for now. We need to udpate the DB schema to fix this.
-      val e11bis = ChannelPaymentRelayed(42000 msat, 40000 msat, e11.paymentHash, e11.fromChannelIds.head, e11.toChannelIds.head)
+      val e11bis = ChannelPaymentRelayed(42000 msat, 40000 msat, e11.paymentHash, e11.fromChannelIds.head, e11.toChannelIds.head, e11.timestamp)
 
       db.add(e1)
       db.add(e2)
@@ -87,48 +86,6 @@
       assert(db.listNetworkFees(from = 0L, to = (Platform.currentTime.milliseconds + 1.minute).toMillis).size === 1)
       assert(db.listNetworkFees(from = 0L, to = (Platform.currentTime.milliseconds + 1.minute).toMillis).head.txType === "mutual")
     }
-=======
-    val sqlite = TestConstants.sqliteInMemory()
-    val db = new SqliteAuditDb(sqlite)
-
-    val e1 = PaymentSent(ChannelCodecs.UNKNOWN_UUID, randomBytes32, randomBytes32, PaymentSent.PartialPayment(ChannelCodecs.UNKNOWN_UUID, 42000 msat, 1000 msat, randomBytes32, None) :: Nil)
-    val pp2a = PaymentReceived.PartialPayment(42000 msat, randomBytes32)
-    val pp2b = PaymentReceived.PartialPayment(42100 msat, randomBytes32)
-    val e2 = PaymentReceived(randomBytes32, pp2a :: pp2b :: Nil)
-    val e3 = ChannelPaymentRelayed(42000 msat, 1000 msat, randomBytes32, randomBytes32, randomBytes32)
-    val e4 = NetworkFeePaid(null, randomKey.publicKey, randomBytes32, Transaction(0, Seq.empty, Seq.empty, 0), 42 sat, "mutual")
-    val pp5a = PaymentSent.PartialPayment(UUID.randomUUID(), 42000 msat, 1000 msat, randomBytes32, None, timestamp = 0)
-    val pp5b = PaymentSent.PartialPayment(UUID.randomUUID(), 42100 msat, 900 msat, randomBytes32, None, timestamp = 1)
-    val e5 = PaymentSent(ChannelCodecs.UNKNOWN_UUID, randomBytes32, randomBytes32, pp5a :: pp5b :: Nil)
-    val pp6 = PaymentSent.PartialPayment(UUID.randomUUID(), 42000 msat, 1000 msat, randomBytes32, None, timestamp = (Platform.currentTime.milliseconds + 10.minutes).toMillis)
-    val e6 = PaymentSent(ChannelCodecs.UNKNOWN_UUID, randomBytes32, randomBytes32, pp6 :: Nil)
-    val e7 = AvailableBalanceChanged(null, randomBytes32, ShortChannelId(500000, 42, 1), 456123000 msat, ChannelCodecsSpec.normal.commitments)
-    val e8 = ChannelLifecycleEvent(randomBytes32, randomKey.publicKey, 456123000 sat, isFunder = true, isPrivate = false, "mutual")
-    val e9 = ChannelErrorOccurred(null, randomBytes32, randomKey.publicKey, null, LocalError(new RuntimeException("oops")), isFatal = true)
-    val e10 = ChannelErrorOccurred(null, randomBytes32, randomKey.publicKey, null, RemoteError(wire.Error(randomBytes32, "remote oops")), isFatal = true)
-    val e11 = TrampolinePaymentRelayed(42000 msat, 40000 msat, randomBytes32, randomKey.publicKey, Seq(randomBytes32), Seq(randomBytes32))
-    // TrampolinePaymentRelayed events are converted to ChannelPaymentRelayed events for now. We need to udpate the DB schema to fix this.
-    val e11bis = ChannelPaymentRelayed(42000 msat, 40000 msat, e11.paymentHash, e11.fromChannelIds.head, e11.toChannelIds.head, e11.timestamp)
-
-    db.add(e1)
-    db.add(e2)
-    db.add(e3)
-    db.add(e4)
-    db.add(e5)
-    db.add(e6)
-    db.add(e7)
-    db.add(e8)
-    db.add(e9)
-    db.add(e10)
-    db.add(e11)
-
-    assert(db.listSent(from = 0L, to = (Platform.currentTime.milliseconds + 15.minute).toMillis).toSet === Set(e1, e5.copy(id = pp5a.id, parts = pp5a :: Nil), e5.copy(id = pp5b.id, parts = pp5b :: Nil), e6.copy(id = pp6.id)))
-    assert(db.listSent(from = 100000L, to = (Platform.currentTime.milliseconds + 1.minute).toMillis).toList === List(e1))
-    assert(db.listReceived(from = 0L, to = (Platform.currentTime.milliseconds + 1.minute).toMillis).toList === List(e2.copy(parts = pp2a :: Nil), e2.copy(parts = pp2b :: Nil)))
-    assert(db.listRelayed(from = 0L, to = (Platform.currentTime.milliseconds + 1.minute).toMillis).toList === List(e3, e11bis))
-    assert(db.listNetworkFees(from = 0L, to = (Platform.currentTime.milliseconds + 1.minute).toMillis).size === 1)
-    assert(db.listNetworkFees(from = 0L, to = (Platform.currentTime.milliseconds + 1.minute).toMillis).head.txType === "mutual")
->>>>>>> 9579127d
   }
 
   test("stats") {
