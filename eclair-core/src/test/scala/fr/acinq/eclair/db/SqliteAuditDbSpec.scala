--- conflicted
+++ resolved
@@ -89,7 +89,6 @@
   }
 
   test("stats") {
-<<<<<<< HEAD
     forAllDbs { dbs =>
       val db = dbs.audit()
 
@@ -110,52 +109,18 @@
       db.add(TrampolinePaymentRelayed(randomBytes32, Seq(PaymentRelayed.Part(25000 msat, randomBytes32)), Seq(PaymentRelayed.Part(20000 msat, c4))))
       db.add(TrampolinePaymentRelayed(randomBytes32, Seq(PaymentRelayed.Part(46000 msat, randomBytes32)), Seq(PaymentRelayed.Part(16000 msat, c2), PaymentRelayed.Part(10000 msat, c4), PaymentRelayed.Part(14000 msat, c4))))
 
-      db.add(NetworkFeePaid(null, n1, c1, Transaction(0, Seq.empty, Seq.empty, 0), 100 sat, "funding"))
       db.add(NetworkFeePaid(null, n2, c2, Transaction(0, Seq.empty, Seq.empty, 0), 200 sat, "funding"))
       db.add(NetworkFeePaid(null, n2, c2, Transaction(0, Seq.empty, Seq.empty, 0), 300 sat, "mutual"))
       db.add(NetworkFeePaid(null, n3, c3, Transaction(0, Seq.empty, Seq.empty, 0), 400 sat, "funding"))
       db.add(NetworkFeePaid(null, n4, c4, Transaction(0, Seq.empty, Seq.empty, 0), 500 sat, "funding"))
 
       assert(db.stats.toSet === Set(
-        Stats(channelId = c1, avgPaymentAmount = 42 sat, paymentCount = 3, relayFee = 4 sat, networkFee = 100 sat),
+        Stats(channelId = c1, avgPaymentAmount = 42 sat, paymentCount = 3, relayFee = 4 sat, networkFee = 0 sat),
         Stats(channelId = c2, avgPaymentAmount = 40 sat, paymentCount = 2, relayFee = 4 sat, networkFee = 500 sat),
         Stats(channelId = c3, avgPaymentAmount = 0 sat, paymentCount = 0, relayFee = 0 sat, networkFee = 400 sat),
         Stats(channelId = c4, avgPaymentAmount = 30 sat, paymentCount = 2, relayFee = 9 sat, networkFee = 500 sat)
       ))
     }
-=======
-    val sqlite = TestConstants.sqliteInMemory()
-    val db = new SqliteAuditDb(sqlite)
-
-    val n1 = randomKey.publicKey
-    val n2 = randomKey.publicKey
-    val n3 = randomKey.publicKey
-    val n4 = randomKey.publicKey
-
-    val c1 = randomBytes32
-    val c2 = randomBytes32
-    val c3 = randomBytes32
-    val c4 = randomBytes32
-
-    db.add(ChannelPaymentRelayed(46000 msat, 44000 msat, randomBytes32, randomBytes32, c1))
-    db.add(ChannelPaymentRelayed(41000 msat, 40000 msat, randomBytes32, randomBytes32, c1))
-    db.add(ChannelPaymentRelayed(43000 msat, 42000 msat, randomBytes32, randomBytes32, c1))
-    db.add(ChannelPaymentRelayed(42000 msat, 40000 msat, randomBytes32, randomBytes32, c2))
-    db.add(TrampolinePaymentRelayed(randomBytes32, Seq(PaymentRelayed.Part(25000 msat, randomBytes32)), Seq(PaymentRelayed.Part(20000 msat, c4))))
-    db.add(TrampolinePaymentRelayed(randomBytes32, Seq(PaymentRelayed.Part(46000 msat, randomBytes32)), Seq(PaymentRelayed.Part(16000 msat, c2), PaymentRelayed.Part(10000 msat, c4), PaymentRelayed.Part(14000 msat, c4))))
-
-    db.add(NetworkFeePaid(null, n2, c2, Transaction(0, Seq.empty, Seq.empty, 0), 200 sat, "funding"))
-    db.add(NetworkFeePaid(null, n2, c2, Transaction(0, Seq.empty, Seq.empty, 0), 300 sat, "mutual"))
-    db.add(NetworkFeePaid(null, n3, c3, Transaction(0, Seq.empty, Seq.empty, 0), 400 sat, "funding"))
-    db.add(NetworkFeePaid(null, n4, c4, Transaction(0, Seq.empty, Seq.empty, 0), 500 sat, "funding"))
-
-    assert(db.stats.toSet === Set(
-      Stats(channelId = c1, avgPaymentAmount = 42 sat, paymentCount = 3, relayFee = 4 sat, networkFee = 0 sat),
-      Stats(channelId = c2, avgPaymentAmount = 40 sat, paymentCount = 2, relayFee = 4 sat, networkFee = 500 sat),
-      Stats(channelId = c3, avgPaymentAmount = 0 sat, paymentCount = 0, relayFee = 0 sat, networkFee = 400 sat),
-      Stats(channelId = c4, avgPaymentAmount = 30 sat, paymentCount = 2, relayFee = 9 sat, networkFee = 500 sat)
-    ))
->>>>>>> 2461e3a3
   }
 
   ignore("relay stats performance", Tag("perf")) {
