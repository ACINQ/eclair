--- conflicted
+++ resolved
@@ -47,7 +47,6 @@
   }
 
   test("add/list events") {
-<<<<<<< HEAD
     forAllDbs { dbs =>
       val db = dbs.audit()
 
@@ -67,8 +66,9 @@
       val e9 = ChannelErrorOccurred(null, randomBytes32, randomKey.publicKey, null, RemoteError(wire.Error(randomBytes32, "remote oops")), isFatal = true)
       val e10 = TrampolinePaymentRelayed(randomBytes32, Seq(PaymentRelayed.Part(20000 msat, randomBytes32), PaymentRelayed.Part(22000 msat, randomBytes32)), Seq(PaymentRelayed.Part(10000 msat, randomBytes32), PaymentRelayed.Part(12000 msat, randomBytes32), PaymentRelayed.Part(15000 msat, randomBytes32)))
       val multiPartPaymentHash = randomBytes32
-      val e11 = ChannelPaymentRelayed(13000 msat, 11000 msat, multiPartPaymentHash, randomBytes32, randomBytes32)
-      val e12 = ChannelPaymentRelayed(15000 msat, 12500 msat, multiPartPaymentHash, randomBytes32, randomBytes32)
+      val now = Platform.currentTime
+      val e11 = ChannelPaymentRelayed(13000 msat, 11000 msat, multiPartPaymentHash, randomBytes32, randomBytes32, now)
+      val e12 = ChannelPaymentRelayed(15000 msat, 12500 msat, multiPartPaymentHash, randomBytes32, randomBytes32, now)
 
       db.add(e1)
       db.add(e2)
@@ -90,50 +90,6 @@
       assert(db.listNetworkFees(from = 0L, to = (Platform.currentTime.milliseconds + 1.minute).toMillis).size === 1)
       assert(db.listNetworkFees(from = 0L, to = (Platform.currentTime.milliseconds + 1.minute).toMillis).head.txType === "mutual")
     }
-=======
-    val sqlite = TestConstants.sqliteInMemory()
-    val db = new SqliteAuditDb(sqlite)
-
-    val e1 = PaymentSent(ChannelCodecs.UNKNOWN_UUID, randomBytes32, randomBytes32, 40000 msat, randomKey.publicKey, PaymentSent.PartialPayment(ChannelCodecs.UNKNOWN_UUID, 42000 msat, 1000 msat, randomBytes32, None) :: Nil)
-    val pp2a = PaymentReceived.PartialPayment(42000 msat, randomBytes32)
-    val pp2b = PaymentReceived.PartialPayment(42100 msat, randomBytes32)
-    val e2 = PaymentReceived(randomBytes32, pp2a :: pp2b :: Nil)
-    val e3 = ChannelPaymentRelayed(42000 msat, 1000 msat, randomBytes32, randomBytes32, randomBytes32)
-    val e4 = NetworkFeePaid(null, randomKey.publicKey, randomBytes32, Transaction(0, Seq.empty, Seq.empty, 0), 42 sat, "mutual")
-    val pp5a = PaymentSent.PartialPayment(UUID.randomUUID(), 42000 msat, 1000 msat, randomBytes32, None, timestamp = 0)
-    val pp5b = PaymentSent.PartialPayment(UUID.randomUUID(), 42100 msat, 900 msat, randomBytes32, None, timestamp = 1)
-    val e5 = PaymentSent(UUID.randomUUID(), randomBytes32, randomBytes32, 84100 msat, randomKey.publicKey, pp5a :: pp5b :: Nil)
-    val pp6 = PaymentSent.PartialPayment(UUID.randomUUID(), 42000 msat, 1000 msat, randomBytes32, None, timestamp = (Platform.currentTime.milliseconds + 10.minutes).toMillis)
-    val e6 = PaymentSent(UUID.randomUUID(), randomBytes32, randomBytes32, 42000 msat, randomKey.publicKey, pp6 :: Nil)
-    val e7 = ChannelLifecycleEvent(randomBytes32, randomKey.publicKey, 456123000 sat, isFunder = true, isPrivate = false, "mutual")
-    val e8 = ChannelErrorOccurred(null, randomBytes32, randomKey.publicKey, null, LocalError(new RuntimeException("oops")), isFatal = true)
-    val e9 = ChannelErrorOccurred(null, randomBytes32, randomKey.publicKey, null, RemoteError(wire.Error(randomBytes32, "remote oops")), isFatal = true)
-    val e10 = TrampolinePaymentRelayed(randomBytes32, Seq(PaymentRelayed.Part(20000 msat, randomBytes32), PaymentRelayed.Part(22000 msat, randomBytes32)), Seq(PaymentRelayed.Part(10000 msat, randomBytes32), PaymentRelayed.Part(12000 msat, randomBytes32), PaymentRelayed.Part(15000 msat, randomBytes32)))
-    val multiPartPaymentHash = randomBytes32
-    val now = Platform.currentTime
-    val e11 = ChannelPaymentRelayed(13000 msat, 11000 msat, multiPartPaymentHash, randomBytes32, randomBytes32, now)
-    val e12 = ChannelPaymentRelayed(15000 msat, 12500 msat, multiPartPaymentHash, randomBytes32, randomBytes32, now)
-
-    db.add(e1)
-    db.add(e2)
-    db.add(e3)
-    db.add(e4)
-    db.add(e5)
-    db.add(e6)
-    db.add(e7)
-    db.add(e8)
-    db.add(e9)
-    db.add(e10)
-    db.add(e11)
-    db.add(e12)
-
-    assert(db.listSent(from = 0L, to = (Platform.currentTime.milliseconds + 15.minute).toMillis).toSet === Set(e1, e5, e6))
-    assert(db.listSent(from = 100000L, to = (Platform.currentTime.milliseconds + 1.minute).toMillis).toList === List(e1))
-    assert(db.listReceived(from = 0L, to = (Platform.currentTime.milliseconds + 1.minute).toMillis).toList === List(e2))
-    assert(db.listRelayed(from = 0L, to = (Platform.currentTime.milliseconds + 1.minute).toMillis).toList === List(e3, e10, e11, e12))
-    assert(db.listNetworkFees(from = 0L, to = (Platform.currentTime.milliseconds + 1.minute).toMillis).size === 1)
-    assert(db.listNetworkFees(from = 0L, to = (Platform.currentTime.milliseconds + 1.minute).toMillis).head.txType === "mutual")
->>>>>>> 41f466c3
   }
 
   test("stats") {
