--- conflicted
+++ resolved
@@ -19,13 +19,8 @@
 import fr.acinq.bitcoin.{Block, Crypto, Satoshi}
 import fr.acinq.eclair.db.sqlite.SqliteNetworkDb
 import fr.acinq.eclair.router.Announcements
-<<<<<<< HEAD
-import fr.acinq.eclair.wire.{ChannelAnnouncement, Color, NodeAddress, Tor2}
-import fr.acinq.eclair.{ShortChannelId, randomKey, randomBytes32}
-=======
-import fr.acinq.eclair.wire.{Color, NodeAddress, Tor2}
+import fr.acinq.eclair.wire.{ChannelAnnouncement, ChannelUpdate, Color, NodeAddress, Tor2}
 import fr.acinq.eclair.{ShortChannelId, TestConstants, randomBytes32, randomKey}
->>>>>>> 87189591
 import org.scalatest.FunSuite
 import org.sqlite.SQLiteException
 
@@ -33,6 +28,18 @@
 class SqliteNetworkDbSpec extends FunSuite {
 
   val shortChannelIds = (42 to (5000 + 42)).map(i => ShortChannelId(i))
+
+  def prune(ca: ChannelAnnouncement): ChannelAnnouncement = ca.copy(
+      nodeSignature1 = null,
+      nodeSignature2 = null,
+      bitcoinSignature1 = null,
+      bitcoinSignature2 = null,
+      features = null,
+      chainHash = null,
+      bitcoinKey1 = null,
+      bitcoinKey2 = null)
+
+  def prune(cu: ChannelUpdate): ChannelUpdate = cu.copy(signature = null, chainHash = null)
 
   test("init sqlite 2 times in a row") {
     val sqlite = TestConstants.sqliteInMemory()
@@ -85,9 +92,9 @@
     assert(db.listChannels().size === 1)
     db.addChannel(channel_2, txid_2, capacity)
     db.addChannel(channel_3, txid_3, capacity)
-    assert(db.listChannels().size === 3)
+    assert(db.listChannels().keySet == Set(channel_1, channel_2, channel_3).map(prune))
     db.removeChannel(channel_2.shortChannelId)
-    assert(db.listChannels().size === 2)
+    assert(db.listChannels().keySet == Set(channel_1, channel_3).map(prune))
 
     val channel_update_1 = Announcements.makeChannelUpdate(Block.RegtestGenesisBlock.hash, randomKey, randomKey.publicKey, ShortChannelId(42), 5, 7000000, 50000, 100, 500000000L, true)
     val channel_update_2 = Announcements.makeChannelUpdate(Block.RegtestGenesisBlock.hash, randomKey, randomKey.publicKey, ShortChannelId(43), 5, 7000000, 50000, 100, 500000000L, true)
@@ -100,8 +107,8 @@
     intercept[SQLiteException](db.addChannelUpdate(channel_update_2))
     db.addChannelUpdate(channel_update_3)
     db.removeChannel(channel_3.shortChannelId)
-    assert(db.listChannels().size === 1)
-    assert(db.listChannelUpdates().map(_.shortChannelId).toSet === Set(channel_update_1.shortChannelId))
+    assert(db.listChannels().keySet === Set(channel_1).map(prune))
+    assert(db.listChannelUpdates().toSet === Set(channel_update_1).map(prune))
     db.updateChannelUpdate(channel_update_1)
   }
 
@@ -119,13 +126,13 @@
     val txid = randomBytes32
     channels.foreach(ca => db.addChannel(ca, txid, capacity))
     updates.foreach(u => db.addChannelUpdate(u))
-    assert(db.listChannels().keySet.map(_.shortChannelId) === channels.map(_.shortChannelId).toSet)
-    assert(db.listChannelUpdates().map(_.shortChannelId) === updates.map(_.shortChannelId))
+    assert(db.listChannels().keySet === channels.map(prune).toSet)
+    assert(db.listChannelUpdates() === updates.map(prune))
 
     val toDelete = channels.map(_.shortChannelId).drop(500).take(2500)
     db.removeChannels(toDelete)
-    assert(db.listChannels().keySet.map(_.shortChannelId) === channels.filterNot(a => toDelete.contains(a.shortChannelId)).map(_.shortChannelId).toSet)
-    assert(db.listChannelUpdates().map(_.shortChannelId).toSet === updates.filterNot(u => toDelete.contains(u.shortChannelId)).map(_.shortChannelId).toSet)
+    assert(db.listChannels().keySet === channels.filterNot(a => toDelete.contains(a.shortChannelId)).map(prune).toSet)
+    assert(db.listChannelUpdates().toSet === updates.filterNot(u => toDelete.contains(u.shortChannelId)).map(prune).toSet)
   }
 
   test("prune many channels") {
