/*
 * Copyright 2019 ACINQ SAS
 *
 * Licensed under the Apache License, Version 2.0 (the "License");
 * you may not use this file except in compliance with the License.
 * You may obtain a copy of the License at
 *
 *     http://www.apache.org/licenses/LICENSE-2.0
 *
 * Unless required by applicable law or agreed to in writing, software
 * distributed under the License is distributed on an "AS IS" BASIS,
 * WITHOUT WARRANTIES OR CONDITIONS OF ANY KIND, either express or implied.
 * See the License for the specific language governing permissions and
 * limitations under the License.
 */

package fr.acinq.eclair.db

import java.sql.{Connection, DriverManager}

import fr.acinq.bitcoin.Crypto.PrivateKey
import fr.acinq.bitcoin.{Block, Crypto, Satoshi}
import fr.acinq.eclair.db.sqlite.SqliteNetworkDb
import fr.acinq.eclair.db.sqlite.SqliteUtils._
import fr.acinq.eclair.router.{Announcements, PublicChannel}
import fr.acinq.eclair.wire.{Color, NodeAddress, Tor2}
import fr.acinq.eclair.{CltvExpiryDelta, LongToBtcAmount, ShortChannelId, TestConstants, randomBytes32, randomKey}
import org.scalatest.FunSuite

import scala.collection.SortedMap

class SqliteNetworkDbSpec extends FunSuite {

  val shortChannelIds = (42 to (5000 + 42)).map(i => ShortChannelId(i))

  test("init sqlite 2 times in a row") {
    val sqlite = TestConstants.sqliteInMemory()
    val db1 = new SqliteNetworkDb(sqlite)
    val db2 = new SqliteNetworkDb(sqlite)
  }

  test("migration test 1->2") {
    val sqlite = TestConstants.sqliteInMemory()

    using(sqlite.createStatement()) { statement =>
      getVersion(statement, "network", 1) // this will set version to 1
      statement.execute("PRAGMA foreign_keys = ON")
      statement.executeUpdate("CREATE TABLE IF NOT EXISTS nodes (node_id BLOB NOT NULL PRIMARY KEY, data BLOB NOT NULL)")
      statement.executeUpdate("CREATE TABLE IF NOT EXISTS channels (short_channel_id INTEGER NOT NULL PRIMARY KEY, txid STRING NOT NULL, data BLOB NOT NULL, capacity_sat INTEGER NOT NULL)")
      statement.executeUpdate("CREATE TABLE IF NOT EXISTS channel_updates (short_channel_id INTEGER NOT NULL, node_flag INTEGER NOT NULL, data BLOB NOT NULL, PRIMARY KEY(short_channel_id, node_flag), FOREIGN KEY(short_channel_id) REFERENCES channels(short_channel_id))")
      statement.executeUpdate("CREATE INDEX IF NOT EXISTS channel_updates_idx ON channel_updates(short_channel_id)")
      statement.executeUpdate("CREATE TABLE IF NOT EXISTS pruned (short_channel_id INTEGER NOT NULL PRIMARY KEY)")
    }


    using(sqlite.createStatement()) { statement =>
      assert(getVersion(statement, "network", 2) == 1)
    }

    // first round: this will trigger a migration
    simpleTest(sqlite)

    using(sqlite.createStatement()) { statement =>
      assert(getVersion(statement, "network", 2) == 2)
    }

    using(sqlite.createStatement()) { statement =>
      statement.executeUpdate("DELETE FROM nodes")
      statement.executeUpdate("DELETE FROM channels")
    }

    // second round: no migration
    simpleTest(sqlite)

    using(sqlite.createStatement()) { statement =>
      assert(getVersion(statement, "network", 2) == 2)
    }

  }

  test("add/remove/list nodes") {
    val sqlite = TestConstants.sqliteInMemory()
    val db = new SqliteNetworkDb(sqlite)

    val node_1 = Announcements.makeNodeAnnouncement(randomKey, "node-alice", Color(100.toByte, 200.toByte, 300.toByte), NodeAddress.fromParts("192.168.1.42", 42000).get :: Nil)
    val node_2 = Announcements.makeNodeAnnouncement(randomKey, "node-bob", Color(100.toByte, 200.toByte, 300.toByte), NodeAddress.fromParts("192.168.1.42", 42000).get :: Nil)
    val node_3 = Announcements.makeNodeAnnouncement(randomKey, "node-charlie", Color(100.toByte, 200.toByte, 300.toByte), NodeAddress.fromParts("192.168.1.42", 42000).get :: Nil)
    val node_4 = Announcements.makeNodeAnnouncement(randomKey, "node-charlie", Color(100.toByte, 200.toByte, 300.toByte), Tor2("aaaqeayeaudaocaj", 42000) :: Nil)

    assert(db.listNodes().toSet === Set.empty)
    db.addNode(node_1)
    db.addNode(node_1) // duplicate is ignored
    assert(db.getNode(node_1.nodeId) == Some(node_1))
    assert(db.listNodes().size === 1)
    db.addNode(node_2)
    db.addNode(node_3)
    db.addNode(node_4)
    assert(db.listNodes().toSet === Set(node_1, node_2, node_3, node_4))
    db.removeNode(node_2.nodeId)
    assert(db.listNodes().toSet === Set(node_1, node_3, node_4))
    db.updateNode(node_1)

    assert(node_4.addresses == List(Tor2("aaaqeayeaudaocaj", 42000)))
  }

  def simpleTest(sqlite: Connection) = {
    val db = new SqliteNetworkDb(sqlite)

    def sig = Crypto.sign(randomBytes32, randomKey)

    def generatePubkeyHigherThan(priv: PrivateKey) = {
      var res = priv
      while(!Announcements.isNode1(priv.publicKey, res.publicKey)) res = randomKey
      res
    }

    // in order to differentiate channel_updates 1/2 we order public keys
    val a = randomKey
    val b = generatePubkeyHigherThan(a)
    val c = generatePubkeyHigherThan(b)

    val channel_1 = Announcements.makeChannelAnnouncement(Block.RegtestGenesisBlock.hash, ShortChannelId(42), a.publicKey, b.publicKey, randomKey.publicKey, randomKey.publicKey, sig, sig, sig, sig)
    val channel_2 = Announcements.makeChannelAnnouncement(Block.RegtestGenesisBlock.hash, ShortChannelId(43), a.publicKey, c.publicKey, randomKey.publicKey, randomKey.publicKey, sig, sig, sig, sig)
    val channel_3 = Announcements.makeChannelAnnouncement(Block.RegtestGenesisBlock.hash, ShortChannelId(44), b.publicKey, c.publicKey, randomKey.publicKey, randomKey.publicKey, sig, sig, sig, sig)

    val txid_1 = randomBytes32
    val txid_2 = randomBytes32
    val txid_3 = randomBytes32
    val capacity = 10000 sat

    assert(db.listChannels().toSet === Set.empty)
    db.addChannel(channel_1, txid_1, capacity)
    db.addChannel(channel_1, txid_1, capacity) // duplicate is ignored
    assert(db.listChannels().size === 1)
    db.addChannel(channel_2, txid_2, capacity)
    db.addChannel(channel_3, txid_3, capacity)
    assert(db.listChannels() === SortedMap(
      channel_1.shortChannelId -> PublicChannel(channel_1, txid_1, capacity, None, None),
      channel_2.shortChannelId -> PublicChannel(channel_2, txid_2, capacity, None, None),
      channel_3.shortChannelId -> PublicChannel(channel_3, txid_3, capacity, None, None)))
    db.removeChannel(channel_2.shortChannelId)
<<<<<<< HEAD
    assert(db.listChannels().toSet === Set((channel_1, (txid_1, capacity)), (channel_3, (txid_3, capacity))))

    val channel_update_1 = Announcements.makeChannelUpdate(Block.RegtestGenesisBlock.hash, randomKey, randomKey.publicKey, ShortChannelId(42), CltvExpiryDelta(5), 7000000 msat, 50000 msat, 100, 500000000L msat, true)
    val channel_update_2 = Announcements.makeChannelUpdate(Block.RegtestGenesisBlock.hash, randomKey, randomKey.publicKey, ShortChannelId(43), CltvExpiryDelta(5), 7000000 msat, 50000 msat, 100, 500000000L msat, true)
    val channel_update_3 = Announcements.makeChannelUpdate(Block.RegtestGenesisBlock.hash, randomKey, randomKey.publicKey, ShortChannelId(44), CltvExpiryDelta(5), 7000000 msat, 50000 msat, 100, 500000000L msat, true)

    assert(db.listChannelUpdates().toSet === Set.empty)
    db.addChannelUpdate(channel_update_1)
    db.addChannelUpdate(channel_update_1) // duplicate is ignored
    assert(db.listChannelUpdates().size === 1)
    intercept[SQLiteException](db.addChannelUpdate(channel_update_2))
    db.addChannelUpdate(channel_update_3)
=======
    assert(db.listChannels() === SortedMap(
      channel_1.shortChannelId -> PublicChannel(channel_1, txid_1, capacity, None, None),
      channel_3.shortChannelId -> PublicChannel(channel_3, txid_3, capacity, None, None)))

    val channel_update_1 = Announcements.makeChannelUpdate(Block.RegtestGenesisBlock.hash, a, b.publicKey, ShortChannelId(42), CltvExpiryDelta(5), MilliSatoshi(7000000), MilliSatoshi(50000), 100, MilliSatoshi(500000000L), true)
    val channel_update_2 = Announcements.makeChannelUpdate(Block.RegtestGenesisBlock.hash, b, a.publicKey, ShortChannelId(42), CltvExpiryDelta(5), MilliSatoshi(7000000), MilliSatoshi(50000), 100, MilliSatoshi(500000000L), true)
    val channel_update_3 = Announcements.makeChannelUpdate(Block.RegtestGenesisBlock.hash, b, c.publicKey, ShortChannelId(44), CltvExpiryDelta(5), MilliSatoshi(7000000), MilliSatoshi(50000), 100, MilliSatoshi(500000000L), true)

    db.updateChannel(channel_update_1)
    db.updateChannel(channel_update_1) // duplicate is ignored
    db.updateChannel(channel_update_2)
    db.updateChannel(channel_update_3)
    assert(db.listChannels() === SortedMap(
      channel_1.shortChannelId -> PublicChannel(channel_1, txid_1, capacity, Some(channel_update_1), Some(channel_update_2)),
      channel_3.shortChannelId -> PublicChannel(channel_3, txid_3, capacity, Some(channel_update_3), None)))
>>>>>>> 8f7a415f
    db.removeChannel(channel_3.shortChannelId)
    assert(db.listChannels() === SortedMap(
      channel_1.shortChannelId -> PublicChannel(channel_1, txid_1, capacity, Some(channel_update_1), Some(channel_update_2))))
  }

  test("add/remove/list channels and channel_updates") {
    val sqlite = TestConstants.sqliteInMemory()
    simpleTest(sqlite)
  }

  test("remove many channels") {
    val sqlite = TestConstants.sqliteInMemory()
    val db = new SqliteNetworkDb(sqlite)
    val sig = Crypto.sign(randomBytes32, randomKey)
    val priv = randomKey
    val pub = priv.publicKey
    val capacity = 10000 sat

    val channels = shortChannelIds.map(id => Announcements.makeChannelAnnouncement(Block.RegtestGenesisBlock.hash, id, pub, pub, pub, pub, sig, sig, sig, sig))
    val template = Announcements.makeChannelUpdate(Block.RegtestGenesisBlock.hash, priv, pub, ShortChannelId(42), CltvExpiryDelta(5), 7000000 msat, 50000 msat, 100, 500000000L msat, true)
    val updates = shortChannelIds.map(id => template.copy(shortChannelId = id))
    val txid = randomBytes32
    channels.foreach(ca => db.addChannel(ca, txid, capacity))
    updates.foreach(u => db.updateChannel(u))
    assert(db.listChannels().keySet === channels.map(_.shortChannelId).toSet)

    val toDelete = channels.map(_.shortChannelId).drop(500).take(2500)
    db.removeChannels(toDelete)
    assert(db.listChannels().keySet === (channels.map(_.shortChannelId).toSet -- toDelete))
  }

  test("prune many channels") {
    val sqlite = TestConstants.sqliteInMemory()
    val db = new SqliteNetworkDb(sqlite)

    db.addToPruned(shortChannelIds)
    shortChannelIds.foreach { id => assert(db.isPruned((id))) }
    db.removeFromPruned(ShortChannelId(5))
    assert(!db.isPruned(ShortChannelId(5)))
  }
}<|MERGE_RESOLUTION|>--- conflicted
+++ resolved
@@ -139,27 +139,13 @@
       channel_2.shortChannelId -> PublicChannel(channel_2, txid_2, capacity, None, None),
       channel_3.shortChannelId -> PublicChannel(channel_3, txid_3, capacity, None, None)))
     db.removeChannel(channel_2.shortChannelId)
-<<<<<<< HEAD
-    assert(db.listChannels().toSet === Set((channel_1, (txid_1, capacity)), (channel_3, (txid_3, capacity))))
-
-    val channel_update_1 = Announcements.makeChannelUpdate(Block.RegtestGenesisBlock.hash, randomKey, randomKey.publicKey, ShortChannelId(42), CltvExpiryDelta(5), 7000000 msat, 50000 msat, 100, 500000000L msat, true)
-    val channel_update_2 = Announcements.makeChannelUpdate(Block.RegtestGenesisBlock.hash, randomKey, randomKey.publicKey, ShortChannelId(43), CltvExpiryDelta(5), 7000000 msat, 50000 msat, 100, 500000000L msat, true)
-    val channel_update_3 = Announcements.makeChannelUpdate(Block.RegtestGenesisBlock.hash, randomKey, randomKey.publicKey, ShortChannelId(44), CltvExpiryDelta(5), 7000000 msat, 50000 msat, 100, 500000000L msat, true)
-
-    assert(db.listChannelUpdates().toSet === Set.empty)
-    db.addChannelUpdate(channel_update_1)
-    db.addChannelUpdate(channel_update_1) // duplicate is ignored
-    assert(db.listChannelUpdates().size === 1)
-    intercept[SQLiteException](db.addChannelUpdate(channel_update_2))
-    db.addChannelUpdate(channel_update_3)
-=======
     assert(db.listChannels() === SortedMap(
       channel_1.shortChannelId -> PublicChannel(channel_1, txid_1, capacity, None, None),
       channel_3.shortChannelId -> PublicChannel(channel_3, txid_3, capacity, None, None)))
 
-    val channel_update_1 = Announcements.makeChannelUpdate(Block.RegtestGenesisBlock.hash, a, b.publicKey, ShortChannelId(42), CltvExpiryDelta(5), MilliSatoshi(7000000), MilliSatoshi(50000), 100, MilliSatoshi(500000000L), true)
-    val channel_update_2 = Announcements.makeChannelUpdate(Block.RegtestGenesisBlock.hash, b, a.publicKey, ShortChannelId(42), CltvExpiryDelta(5), MilliSatoshi(7000000), MilliSatoshi(50000), 100, MilliSatoshi(500000000L), true)
-    val channel_update_3 = Announcements.makeChannelUpdate(Block.RegtestGenesisBlock.hash, b, c.publicKey, ShortChannelId(44), CltvExpiryDelta(5), MilliSatoshi(7000000), MilliSatoshi(50000), 100, MilliSatoshi(500000000L), true)
+    val channel_update_1 = Announcements.makeChannelUpdate(Block.RegtestGenesisBlock.hash, a, b.publicKey, ShortChannelId(42), CltvExpiryDelta(5), 7000000 msat, 50000 msat, 100, 500000000L msat, true)
+    val channel_update_2 = Announcements.makeChannelUpdate(Block.RegtestGenesisBlock.hash, b, a.publicKey, ShortChannelId(42), CltvExpiryDelta(5), 7000000 msat, 50000 msat, 100, 500000000L msat, true)
+    val channel_update_3 = Announcements.makeChannelUpdate(Block.RegtestGenesisBlock.hash, b, c.publicKey, ShortChannelId(44), CltvExpiryDelta(5), 7000000 msat, 50000 msat, 100, 500000000L msat, true)
 
     db.updateChannel(channel_update_1)
     db.updateChannel(channel_update_1) // duplicate is ignored
@@ -168,7 +154,6 @@
     assert(db.listChannels() === SortedMap(
       channel_1.shortChannelId -> PublicChannel(channel_1, txid_1, capacity, Some(channel_update_1), Some(channel_update_2)),
       channel_3.shortChannelId -> PublicChannel(channel_3, txid_3, capacity, Some(channel_update_3), None)))
->>>>>>> 8f7a415f
     db.removeChannel(channel_3.shortChannelId)
     assert(db.listChannels() === SortedMap(
       channel_1.shortChannelId -> PublicChannel(channel_1, txid_1, capacity, Some(channel_update_1), Some(channel_update_2))))
