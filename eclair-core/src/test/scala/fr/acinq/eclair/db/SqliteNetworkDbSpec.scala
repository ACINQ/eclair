--- conflicted
+++ resolved
@@ -109,24 +109,14 @@
   }
 
   test("correctly handle txids that start with 0") {
-<<<<<<< HEAD
     forAllDbs { dbs =>
       val db = dbs.network()
       val sig = ByteVector64.Zeroes
       val c = Announcements.makeChannelAnnouncement(Block.RegtestGenesisBlock.hash, ShortChannelId(42), randomKey.publicKey, randomKey.publicKey, randomKey.publicKey, randomKey.publicKey, sig, sig, sig, sig)
       val txid = ByteVector32.fromValidHex("0001" * 16)
       db.addChannel(c, txid, Satoshi(42))
-      assert(db.listChannels() === SortedMap(c.shortChannelId -> PublicChannel(c, txid, Satoshi(42), None, None)))
-    }
-=======
-    val sqlite = TestConstants.sqliteInMemory()
-    val db = new SqliteNetworkDb(sqlite)
-    val sig = ByteVector64.Zeroes
-    val c = Announcements.makeChannelAnnouncement(Block.RegtestGenesisBlock.hash, ShortChannelId(42), randomKey.publicKey, randomKey.publicKey, randomKey.publicKey, randomKey.publicKey, sig, sig, sig, sig)
-    val txid = ByteVector32.fromValidHex("0001" * 16)
-    db.addChannel(c, txid, Satoshi(42))
-    assert(db.listChannels() === SortedMap(c.shortChannelId -> PublicChannel(c, txid, Satoshi(42), None, None, None)))
->>>>>>> 9c748e4d
+      assert(db.listChannels() === SortedMap(c.shortChannelId -> PublicChannel(c, txid, Satoshi(42), None, None, None)))
+    }
   }
 
   def simpleTest(dbs: TestDatabases) = {
@@ -192,72 +182,41 @@
   }
 
   test("creating a table that already exists but with different column types is ignored") {
-<<<<<<< HEAD
     forAllDbs { dbs =>
 
       using(dbs.connection.createStatement(), inTransaction = true) { statement =>
         statement.execute("CREATE TABLE IF NOT EXISTS test (txid VARCHAR NOT NULL)")
       }
-      // column type is STRING
+      // column type is VARCHAR
       val rs = dbs.connection.getMetaData.getColumns(null, null, "test", null)
       assert(rs.next())
       assert(rs.getString("TYPE_NAME").toLowerCase == "varchar")
 
 
       // insert and read back random values
-      val txids = for (i <- 0 until 1000) yield randomBytes32
+      val txids = for (_ <- 0 until 1000) yield randomBytes32
       txids.foreach { txid =>
-        using(dbs.connection.prepareStatement("INSERT INTO test VALUES (?) ON CONFLICT DO NOTHING")) { statement =>
+        using(dbs.connection.prepareStatement("INSERT INTO test VALUES (?)")) { statement =>
           statement.setString(1, txid.toHex)
           statement.executeUpdate()
         }
-=======
-    val sqlite = TestConstants.sqliteInMemory()
-    using(sqlite.createStatement(), inTransaction = true) { statement =>
-      statement.execute("CREATE TABLE IF NOT EXISTS test (txid STRING NOT NULL)")
-    }
-    // column type is STRING
-    assert(sqlite.getMetaData.getColumns(null, null, "test", null).getString("TYPE_NAME") == "STRING")
-
-    // insert and read back random values
-    val txids = for (_ <- 0 until 1000) yield randomBytes32
-    txids.foreach { txid =>
-      using(sqlite.prepareStatement("INSERT OR IGNORE INTO test VALUES (?)")) { statement =>
-        statement.setString(1, txid.toHex)
-        statement.executeUpdate()
->>>>>>> 9c748e4d
-      }
-
-<<<<<<< HEAD
+      }
+
       val check = using(dbs.connection.createStatement()) { statement =>
         val rs = statement.executeQuery("SELECT txid FROM test")
-        var q = new mutable.Queue[ByteVector32]()
+        val q = new mutable.Queue[ByteVector32]()
         while (rs.next()) {
           val txId = ByteVector32.fromValidHex(rs.getString("txid"))
           q.enqueue(txId)
         }
         q
-=======
-    val check = using(sqlite.createStatement()) { statement =>
-      val rs = statement.executeQuery("SELECT txid FROM test")
-      val q = new mutable.Queue[ByteVector32]()
-      while (rs.next()) {
-        val txId = ByteVector32.fromValidHex(rs.getString("txid"))
-        q.enqueue(txId)
->>>>>>> 9c748e4d
       }
       assert(txids.toSet == check.toSet)
 
 
-<<<<<<< HEAD
       using(dbs.connection.createStatement(), inTransaction = true) { statement =>
         statement.execute("CREATE TABLE IF NOT EXISTS test (txid TEXT NOT NULL)")
       }
-=======
-    using(sqlite.createStatement(), inTransaction = true) { statement =>
-      statement.execute("CREATE TABLE IF NOT EXISTS test (txid TEXT NOT NULL)")
-    }
->>>>>>> 9c748e4d
 
       // column type has not changed
       val rs1 = dbs.connection.getMetaData.getColumns(null, null, "test", null)
