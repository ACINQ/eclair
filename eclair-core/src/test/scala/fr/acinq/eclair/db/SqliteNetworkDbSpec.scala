/*
 * Copyright 2019 ACINQ SAS
 *
 * Licensed under the Apache License, Version 2.0 (the "License");
 * you may not use this file except in compliance with the License.
 * You may obtain a copy of the License at
 *
 *     http://www.apache.org/licenses/LICENSE-2.0
 *
 * Unless required by applicable law or agreed to in writing, software
 * distributed under the License is distributed on an "AS IS" BASIS,
 * WITHOUT WARRANTIES OR CONDITIONS OF ANY KIND, either express or implied.
 * See the License for the specific language governing permissions and
 * limitations under the License.
 */

package fr.acinq.eclair.db

import fr.acinq.bitcoin.Crypto.PrivateKey
import fr.acinq.bitcoin.{Block, ByteVector32, ByteVector64, Crypto, Satoshi}
import fr.acinq.eclair.FeatureSupport.Optional
import fr.acinq.eclair.Features.VariableLengthOnion
import fr.acinq.eclair.TestConstants.{TestDatabases, TestPgDatabases, TestSqliteDatabases}
import fr.acinq.eclair.db.sqlite.SqliteUtils._
import fr.acinq.eclair.router.Announcements
import fr.acinq.eclair.router.Router.PublicChannel
import fr.acinq.eclair.wire._
import fr.acinq.eclair.{ActivatedFeature, CltvExpiryDelta, Features, LongToBtcAmount, ShortChannelId, TestConstants, randomBytes32, randomKey}
import org.scalatest.funsuite.AnyFunSuite

import scala.collection.{SortedMap, mutable}

class SqliteNetworkDbSpec extends AnyFunSuite {

  import TestConstants.forAllDbs

  val shortChannelIds = (42 to (5000 + 42)).map(i => ShortChannelId(i))

  test("init sqlite 2 times in a row") {
    forAllDbs { dbs =>
      val db1 = dbs.network()
      val db2 = dbs.network()
    }
  }

  test("migration test 1->2") {
    forAllDbs {
      case _: TestPgDatabases => // no migration
      case dbs: TestSqliteDatabases =>

      using(dbs.connection.createStatement()) { statement =>
        dbs.getVersion(statement, "network", 1) // this will set version to 1
        statement.execute("PRAGMA foreign_keys = ON")
        statement.executeUpdate("CREATE TABLE IF NOT EXISTS nodes (node_id BLOB NOT NULL PRIMARY KEY, data BLOB NOT NULL)")
        statement.executeUpdate("CREATE TABLE IF NOT EXISTS channels (short_channel_id INTEGER NOT NULL PRIMARY KEY, txid STRING NOT NULL, data BLOB NOT NULL, capacity_sat INTEGER NOT NULL)")
        statement.executeUpdate("CREATE TABLE IF NOT EXISTS channel_updates (short_channel_id INTEGER NOT NULL, node_flag INTEGER NOT NULL, data BLOB NOT NULL, PRIMARY KEY(short_channel_id, node_flag), FOREIGN KEY(short_channel_id) REFERENCES channels(short_channel_id))")
        statement.executeUpdate("CREATE INDEX IF NOT EXISTS channel_updates_idx ON channel_updates(short_channel_id)")
        statement.executeUpdate("CREATE TABLE IF NOT EXISTS pruned (short_channel_id INTEGER NOT NULL PRIMARY KEY)")
      }

      using(dbs.connection.createStatement()) { statement =>
        assert(dbs.getVersion(statement, "network", 2) == 1)
      }

      // first round: this will trigger a migration
      simpleTest(dbs)

      using(dbs.connection.createStatement()) { statement =>
        assert(dbs.getVersion(statement, "network", 2) == 2)
      }

      using(dbs.connection.createStatement()) { statement =>
        statement.executeUpdate("DELETE FROM nodes")
        statement.executeUpdate("DELETE FROM channels")
      }

      // second round: no migration
      simpleTest(dbs)

      using(dbs.connection.createStatement()) { statement =>
        assert(dbs.getVersion(statement, "network", 2) == 2)
      }
    }
  }

  test("add/remove/list nodes") {
    forAllDbs { dbs =>
      val db = dbs.network()

      val node_1 = Announcements.makeNodeAnnouncement(randomKey, "node-alice", Color(100.toByte, 200.toByte, 300.toByte), NodeAddress.fromParts("192.168.1.42", 42000).get :: Nil, Features.empty)
      val node_2 = Announcements.makeNodeAnnouncement(randomKey, "node-bob", Color(100.toByte, 200.toByte, 300.toByte), NodeAddress.fromParts("192.168.1.42", 42000).get :: Nil, Features(Set(ActivatedFeature(VariableLengthOnion, Optional))))
      val node_3 = Announcements.makeNodeAnnouncement(randomKey, "node-charlie", Color(100.toByte, 200.toByte, 300.toByte), NodeAddress.fromParts("192.168.1.42", 42000).get :: Nil, Features(Set(ActivatedFeature(VariableLengthOnion, Optional))))
      val node_4 = Announcements.makeNodeAnnouncement(randomKey, "node-charlie", Color(100.toByte, 200.toByte, 300.toByte), Tor2("aaaqeayeaudaocaj", 42000) :: Nil, Features.empty)

      assert(db.listNodes().toSet === Set.empty)
      db.addNode(node_1)
      db.addNode(node_1) // duplicate is ignored
      assert(db.getNode(node_1.nodeId) === Some(node_1))
      assert(db.listNodes().size === 1)
      db.addNode(node_2)
      db.addNode(node_3)
      db.addNode(node_4)
      assert(db.listNodes().toSet === Set(node_1, node_2, node_3, node_4))
      db.removeNode(node_2.nodeId)
      assert(db.listNodes().toSet === Set(node_1, node_3, node_4))
      db.updateNode(node_1)

      assert(node_4.addresses == List(Tor2("aaaqeayeaudaocaj", 42000)))
    }
  }

  test("correctly handle txids that start with 0") {
<<<<<<< HEAD
    val sqlite = TestConstants.sqliteInMemory()
    val db = new SqliteNetworkDb(sqlite)
    val sig = ByteVector64.Zeroes
    val c = Announcements.makeChannelAnnouncement(Block.RegtestGenesisBlock.hash, ShortChannelId(42), randomKey.publicKey, randomKey.publicKey, randomKey.publicKey, randomKey.publicKey, sig, sig, sig, sig)
    val c_shrunk = shrink(c)
    val txid = ByteVector32.fromValidHex("0001" * 16)
    db.addChannel(c, txid, Satoshi(42))
    assert(db.listChannels() === SortedMap(c.shortChannelId -> PublicChannel(c_shrunk, txid, Satoshi(42), None, None, None)))
  }

  def shrink(c: ChannelAnnouncement) = c.copy(bitcoinKey1 = null, bitcoinKey2 = null, bitcoinSignature1 = null, bitcoinSignature2 = null, nodeSignature1 = null, nodeSignature2 = null, chainHash = null, features = null)

  def shrink(c: ChannelUpdate) = c.copy(signature = null, chainHash = null)

  def simpleTest(sqlite: Connection) = {
    val db = new SqliteNetworkDb(sqlite)
=======
    forAllDbs { dbs =>
      val db = dbs.network()
      val sig = ByteVector64.Zeroes
      val c = Announcements.makeChannelAnnouncement(Block.RegtestGenesisBlock.hash, ShortChannelId(42), randomKey.publicKey, randomKey.publicKey, randomKey.publicKey, randomKey.publicKey, sig, sig, sig, sig)
      val txid = ByteVector32.fromValidHex("0001" * 16)
      db.addChannel(c, txid, Satoshi(42))
      assert(db.listChannels() === SortedMap(c.shortChannelId -> PublicChannel(c, txid, Satoshi(42), None, None, None)))
    }
  }

  def simpleTest(dbs: TestDatabases) = {
    val db = dbs.network()
>>>>>>> b63c4aa5

    def sig = Crypto.sign(randomBytes32, randomKey)

    def generatePubkeyHigherThan(priv: PrivateKey) = {
      var res = priv
      while (!Announcements.isNode1(priv.publicKey, res.publicKey)) res = randomKey
      res
    }

    // in order to differentiate channel_updates 1/2 we order public keys
    val a = randomKey
    val b = generatePubkeyHigherThan(a)
    val c = generatePubkeyHigherThan(b)

    val channel_1 = Announcements.makeChannelAnnouncement(Block.RegtestGenesisBlock.hash, ShortChannelId(42), a.publicKey, b.publicKey, randomKey.publicKey, randomKey.publicKey, sig, sig, sig, sig)
    val channel_2 = Announcements.makeChannelAnnouncement(Block.RegtestGenesisBlock.hash, ShortChannelId(43), a.publicKey, c.publicKey, randomKey.publicKey, randomKey.publicKey, sig, sig, sig, sig)
    val channel_3 = Announcements.makeChannelAnnouncement(Block.RegtestGenesisBlock.hash, ShortChannelId(44), b.publicKey, c.publicKey, randomKey.publicKey, randomKey.publicKey, sig, sig, sig, sig)

    val channel_1_shrunk = shrink(channel_1)
    val channel_2_shrunk = shrink(channel_2)
    val channel_3_shrunk = shrink(channel_3)

    val txid_1 = randomBytes32
    val txid_2 = randomBytes32
    val txid_3 = randomBytes32
    val capacity = 10000 sat

    assert(db.listChannels().toSet === Set.empty)
    db.addChannel(channel_1, txid_1, capacity)
    db.addChannel(channel_1, txid_1, capacity) // duplicate is ignored
    assert(db.listChannels().size === 1)
    db.addChannel(channel_2, txid_2, capacity)
    db.addChannel(channel_3, txid_3, capacity)
    assert(db.listChannels() === SortedMap(
      channel_1.shortChannelId -> PublicChannel(channel_1_shrunk, txid_1, capacity, None, None, None),
      channel_2.shortChannelId -> PublicChannel(channel_2_shrunk, txid_2, capacity, None, None, None),
      channel_3.shortChannelId -> PublicChannel(channel_3_shrunk, txid_3, capacity, None, None, None)))
    db.removeChannel(channel_2.shortChannelId)
    assert(db.listChannels() === SortedMap(
      channel_1.shortChannelId -> PublicChannel(channel_1_shrunk, txid_1, capacity, None, None, None),
      channel_3.shortChannelId -> PublicChannel(channel_3_shrunk, txid_3, capacity, None, None, None)))

    val channel_update_1 = Announcements.makeChannelUpdate(Block.RegtestGenesisBlock.hash, a, b.publicKey, ShortChannelId(42), CltvExpiryDelta(5), 7000000 msat, 50000 msat, 100, 500000000L msat, true)
    val channel_update_2 = Announcements.makeChannelUpdate(Block.RegtestGenesisBlock.hash, b, a.publicKey, ShortChannelId(42), CltvExpiryDelta(5), 7000000 msat, 50000 msat, 100, 500000000L msat, true)
    val channel_update_3 = Announcements.makeChannelUpdate(Block.RegtestGenesisBlock.hash, b, c.publicKey, ShortChannelId(44), CltvExpiryDelta(5), 7000000 msat, 50000 msat, 100, 500000000L msat, true)

    val channel_update_1_shrunk = shrink(channel_update_1)
    val channel_update_2_shrunk = shrink(channel_update_2)
    val channel_update_3_shrunk = shrink(channel_update_3)


    db.updateChannel(channel_update_1)
    db.updateChannel(channel_update_1) // duplicate is ignored
    db.updateChannel(channel_update_2)
    db.updateChannel(channel_update_3)
    assert(db.listChannels() === SortedMap(
      channel_1.shortChannelId -> PublicChannel(channel_1_shrunk, txid_1, capacity, Some(channel_update_1_shrunk), Some(channel_update_2_shrunk), None),
      channel_3.shortChannelId -> PublicChannel(channel_3_shrunk, txid_3, capacity, Some(channel_update_3_shrunk), None, None)))
    db.removeChannel(channel_3.shortChannelId)
    assert(db.listChannels() === SortedMap(
      channel_1.shortChannelId -> PublicChannel(channel_1_shrunk, txid_1, capacity, Some(channel_update_1_shrunk), Some(channel_update_2_shrunk), None)))
  }

  test("add/remove/list channels and channel_updates") {
    forAllDbs { dbs =>
      simpleTest(dbs)
    }
  }

  test("creating a table that already exists but with different column types is ignored") {
    forAllDbs { dbs =>

      using(dbs.connection.createStatement(), inTransaction = true) { statement =>
        statement.execute("CREATE TABLE IF NOT EXISTS test (txid VARCHAR NOT NULL)")
      }
      // column type is VARCHAR
      val rs = dbs.connection.getMetaData.getColumns(null, null, "test", null)
      assert(rs.next())
      assert(rs.getString("TYPE_NAME").toLowerCase == "varchar")


      // insert and read back random values
      val txids = for (_ <- 0 until 1000) yield randomBytes32
      txids.foreach { txid =>
        using(dbs.connection.prepareStatement("INSERT INTO test VALUES (?)")) { statement =>
          statement.setString(1, txid.toHex)
          statement.executeUpdate()
        }
      }

      val check = using(dbs.connection.createStatement()) { statement =>
        val rs = statement.executeQuery("SELECT txid FROM test")
        val q = new mutable.Queue[ByteVector32]()
        while (rs.next()) {
          val txId = ByteVector32.fromValidHex(rs.getString("txid"))
          q.enqueue(txId)
        }
        q
      }
      assert(txids.toSet == check.toSet)


      using(dbs.connection.createStatement(), inTransaction = true) { statement =>
        statement.execute("CREATE TABLE IF NOT EXISTS test (txid TEXT NOT NULL)")
      }

      // column type has not changed
      val rs1 = dbs.connection.getMetaData.getColumns(null, null, "test", null)
      assert(rs1.next())
      assert(rs1.getString("TYPE_NAME").toLowerCase == "varchar")
    }
  }

  test("remove many channels") {
    forAllDbs { dbs =>
      val db = dbs.network()
      val sig = Crypto.sign(randomBytes32, randomKey)
      val priv = randomKey
      val pub = priv.publicKey
      val capacity = 10000 sat

      val channels = shortChannelIds.map(id => Announcements.makeChannelAnnouncement(Block.RegtestGenesisBlock.hash, id, pub, pub, pub, pub, sig, sig, sig, sig))
      val template = Announcements.makeChannelUpdate(Block.RegtestGenesisBlock.hash, priv, pub, ShortChannelId(42), CltvExpiryDelta(5), 7000000 msat, 50000 msat, 100, 500000000L msat, true)
      val updates = shortChannelIds.map(id => template.copy(shortChannelId = id))
      val txid = randomBytes32
      channels.foreach(ca => db.addChannel(ca, txid, capacity))
      updates.foreach(u => db.updateChannel(u))
      assert(db.listChannels().keySet === channels.map(_.shortChannelId).toSet)

      val toDelete = channels.map(_.shortChannelId).drop(500).take(2500)
      db.removeChannels(toDelete)
      assert(db.listChannels().keySet === (channels.map(_.shortChannelId).toSet -- toDelete))
    }
  }

  test("prune many channels") {
    forAllDbs { dbs =>
      val db = dbs.network()

      db.addToPruned(shortChannelIds)
      shortChannelIds.foreach { id => assert(db.isPruned((id))) }
      db.removeFromPruned(ShortChannelId(5))
      assert(!db.isPruned(ShortChannelId(5)))
    }
  }
}<|MERGE_RESOLUTION|>--- conflicted
+++ resolved
@@ -20,7 +20,7 @@
 import fr.acinq.bitcoin.{Block, ByteVector32, ByteVector64, Crypto, Satoshi}
 import fr.acinq.eclair.FeatureSupport.Optional
 import fr.acinq.eclair.Features.VariableLengthOnion
-import fr.acinq.eclair.TestConstants.{TestDatabases, TestPgDatabases, TestSqliteDatabases}
+import fr.acinq.eclair.TestConstants.{TestDatabases, TestSqliteDatabases}
 import fr.acinq.eclair.db.sqlite.SqliteUtils._
 import fr.acinq.eclair.router.Announcements
 import fr.acinq.eclair.router.Router.PublicChannel
@@ -45,7 +45,6 @@
 
   test("migration test 1->2") {
     forAllDbs {
-      case _: TestPgDatabases => // no migration
       case dbs: TestSqliteDatabases =>
 
       using(dbs.connection.createStatement()) { statement =>
@@ -110,37 +109,23 @@
   }
 
   test("correctly handle txids that start with 0") {
-<<<<<<< HEAD
-    val sqlite = TestConstants.sqliteInMemory()
-    val db = new SqliteNetworkDb(sqlite)
-    val sig = ByteVector64.Zeroes
-    val c = Announcements.makeChannelAnnouncement(Block.RegtestGenesisBlock.hash, ShortChannelId(42), randomKey.publicKey, randomKey.publicKey, randomKey.publicKey, randomKey.publicKey, sig, sig, sig, sig)
-    val c_shrunk = shrink(c)
-    val txid = ByteVector32.fromValidHex("0001" * 16)
-    db.addChannel(c, txid, Satoshi(42))
-    assert(db.listChannels() === SortedMap(c.shortChannelId -> PublicChannel(c_shrunk, txid, Satoshi(42), None, None, None)))
-  }
-
-  def shrink(c: ChannelAnnouncement) = c.copy(bitcoinKey1 = null, bitcoinKey2 = null, bitcoinSignature1 = null, bitcoinSignature2 = null, nodeSignature1 = null, nodeSignature2 = null, chainHash = null, features = null)
-
-  def shrink(c: ChannelUpdate) = c.copy(signature = null, chainHash = null)
-
-  def simpleTest(sqlite: Connection) = {
-    val db = new SqliteNetworkDb(sqlite)
-=======
     forAllDbs { dbs =>
       val db = dbs.network()
       val sig = ByteVector64.Zeroes
       val c = Announcements.makeChannelAnnouncement(Block.RegtestGenesisBlock.hash, ShortChannelId(42), randomKey.publicKey, randomKey.publicKey, randomKey.publicKey, randomKey.publicKey, sig, sig, sig, sig)
+      val c_shrunk = shrink(c)
       val txid = ByteVector32.fromValidHex("0001" * 16)
       db.addChannel(c, txid, Satoshi(42))
-      assert(db.listChannels() === SortedMap(c.shortChannelId -> PublicChannel(c, txid, Satoshi(42), None, None, None)))
-    }
-  }
+      assert(db.listChannels() === SortedMap(c.shortChannelId -> PublicChannel(c_shrunk, txid, Satoshi(42), None, None, None)))
+    }
+  }
+
+  def shrink(c: ChannelAnnouncement) = c.copy(bitcoinKey1 = null, bitcoinKey2 = null, bitcoinSignature1 = null, bitcoinSignature2 = null, nodeSignature1 = null, nodeSignature2 = null, chainHash = null, features = null)
+
+  def shrink(c: ChannelUpdate) = c.copy(signature = null, chainHash = null)
 
   def simpleTest(dbs: TestDatabases) = {
     val db = dbs.network()
->>>>>>> b63c4aa5
 
     def sig = Crypto.sign(randomBytes32, randomKey)
 
