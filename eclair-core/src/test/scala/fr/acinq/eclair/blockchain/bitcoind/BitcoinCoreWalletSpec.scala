--- conflicted
+++ resolved
@@ -116,15 +116,10 @@
 
     val fundingTxes = for (i <- 0 to 3) yield {
       val pubkeyScript = Script.write(Script.pay2wsh(Scripts.multiSig2of2(randomKey.publicKey, randomKey.publicKey)))
-<<<<<<< HEAD
       wallet.makeFundingTx(pubkeyScript, MilliBtc(50), Satoshi(249)).pipeTo(sender.ref)
       assert(sender.expectMsgType[Failure].cause.asInstanceOf[JsonRPCError].error.message.contains("Transaction too large for fee policy"))
       wallet.makeFundingTx(pubkeyScript, MilliBtc(50), Satoshi(250)).pipeTo(sender.ref)
-      val MakeFundingTxResponse(fundingTx, _) = sender.expectMsgType[MakeFundingTxResponse]
-=======
-      wallet.makeFundingTx(pubkeyScript, MilliBtc(50), 10000).pipeTo(sender.ref)
       val MakeFundingTxResponse(fundingTx, _, _) = sender.expectMsgType[MakeFundingTxResponse]
->>>>>>> 75d23cf1
       fundingTx
     }
 
@@ -193,13 +188,8 @@
     sender.send(bitcoincli, BitcoinReq("walletpassphrase", walletPassword, 10))
     sender.expectMsgType[JValue]
 
-<<<<<<< HEAD
     wallet.makeFundingTx(pubkeyScript, MilliBtc(50), Satoshi(10000)).pipeTo(sender.ref)
-    val MakeFundingTxResponse(fundingTx, _) = sender.expectMsgType[MakeFundingTxResponse]
-=======
-    wallet.makeFundingTx(pubkeyScript, MilliBtc(50), 10000).pipeTo(sender.ref)
     val MakeFundingTxResponse(fundingTx, _, _) = sender.expectMsgType[MakeFundingTxResponse]
->>>>>>> 75d23cf1
 
     wallet.commit(fundingTx).pipeTo(sender.ref)
     assert(sender.expectMsgType[Boolean])
