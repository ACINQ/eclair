package fr.acinq.eclair.io

import akka.actor.{ActorRef, ActorSystem}
import akka.testkit.{TestActorRef, TestKit, TestProbe}
import fr.acinq.bitcoin.ByteVector64
import fr.acinq.bitcoin.Crypto.PublicKey
import fr.acinq.eclair.NodeParams
import fr.acinq.eclair.TestConstants._
import fr.acinq.eclair.blockchain.TestWallet
import fr.acinq.eclair.wire._
import org.scalatest.FunSuiteLike
import scodec.bits._

class SwitchboardSpec extends TestKit(ActorSystem("test")) with FunSuiteLike {

<<<<<<< HEAD
        override def backup(file: File): Unit = ()
        override val isBackupSupported: Boolean = false
        override def obtainExclusiveLock(): Unit = ()
      }
    )
=======
  class TestSwitchboard(nodeParams: NodeParams, remoteNodeId: PublicKey, remotePeer: TestProbe) extends Switchboard(nodeParams, TestProbe().ref, TestProbe().ref, TestProbe().ref, TestProbe().ref, TestProbe().ref, new TestWallet()) {
    override def createPeer(remoteNodeId2: PublicKey): ActorRef = {
      assert(remoteNodeId === remoteNodeId2)
      remotePeer.ref
    }
  }
>>>>>>> 9579127d

  test("on initialization create peers and send Reconnect to them") {
    val nodeParams = Alice.nodeParams
    val peer = TestProbe()
    val remoteNodeId = ChannelCodecsSpec.normal.commitments.remoteParams.nodeId
    val remoteNodeAddress = NodeAddress.fromParts("127.0.0.1", 9735).get
    nodeParams.db.peers.addOrUpdatePeer(remoteNodeId, remoteNodeAddress)
    nodeParams.db.network.addNode(NodeAnnouncement(ByteVector64.Zeroes, ByteVector.empty, 0, remoteNodeId, Color(0, 0, 0), "alias", remoteNodeAddress :: Nil))
    // If we have a channel with that remote peer, we will automatically reconnect.
    nodeParams.db.channels.addOrUpdateChannel(ChannelCodecsSpec.normal)

    val _ = TestActorRef(new TestSwitchboard(nodeParams, remoteNodeId, peer))
    peer.expectMsg(Peer.Init(Some(remoteNodeAddress.socketAddress), Set(ChannelCodecsSpec.normal)))
    peer.expectMsg(Peer.Reconnect)
  }

  test("when connecting to a new peer forward Peer.Connect to it") {
<<<<<<< HEAD
    val mockNetworkDb = mock[NetworkDb]
    val nodeParams = Alice.nodeParams.copy(
      db = new Databases {
        override val network: NetworkDb = mockNetworkDb
        override val audit: AuditDb = Alice.nodeParams.db.audit
        override val channels: ChannelsDb = Alice.nodeParams.db.channels
        override val peers: PeersDb = Alice.nodeParams.db.peers
        override val payments: PaymentsDb = Alice.nodeParams.db.payments
        override val pendingRelay: PendingRelayDb = Alice.nodeParams.db.pendingRelay

        override def backup(file: File): Unit = ()
        override val isBackupSupported: Boolean = false
        override def obtainExclusiveLock(): Unit = ()
      }
    )

=======
    val nodeParams = Alice.nodeParams
    val (probe, peer) = (TestProbe(), TestProbe())
>>>>>>> 9579127d
    val remoteNodeId = PublicKey(hex"03864ef025fde8fb587d989186ce6a4a186895ee44a926bfc370e2c366597a3f8f")
    val remoteNodeAddress = NodeAddress.fromParts("127.0.0.1", 9735).get
    nodeParams.db.network.addNode(NodeAnnouncement(ByteVector64.Zeroes, ByteVector.empty, 0, remoteNodeId, Color(0, 0, 0), "alias", remoteNodeAddress :: Nil))

    val switchboard = TestActorRef(new TestSwitchboard(nodeParams, remoteNodeId, peer))
    probe.send(switchboard, Peer.Connect(remoteNodeId, None))
    peer.expectMsg(Peer.Init(None, Set.empty))
    peer.expectMsg(Peer.Connect(remoteNodeId, None))
  }

}<|MERGE_RESOLUTION|>--- conflicted
+++ resolved
@@ -13,20 +13,12 @@
 
 class SwitchboardSpec extends TestKit(ActorSystem("test")) with FunSuiteLike {
 
-<<<<<<< HEAD
-        override def backup(file: File): Unit = ()
-        override val isBackupSupported: Boolean = false
-        override def obtainExclusiveLock(): Unit = ()
-      }
-    )
-=======
   class TestSwitchboard(nodeParams: NodeParams, remoteNodeId: PublicKey, remotePeer: TestProbe) extends Switchboard(nodeParams, TestProbe().ref, TestProbe().ref, TestProbe().ref, TestProbe().ref, TestProbe().ref, new TestWallet()) {
     override def createPeer(remoteNodeId2: PublicKey): ActorRef = {
       assert(remoteNodeId === remoteNodeId2)
       remotePeer.ref
     }
   }
->>>>>>> 9579127d
 
   test("on initialization create peers and send Reconnect to them") {
     val nodeParams = Alice.nodeParams
@@ -44,27 +36,8 @@
   }
 
   test("when connecting to a new peer forward Peer.Connect to it") {
-<<<<<<< HEAD
-    val mockNetworkDb = mock[NetworkDb]
-    val nodeParams = Alice.nodeParams.copy(
-      db = new Databases {
-        override val network: NetworkDb = mockNetworkDb
-        override val audit: AuditDb = Alice.nodeParams.db.audit
-        override val channels: ChannelsDb = Alice.nodeParams.db.channels
-        override val peers: PeersDb = Alice.nodeParams.db.peers
-        override val payments: PaymentsDb = Alice.nodeParams.db.payments
-        override val pendingRelay: PendingRelayDb = Alice.nodeParams.db.pendingRelay
-
-        override def backup(file: File): Unit = ()
-        override val isBackupSupported: Boolean = false
-        override def obtainExclusiveLock(): Unit = ()
-      }
-    )
-
-=======
     val nodeParams = Alice.nodeParams
     val (probe, peer) = (TestProbe(), TestProbe())
->>>>>>> 9579127d
     val remoteNodeId = PublicKey(hex"03864ef025fde8fb587d989186ce6a4a186895ee44a926bfc370e2c366597a3f8f")
     val remoteNodeAddress = NodeAddress.fromParts("127.0.0.1", 9735).get
     nodeParams.db.network.addNode(NodeAnnouncement(ByteVector64.Zeroes, ByteVector.empty, 0, remoteNodeId, Color(0, 0, 0), "alias", remoteNodeAddress :: Nil))
