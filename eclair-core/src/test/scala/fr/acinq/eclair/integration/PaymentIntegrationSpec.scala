/*
 * Copyright 2019 ACINQ SAS
 *
 * Licensed under the Apache License, Version 2.0 (the "License");
 * you may not use this file except in compliance with the License.
 * You may obtain a copy of the License at
 *
 *     http://www.apache.org/licenses/LICENSE-2.0
 *
 * Unless required by applicable law or agreed to in writing, software
 * distributed under the License is distributed on an "AS IS" BASIS,
 * WITHOUT WARRANTIES OR CONDITIONS OF ANY KIND, either express or implied.
 * See the License for the specific language governing permissions and
 * limitations under the License.
 */

package fr.acinq.eclair.integration

import akka.actor.ActorRef
import akka.actor.typed.scaladsl.adapter.actorRefAdapter
import akka.testkit.TestProbe
import com.typesafe.config.ConfigFactory
import fr.acinq.bitcoin.Crypto.{PrivateKey, PublicKey}
import fr.acinq.bitcoin.{Block, ByteVector32, Crypto, SatoshiLong}
import fr.acinq.eclair.blockchain.bitcoind.BitcoindService.BitcoinReq
import fr.acinq.eclair.blockchain.bitcoind.ZmqWatcher
import fr.acinq.eclair.blockchain.bitcoind.ZmqWatcher.{Watch, WatchFundingConfirmed}
import fr.acinq.eclair.blockchain.bitcoind.rpc.ExtendedBitcoinClient
import fr.acinq.eclair.channel.Channel.{BroadcastChannelUpdate, PeriodicRefresh}
import fr.acinq.eclair.channel._
import fr.acinq.eclair.crypto.Sphinx.DecryptedFailurePacket
import fr.acinq.eclair.crypto.TransportHandler
import fr.acinq.eclair.db._
import fr.acinq.eclair.io.Peer.PeerRoutingMessage
import fr.acinq.eclair.payment.PaymentRequest.ExtraHop
import fr.acinq.eclair.payment._
import fr.acinq.eclair.payment.receive.MultiPartHandler.ReceivePayment
import fr.acinq.eclair.payment.relay.Relayer
import fr.acinq.eclair.payment.send.MultiPartPaymentLifecycle.PreimageReceived
import fr.acinq.eclair.payment.send.PaymentInitiator.{SendPaymentToNode, SendTrampolinePayment}
import fr.acinq.eclair.router.Graph.WeightRatios
import fr.acinq.eclair.router.Router.{GossipDecision, PublicChannel}
import fr.acinq.eclair.router.{Announcements, AnnouncementsBatchValidationSpec, Router}
import fr.acinq.eclair.wire.protocol.{ChannelAnnouncement, ChannelUpdate, IncorrectOrUnknownPaymentDetails, NodeAnnouncement}
import fr.acinq.eclair.{CltvExpiryDelta, Kit, MilliSatoshiLong, ShortChannelId, randomBytes32}
import org.json4s.JsonAST.{JString, JValue}
import scodec.bits.ByteVector

import java.util.UUID
import scala.concurrent.ExecutionContext.Implicits.global
import scala.concurrent.duration._
import scala.jdk.CollectionConverters._

/**
 * Created by PM on 15/03/2017.
 */

class PaymentIntegrationSpec extends IntegrationSpec {

  test("start eclair nodes") {
    instantiateEclairNode("A", ConfigFactory.parseMap(Map("eclair.node-alias" -> "A", "eclair.expiry-delta-blocks" -> 130, "eclair.server.port" -> 29730, "eclair.api.port" -> 28080, "eclair.channel-flags" -> 0).asJava).withFallback(commonFeatures).withFallback(commonConfig)) // A's channels are private
    instantiateEclairNode("B", ConfigFactory.parseMap(Map("eclair.node-alias" -> "B", "eclair.expiry-delta-blocks" -> 131, "eclair.server.port" -> 29731, "eclair.api.port" -> 28081, "eclair.trampoline-payments-enable" -> true).asJava).withFallback(commonFeatures).withFallback(commonConfig))
    instantiateEclairNode("C", ConfigFactory.parseMap(Map("eclair.node-alias" -> "C", "eclair.expiry-delta-blocks" -> 132, "eclair.server.port" -> 29732, "eclair.api.port" -> 28082, "eclair.trampoline-payments-enable" -> true).asJava).withFallback(withAnchorOutputs).withFallback(withWumbo).withFallback(commonConfig))
    instantiateEclairNode("D", ConfigFactory.parseMap(Map("eclair.node-alias" -> "D", "eclair.expiry-delta-blocks" -> 133, "eclair.server.port" -> 29733, "eclair.api.port" -> 28083, "eclair.trampoline-payments-enable" -> true).asJava).withFallback(commonFeatures).withFallback(commonConfig))
    instantiateEclairNode("E", ConfigFactory.parseMap(Map("eclair.node-alias" -> "E", "eclair.expiry-delta-blocks" -> 134, "eclair.server.port" -> 29734, "eclair.api.port" -> 28084).asJava).withFallback(withAnchorOutputs).withFallback(commonConfig))
    instantiateEclairNode("F", ConfigFactory.parseMap(Map("eclair.node-alias" -> "F", "eclair.expiry-delta-blocks" -> 135, "eclair.server.port" -> 29735, "eclair.api.port" -> 28085, "eclair.trampoline-payments-enable" -> true).asJava).withFallback(withWumbo).withFallback(commonConfig))
    instantiateEclairNode("G", ConfigFactory.parseMap(Map("eclair.node-alias" -> "G", "eclair.expiry-delta-blocks" -> 136, "eclair.server.port" -> 29736, "eclair.api.port" -> 28086, "eclair.fee-base-msat" -> 1010, "eclair.fee-proportional-millionths" -> 102, "eclair.trampoline-payments-enable" -> true).asJava).withFallback(commonConfig))
  }

  test("connect nodes") {
    //       ,--G--,
    //      /       \
    // A---B ------- C ==== D
    //      \       / \
    //       '--E--'   '--F

    val sender = TestProbe()
    val eventListener = TestProbe()
    nodes.values.foreach(_.system.eventStream.subscribe(eventListener.ref, classOf[ChannelStateChanged]))

    connect(nodes("A"), nodes("B"), 11000000 sat, 0 msat)
    connect(nodes("B"), nodes("C"), 2000000 sat, 0 msat)
    connect(nodes("C"), nodes("D"), 5000000 sat, 0 msat)
    connect(nodes("C"), nodes("D"), 5000000 sat, 0 msat)
    connect(nodes("C"), nodes("F"), 16000000 sat, 0 msat)
    connect(nodes("B"), nodes("E"), 10000000 sat, 0 msat)
    connect(nodes("E"), nodes("C"), 10000000 sat, 0 msat)
    connect(nodes("B"), nodes("G"), 16000000 sat, 0 msat)
    connect(nodes("G"), nodes("C"), 16000000 sat, 0 msat)

    val numberOfChannels = 9
    val channelEndpointsCount = 2 * numberOfChannels

    // we make sure all channels have set up their WatchConfirmed for the funding tx
    awaitCond({
      val watches = nodes.values.foldLeft(Set.empty[Watch[_]]) {
        case (watches, setup) =>
          setup.watcher ! ZmqWatcher.ListWatches(sender.ref)
          watches ++ sender.expectMsgType[Set[Watch[_]]]
      }
      watches.count(_.isInstanceOf[WatchFundingConfirmed]) == channelEndpointsCount
    }, max = 20 seconds, interval = 1 second)

    // confirming the funding tx
    generateBlocks(2)

    within(60 seconds) {
      var count = 0
      while (count < channelEndpointsCount) {
        if (eventListener.expectMsgType[ChannelStateChanged](60 seconds).currentState == NORMAL) count = count + 1
      }
    }
  }

  def awaitAnnouncements(subset: Map[String, Kit], nodes: Int, channels: Int, updates: Int): Unit = {
    val sender = TestProbe()
    subset.foreach {
      case (_, setup) =>
        awaitCond({
          sender.send(setup.router, Router.GetNodes)
          sender.expectMsgType[Iterable[NodeAnnouncement]].size == nodes
        }, max = 60 seconds, interval = 1 second)
        awaitCond({
          sender.send(setup.router, Router.GetChannels)
          sender.expectMsgType[Iterable[ChannelAnnouncement]].size == channels
        }, max = 60 seconds, interval = 1 second)
        awaitCond({
          sender.send(setup.router, Router.GetChannelUpdates)
          sender.expectMsgType[Iterable[ChannelUpdate]].size == updates
        }, max = 60 seconds, interval = 1 second)
    }
  }

  test("wait for network announcements") {
    // generating more blocks so that all funding txes are buried under at least 6 blocks
    generateBlocks(4)
    // A requires private channels, as a consequence:
    // - only A and B know about channel A-B (and there is no channel_announcement)
    // - A is not announced (no node_announcement)
    awaitAnnouncements(nodes.view.filterKeys(key => List("A", "B").contains(key)).toMap, 6, 8, 18)
    awaitAnnouncements(nodes.view.filterKeys(key => List("C", "D", "E", "G").contains(key)).toMap, 6, 8, 16)
  }

  test("wait for channels balance") {
    // Channels balance should now be available in the router
    val sender = TestProbe()
    val nodeId = nodes("C").nodeParams.nodeId
    sender.send(nodes("C").router, Router.GetRoutingState)
    val routingState = sender.expectMsgType[Router.RoutingState]
    val publicChannels = routingState.channels.filter(pc => Set(pc.ann.nodeId1, pc.ann.nodeId2).contains(nodeId))
    assert(publicChannels.nonEmpty)
    publicChannels.foreach(pc => assert(pc.meta_opt.map(m => m.balance1 > 0.msat || m.balance2 > 0.msat) === Some(true), pc))
  }

  test("send an HTLC A->D") {
    val sender = TestProbe()
    val amountMsat = 4200000.msat
    // first we retrieve a payment hash from D
    sender.send(nodes("D").paymentHandler, ReceivePayment(Some(amountMsat), Left("1 coffee")))
    val pr = sender.expectMsgType[PaymentRequest]
    // then we make the actual payment
    sender.send(nodes("A").paymentInitiator, SendPaymentToNode(amountMsat, pr, fallbackFinalExpiryDelta = finalCltvExpiryDelta, routeParams = integrationTestRouteParams, maxAttempts = 1))
    val paymentId = sender.expectMsgType[UUID]
    val preimage = sender.expectMsgType[PreimageReceived].paymentPreimage
    assert(Crypto.sha256(preimage) === pr.paymentHash)
    val ps = sender.expectMsgType[PaymentSent]
    assert(ps.id == paymentId)
  }

  test("send an HTLC A->D with an invalid expiry delta for B") {
    val sender = TestProbe()
    // to simulate this, we will update B's relay params
    // first we find out the short channel id for channel B-C
    sender.send(nodes("B").router, Router.GetChannels)
    val shortIdBC = sender.expectMsgType[Iterable[ChannelAnnouncement]].find(c => Set(c.nodeId1, c.nodeId2) == Set(nodes("B").nodeParams.nodeId, nodes("C").nodeParams.nodeId)).get.shortChannelId
    // we also need the full commitment
    nodes("B").register ! Register.ForwardShortId(sender.ref, shortIdBC, CMD_GETINFO(ActorRef.noSender))
    val commitmentBC = sender.expectMsgType[RES_GETINFO].data.asInstanceOf[DATA_NORMAL].commitments
    // we then forge a new channel_update for B-C...
    val channelUpdateBC = Announcements.makeChannelUpdate(Block.RegtestGenesisBlock.hash, nodes("B").nodeParams.privateKey, nodes("C").nodeParams.nodeId, shortIdBC, nodes("B").nodeParams.expiryDelta + 1, nodes("C").nodeParams.htlcMinimum, nodes("B").nodeParams.relayParams.publicChannelFees.feeBase, nodes("B").nodeParams.relayParams.publicChannelFees.feeProportionalMillionths, 500000000 msat)
    // ...and notify B's relayer
    nodes("B").system.eventStream.publish(LocalChannelUpdate(system.deadLetters, commitmentBC.channelId, shortIdBC, commitmentBC.remoteParams.nodeId, None, channelUpdateBC, None, commitmentBC))
    // we retrieve a payment hash from D
    val amountMsat = 4200000.msat
    sender.send(nodes("D").paymentHandler, ReceivePayment(Some(amountMsat), Left("1 coffee")))
    val pr = sender.expectMsgType[PaymentRequest]
    // then we make the actual payment, do not randomize the route to make sure we route through node B
    val sendReq = SendPaymentToNode(amountMsat, pr, fallbackFinalExpiryDelta = finalCltvExpiryDelta, routeParams = integrationTestRouteParams, maxAttempts = 5)
    sender.send(nodes("A").paymentInitiator, sendReq)
    // A will receive an error from B that include the updated channel update, then will retry the payment
    val paymentId = sender.expectMsgType[UUID]
    val preimage = sender.expectMsgType[PreimageReceived].paymentPreimage
    assert(Crypto.sha256(preimage) === pr.paymentHash)
    val ps = sender.expectMsgType[PaymentSent]
    assert(ps.id == paymentId)

    def updateFor(n: PublicKey, pc: PublicChannel): Option[ChannelUpdate] = if (n == pc.ann.nodeId1) pc.update_1_opt else if (n == pc.ann.nodeId2) pc.update_2_opt else throw new IllegalArgumentException("this node is unrelated to this channel")

    awaitCond({
      // in the meantime, the router will have updated its state
      sender.send(nodes("A").router, Router.GetChannelsMap)
      // we then put everything back like before by asking B to refresh its channel update (this will override the one we created)
      val u_opt = updateFor(nodes("B").nodeParams.nodeId, sender.expectMsgType[Map[ShortChannelId, PublicChannel]](10 seconds).apply(channelUpdateBC.shortChannelId))
      u_opt.contains(channelUpdateBC)
    }, max = 30 seconds, interval = 1 seconds)

    // first let's wait 3 seconds to make sure the timestamp of the new channel_update will be strictly greater than the former
    sender.expectNoMessage(3 seconds)
    nodes("B").register ! Register.ForwardShortId(sender.ref, shortIdBC, BroadcastChannelUpdate(PeriodicRefresh))
    nodes("B").register ! Register.ForwardShortId(sender.ref, shortIdBC, CMD_GETINFO(ActorRef.noSender))
    val channelUpdateBC_new = sender.expectMsgType[RES_GETINFO].data.asInstanceOf[DATA_NORMAL].channelUpdate
    logger.info(s"channelUpdateBC=$channelUpdateBC")
    logger.info(s"channelUpdateBC_new=$channelUpdateBC_new")
    assert(channelUpdateBC_new.timestamp > channelUpdateBC.timestamp)
    assert(channelUpdateBC_new.cltvExpiryDelta == nodes("B").nodeParams.expiryDelta)
    awaitCond({
      sender.send(nodes("A").router, Router.GetChannelsMap)
      val u = updateFor(nodes("B").nodeParams.nodeId, sender.expectMsgType[Map[ShortChannelId, PublicChannel]].apply(channelUpdateBC.shortChannelId)).get
      u.cltvExpiryDelta == nodes("B").nodeParams.expiryDelta
    }, max = 30 seconds, interval = 1 second)
  }

  test("send an HTLC A->D with an amount greater than capacity of B-C") {
    val sender = TestProbe()
    // first we retrieve a payment hash from D
    val amountMsat = 300000000.msat
    sender.send(nodes("D").paymentHandler, ReceivePayment(Some(amountMsat), Left("1 coffee")))
    val pr = sender.expectMsgType[PaymentRequest]
    // then we make the payment (B-C has a smaller capacity than A-B and C-D)
    val sendReq = SendPaymentToNode(amountMsat, pr, fallbackFinalExpiryDelta = finalCltvExpiryDelta, routeParams = integrationTestRouteParams, maxAttempts = 5)
    sender.send(nodes("A").paymentInitiator, sendReq)
    // A will first receive an error from C, then retry and route around C: A->B->E->C->D
    sender.expectMsgType[UUID]
    sender.expectMsgType[PreimageReceived]
    sender.expectMsgType[PaymentSent] // the payment FSM will also reply to the sender after the payment is completed
  }

  test("send an HTLC A->D with an unknown payment hash") {
    val sender = TestProbe()
    val amount = 100000000 msat
<<<<<<< HEAD
    val unknownInvoice = PaymentRequest(Block.RegtestGenesisBlock.hash, Some(amount), randomBytes32(), nodes("D").nodeParams.privateKey, Left("test"), finalCltvExpiryDelta)
    val pr = SendPayment(amount, unknownInvoice, routeParams = integrationTestRouteParams, maxAttempts = 5)
=======
    val unknownInvoice = PaymentRequest(Block.RegtestGenesisBlock.hash, Some(amount), randomBytes32(), nodes("D").nodeParams.privateKey, "test", finalCltvExpiryDelta)
    val pr = SendPaymentToNode(amount, unknownInvoice, routeParams = integrationTestRouteParams, maxAttempts = 5)
>>>>>>> 275581df
    sender.send(nodes("A").paymentInitiator, pr)

    // A will receive an error from D and won't retry
    val paymentId = sender.expectMsgType[UUID]
    val failed = sender.expectMsgType[PaymentFailed]
    assert(failed.id == paymentId)
    assert(failed.paymentHash === pr.paymentHash)
    assert(failed.failures.size === 1)
    assert(failed.failures.head.asInstanceOf[RemoteFailure].e === DecryptedFailurePacket(nodes("D").nodeParams.nodeId, IncorrectOrUnknownPaymentDetails(amount, getBlockCount)))
  }

  test("send an HTLC A->D with a lower amount than requested") {
    val sender = TestProbe()
    // first we retrieve a payment hash from D for 2 mBTC
    val amountMsat = 200000000.msat
    sender.send(nodes("D").paymentHandler, ReceivePayment(Some(amountMsat), Left("1 coffee")))
    val pr = sender.expectMsgType[PaymentRequest]

    // A send payment of only 1 mBTC
    val sendReq = SendPaymentToNode(100000000 msat, pr, fallbackFinalExpiryDelta = finalCltvExpiryDelta, routeParams = integrationTestRouteParams, maxAttempts = 5)
    sender.send(nodes("A").paymentInitiator, sendReq)

    // A will first receive an IncorrectPaymentAmount error from D
    val paymentId = sender.expectMsgType[UUID]
    val failed = sender.expectMsgType[PaymentFailed]
    assert(failed.id == paymentId)
    assert(failed.paymentHash === pr.paymentHash)
    assert(failed.failures.size === 1)
    assert(failed.failures.head.asInstanceOf[RemoteFailure].e === DecryptedFailurePacket(nodes("D").nodeParams.nodeId, IncorrectOrUnknownPaymentDetails(100000000 msat, getBlockCount)))
  }

  test("send an HTLC A->D with too much overpayment") {
    val sender = TestProbe()
    // first we retrieve a payment hash from D for 2 mBTC
    val amountMsat = 200000000.msat
    sender.send(nodes("D").paymentHandler, ReceivePayment(Some(amountMsat), Left("1 coffee")))
    val pr = sender.expectMsgType[PaymentRequest]

    // A send payment of 6 mBTC
    val sendReq = SendPaymentToNode(600000000 msat, pr, fallbackFinalExpiryDelta = finalCltvExpiryDelta, routeParams = integrationTestRouteParams, maxAttempts = 5)
    sender.send(nodes("A").paymentInitiator, sendReq)

    // A will first receive an IncorrectPaymentAmount error from D
    val paymentId = sender.expectMsgType[UUID]
    val failed = sender.expectMsgType[PaymentFailed]
    assert(paymentId == failed.id)
    assert(failed.paymentHash === pr.paymentHash)
    assert(failed.failures.size === 1)
    assert(failed.failures.head.asInstanceOf[RemoteFailure].e === DecryptedFailurePacket(nodes("D").nodeParams.nodeId, IncorrectOrUnknownPaymentDetails(600000000 msat, getBlockCount)))
  }

  test("send an HTLC A->D with a reasonable overpayment") {
    val sender = TestProbe()
    // first we retrieve a payment hash from D for 2 mBTC
    val amountMsat = 200000000.msat
    sender.send(nodes("D").paymentHandler, ReceivePayment(Some(amountMsat), Left("1 coffee")))
    val pr = sender.expectMsgType[PaymentRequest]

    // A send payment of 3 mBTC, more than asked but it should still be accepted
    val sendReq = SendPaymentToNode(300000000 msat, pr, fallbackFinalExpiryDelta = finalCltvExpiryDelta, routeParams = integrationTestRouteParams, maxAttempts = 5)
    sender.send(nodes("A").paymentInitiator, sendReq)
    sender.expectMsgType[UUID]
  }

  test("send multiple HTLCs A->D with a failover when a channel gets exhausted") {
    val sender = TestProbe()
    // there are two C-D channels with 5000000 sat, so we should be able to make 7 payments worth 1000000 sat each
    for (_ <- 0 until 7) {
      val amountMsat = 1000000000.msat
      sender.send(nodes("D").paymentHandler, ReceivePayment(Some(amountMsat), Left("1 payment")))
      val pr = sender.expectMsgType[PaymentRequest]

      val sendReq = SendPaymentToNode(amountMsat, pr, fallbackFinalExpiryDelta = finalCltvExpiryDelta, routeParams = integrationTestRouteParams, maxAttempts = 5)
      sender.send(nodes("A").paymentInitiator, sendReq)
      sender.expectMsgType[UUID]
      sender.expectMsgType[PreimageReceived]
      sender.expectMsgType[PaymentSent] // the payment FSM will also reply to the sender after the payment is completed
    }
  }

  test("send an HTLC A->B->G->C using heuristics to select the route") {
    val sender = TestProbe()
    // first we retrieve a payment hash from C
    val amountMsat = 2000.msat
    sender.send(nodes("C").paymentHandler, ReceivePayment(Some(amountMsat), Left("Change from coffee")))
    val pr = sender.expectMsgType[PaymentRequest]

    // the payment is requesting to use a capacity-optimized route which will select node G even though it's a bit more expensive
    sender.send(nodes("A").paymentInitiator, SendPaymentToNode(amountMsat, pr, maxAttempts = 1, fallbackFinalExpiryDelta = finalCltvExpiryDelta, routeParams = integrationTestRouteParams.copy(ratios = WeightRatios(0, 0, 0, 1, 0 msat, 0))))
    sender.expectMsgType[UUID]
    sender.expectMsgType[PreimageReceived]
    val ps = sender.expectMsgType[PaymentSent]
    ps.parts.foreach(part => assert(part.route.getOrElse(Nil).exists(_.nodeId == nodes("G").nodeParams.nodeId)))
  }

  test("send a multi-part payment B->D") {
    val start = System.currentTimeMillis
    val sender = TestProbe()
    val amount = 1000000000L.msat
    sender.send(nodes("D").paymentHandler, ReceivePayment(Some(amount), Left("split the restaurant bill")))
    val pr = sender.expectMsgType[PaymentRequest]
    assert(pr.features.allowMultiPart)

    sender.send(nodes("B").paymentInitiator, SendPaymentToNode(amount, pr, maxAttempts = 5, routeParams = integrationTestRouteParams))
    val paymentId = sender.expectMsgType[UUID]
    assert(sender.expectMsgType[PreimageReceived].paymentHash === pr.paymentHash)
    val paymentSent = sender.expectMsgType[PaymentSent](max = 30 seconds)
    assert(paymentSent.id === paymentId, paymentSent)
    assert(paymentSent.paymentHash === pr.paymentHash, paymentSent)
    assert(paymentSent.parts.length > 1, paymentSent)
    assert(paymentSent.recipientNodeId === nodes("D").nodeParams.nodeId, paymentSent)
    assert(paymentSent.recipientAmount === amount, paymentSent)
    assert(paymentSent.feesPaid > 0.msat, paymentSent)
    assert(paymentSent.parts.forall(p => p.id != paymentSent.id), paymentSent)
    assert(paymentSent.parts.forall(p => p.route.isDefined), paymentSent)

    val paymentParts = nodes("B").nodeParams.db.payments.listOutgoingPayments(paymentId).filter(_.status.isInstanceOf[OutgoingPaymentStatus.Succeeded])
    assert(paymentParts.length == paymentSent.parts.length, paymentParts)
    assert(paymentParts.map(_.amount).sum === amount, paymentParts)
    assert(paymentParts.forall(p => p.parentId == paymentId), paymentParts)
    assert(paymentParts.forall(p => p.parentId != p.id), paymentParts)
    assert(paymentParts.forall(p => p.status.asInstanceOf[OutgoingPaymentStatus.Succeeded].feesPaid > 0.msat), paymentParts)

    awaitCond(nodes("B").nodeParams.db.audit.listSent(start, System.currentTimeMillis).nonEmpty)
    val sent = nodes("B").nodeParams.db.audit.listSent(start, System.currentTimeMillis)
    assert(sent.length === 1, sent)
    assert(sent.head.copy(parts = sent.head.parts.sortBy(_.timestamp)) === paymentSent.copy(parts = paymentSent.parts.map(_.copy(route = None)).sortBy(_.timestamp)), sent)

    awaitCond(nodes("D").nodeParams.db.payments.getIncomingPayment(pr.paymentHash).exists(_.status.isInstanceOf[IncomingPaymentStatus.Received]))
    val Some(IncomingPayment(_, _, _, _, IncomingPaymentStatus.Received(receivedAmount, _))) = nodes("D").nodeParams.db.payments.getIncomingPayment(pr.paymentHash)
    assert(receivedAmount === amount)
  }

  // NB: this test may take 20 seconds to complete (multi-part payment timeout).
  test("send a multi-part payment B->D greater than balance C->D (temporary remote failure)") {
    val sender = TestProbe()
    // There is enough channel capacity to route this payment, but D doesn't have enough incoming capacity to receive it
    // (the link C->D has too much capacity on D's side).
    val amount = 2000000000L.msat
    sender.send(nodes("D").paymentHandler, ReceivePayment(Some(amount), Left("well that's an expensive restaurant bill")))
    val pr = sender.expectMsgType[PaymentRequest]
    assert(pr.features.allowMultiPart)

    sender.send(nodes("B").relayer, Relayer.GetOutgoingChannels())
    val canSend = sender.expectMsgType[Relayer.OutgoingChannels].channels.map(_.commitments.availableBalanceForSend).sum
    assert(canSend > amount)

    sender.send(nodes("B").paymentInitiator, SendPaymentToNode(amount, pr, maxAttempts = 1, routeParams = integrationTestRouteParams))
    val paymentId = sender.expectMsgType[UUID]
    val paymentFailed = sender.expectMsgType[PaymentFailed](max = 30 seconds)
    assert(paymentFailed.id === paymentId, paymentFailed)
    assert(paymentFailed.paymentHash === pr.paymentHash, paymentFailed)
    assert(paymentFailed.failures.length > 1, paymentFailed)

    assert(nodes("D").nodeParams.db.payments.getIncomingPayment(pr.paymentHash).get.status === IncomingPaymentStatus.Pending)

    sender.send(nodes("B").relayer, Relayer.GetOutgoingChannels())
    val canSend2 = sender.expectMsgType[Relayer.OutgoingChannels].channels.map(_.commitments.availableBalanceForSend).sum
    // Fee updates may impact balances, but it shouldn't have changed much.
    assert(math.abs((canSend - canSend2).toLong) < 50000000)
  }

  test("send a multi-part payment D->C (local channels only)") {
    val sender = TestProbe()
    // This amount is greater than any channel capacity between D and C, so it should be split.
    val amount = 5100000000L.msat
    sender.send(nodes("C").paymentHandler, ReceivePayment(Some(amount), Left("lemme borrow some money")))
    val pr = sender.expectMsgType[PaymentRequest]
    assert(pr.features.allowMultiPart)

    sender.send(nodes("D").paymentInitiator, SendPaymentToNode(amount, pr, maxAttempts = 3, routeParams = integrationTestRouteParams))
    val paymentId = sender.expectMsgType[UUID]
    assert(sender.expectMsgType[PreimageReceived].paymentHash === pr.paymentHash)
    val paymentSent = sender.expectMsgType[PaymentSent](max = 30 seconds)
    assert(paymentSent.id === paymentId, paymentSent)
    assert(paymentSent.paymentHash === pr.paymentHash, paymentSent)
    assert(paymentSent.parts.length > 1, paymentSent)
    assert(paymentSent.recipientAmount === amount, paymentSent)
    assert(paymentSent.feesPaid === 0.msat, paymentSent) // no fees when using direct channels

    val paymentParts = nodes("D").nodeParams.db.payments.listOutgoingPayments(paymentId).filter(_.status.isInstanceOf[OutgoingPaymentStatus.Succeeded])
    assert(paymentParts.map(_.amount).sum === amount, paymentParts)
    assert(paymentParts.forall(p => p.parentId == paymentId), paymentParts)
    assert(paymentParts.forall(p => p.parentId != p.id), paymentParts)
    assert(paymentParts.forall(p => p.status.asInstanceOf[OutgoingPaymentStatus.Succeeded].feesPaid == 0.msat), paymentParts)

    awaitCond(nodes("C").nodeParams.db.payments.getIncomingPayment(pr.paymentHash).exists(_.status.isInstanceOf[IncomingPaymentStatus.Received]))
    val Some(IncomingPayment(_, _, _, _, IncomingPaymentStatus.Received(receivedAmount, _))) = nodes("C").nodeParams.db.payments.getIncomingPayment(pr.paymentHash)
    assert(receivedAmount === amount)
  }

  test("send a multi-part payment D->C greater than balance D->C (temporary local failure)") {
    val sender = TestProbe()
    // This amount is greater than the current capacity between D and C.
    val amount = 10000000000L.msat
    sender.send(nodes("C").paymentHandler, ReceivePayment(Some(amount), Left("lemme borrow more money")))
    val pr = sender.expectMsgType[PaymentRequest]
    assert(pr.features.allowMultiPart)

    sender.send(nodes("D").relayer, Relayer.GetOutgoingChannels())
    val canSend = sender.expectMsgType[Relayer.OutgoingChannels].channels.map(_.commitments.availableBalanceForSend).sum
    assert(canSend < amount)

    sender.send(nodes("D").paymentInitiator, SendPaymentToNode(amount, pr, maxAttempts = 1, routeParams = integrationTestRouteParams))
    val paymentId = sender.expectMsgType[UUID]
    val paymentFailed = sender.expectMsgType[PaymentFailed](max = 30 seconds)
    assert(paymentFailed.id === paymentId, paymentFailed)
    assert(paymentFailed.paymentHash === pr.paymentHash, paymentFailed)

    val incoming = nodes("C").nodeParams.db.payments.getIncomingPayment(pr.paymentHash)
    assert(incoming.get.status === IncomingPaymentStatus.Pending, incoming)

    sender.send(nodes("D").relayer, Relayer.GetOutgoingChannels())
    val canSend2 = sender.expectMsgType[Relayer.OutgoingChannels].channels.map(_.commitments.availableBalanceForSend).sum
    // Fee updates may impact balances, but it shouldn't have changed much.
    assert(math.abs((canSend - canSend2).toLong) < 50000000)
  }

  test("send a trampoline payment B->F1 with retry (via trampoline G)") {
    val start = System.currentTimeMillis
    val sender = TestProbe()
    val amount = 4000000000L.msat
    sender.send(nodes("F").paymentHandler, ReceivePayment(Some(amount), Left("like trampoline much?")))
    val pr = sender.expectMsgType[PaymentRequest]
    assert(pr.features.allowMultiPart)
    assert(pr.features.allowTrampoline)

    // The first attempt should fail, but the second one should succeed.
    val attempts = (1000 msat, CltvExpiryDelta(42)) :: (1000000 msat, CltvExpiryDelta(288)) :: Nil
    val payment = SendTrampolinePayment(amount, pr, nodes("G").nodeParams.nodeId, attempts, routeParams = integrationTestRouteParams)
    sender.send(nodes("B").paymentInitiator, payment)
    val paymentId = sender.expectMsgType[UUID]
    val paymentSent = sender.expectMsgType[PaymentSent](max = 30 seconds)
    assert(paymentSent.id === paymentId, paymentSent)
    assert(paymentSent.paymentHash === pr.paymentHash, paymentSent)
    assert(paymentSent.recipientNodeId === nodes("F").nodeParams.nodeId, paymentSent)
    assert(paymentSent.recipientAmount === amount, paymentSent)
    assert(paymentSent.feesPaid === 1000000.msat, paymentSent)
    assert(paymentSent.nonTrampolineFees === 0.msat, paymentSent)

    awaitCond(nodes("F").nodeParams.db.payments.getIncomingPayment(pr.paymentHash).exists(_.status.isInstanceOf[IncomingPaymentStatus.Received]))
    val Some(IncomingPayment(_, _, _, _, IncomingPaymentStatus.Received(receivedAmount, _))) = nodes("F").nodeParams.db.payments.getIncomingPayment(pr.paymentHash)
    assert(receivedAmount === amount)

    awaitCond({
      val relayed = nodes("G").nodeParams.db.audit.listRelayed(start, System.currentTimeMillis).filter(_.paymentHash == pr.paymentHash)
      relayed.nonEmpty && relayed.head.amountOut >= amount
    })
    val relayed = nodes("G").nodeParams.db.audit.listRelayed(start, System.currentTimeMillis).filter(_.paymentHash == pr.paymentHash).head
    assert(relayed.amountIn - relayed.amountOut > 0.msat, relayed)
    assert(relayed.amountIn - relayed.amountOut < 1000000.msat, relayed)

    val outgoingSuccess = nodes("B").nodeParams.db.payments.listOutgoingPayments(paymentId).filter(p => p.status.isInstanceOf[OutgoingPaymentStatus.Succeeded])
    outgoingSuccess.collect { case p@OutgoingPayment(_, _, _, _, _, _, _, recipientNodeId, _, _, OutgoingPaymentStatus.Succeeded(_, _, route, _)) =>
      assert(recipientNodeId === nodes("F").nodeParams.nodeId, p)
      assert(route.lastOption === Some(HopSummary(nodes("G").nodeParams.nodeId, nodes("F").nodeParams.nodeId)), p)
    }
    assert(outgoingSuccess.map(_.amount).sum === amount + 1000000.msat, outgoingSuccess)
  }

  test("send a trampoline payment D->B (via trampoline C)") {
    val start = System.currentTimeMillis
    val sender = TestProbe()
    val amount = 2500000000L.msat
    sender.send(nodes("B").paymentHandler, ReceivePayment(Some(amount), Left("trampoline-MPP is so #reckless")))
    val pr = sender.expectMsgType[PaymentRequest]
    assert(pr.features.allowMultiPart)
    assert(pr.features.allowTrampoline)

    val payment = SendTrampolinePayment(amount, pr, nodes("C").nodeParams.nodeId, Seq((350000 msat, CltvExpiryDelta(288))), routeParams = integrationTestRouteParams)
    sender.send(nodes("D").paymentInitiator, payment)
    val paymentId = sender.expectMsgType[UUID]
    val paymentSent = sender.expectMsgType[PaymentSent](max = 30 seconds)
    assert(paymentSent.id === paymentId, paymentSent)
    assert(paymentSent.paymentHash === pr.paymentHash, paymentSent)
    assert(paymentSent.recipientAmount === amount, paymentSent)
    assert(paymentSent.feesPaid === 350000.msat, paymentSent)
    assert(paymentSent.nonTrampolineFees === 0.msat, paymentSent)

    awaitCond(nodes("B").nodeParams.db.payments.getIncomingPayment(pr.paymentHash).exists(_.status.isInstanceOf[IncomingPaymentStatus.Received]))
    val Some(IncomingPayment(_, _, _, _, IncomingPaymentStatus.Received(receivedAmount, _))) = nodes("B").nodeParams.db.payments.getIncomingPayment(pr.paymentHash)
    assert(receivedAmount === amount)

    awaitCond({
      val relayed = nodes("C").nodeParams.db.audit.listRelayed(start, System.currentTimeMillis).filter(_.paymentHash == pr.paymentHash)
      relayed.nonEmpty && relayed.head.amountOut >= amount
    })
    val relayed = nodes("C").nodeParams.db.audit.listRelayed(start, System.currentTimeMillis).filter(_.paymentHash == pr.paymentHash).head
    assert(relayed.amountIn - relayed.amountOut > 0.msat, relayed)
    assert(relayed.amountIn - relayed.amountOut < 350000.msat, relayed)

    val outgoingSuccess = nodes("D").nodeParams.db.payments.listOutgoingPayments(paymentId).filter(p => p.status.isInstanceOf[OutgoingPaymentStatus.Succeeded])
    outgoingSuccess.collect { case p@OutgoingPayment(_, _, _, _, _, _, _, recipientNodeId, _, _, OutgoingPaymentStatus.Succeeded(_, _, route, _)) =>
      assert(recipientNodeId === nodes("B").nodeParams.nodeId, p)
      assert(route.lastOption === Some(HopSummary(nodes("C").nodeParams.nodeId, nodes("B").nodeParams.nodeId)), p)
    }
    assert(outgoingSuccess.map(_.amount).sum === amount + 350000.msat, outgoingSuccess)

    awaitCond(nodes("D").nodeParams.db.audit.listSent(start, System.currentTimeMillis).nonEmpty)
    val sent = nodes("D").nodeParams.db.audit.listSent(start, System.currentTimeMillis)
    assert(sent.length === 1, sent)
    assert(sent.head.copy(parts = sent.head.parts.sortBy(_.timestamp)) === paymentSent.copy(parts = paymentSent.parts.map(_.copy(route = None)).sortBy(_.timestamp)), sent)
  }

  test("send a trampoline payment F1->A (via trampoline C, non-trampoline recipient)") {
    // The A -> B channel is not announced.
    val start = System.currentTimeMillis
    val sender = TestProbe()
    sender.send(nodes("B").relayer, Relayer.GetOutgoingChannels())
    val channelUpdate_ba = sender.expectMsgType[Relayer.OutgoingChannels].channels.filter(c => c.nextNodeId == nodes("A").nodeParams.nodeId).head.channelUpdate
    val routingHints = List(List(ExtraHop(nodes("B").nodeParams.nodeId, channelUpdate_ba.shortChannelId, channelUpdate_ba.feeBaseMsat, channelUpdate_ba.feeProportionalMillionths, channelUpdate_ba.cltvExpiryDelta)))

    val amount = 3000000000L.msat
    sender.send(nodes("A").paymentHandler, ReceivePayment(Some(amount), Left("trampoline to non-trampoline is so #vintage"), extraHops = routingHints))
    val pr = sender.expectMsgType[PaymentRequest]
    assert(pr.features.allowMultiPart)
    assert(!pr.features.allowTrampoline)

    val payment = SendTrampolinePayment(amount, pr, nodes("C").nodeParams.nodeId, Seq((1000000 msat, CltvExpiryDelta(432))), routeParams = integrationTestRouteParams)
    sender.send(nodes("F").paymentInitiator, payment)
    val paymentId = sender.expectMsgType[UUID]
    val paymentSent = sender.expectMsgType[PaymentSent](max = 30 seconds)
    assert(paymentSent.id === paymentId, paymentSent)
    assert(paymentSent.paymentHash === pr.paymentHash, paymentSent)
    assert(paymentSent.recipientAmount === amount, paymentSent)
    assert(paymentSent.trampolineFees === 1000000.msat, paymentSent)

    awaitCond(nodes("A").nodeParams.db.payments.getIncomingPayment(pr.paymentHash).exists(_.status.isInstanceOf[IncomingPaymentStatus.Received]))
    val Some(IncomingPayment(_, _, _, _, IncomingPaymentStatus.Received(receivedAmount, _))) = nodes("A").nodeParams.db.payments.getIncomingPayment(pr.paymentHash)
    assert(receivedAmount === amount)

    awaitCond({
      val relayed = nodes("C").nodeParams.db.audit.listRelayed(start, System.currentTimeMillis).filter(_.paymentHash == pr.paymentHash)
      relayed.nonEmpty && relayed.head.amountOut >= amount
    })
    val relayed = nodes("C").nodeParams.db.audit.listRelayed(start, System.currentTimeMillis).filter(_.paymentHash == pr.paymentHash).head
    assert(relayed.amountIn - relayed.amountOut > 0.msat, relayed)
    assert(relayed.amountIn - relayed.amountOut < 1000000.msat, relayed)

    val outgoingSuccess = nodes("F").nodeParams.db.payments.listOutgoingPayments(paymentId).filter(p => p.status.isInstanceOf[OutgoingPaymentStatus.Succeeded])
    outgoingSuccess.collect { case p@OutgoingPayment(_, _, _, _, _, _, _, recipientNodeId, _, _, OutgoingPaymentStatus.Succeeded(_, _, route, _)) =>
      assert(recipientNodeId === nodes("A").nodeParams.nodeId, p)
      assert(route.lastOption === Some(HopSummary(nodes("C").nodeParams.nodeId, nodes("A").nodeParams.nodeId)), p)
    }
    assert(outgoingSuccess.map(_.amount).sum === amount + 1000000.msat, outgoingSuccess)
  }

  test("send a trampoline payment B->D (temporary local failure at trampoline)") {
    val sender = TestProbe()

    // We put most of the capacity C <-> D on D's side.
    sender.send(nodes("D").paymentHandler, ReceivePayment(Some(8000000000L msat), Left("plz send everything")))
    val pr1 = sender.expectMsgType[PaymentRequest]
    sender.send(nodes("C").paymentInitiator, SendPaymentToNode(8000000000L msat, pr1, maxAttempts = 3, routeParams = integrationTestRouteParams))
    sender.expectMsgType[UUID]
    sender.expectMsgType[PreimageReceived](max = 30 seconds)
    sender.expectMsgType[PaymentSent](max = 30 seconds)

    // Now we try to send more than C's outgoing capacity to D.
    val amount = 2000000000L.msat
    sender.send(nodes("D").paymentHandler, ReceivePayment(Some(amount), Left("I iz Satoshi")))
    val pr = sender.expectMsgType[PaymentRequest]
    assert(pr.features.allowMultiPart)
    assert(pr.features.allowTrampoline)

    val payment = SendTrampolinePayment(amount, pr, nodes("C").nodeParams.nodeId, Seq((250000 msat, CltvExpiryDelta(288))), routeParams = integrationTestRouteParams)
    sender.send(nodes("B").paymentInitiator, payment)
    val paymentId = sender.expectMsgType[UUID]
    val paymentFailed = sender.expectMsgType[PaymentFailed](max = 30 seconds)
    assert(paymentFailed.id === paymentId, paymentFailed)
    assert(paymentFailed.paymentHash === pr.paymentHash, paymentFailed)

    assert(nodes("D").nodeParams.db.payments.getIncomingPayment(pr.paymentHash).get.status === IncomingPaymentStatus.Pending)
    val outgoingPayments = nodes("B").nodeParams.db.payments.listOutgoingPayments(paymentId)
    assert(outgoingPayments.nonEmpty, outgoingPayments)
    assert(outgoingPayments.forall(p => p.status.isInstanceOf[OutgoingPaymentStatus.Failed]), outgoingPayments)
  }

  test("send a trampoline payment A->D (temporary remote failure at trampoline)") {
    val sender = TestProbe()
    val amount = 2000000000L.msat // B can forward to C, but C doesn't have that much outgoing capacity to D
    sender.send(nodes("D").paymentHandler, ReceivePayment(Some(amount), Left("I iz not Satoshi")))
    val pr = sender.expectMsgType[PaymentRequest]
    assert(pr.features.allowMultiPart)
    assert(pr.features.allowTrampoline)

    val payment = SendTrampolinePayment(amount, pr, nodes("B").nodeParams.nodeId, Seq((450000 msat, CltvExpiryDelta(288))), routeParams = integrationTestRouteParams)
    sender.send(nodes("A").paymentInitiator, payment)
    val paymentId = sender.expectMsgType[UUID]
    val paymentFailed = sender.expectMsgType[PaymentFailed](max = 30 seconds)
    assert(paymentFailed.id === paymentId, paymentFailed)
    assert(paymentFailed.paymentHash === pr.paymentHash, paymentFailed)

    assert(nodes("D").nodeParams.db.payments.getIncomingPayment(pr.paymentHash).get.status === IncomingPaymentStatus.Pending)
    val outgoingPayments = nodes("A").nodeParams.db.payments.listOutgoingPayments(paymentId)
    assert(outgoingPayments.nonEmpty, outgoingPayments)
    assert(outgoingPayments.forall(p => p.status.isInstanceOf[OutgoingPaymentStatus.Failed]), outgoingPayments)
  }

  test("generate and validate lots of channels") {
    implicit val bitcoinClient: ExtendedBitcoinClient = new ExtendedBitcoinClient(bitcoinrpcclient)
    // we simulate fake channels by publishing a funding tx and sending announcement messages to a node at random
    logger.info(s"generating fake channels")
    val sender = TestProbe()
    sender.send(bitcoincli, BitcoinReq("getnewaddress"))
    val JString(address) = sender.expectMsgType[JValue]
    val channels = for (i <- 0 until 242) yield {
      // let's generate a block every 10 txs so that we can compute short ids
      if (i % 10 == 0) {
        generateBlocks(1, Some(address))
      }
      AnnouncementsBatchValidationSpec.simulateChannel()
    }
    generateBlocks(1, Some(address))
    logger.info(s"simulated ${channels.size} channels")

    val remoteNodeId = PrivateKey(ByteVector32(ByteVector.fill(32)(1))).publicKey

    // then we make the announcements
    val announcements = channels.map(c => AnnouncementsBatchValidationSpec.makeChannelAnnouncement(c))
    announcements.foreach { ann =>
      nodes("A").router ! PeerRoutingMessage(sender.ref, remoteNodeId, ann)
      sender.expectMsg(TransportHandler.ReadAck(ann))
      sender.expectMsg(GossipDecision.Accepted(ann))
    }
    awaitCond({
      sender.send(nodes("D").router, Router.GetChannels)
      sender.expectMsgType[Iterable[ChannelAnnouncement]].size == channels.size + 8 // 8 original channels (A -> B is private)
    }, max = 120 seconds, interval = 1 second)
  }

  /** Handy way to check what the channel balances are before adding new tests. */
  def debugChannelBalances(): Unit = {
    val sender = TestProbe()
    sender.send(nodes("B").relayer, Relayer.GetOutgoingChannels())
    sender.send(nodes("C").relayer, Relayer.GetOutgoingChannels())

    logger.info(s"A -> ${nodes("A").nodeParams.nodeId}")
    logger.info(s"B -> ${nodes("B").nodeParams.nodeId}")
    logger.info(s"C -> ${nodes("C").nodeParams.nodeId}")
    logger.info(s"D -> ${nodes("D").nodeParams.nodeId}")
    logger.info(s"E -> ${nodes("E").nodeParams.nodeId}")
    logger.info(s"F -> ${nodes("F").nodeParams.nodeId}")
    logger.info(s"G -> ${nodes("G").nodeParams.nodeId}")

    val channels1 = sender.expectMsgType[Relayer.OutgoingChannels]
    val channels2 = sender.expectMsgType[Relayer.OutgoingChannels]

    logger.info(channels1.channels.map(_.toUsableBalance))
    logger.info(channels2.channels.map(_.toUsableBalance))
  }

}<|MERGE_RESOLUTION|>--- conflicted
+++ resolved
@@ -238,13 +238,8 @@
   test("send an HTLC A->D with an unknown payment hash") {
     val sender = TestProbe()
     val amount = 100000000 msat
-<<<<<<< HEAD
     val unknownInvoice = PaymentRequest(Block.RegtestGenesisBlock.hash, Some(amount), randomBytes32(), nodes("D").nodeParams.privateKey, Left("test"), finalCltvExpiryDelta)
-    val pr = SendPayment(amount, unknownInvoice, routeParams = integrationTestRouteParams, maxAttempts = 5)
-=======
-    val unknownInvoice = PaymentRequest(Block.RegtestGenesisBlock.hash, Some(amount), randomBytes32(), nodes("D").nodeParams.privateKey, "test", finalCltvExpiryDelta)
     val pr = SendPaymentToNode(amount, unknownInvoice, routeParams = integrationTestRouteParams, maxAttempts = 5)
->>>>>>> 275581df
     sender.send(nodes("A").paymentInitiator, pr)
 
     // A will receive an error from D and won't retry
