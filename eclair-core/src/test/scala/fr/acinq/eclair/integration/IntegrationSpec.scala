--- conflicted
+++ resolved
@@ -1355,13 +1355,8 @@
       sender.expectMsg(GossipDecision.Accepted(ann))
     }
     awaitCond({
-<<<<<<< HEAD
-      sender.send(nodes("D").router, 'channels)
+      sender.send(nodes("D").router, Symbol("channels"))
       sender.expectMsgType[Iterable[ChannelAnnouncement]](5 seconds).size == channels.size + 8 // 8 remaining channels because  D->F{1-6} have disappeared
-=======
-      sender.send(nodes("D").router, Symbol("channels"))
-      sender.expectMsgType[Iterable[ChannelAnnouncement]](5 seconds).size == channels.size + 8 // 8 remaining channels because  D->F{1-5} have disappeared
->>>>>>> 2e79ccaf
     }, max = 120 seconds, interval = 1 second)
   }
 
