/*
 * Copyright 2018 ACINQ SAS
 *
 * Licensed under the Apache License, Version 2.0 (the "License");
 * you may not use this file except in compliance with the License.
 * You may obtain a copy of the License at
 *
 *     http://www.apache.org/licenses/LICENSE-2.0
 *
 * Unless required by applicable law or agreed to in writing, software
 * distributed under the License is distributed on an "AS IS" BASIS,
 * WITHOUT WARRANTIES OR CONDITIONS OF ANY KIND, either express or implied.
 * See the License for the specific language governing permissions and
 * limitations under the License.
 */

package fr.acinq.eclair.integration

import java.io.{File, PrintWriter}
import java.util.Properties

import akka.actor.{ActorRef, ActorSystem}
import akka.testkit.{TestKit, TestProbe}
import com.google.common.net.HostAndPort
import com.typesafe.config.{Config, ConfigFactory}
import fr.acinq.bitcoin.Crypto.PrivateKey
import fr.acinq.bitcoin.{Base58, Base58Check, Bech32, Block, ByteVector32, Crypto, MilliSatoshi, OP_0, OP_CHECKSIG, OP_DUP, OP_EQUAL, OP_EQUALVERIFY, OP_HASH160, OP_PUSHDATA, Satoshi, Script, ScriptFlags, Transaction}
import fr.acinq.eclair.blockchain.bitcoind.BitcoindService
import fr.acinq.eclair.blockchain.bitcoind.rpc.ExtendedBitcoinClient
import fr.acinq.eclair.blockchain.{Watch, WatchConfirmed}
import fr.acinq.eclair.channel.Channel.TickRefreshChannelUpdate
import fr.acinq.eclair.channel.Register.{Forward, ForwardShortId}
import fr.acinq.eclair.channel._
import fr.acinq.eclair.crypto.Sphinx.ErrorPacket
import fr.acinq.eclair.io.Peer.{Disconnect, PeerRoutingMessage}
import fr.acinq.eclair.io.{NodeURI, Peer}
import fr.acinq.eclair.payment.PaymentLifecycle.{State => _, _}
import fr.acinq.eclair.payment.{LocalPaymentHandler, PaymentRequest}
import fr.acinq.eclair.router.Graph.WeightRatios
import fr.acinq.eclair.router.Router.ROUTE_MAX_LENGTH
import fr.acinq.eclair.router.{Announcements, AnnouncementsBatchValidationSpec, ChannelDesc, RouteParams}
import fr.acinq.eclair.transactions.Transactions
import fr.acinq.eclair.transactions.Transactions.{HtlcSuccessTx, HtlcTimeoutTx}
import fr.acinq.eclair.wire._
import fr.acinq.eclair.{Globals, Kit, Setup, randomBytes32}
import grizzled.slf4j.Logging
import org.json4s.JsonAST.JValue
import org.json4s.{DefaultFormats, JString}
import org.scalatest.{BeforeAndAfterAll, FunSuiteLike}
import scodec.bits.ByteVector

import scala.collection.JavaConversions._
import scala.concurrent.Await
import scala.concurrent.ExecutionContext.Implicits.global
import scala.concurrent.duration._

/**
  * Created by PM on 15/03/2017.
  */

class IntegrationSpec extends TestKit(ActorSystem("test")) with BitcoindService with FunSuiteLike with BeforeAndAfterAll with Logging {

  var nodes: Map[String, Kit] = Map()

  // we override the default because these test were designed to use cost-optimized routes
  val integrationTestRouteParams = Some(RouteParams(
    randomize = false,
    maxFeeBaseMsat = Long.MaxValue,
    maxFeePct = Double.MaxValue,
    routeMaxCltv = Int.MaxValue,
    routeMaxLength = ROUTE_MAX_LENGTH,
    ratios = Some(WeightRatios(
      cltvDeltaFactor = 0.1,
      ageFactor = 0,
      capacityFactor = 0
    ))
  ))

  val commonConfig = ConfigFactory.parseMap(Map(
    "eclair.chain" -> "regtest",
    "eclair.server.public-ips.1" -> "127.0.0.1",
    "eclair.bitcoind.port" -> 28333,
    "eclair.bitcoind.rpcport" -> 28332,
    "eclair.bitcoind.zmqblock" -> "tcp://127.0.0.1:28334",
    "eclair.bitcoind.zmqtx" -> "tcp://127.0.0.1:28335",
    "eclair.mindepth-blocks" -> 2,
    "eclair.max-htlc-value-in-flight-msat" -> 100000000000L,
    "eclair.router.broadcast-interval" -> "2 second",
    "eclair.auto-reconnect" -> false,
    "eclair.to-remote-delay-blocks" -> 144))

  implicit val formats = DefaultFormats

  override def beforeAll(): Unit = {
    startBitcoind()
  }

  override def afterAll(): Unit = {
    // gracefully stopping bitcoin will make it store its state cleanly to disk, which is good for later debugging
    logger.info(s"stopping bitcoind")
    stopBitcoind()
    nodes.foreach {
      case (name, setup) =>
        logger.info(s"stopping node $name")
        setup.system.terminate()
    }
  }

  test("wait bitcoind ready") {
    val sender = TestProbe()
    logger.info(s"waiting for bitcoind to initialize...")
    awaitCond({
      sender.send(bitcoincli, BitcoinReq("getnetworkinfo"))
      sender.receiveOne(5 second).isInstanceOf[JValue]
    }, max = 30 seconds, interval = 500 millis)
    logger.info(s"generating initial blocks...")
    sender.send(bitcoincli, BitcoinReq("generate", 150))
    sender.expectMsgType[JValue](30 seconds)
  }

  def instantiateEclairNode(name: String, config: Config) = {
    val datadir = new File(INTEGRATION_TMP_DIR, s"datadir-eclair-$name")
    datadir.mkdirs()
    new PrintWriter(new File(datadir, "eclair.conf")) {
      write(config.root().render())
      close
    }
    implicit val system = ActorSystem(s"system-$name")
    val setup = new Setup(datadir)
    val kit = Await.result(setup.bootstrap, 10 seconds)
    nodes = nodes + (name -> kit)
  }

  def javaProps(props: Seq[(String, String)]) = {
    val properties = new Properties()
    props.foreach(p => properties.setProperty(p._1, p._2))
    properties
  }

  test("starting eclair nodes") {
    import collection.JavaConversions._
    instantiateEclairNode("A", ConfigFactory.parseMap(Map("eclair.node-alias" -> "A", "eclair.expiry-delta-blocks" -> 130, "eclair.server.port" -> 29730, "eclair.api.port" -> 28080, "eclair.channel-flags" -> 0)).withFallback(commonConfig)) // A's channels are private
    instantiateEclairNode("B", ConfigFactory.parseMap(Map("eclair.node-alias" -> "B", "eclair.expiry-delta-blocks" -> 131, "eclair.server.port" -> 29731, "eclair.api.port" -> 28081)).withFallback(commonConfig))
    instantiateEclairNode("C", ConfigFactory.parseMap(Map("eclair.node-alias" -> "C", "eclair.expiry-delta-blocks" -> 132, "eclair.server.port" -> 29732, "eclair.api.port" -> 28082, "eclair.payment-handler" -> "noop")).withFallback(commonConfig))
    instantiateEclairNode("D", ConfigFactory.parseMap(Map("eclair.node-alias" -> "D", "eclair.expiry-delta-blocks" -> 133, "eclair.server.port" -> 29733, "eclair.api.port" -> 28083)).withFallback(commonConfig))
    instantiateEclairNode("E", ConfigFactory.parseMap(Map("eclair.node-alias" -> "E", "eclair.expiry-delta-blocks" -> 134, "eclair.server.port" -> 29734, "eclair.api.port" -> 28084)).withFallback(commonConfig))
    instantiateEclairNode("F1", ConfigFactory.parseMap(Map("eclair.node-alias" -> "F1", "eclair.expiry-delta-blocks" -> 135, "eclair.server.port" -> 29735, "eclair.api.port" -> 28085, "eclair.payment-handler" -> "noop")).withFallback(commonConfig)) // NB: eclair.payment-handler = noop allows us to manually fulfill htlcs
    instantiateEclairNode("F2", ConfigFactory.parseMap(Map("eclair.node-alias" -> "F2", "eclair.expiry-delta-blocks" -> 136, "eclair.server.port" -> 29736, "eclair.api.port" -> 28086, "eclair.payment-handler" -> "noop")).withFallback(commonConfig))
    instantiateEclairNode("F3", ConfigFactory.parseMap(Map("eclair.node-alias" -> "F3", "eclair.expiry-delta-blocks" -> 137, "eclair.server.port" -> 29737, "eclair.api.port" -> 28087, "eclair.payment-handler" -> "noop")).withFallback(commonConfig))
    instantiateEclairNode("F4", ConfigFactory.parseMap(Map("eclair.node-alias" -> "F4", "eclair.expiry-delta-blocks" -> 138, "eclair.server.port" -> 29738, "eclair.api.port" -> 28088, "eclair.payment-handler" -> "noop")).withFallback(commonConfig))
    instantiateEclairNode("F5", ConfigFactory.parseMap(Map("eclair.node-alias" -> "F5", "eclair.expiry-delta-blocks" -> 139, "eclair.server.port" -> 29739, "eclair.api.port" -> 28089, "eclair.payment-handler" -> "noop")).withFallback(commonConfig))
    instantiateEclairNode("G", ConfigFactory.parseMap(Map("eclair.node-alias" -> "G", "eclair.expiry-delta-blocks" -> 140, "eclair.server.port" -> 29740, "eclair.api.port" -> 28090, "eclair.fee-base-msat" -> 1010, "eclair.fee-proportional-millionths" -> 102)).withFallback(commonConfig))

    // by default C has a normal payment handler, but this can be overriden in tests
    val paymentHandlerC = nodes("C").system.actorOf(LocalPaymentHandler.props(nodes("C").nodeParams))
    nodes("C").paymentHandler ! paymentHandlerC
  }

  def connect(node1: Kit, node2: Kit, fundingSatoshis: Long, pushMsat: Long) = {
    val sender = TestProbe()
    val address = node2.nodeParams.publicAddresses.head
    sender.send(node1.switchboard, Peer.Connect(NodeURI(
      nodeId = node2.nodeParams.nodeId,
      address = HostAndPort.fromParts(address.socketAddress.getHostString, address.socketAddress.getPort))))
    sender.expectMsgAnyOf(10 seconds, "connected", "already connected")
    sender.send(node1.switchboard, Peer.OpenChannel(
      remoteNodeId = node2.nodeParams.nodeId,
      fundingSatoshis = Satoshi(fundingSatoshis),
      pushMsat = MilliSatoshi(pushMsat),
      fundingTxFeeratePerKw_opt = None,
      channelFlags = None))
    assert(sender.expectMsgType[String](10 seconds).startsWith("created channel"))
  }

  test("connect nodes") {
    //       ,--G--,
    //      /       \
    // A---B ------- C ==== D
    //      \       / \
    //       '--E--'   F{1,2,3,4,5}

    val sender = TestProbe()
    val eventListener = TestProbe()
    nodes.values.foreach(_.system.eventStream.subscribe(eventListener.ref, classOf[ChannelStateChanged]))

    connect(nodes("A"), nodes("B"), 11000000, 0)
    connect(nodes("B"), nodes("C"), 2000000, 0)
    connect(nodes("C"), nodes("D"), 5000000, 0)
    connect(nodes("C"), nodes("D"), 5000000, 0)
    connect(nodes("B"), nodes("E"), 10000000, 0)
    connect(nodes("E"), nodes("C"), 10000000, 0)
    connect(nodes("C"), nodes("F1"), 5000000, 0)
    connect(nodes("C"), nodes("F2"), 5000000, 0)
    connect(nodes("C"), nodes("F3"), 5000000, 0)
    connect(nodes("C"), nodes("F4"), 5000000, 0)
    connect(nodes("C"), nodes("F5"), 5000000, 0)
    connect(nodes("B"), nodes("G"), 16000000, 0)
    connect(nodes("G"), nodes("C"), 16000000, 0)

    val numberOfChannels = 13
    val channelEndpointsCount = 2 * numberOfChannels

    // we make sure all channels have set up their WatchConfirmed for the funding tx
    awaitCond({
      val watches = nodes.values.foldLeft(Set.empty[Watch]) {
        case (watches, setup) =>
          sender.send(setup.watcher, 'watches)
          watches ++ sender.expectMsgType[Set[Watch]]
      }
      watches.count(_.isInstanceOf[WatchConfirmed]) == channelEndpointsCount
    }, max = 20 seconds, interval = 1 second)

    // confirming the funding tx
    sender.send(bitcoincli, BitcoinReq("generate", 2))
    sender.expectMsgType[JValue](10 seconds)

    within(60 seconds) {
      var count = 0
      while (count < channelEndpointsCount) {
        if (eventListener.expectMsgType[ChannelStateChanged](30 seconds).currentState == NORMAL) count = count + 1
      }
    }
  }

  def awaitAnnouncements(subset: Map[String, Kit], nodes: Int, channels: Int, updates: Int) = {
    val sender = TestProbe()
    subset.foreach {
      case (_, setup) =>
        awaitCond({
          sender.send(setup.router, 'nodes)
          sender.expectMsgType[Iterable[NodeAnnouncement]](20 seconds).size == nodes
        }, max = 60 seconds, interval = 1 second)
        awaitCond({
          sender.send(setup.router, 'channels)
          sender.expectMsgType[Iterable[ChannelAnnouncement]](20 seconds).size == channels
        }, max = 60 seconds, interval = 1 second)
        awaitCond({
          sender.send(setup.router, 'updates)
          sender.expectMsgType[Iterable[ChannelUpdate]](20 seconds).size == updates
        }, max = 60 seconds, interval = 1 second)
    }
  }

  test("wait for network announcements") {
    val sender = TestProbe()
    // generating more blocks so that all funding txes are buried under at least 6 blocks
    sender.send(bitcoincli, BitcoinReq("generate", 4))
    sender.expectMsgType[JValue]
    // A requires private channels, as a consequence:
    // - only A and B know about channel A-B
    // - A is not announced
    awaitAnnouncements(nodes.filterKeys(key => List("A", "B").contains(key)), 10, 12, 26)
    awaitAnnouncements(nodes.filterKeys(key => !List("A", "B").contains(key)), 10, 12, 24)
  }

  test("send an HTLC A->D") {
    val sender = TestProbe()
    val amountMsat = MilliSatoshi(4200000)
    // first we retrieve a payment hash from D
    sender.send(nodes("D").paymentHandler, ReceivePayment(Some(amountMsat), "1 coffee"))
    val pr = sender.expectMsgType[PaymentRequest]
    // then we make the actual payment
    sender.send(nodes("A").paymentInitiator,
      SendPayment(amountMsat.amount, pr.paymentHash, nodes("D").nodeParams.nodeId, routeParams = integrationTestRouteParams))
    sender.expectMsgType[PaymentSucceeded]
  }

  test("send an HTLC A->D with an invalid expiry delta for B") {
    val sender = TestProbe()
    // to simulate this, we will update B's relay params
    // first we find out the short channel id for channel B-C
    sender.send(nodes("B").router, 'channels)
    val shortIdBC = sender.expectMsgType[Iterable[ChannelAnnouncement]].find(c => Set(c.nodeId1, c.nodeId2) == Set(nodes("B").nodeParams.nodeId, nodes("C").nodeParams.nodeId)).get.shortChannelId
    // we also need the full commitment
    sender.send(nodes("B").register, ForwardShortId(shortIdBC, CMD_GETINFO))
    val commitmentBC = sender.expectMsgType[RES_GETINFO].data.asInstanceOf[DATA_NORMAL].commitments
    // we then forge a new channel_update for B-C...
    val channelUpdateBC = Announcements.makeChannelUpdate(Block.RegtestGenesisBlock.hash, nodes("B").nodeParams.privateKey, nodes("C").nodeParams.nodeId, shortIdBC, nodes("B").nodeParams.expiryDeltaBlocks + 1, nodes("C").nodeParams.htlcMinimumMsat, nodes("B").nodeParams.feeBaseMsat, nodes("B").nodeParams.feeProportionalMillionth, 500000000L)
    // ...and notify B's relayer
    sender.send(nodes("B").relayer, LocalChannelUpdate(system.deadLetters, commitmentBC.channelId, shortIdBC, commitmentBC.remoteParams.nodeId, None, channelUpdateBC, commitmentBC))
    // we retrieve a payment hash from D
    val amountMsat = MilliSatoshi(4200000)
    sender.send(nodes("D").paymentHandler, ReceivePayment(Some(amountMsat), "1 coffee"))
    val pr = sender.expectMsgType[PaymentRequest]
    // then we make the actual payment, do not randomize the route to make sure we route through node B
    val sendReq = SendPayment(amountMsat.amount, pr.paymentHash, nodes("D").nodeParams.nodeId, routeParams = integrationTestRouteParams)
    sender.send(nodes("A").paymentInitiator, sendReq)
    // A will receive an error from B that include the updated channel update, then will retry the payment
    sender.expectMsgType[PaymentSucceeded](5 seconds)

    awaitCond({
      // in the meantime, the router will have updated its state
      sender.send(nodes("A").router, 'updatesMap)
      // we then put everything back like before by asking B to refresh its channel update (this will override the one we created)
      val update = sender.expectMsgType[Map[ChannelDesc, ChannelUpdate]](10 seconds).apply(ChannelDesc(channelUpdateBC.shortChannelId, nodes("B").nodeParams.nodeId, nodes("C").nodeParams.nodeId))
      update == channelUpdateBC
    }, max = 30 seconds, interval = 1 seconds)

    // first let's wait 3 seconds to make sure the timestamp of the new channel_update will be strictly greater than the former
    sender.expectNoMsg(3 seconds)
    sender.send(nodes("B").register, ForwardShortId(shortIdBC, TickRefreshChannelUpdate))
    sender.send(nodes("B").register, ForwardShortId(shortIdBC, CMD_GETINFO))
    val channelUpdateBC_new = sender.expectMsgType[RES_GETINFO].data.asInstanceOf[DATA_NORMAL].channelUpdate
    logger.info(s"channelUpdateBC=$channelUpdateBC")
    logger.info(s"channelUpdateBC_new=$channelUpdateBC_new")
    assert(channelUpdateBC_new.timestamp > channelUpdateBC.timestamp)
    assert(channelUpdateBC_new.cltvExpiryDelta == nodes("B").nodeParams.expiryDeltaBlocks)
    awaitCond({
      sender.send(nodes("A").router, 'updatesMap)
      val u = sender.expectMsgType[Map[ChannelDesc, ChannelUpdate]].apply(ChannelDesc(channelUpdateBC.shortChannelId, nodes("B").nodeParams.nodeId, nodes("C").nodeParams.nodeId))
      u.cltvExpiryDelta == nodes("B").nodeParams.expiryDeltaBlocks
    }, max = 30 seconds, interval = 1 second)
  }

  test("send an HTLC A->D with an amount greater than capacity of B-C") {
    val sender = TestProbe()
    // first we retrieve a payment hash from D
    val amountMsat = MilliSatoshi(300000000L)
    sender.send(nodes("D").paymentHandler, ReceivePayment(Some(amountMsat), "1 coffee"))
    val pr = sender.expectMsgType[PaymentRequest]
    // then we make the payment (B-C has a smaller capacity than A-B and C-D)
    val sendReq = SendPayment(amountMsat.amount, pr.paymentHash, nodes("D").nodeParams.nodeId, routeParams = integrationTestRouteParams)
    sender.send(nodes("A").paymentInitiator, sendReq)
    // A will first receive an error from C, then retry and route around C: A->B->E->C->D
    sender.expectMsgType[PaymentSucceeded](5 seconds)
  }

  test("send an HTLC A->D with an unknown payment hash") {
    val sender = TestProbe()
    val pr = SendPayment(100000000L, randomBytes32, nodes("D").nodeParams.nodeId, routeParams = integrationTestRouteParams)
    sender.send(nodes("A").paymentInitiator, pr)

    // A will receive an error from D and won't retry
    val failed = sender.expectMsgType[PaymentFailed]
    assert(failed.paymentHash === pr.paymentHash)
    assert(failed.failures.size === 1)
    assert(failed.failures.head.asInstanceOf[RemoteFailure].e === ErrorPacket(nodes("D").nodeParams.nodeId, UnknownPaymentHash))
  }

  test("send an HTLC A->D with a lower amount than requested") {
    val sender = TestProbe()
    // first we retrieve a payment hash from D for 2 mBTC
    val amountMsat = MilliSatoshi(200000000L)
    sender.send(nodes("D").paymentHandler, ReceivePayment(Some(amountMsat), "1 coffee"))
    val pr = sender.expectMsgType[PaymentRequest]

    // A send payment of only 1 mBTC
    val sendReq = SendPayment(100000000L, pr.paymentHash, nodes("D").nodeParams.nodeId, routeParams = integrationTestRouteParams)
    sender.send(nodes("A").paymentInitiator, sendReq)

    // A will first receive an IncorrectPaymentAmount error from D
    val failed = sender.expectMsgType[PaymentFailed]
    assert(failed.paymentHash === pr.paymentHash)
    assert(failed.failures.size === 1)
    assert(failed.failures.head.asInstanceOf[RemoteFailure].e === ErrorPacket(nodes("D").nodeParams.nodeId, IncorrectPaymentAmount))
  }

  test("send an HTLC A->D with too much overpayment") {
    val sender = TestProbe()
    // first we retrieve a payment hash from D for 2 mBTC
    val amountMsat = MilliSatoshi(200000000L)
    sender.send(nodes("D").paymentHandler, ReceivePayment(Some(amountMsat), "1 coffee"))
    val pr = sender.expectMsgType[PaymentRequest]

    // A send payment of 6 mBTC
    val sendReq = SendPayment(600000000L, pr.paymentHash, nodes("D").nodeParams.nodeId, routeParams = integrationTestRouteParams)
    sender.send(nodes("A").paymentInitiator, sendReq)

    // A will first receive an IncorrectPaymentAmount error from D
    val failed = sender.expectMsgType[PaymentFailed]
    assert(failed.paymentHash === pr.paymentHash)
    assert(failed.failures.size === 1)
    assert(failed.failures.head.asInstanceOf[RemoteFailure].e === ErrorPacket(nodes("D").nodeParams.nodeId, IncorrectPaymentAmount))
  }

  test("send an HTLC A->D with a reasonable overpayment") {
    val sender = TestProbe()
    // first we retrieve a payment hash from D for 2 mBTC
    val amountMsat = MilliSatoshi(200000000L)
    sender.send(nodes("D").paymentHandler, ReceivePayment(Some(amountMsat), "1 coffee"))
    val pr = sender.expectMsgType[PaymentRequest]

    // A send payment of 3 mBTC, more than asked but it should still be accepted
    val sendReq = SendPayment(300000000L, pr.paymentHash, nodes("D").nodeParams.nodeId, routeParams = integrationTestRouteParams)
    sender.send(nodes("A").paymentInitiator, sendReq)
    sender.expectMsgType[PaymentSucceeded]
  }

  test("send multiple HTLCs A->D with a failover when a channel gets exhausted") {
    val sender = TestProbe()
    // there are two C-D channels with 5000000 sat, so we should be able to make 7 payments worth 1000000 sat each
    for (_ <- 0 until 7) {
      val amountMsat = MilliSatoshi(1000000000L)
      sender.send(nodes("D").paymentHandler, ReceivePayment(Some(amountMsat), "1 payment"))
      val pr = sender.expectMsgType[PaymentRequest]

      val sendReq = SendPayment(amountMsat.amount, pr.paymentHash, nodes("D").nodeParams.nodeId, routeParams = integrationTestRouteParams)
      sender.send(nodes("A").paymentInitiator, sendReq)
      sender.expectMsgType[PaymentSucceeded]
    }
  }

  test("send an HTLC A->B->G->C using heuristics to select the route") {
    val sender = TestProbe()
    // first we retrieve a payment hash from C
    val amountMsat = MilliSatoshi(2000)
    sender.send(nodes("C").paymentHandler, ReceivePayment(Some(amountMsat), "Change from coffee"))
    val pr = sender.expectMsgType[PaymentRequest](30 seconds)

    // the payment is requesting to use a capacity-optimized route which will select node G even though it's a bit more expensive
    sender.send(nodes("A").paymentInitiator,
<<<<<<< HEAD
      SendPayment(amountMsat.amount, pr.paymentHash, nodes("C").nodeParams.nodeId, maxAttempts = 1, randomize = Some(false), routeParams = integrationTestRouteParams.map(_.copy(ratios = Some(WeightRatios(0, 0, 1))))))
=======
      SendPayment(amountMsat.amount, pr.paymentHash, nodes("C").nodeParams.nodeId, routeParams = integrationTestRouteParams.map(_.copy(ratios = Some(WeightRatios(0, 0, 1))))))
>>>>>>> 3fda5dde

    awaitCond({
      sender.expectMsgType[PaymentResult](10 seconds) match {
        case PaymentFailed(_, failures) => failures == Seq.empty // if something went wrong fail with a hint
        case PaymentSucceeded(_, _, _, route) => route.exists(_.nodeId == nodes("G").nodeParams.nodeId)
      }
    }, max = 30 seconds, interval = 10 seconds)
  }


  /**
    * We currently use p2pkh script Helpers.getFinalScriptPubKey
    *
    * @param scriptPubKey
    * @return
    */
  def scriptPubKeyToAddress(scriptPubKey: ByteVector) = Script.parse(scriptPubKey) match {
    case OP_DUP :: OP_HASH160 :: OP_PUSHDATA(pubKeyHash, _) :: OP_EQUALVERIFY :: OP_CHECKSIG :: Nil =>
      Base58Check.encode(Base58.Prefix.PubkeyAddressTestnet, pubKeyHash)
    case OP_HASH160 :: OP_PUSHDATA(scriptHash, _) :: OP_EQUAL :: Nil =>
      Base58Check.encode(Base58.Prefix.ScriptAddressTestnet, scriptHash)
    case OP_0 :: OP_PUSHDATA(pubKeyHash, _) :: Nil if pubKeyHash.length == 20 => Bech32.encodeWitnessAddress("bcrt", 0, pubKeyHash)
    case OP_0 :: OP_PUSHDATA(scriptHash, _) :: Nil if scriptHash.length == 32 => Bech32.encodeWitnessAddress("bcrt", 0, scriptHash)
    case _ => ???
  }

  test("propagate a fulfill upstream when a downstream htlc is redeemed on-chain (local commit)") {
    val sender = TestProbe()
    // we subscribe to C's channel state transitions
    val stateListener = TestProbe()
    nodes("C").system.eventStream.subscribe(stateListener.ref, classOf[ChannelStateChanged])
    // first we make sure we are in sync with current blockchain height
    sender.send(bitcoincli, BitcoinReq("getblockcount"))
    val currentBlockCount = sender.expectMsgType[JValue](10 seconds).extract[Long]
    awaitCond(Globals.blockCount.get() == currentBlockCount, max = 20 seconds, interval = 1 second)
    // NB: F has a no-op payment handler, allowing us to manually fulfill htlcs
    val htlcReceiver = TestProbe()
    // we register this probe as the final payment handler
    nodes("F1").paymentHandler ! htlcReceiver.ref
    val preimage = randomBytes32
    val paymentHash = Crypto.sha256(preimage)
    // A sends a payment to F
    val paymentReq = SendPayment(100000000L, paymentHash, nodes("F1").nodeParams.nodeId, maxAttempts = 1, routeParams = integrationTestRouteParams)
    val paymentSender = TestProbe()
    paymentSender.send(nodes("A").paymentInitiator, paymentReq)
    // F gets the htlc
    val htlc = htlcReceiver.expectMsgType[UpdateAddHtlc]
    // now that we have the channel id, we retrieve channels default final addresses
    sender.send(nodes("C").register, Forward(htlc.channelId, CMD_GETSTATEDATA))
    val finalAddressC = scriptPubKeyToAddress(sender.expectMsgType[DATA_NORMAL].commitments.localParams.defaultFinalScriptPubKey)
    sender.send(nodes("F1").register, Forward(htlc.channelId, CMD_GETSTATEDATA))
    val finalAddressF = scriptPubKeyToAddress(sender.expectMsgType[DATA_NORMAL].commitments.localParams.defaultFinalScriptPubKey)
    // we also retrieve transactions already received so that we don't take them into account when evaluating the outcome of this test
    sender.send(bitcoincli, BitcoinReq("listreceivedbyaddress", 0))
    val res = sender.expectMsgType[JValue](10 seconds)
    val previouslyReceivedByC = res.filter(_ \ "address" == JString(finalAddressC)).flatMap(_ \ "txids" \\ classOf[JString])
    // we then kill the connection between C and F
    sender.send(nodes("F1").switchboard, 'peers)
    val peers = sender.expectMsgType[Iterable[ActorRef]]
    // F's only node is C
    peers.head ! Disconnect
    // we then wait for F to be in disconnected state
    awaitCond({
      sender.send(nodes("F1").register, Forward(htlc.channelId, CMD_GETSTATE))
      sender.expectMsgType[State] == OFFLINE
    }, max = 20 seconds, interval = 1 second)
    // we then have C unilateral close the channel (which will make F redeem the htlc onchain)
    sender.send(nodes("C").register, Forward(htlc.channelId, CMD_FORCECLOSE))
    sender.expectMsg("ok")
    // we then wait for F to detect the unilateral close and go to CLOSING state
    awaitCond({
      sender.send(nodes("F1").register, Forward(htlc.channelId, CMD_GETSTATE))
      sender.expectMsgType[State] == CLOSING
    }, max = 20 seconds, interval = 1 second)
    // we then fulfill the htlc, which will make F redeem it on-chain
    sender.send(nodes("F1").register, Forward(htlc.channelId, CMD_FULFILL_HTLC(htlc.id, preimage)))
    // we then generate one block so that the htlc success tx gets written to the blockchain
    sender.send(bitcoincli, BitcoinReq("generate", 1))
    sender.expectMsgType[JValue](10 seconds)
    // C will extract the preimage from the blockchain and fulfill the payment upstream
    paymentSender.expectMsgType[PaymentSucceeded](30 seconds)
    // at this point F should have 1 recv transactions: the redeemed htlc
    awaitCond({
      sender.send(bitcoincli, BitcoinReq("listreceivedbyaddress", 0))
      val res = sender.expectMsgType[JValue](10 seconds)
      res.filter(_ \ "address" == JString(finalAddressF)).flatMap(_ \ "txids" \\ classOf[JString]).size == 1
    }, max = 30 seconds, interval = 1 second)
    // we then generate enough blocks so that C gets its main delayed output
    sender.send(bitcoincli, BitcoinReq("generate", 145))
    sender.expectMsgType[JValue](10 seconds)
    // and C will have its main output
    awaitCond({
      sender.send(bitcoincli, BitcoinReq("listreceivedbyaddress", 0))
      val res = sender.expectMsgType[JValue](10 seconds)
      val receivedByC = res.filter(_ \ "address" == JString(finalAddressC)).flatMap(_ \ "txids" \\ classOf[JString])
      (receivedByC diff previouslyReceivedByC).size == 1
    }, max = 30 seconds, interval = 1 second)
    // we generate blocks to make tx confirm
    sender.send(bitcoincli, BitcoinReq("generate", 2))
    sender.expectMsgType[JValue](10 seconds)
    // and we wait for C'channel to close
    awaitCond(stateListener.expectMsgType[ChannelStateChanged].currentState == CLOSED, max = 30 seconds)
    awaitAnnouncements(nodes.filter(_._1 == "A"), 9, 11, 24)
  }

  test("propagate a fulfill upstream when a downstream htlc is redeemed on-chain (remote commit)") {
    val sender = TestProbe()
    // we subscribe to C's channel state transitions
    val stateListener = TestProbe()
    nodes("C").system.eventStream.subscribe(stateListener.ref, classOf[ChannelStateChanged])
    // first we make sure we are in sync with current blockchain height
    sender.send(bitcoincli, BitcoinReq("getblockcount"))
    val currentBlockCount = sender.expectMsgType[JValue](10 seconds).extract[Long]
    awaitCond(Globals.blockCount.get() == currentBlockCount, max = 20 seconds, interval = 1 second)
    // NB: F has a no-op payment handler, allowing us to manually fulfill htlcs
    val htlcReceiver = TestProbe()
    // we register this probe as the final payment handler
    nodes("F2").paymentHandler ! htlcReceiver.ref
    val preimage = randomBytes32
    val paymentHash = Crypto.sha256(preimage)
    // A sends a payment to F
    val paymentReq = SendPayment(100000000L, paymentHash, nodes("F2").nodeParams.nodeId, maxAttempts = 1, routeParams = integrationTestRouteParams)
    val paymentSender = TestProbe()
    paymentSender.send(nodes("A").paymentInitiator, paymentReq)
    // F gets the htlc
    val htlc = htlcReceiver.expectMsgType[UpdateAddHtlc]
    // now that we have the channel id, we retrieve channels default final addresses
    sender.send(nodes("C").register, Forward(htlc.channelId, CMD_GETSTATEDATA))
    val finalAddressC = scriptPubKeyToAddress(sender.expectMsgType[DATA_NORMAL].commitments.localParams.defaultFinalScriptPubKey)
    sender.send(nodes("F2").register, Forward(htlc.channelId, CMD_GETSTATEDATA))
    val finalAddressF = scriptPubKeyToAddress(sender.expectMsgType[DATA_NORMAL].commitments.localParams.defaultFinalScriptPubKey)
    // we also retrieve transactions already received so that we don't take them into account when evaluating the outcome of this test
    sender.send(bitcoincli, BitcoinReq("listreceivedbyaddress", 0))
    val res = sender.expectMsgType[JValue](10 seconds)
    val previouslyReceivedByC = res.filter(_ \ "address" == JString(finalAddressC)).flatMap(_ \ "txids" \\ classOf[JString])
    // we then kill the connection between C and F
    sender.send(nodes("F2").switchboard, 'peers)
    val peers = sender.expectMsgType[Iterable[ActorRef]]
    // F's only node is C
    peers.head ! Disconnect
    // we then wait for F to be in disconnected state
    awaitCond({
      sender.send(nodes("F2").register, Forward(htlc.channelId, CMD_GETSTATE))
      sender.expectMsgType[State] == OFFLINE
    }, max = 20 seconds, interval = 1 second)
    // then we have F unilateral close the channel
    sender.send(nodes("F2").register, Forward(htlc.channelId, CMD_FORCECLOSE))
    sender.expectMsg("ok")
    // we then fulfill the htlc (it won't be sent to C, and will be used to pull funds on-chain)
    sender.send(nodes("F2").register, Forward(htlc.channelId, CMD_FULFILL_HTLC(htlc.id, preimage)))
    // we then generate one block so that the htlc success tx gets written to the blockchain
    sender.send(bitcoincli, BitcoinReq("generate", 1))
    sender.expectMsgType[JValue](10 seconds)
    // C will extract the preimage from the blockchain and fulfill the payment upstream
    paymentSender.expectMsgType[PaymentSucceeded](30 seconds)
    // at this point F should have 1 recv transactions: the redeemed htlc
    // we then generate enough blocks so that F gets its htlc-success delayed output
    sender.send(bitcoincli, BitcoinReq("generate", 145))
    sender.expectMsgType[JValue](10 seconds)
    // at this point F should have 1 recv transactions: the redeemed htlc
    awaitCond({
      sender.send(bitcoincli, BitcoinReq("listreceivedbyaddress", 0))
      val res = sender.expectMsgType[JValue](10 seconds)
      res.filter(_ \ "address" == JString(finalAddressF)).flatMap(_ \ "txids" \\ classOf[JString]).size == 1
    }, max = 30 seconds, interval = 1 second)
    // and C will have its main output
    awaitCond({
      sender.send(bitcoincli, BitcoinReq("listreceivedbyaddress", 0))
      val res = sender.expectMsgType[JValue](10 seconds)
      val receivedByC = res.filter(_ \ "address" == JString(finalAddressC)).flatMap(_ \ "txids" \\ classOf[JString])
      (receivedByC diff previouslyReceivedByC).size == 1
    }, max = 30 seconds, interval = 1 second)
    // we generate blocks to make tx confirm
    sender.send(bitcoincli, BitcoinReq("generate", 2))
    sender.expectMsgType[JValue](10 seconds)
    // and we wait for C'channel to close
    awaitCond(stateListener.expectMsgType[ChannelStateChanged].currentState == CLOSED, max = 30 seconds)
    awaitAnnouncements(nodes.filter(_._1 == "A"), 8, 10, 22)
  }

  test("propagate a failure upstream when a downstream htlc times out (local commit)") {
    val sender = TestProbe()
    // we subscribe to C's channel state transitions
    val stateListener = TestProbe()
    nodes("C").system.eventStream.subscribe(stateListener.ref, classOf[ChannelStateChanged])
    // first we make sure we are in sync with current blockchain height
    sender.send(bitcoincli, BitcoinReq("getblockcount"))
    val currentBlockCount = sender.expectMsgType[JValue](10 seconds).extract[Long]
    awaitCond(Globals.blockCount.get() == currentBlockCount, max = 20 seconds, interval = 1 second)
    // NB: F has a no-op payment handler, allowing us to manually fulfill htlcs
    val htlcReceiver = TestProbe()
    // we register this probe as the final payment handler
    nodes("F3").paymentHandler ! htlcReceiver.ref
    val preimage: ByteVector = randomBytes32
    val paymentHash = Crypto.sha256(preimage)
    // A sends a payment to F
    val paymentReq = SendPayment(100000000L, paymentHash, nodes("F3").nodeParams.nodeId, maxAttempts = 1, routeParams = integrationTestRouteParams)
    val paymentSender = TestProbe()
    paymentSender.send(nodes("A").paymentInitiator, paymentReq)
    // F gets the htlc
    val htlc = htlcReceiver.expectMsgType[UpdateAddHtlc]
    // now that we have the channel id, we retrieve channels default final addresses
    sender.send(nodes("C").register, Forward(htlc.channelId, CMD_GETSTATEDATA))
    val finalAddressC = scriptPubKeyToAddress(sender.expectMsgType[DATA_NORMAL].commitments.localParams.defaultFinalScriptPubKey)
    // we also retrieve transactions already received so that we don't take them into account when evaluating the outcome of this test
    sender.send(bitcoincli, BitcoinReq("listreceivedbyaddress", 0))
    val res = sender.expectMsgType[JValue](10 seconds)
    val previouslyReceivedByC = res.filter(_ \ "address" == JString(finalAddressC)).flatMap(_ \ "txids" \\ classOf[JString])
    // we then generate enough blocks to make the htlc timeout
    sender.send(bitcoincli, BitcoinReq("generate", 11))
    sender.expectMsgType[JValue](10 seconds)
    // we generate more blocks for the htlc-timeout to reach enough confirmations
    awaitCond({
      sender.send(bitcoincli, BitcoinReq("generate", 1))
      sender.expectMsgType[JValue](10 seconds)
      paymentSender.msgAvailable
    }, max = 30 seconds, interval = 1 second)
    // this will fail the htlc
    val failed = paymentSender.expectMsgType[PaymentFailed](30 seconds)
    assert(failed.paymentHash === paymentHash)
    assert(failed.failures.size === 1)
    assert(failed.failures.head.asInstanceOf[RemoteFailure].e === ErrorPacket(nodes("C").nodeParams.nodeId, PermanentChannelFailure))
    // we then generate enough blocks to confirm all delayed transactions
    sender.send(bitcoincli, BitcoinReq("generate", 150))
    sender.expectMsgType[JValue](10 seconds)
    // at this point C should have 2 recv transactions: its main output and the htlc timeout
    awaitCond({
      sender.send(bitcoincli, BitcoinReq("listreceivedbyaddress", 0))
      val res = sender.expectMsgType[JValue](10 seconds)
      val receivedByC = res.filter(_ \ "address" == JString(finalAddressC)).flatMap(_ \ "txids" \\ classOf[JString])
      (receivedByC diff previouslyReceivedByC).size == 2
    }, max = 30 seconds, interval = 1 second)
    // we generate blocks to make tx confirm
    sender.send(bitcoincli, BitcoinReq("generate", 2))
    sender.expectMsgType[JValue](10 seconds)
    // and we wait for C'channel to close
    awaitCond(stateListener.expectMsgType[ChannelStateChanged].currentState == CLOSED, max = 30 seconds)
    awaitAnnouncements(nodes.filter(_._1 == "A"), 7, 9, 20)
  }

  test("propagate a failure upstream when a downstream htlc times out (remote commit)") {
    val sender = TestProbe()
    // we subscribe to C's channel state transitions
    val stateListener = TestProbe()
    nodes("C").system.eventStream.subscribe(stateListener.ref, classOf[ChannelStateChanged])
    // first we make sure we are in sync with current blockchain height
    sender.send(bitcoincli, BitcoinReq("getblockcount"))
    val currentBlockCount = sender.expectMsgType[JValue](10 seconds).extract[Long]
    awaitCond(Globals.blockCount.get() == currentBlockCount, max = 20 seconds, interval = 1 second)
    // NB: F has a no-op payment handler, allowing us to manually fulfill htlcs
    val htlcReceiver = TestProbe()
    // we register this probe as the final payment handler
    nodes("F4").paymentHandler ! htlcReceiver.ref
    val preimage: ByteVector = randomBytes32
    val paymentHash = Crypto.sha256(preimage)
    // A sends a payment to F
    val paymentReq = SendPayment(100000000L, paymentHash, nodes("F4").nodeParams.nodeId, maxAttempts = 1, routeParams = integrationTestRouteParams)
    val paymentSender = TestProbe()
    paymentSender.send(nodes("A").paymentInitiator, paymentReq)
    // F gets the htlc
    val htlc = htlcReceiver.expectMsgType[UpdateAddHtlc]
    // now that we have the channel id, we retrieve channels default final addresses
    sender.send(nodes("C").register, Forward(htlc.channelId, CMD_GETSTATEDATA))
    val finalAddressC = scriptPubKeyToAddress(sender.expectMsgType[DATA_NORMAL].commitments.localParams.defaultFinalScriptPubKey)
    // we also retrieve transactions already received so that we don't take them into account when evaluating the outcome of this test
    sender.send(bitcoincli, BitcoinReq("listreceivedbyaddress", 0))
    val res = sender.expectMsgType[JValue](10 seconds)
    val previouslyReceivedByC = res.filter(_ \ "address" == JString(finalAddressC)).flatMap(_ \ "txids" \\ classOf[JString])
    // then we ask F to unilaterally close the channel
    sender.send(nodes("F4").register, Forward(htlc.channelId, CMD_FORCECLOSE))
    sender.expectMsg("ok")
    // we then generate enough blocks to make the htlc timeout
    sender.send(bitcoincli, BitcoinReq("generate", 11))
    sender.expectMsgType[JValue](10 seconds)
    // we generate more blocks for the claim-htlc-timeout to reach enough confirmations
    awaitCond({
      sender.send(bitcoincli, BitcoinReq("generate", 1))
      sender.expectMsgType[JValue](10 seconds)
      paymentSender.msgAvailable
    }, max = 30 seconds, interval = 1 second)
    // this will fail the htlc
    val failed = paymentSender.expectMsgType[PaymentFailed](30 seconds)
    assert(failed.paymentHash === paymentHash)
    assert(failed.failures.size === 1)
    assert(failed.failures.head.asInstanceOf[RemoteFailure].e === ErrorPacket(nodes("C").nodeParams.nodeId, PermanentChannelFailure))
    // we then generate enough blocks to confirm all delayed transactions
    sender.send(bitcoincli, BitcoinReq("generate", 145))
    sender.expectMsgType[JValue](10 seconds)
    // at this point C should have 2 recv transactions: its main output and the htlc timeout
    awaitCond({
      sender.send(bitcoincli, BitcoinReq("listreceivedbyaddress", 0))
      val res = sender.expectMsgType[JValue](10 seconds)
      val receivedByC = res.filter(_ \ "address" == JString(finalAddressC)).flatMap(_ \ "txids" \\ classOf[JString])
      (receivedByC diff previouslyReceivedByC).size == 2
    }, max = 30 seconds, interval = 1 second)
    // we generate blocks to make tx confirm
    sender.send(bitcoincli, BitcoinReq("generate", 2))
    sender.expectMsgType[JValue](10 seconds)
    // and we wait for C'channel to close
    awaitCond(stateListener.expectMsgType[ChannelStateChanged].currentState == CLOSED, max = 30 seconds)
    awaitAnnouncements(nodes.filter(_._1 == "A"), 6, 8, 18)
  }

  test("punish a node that has published a revoked commit tx") {
    val sender = TestProbe()
    // we subscribe to C's channel state transitions
    val stateListener = TestProbe()
    nodes("C").system.eventStream.subscribe(stateListener.ref, classOf[ChannelStateChanged])
    // we use this to get commitments
    val sigListener = TestProbe()
    nodes("F5").system.eventStream.subscribe(sigListener.ref, classOf[ChannelSignatureReceived])
    // we use this to control when to fulfill htlcs, setup is as follow : noop-handler ---> forward-handler ---> payment-handler
    val forwardHandlerC = TestProbe()
    nodes("C").paymentHandler ! forwardHandlerC.ref
    val forwardHandlerF = TestProbe()
    nodes("F5").paymentHandler ! forwardHandlerF.ref
    // this is the actual payment handler that we will forward requests to
    val paymentHandlerC = nodes("C").system.actorOf(LocalPaymentHandler.props(nodes("C").nodeParams))
    val paymentHandlerF = nodes("F5").system.actorOf(LocalPaymentHandler.props(nodes("F5").nodeParams))
    // first we make sure we are in sync with current blockchain height
    sender.send(bitcoincli, BitcoinReq("getblockcount"))
    val currentBlockCount = sender.expectMsgType[JValue](10 seconds).extract[Long]
    awaitCond(Globals.blockCount.get() == currentBlockCount, max = 20 seconds, interval = 1 second)
    // first we send 3 mBTC to F so that it has a balance
    val amountMsat = MilliSatoshi(300000000L)
    sender.send(paymentHandlerF, ReceivePayment(Some(amountMsat), "1 coffee"))
    val pr = sender.expectMsgType[PaymentRequest]
    val sendReq = SendPayment(300000000L, pr.paymentHash, pr.nodeId, routeParams = integrationTestRouteParams)
    sender.send(nodes("A").paymentInitiator, sendReq)
    // we forward the htlc to the payment handler
    forwardHandlerF.expectMsgType[UpdateAddHtlc]
    forwardHandlerF.forward(paymentHandlerF)
    sigListener.expectMsgType[ChannelSignatureReceived]
    sigListener.expectMsgType[ChannelSignatureReceived]
    sender.expectMsgType[PaymentSucceeded]

    // we now send a few htlcs C->F and F->C in order to obtain a commitments with multiple htlcs
    def send(amountMsat: Long, paymentHandler: ActorRef, paymentInitiator: ActorRef) = {
      sender.send(paymentHandler, ReceivePayment(Some(MilliSatoshi(amountMsat)), "1 coffee"))
      val pr = sender.expectMsgType[PaymentRequest]
      val sendReq = SendPayment(amountMsat, pr.paymentHash, pr.nodeId, routeParams = integrationTestRouteParams)
      sender.send(paymentInitiator, sendReq)
      sender.expectNoMsg()
    }

    val buffer = TestProbe()
    send(100000000, paymentHandlerF, nodes("C").paymentInitiator) // will be left pending
    forwardHandlerF.expectMsgType[UpdateAddHtlc]
    forwardHandlerF.forward(buffer.ref)
    sigListener.expectMsgType[ChannelSignatureReceived]
    send(110000000, paymentHandlerF, nodes("C").paymentInitiator) // will be left pending
    forwardHandlerF.expectMsgType[UpdateAddHtlc]
    forwardHandlerF.forward(buffer.ref)
    sigListener.expectMsgType[ChannelSignatureReceived]
    send(120000000, paymentHandlerC, nodes("F5").paymentInitiator)
    forwardHandlerC.expectMsgType[UpdateAddHtlc]
    forwardHandlerC.forward(buffer.ref)
    sigListener.expectMsgType[ChannelSignatureReceived]
    send(130000000, paymentHandlerC, nodes("F5").paymentInitiator)
    forwardHandlerC.expectMsgType[UpdateAddHtlc]
    forwardHandlerC.forward(buffer.ref)
    val commitmentsF = sigListener.expectMsgType[ChannelSignatureReceived].commitments
    sigListener.expectNoMsg(1 second)
    // in this commitment, both parties should have a main output, and there are four pending htlcs
    val localCommitF = commitmentsF.localCommit.publishableTxs
    assert(localCommitF.commitTx.tx.txOut.size === 6)
    val htlcTimeoutTxs = localCommitF.htlcTxsAndSigs.collect { case h@HtlcTxAndSigs(_: HtlcTimeoutTx, _, _) => h }
    val htlcSuccessTxs = localCommitF.htlcTxsAndSigs.collect { case h@HtlcTxAndSigs(_: HtlcSuccessTx, _, _) => h }
    assert(htlcTimeoutTxs.size === 2)
    assert(htlcSuccessTxs.size === 2)
    // we fulfill htlcs to get the preimagse
    buffer.expectMsgType[UpdateAddHtlc]
    buffer.forward(paymentHandlerF)
    sigListener.expectMsgType[ChannelSignatureReceived]
    val preimage1 = sender.expectMsgType[PaymentSucceeded].paymentPreimage
    buffer.expectMsgType[UpdateAddHtlc]
    buffer.forward(paymentHandlerF)
    sigListener.expectMsgType[ChannelSignatureReceived]
    sender.expectMsgType[PaymentSucceeded].paymentPreimage
    buffer.expectMsgType[UpdateAddHtlc]
    buffer.forward(paymentHandlerC)
    sigListener.expectMsgType[ChannelSignatureReceived]
    sender.expectMsgType[PaymentSucceeded].paymentPreimage
    buffer.expectMsgType[UpdateAddHtlc]
    buffer.forward(paymentHandlerC)
    sigListener.expectMsgType[ChannelSignatureReceived]
    sender.expectMsgType[PaymentSucceeded].paymentPreimage
    // this also allows us to get the channel id
    val channelId = commitmentsF.channelId
    // we also retrieve C's default final address
    sender.send(nodes("C").register, Forward(channelId, CMD_GETSTATEDATA))
    val finalAddressC = scriptPubKeyToAddress(sender.expectMsgType[DATA_NORMAL].commitments.localParams.defaultFinalScriptPubKey)
    // and we retrieve transactions already received so that we don't take them into account when evaluating the outcome of this test
    sender.send(bitcoincli, BitcoinReq("listreceivedbyaddress", 0))
    val res = sender.expectMsgType[JValue](10 seconds)
    val previouslyReceivedByC = res.filter(_ \ "address" == JString(finalAddressC)).flatMap(_ \ "txids" \\ classOf[JString])
    // F will publish the commitment above, which is now revoked
    val revokedCommitTx = localCommitF.commitTx.tx
    val htlcSuccess = Transactions.addSigs(htlcSuccessTxs.head.txinfo.asInstanceOf[HtlcSuccessTx], htlcSuccessTxs.head.localSig, htlcSuccessTxs.head.remoteSig, preimage1).tx
    val htlcTimeout = Transactions.addSigs(htlcTimeoutTxs.head.txinfo.asInstanceOf[HtlcTimeoutTx], htlcTimeoutTxs.head.localSig, htlcTimeoutTxs.head.remoteSig).tx
    Transaction.correctlySpends(htlcSuccess, Seq(revokedCommitTx), ScriptFlags.STANDARD_SCRIPT_VERIFY_FLAGS)
    Transaction.correctlySpends(htlcTimeout, Seq(revokedCommitTx), ScriptFlags.STANDARD_SCRIPT_VERIFY_FLAGS)
    // we then generate blocks to make the htlc timeout (nothing will happen in the channel because all of them have already been fulfilled)
    sender.send(bitcoincli, BitcoinReq("generate", 20))
    sender.expectMsgType[JValue](10 seconds)
    // then we publish F's revoked transactions
    sender.send(bitcoincli, BitcoinReq("sendrawtransaction", revokedCommitTx.toString()))
    sender.expectMsgType[JValue](10000 seconds)
    sender.send(bitcoincli, BitcoinReq("sendrawtransaction", htlcSuccess.toString()))
    sender.expectMsgType[JValue](10000 seconds)
    sender.send(bitcoincli, BitcoinReq("sendrawtransaction", htlcTimeout.toString()))
    sender.expectMsgType[JValue](10000 seconds)
    // at this point C should have 3 recv transactions: its previous main output, and F's main and htlc output (taken as punishment)
    awaitCond({
      sender.send(bitcoincli, BitcoinReq("listreceivedbyaddress", 0))
      val res = sender.expectMsgType[JValue](10 seconds)
      val receivedByC = res.filter(_ \ "address" == JString(finalAddressC)).flatMap(_ \ "txids" \\ classOf[JString])
      (receivedByC diff previouslyReceivedByC).size == 6
    }, max = 30 seconds, interval = 1 second)
    // we generate blocks to make tx confirm
    sender.send(bitcoincli, BitcoinReq("generate", 2))
    sender.expectMsgType[JValue](10 seconds)
    // and we wait for C'channel to close
    awaitCond(stateListener.expectMsgType[ChannelStateChanged].currentState == CLOSED, max = 30 seconds)
    // this will remove the channel
    awaitAnnouncements(nodes.filter(_._1 == "A"), 5, 7, 16)
  }

  test("generate and validate lots of channels") {
    implicit val extendedClient = new ExtendedBitcoinClient(bitcoinrpcclient)
    // we simulate fake channels by publishing a funding tx and sending announcement messages to a node at random
    logger.info(s"generating fake channels")
    val sender = TestProbe()
    val channels = for (i <- 0 until 242) yield {
      // let's generate a block every 10 txs so that we can compute short ids
      if (i % 10 == 0) {
        sender.send(bitcoincli, BitcoinReq("generate", 1))
        sender.expectMsgType[JValue](10 seconds)
      }
      AnnouncementsBatchValidationSpec.simulateChannel
    }
    sender.send(bitcoincli, BitcoinReq("generate", 1))
    sender.expectMsgType[JValue](10 seconds)
    logger.info(s"simulated ${channels.size} channels")

    val remoteNodeId = PrivateKey(ByteVector32(ByteVector.fill(32)(1)), true).publicKey

    // then we make the announcements
    val announcements = channels.map(c => AnnouncementsBatchValidationSpec.makeChannelAnnouncement(c))
    announcements.foreach(ann => nodes("A").router ! PeerRoutingMessage(sender.ref, remoteNodeId, ann))
    awaitCond({
      sender.send(nodes("D").router, 'channels)
      sender.expectMsgType[Iterable[ChannelAnnouncement]](5 seconds).size == channels.size + 7 // 7 remaining channels because  D->F{1-5} have disappeared
    }, max = 120 seconds, interval = 1 second)
  }

}<|MERGE_RESOLUTION|>--- conflicted
+++ resolved
@@ -409,11 +409,7 @@
 
     // the payment is requesting to use a capacity-optimized route which will select node G even though it's a bit more expensive
     sender.send(nodes("A").paymentInitiator,
-<<<<<<< HEAD
-      SendPayment(amountMsat.amount, pr.paymentHash, nodes("C").nodeParams.nodeId, maxAttempts = 1, randomize = Some(false), routeParams = integrationTestRouteParams.map(_.copy(ratios = Some(WeightRatios(0, 0, 1))))))
-=======
-      SendPayment(amountMsat.amount, pr.paymentHash, nodes("C").nodeParams.nodeId, routeParams = integrationTestRouteParams.map(_.copy(ratios = Some(WeightRatios(0, 0, 1))))))
->>>>>>> 3fda5dde
+      SendPayment(amountMsat.amount, pr.paymentHash, nodes("C").nodeParams.nodeId, maxAttempts = 1, routeParams = integrationTestRouteParams.map(_.copy(ratios = Some(WeightRatios(0, 0, 1))))))
 
     awaitCond({
       sender.expectMsgType[PaymentResult](10 seconds) match {
