--- conflicted
+++ resolved
@@ -44,12 +44,6 @@
 import grizzled.slf4j.Logging
 import org.json4s.JsonAST.JValue
 import org.json4s.{DefaultFormats, JString}
-<<<<<<< HEAD
-import org.junit.Ignore
-import org.junit.runner.RunWith
-import org.scalatest.junit.JUnitRunner
-=======
->>>>>>> 2bdf258c
 import org.scalatest.{BeforeAndAfterAll, FunSuiteLike}
 
 import scala.concurrent.Await
@@ -59,12 +53,7 @@
 /**
   * Created by PM on 15/03/2017.
   */
-<<<<<<< HEAD
-@RunWith(classOf[JUnitRunner])
-@Ignore
-=======
-
->>>>>>> 2bdf258c
+
 class IntegrationSpec extends TestKit(ActorSystem("test")) with BitcoindService with FunSuiteLike with BeforeAndAfterAll with Logging {
 
   var nodes: Map[String, Kit] = Map()
