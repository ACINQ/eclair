--- conflicted
+++ resolved
@@ -327,14 +327,8 @@
     val sendReq = SendPayment(amountMsat.amount, pr.paymentHash, nodes("D").nodeParams.nodeId, routeParams = integrationTestRouteParams, maxAttempts = 5)
     sender.send(nodes("A").paymentInitiator, sendReq)
     // A will first receive an error from C, then retry and route around C: A->B->E->C->D
-<<<<<<< HEAD
-    val paymentId = sender.expectMsgType[UUID](5 seconds)
-    val ps = sender.expectMsgType[PaymentSucceeded](5 seconds)
-    assert(ps.id == paymentId)
-=======
     sender.expectMsgType[UUID](5 seconds)
     sender.expectMsgType[PaymentSucceeded] // the payment FSM will also reply to the sender after the payment is completed
->>>>>>> 65918ec0
   }
 
   test("send an HTLC A->D with an unknown payment hash") {
