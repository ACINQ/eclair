--- conflicted
+++ resolved
@@ -16,6 +16,10 @@
 
 package fr.acinq.eclair
 
+import java.nio.ByteOrder
+
+import fr.acinq.bitcoin.Protocol
+import fr.acinq.eclair.Features._
 import org.scalatest.FunSuite
 import scodec.bits._
 
@@ -26,17 +30,17 @@
 class FeaturesSpec extends FunSuite {
 
   test("'initial_routing_sync' feature") {
-    assert(Features("08").hasInitialRoutingSync)
+    assert(hasFeature(hex"08", Features.INITIAL_ROUTING_SYNC_BIT_OPTIONAL))
   }
 
   test("'data_loss_protect' feature") {
-    assert(Features("01").hasOptionDataLossProtectMandatory)
-    assert(Features("02").hasOptionDataLossProtectOptional)
+    assert(hasFeature(hex"01", Features.OPTION_DATA_LOSS_PROTECT_MANDATORY))
+    assert(hasFeature(hex"02", Features.OPTION_DATA_LOSS_PROTECT_OPTIONAL))
   }
 
   test("'initial_routing_sync' and 'data_loss_protect' feature") {
-    val features = Features("0a")
-    assert(features.areSupported && features.hasOptionDataLossProtectOptional && features.hasInitialRoutingSync)
+    val features = hex"0a"
+    assert(areSupported(features) && hasFeature(features, OPTION_DATA_LOSS_PROTECT_OPTIONAL) && hasFeature(features, INITIAL_ROUTING_SYNC_BIT_OPTIONAL))
   }
 
   test("'variable_length_onion' feature") {
@@ -45,22 +49,12 @@
   }
 
   test("features compatibility") {
-<<<<<<< HEAD
-    assert(Features(bin"1000").areSupported)
-    assert(Features(bin"1").areSupported)
-    assert(Features(bin"10").areSupported)
-    assert(Features(bin"10000000000000000000000000000000000000").areSupported)
-    assert(Features(bin"100000000000000000000000000000000000000").areSupported == false)
-    assert(Features(bin"10100").areSupported == false)
-    assert(Features(bin"101000001").areSupported == false)
-=======
     assert(areSupported(Protocol.writeUInt64(1l << INITIAL_ROUTING_SYNC_BIT_OPTIONAL, ByteOrder.BIG_ENDIAN)))
     assert(areSupported(Protocol.writeUInt64(1L << OPTION_DATA_LOSS_PROTECT_MANDATORY, ByteOrder.BIG_ENDIAN)))
     assert(areSupported(Protocol.writeUInt64(1l << OPTION_DATA_LOSS_PROTECT_OPTIONAL, ByteOrder.BIG_ENDIAN)))
     assert(areSupported(Protocol.writeUInt64(1l << VARIABLE_LENGTH_ONION_OPTIONAL, ByteOrder.BIG_ENDIAN)))
     assert(!areSupported(hex"14"))
     assert(!areSupported(hex"0141"))
->>>>>>> e62adf2d
   }
 
 }