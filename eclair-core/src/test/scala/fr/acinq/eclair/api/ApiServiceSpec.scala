/*
 * Copyright 2018 ACINQ SAS
 *
 * Licensed under the Apache License, Version 2.0 (the "License");
 * you may not use this file except in compliance with the License.
 * You may obtain a copy of the License at
 *
 *     http://www.apache.org/licenses/LICENSE-2.0
 *
 * Unless required by applicable law or agreed to in writing, software
 * distributed under the License is distributed on an "AS IS" BASIS,
 * WITHOUT WARRANTIES OR CONDITIONS OF ANY KIND, either express or implied.
 * See the License for the specific language governing permissions and
 * limitations under the License.
 */

package fr.acinq.eclair.api

import java.util.UUID

import akka.actor.ActorSystem
import akka.http.scaladsl.model.FormData
import akka.http.scaladsl.model.StatusCodes._
import akka.http.scaladsl.model.headers.BasicHttpCredentials
import akka.http.scaladsl.server.Route
import akka.http.scaladsl.testkit.{RouteTestTimeout, ScalatestRouteTest, WSProbe}
import akka.stream.ActorMaterializer
<<<<<<< HEAD
import akka.http.scaladsl.model.{ContentTypes, FormData, MediaTypes, Multipart}
import akka.testkit.TestProbe
import fr.acinq.bitcoin.Crypto.PublicKey
import fr.acinq.bitcoin.{ByteVector32, Crypto, MilliSatoshi}
import fr.acinq.eclair.blockchain.TestWallet
import fr.acinq.eclair.channel.{Channel, ChannelCreated, ChannelFundingPublished, ChannelFundingRolledBack, ChannelIdAssigned, RES_GETINFO}
import fr.acinq.eclair.db.{NetworkFee, Stats}
=======
import akka.util.Timeout
import fr.acinq.bitcoin.{ByteVector32, Crypto, MilliSatoshi}
import fr.acinq.eclair.TestConstants._
import fr.acinq.eclair._
import fr.acinq.eclair.channel.RES_GETINFO
import fr.acinq.eclair.db.{IncomingPayment, NetworkFee, OutgoingPayment, Stats}
import fr.acinq.eclair.io.Peer.PeerInfo
>>>>>>> 84c0fab4
import fr.acinq.eclair.payment.PaymentLifecycle.PaymentFailed
import fr.acinq.eclair.payment._
import fr.acinq.eclair.router.{ChannelDesc, RouteResponse}
import fr.acinq.eclair.wire.{ChannelUpdate, NodeAddress, NodeAnnouncement}
import org.json4s.jackson.Serialization
import org.scalatest.FunSuite
import scodec.bits.ByteVector

import scala.concurrent.Future
import scala.concurrent.duration._
import scala.io.Source
import scala.reflect.ClassTag
import scala.util.Try

class ApiServiceSpec extends FunSuite with ScalatestRouteTest {

  trait EclairMock extends Eclair {
    override def connect(uri: String)(implicit timeout: Timeout): Future[String] = ???

    override def open(nodeId: Crypto.PublicKey, fundingSatoshis: Long, pushMsat: Option[Long], fundingFeerateSatByte: Option[Long], flags: Option[Int], timeout_opt: Option[Timeout])(implicit timeout: Timeout): Future[String] = ???

    override def close(channelIdentifier: Either[ByteVector32, ShortChannelId], scriptPubKey: Option[ByteVector])(implicit timeout: Timeout): Future[String] = ???

    override def forceClose(channelIdentifier: Either[ByteVector32, ShortChannelId])(implicit timeout: Timeout): Future[String] = ???

    override def updateRelayFee(channelId: String, feeBaseMsat: Long, feeProportionalMillionths: Long)(implicit timeout: Timeout): Future[String] = ???

    override def channelsInfo(toRemoteNode: Option[Crypto.PublicKey])(implicit timeout: Timeout): Future[Iterable[RES_GETINFO]] = ???

    override def channelInfo(channelId: ByteVector32)(implicit timeout: Timeout): Future[RES_GETINFO] = ???

    override def peersInfo()(implicit timeout: Timeout): Future[Iterable[PeerInfo]] = ???

    override def receive(description: String, amountMsat: Option[Long], expire: Option[Long], fallbackAddress: Option[String])(implicit timeout: Timeout): Future[PaymentRequest] = ???

    override def receivedInfo(paymentHash: ByteVector32)(implicit timeout: Timeout): Future[Option[IncomingPayment]] = ???

    override def send(recipientNodeId: Crypto.PublicKey, amountMsat: Long, paymentHash: ByteVector32, assistedRoutes: Seq[Seq[PaymentRequest.ExtraHop]], minFinalCltvExpiry: Option[Long], maxAttempts: Option[Int])(implicit timeout: Timeout): Future[UUID] = ???

    override def sentInfo(id: Either[UUID, ByteVector32])(implicit timeout: Timeout): Future[Seq[OutgoingPayment]] = ???

    override def findRoute(targetNodeId: Crypto.PublicKey, amountMsat: Long, assistedRoutes: Seq[Seq[PaymentRequest.ExtraHop]])(implicit timeout: Timeout): Future[RouteResponse] = ???

    override def audit(from_opt: Option[Long], to_opt: Option[Long])(implicit timeout: Timeout): Future[AuditResponse] = ???

    override def networkFees(from_opt: Option[Long], to_opt: Option[Long])(implicit timeout: Timeout): Future[Seq[NetworkFee]] = ???

    override def channelStats()(implicit timeout: Timeout): Future[Seq[Stats]] = ???

    override def getInvoice(paymentHash: ByteVector32)(implicit timeout: Timeout): Future[Option[PaymentRequest]] = ???

    override def pendingInvoices(from_opt: Option[Long], to_opt: Option[Long])(implicit timeout: Timeout): Future[Seq[PaymentRequest]] = ???

    override def allInvoices(from_opt: Option[Long], to_opt: Option[Long])(implicit timeout: Timeout): Future[Seq[PaymentRequest]] = ???

    override def allNodes()(implicit timeout: Timeout): Future[Iterable[NodeAnnouncement]] = ???

    override def allChannels()(implicit timeout: Timeout): Future[Iterable[ChannelDesc]] = ???

    override def allUpdates(nodeId: Option[Crypto.PublicKey])(implicit timeout: Timeout): Future[Iterable[ChannelUpdate]] = ???

    override def getInfoResponse()(implicit timeout: Timeout): Future[GetInfoResponse] = ???
  }

  implicit val formats = JsonSupport.formats
  implicit val serialization = JsonSupport.serialization
  implicit val marshaller = JsonSupport.marshaller
  implicit val unmarshaller = JsonSupport.unmarshaller

  implicit val routeTestTimeout = RouteTestTimeout(3 seconds)

  class MockService(eclair: Eclair) extends Service {
    override val eclairApi: Eclair = eclair

    override def password: String = "mock"

    override implicit val actorSystem: ActorSystem = system
    override implicit val mat: ActorMaterializer = materializer
  }

  test("API service should handle failures correctly") {
    val mockService = new MockService(new EclairMock {})

    // no auth
    Post("/getinfo") ~>
      Route.seal(mockService.route) ~>
      check {
        assert(handled)
        assert(status == Unauthorized)
      }

    // wrong auth
    Post("/getinfo") ~>
      addCredentials(BasicHttpCredentials("", mockService.password + "what!")) ~>
      Route.seal(mockService.route) ~>
      check {
        assert(handled)
        assert(status == Unauthorized)
      }

    // correct auth but wrong URL
    Post("/mistake") ~>
      addCredentials(BasicHttpCredentials("", mockService.password)) ~>
      Route.seal(mockService.route) ~>
      check {
        assert(handled)
        assert(status == NotFound)
      }

    // wrong param type
    Post("/channel", FormData(Map("channelId" -> "hey")).toEntity) ~>
      addCredentials(BasicHttpCredentials("", mockService.password)) ~>
      Route.seal(mockService.route) ~>
      check {
        assert(handled)
        assert(status == BadRequest)
        val resp = entityAs[ErrorResponse](JsonSupport.unmarshaller, ClassTag(classOf[ErrorResponse]))
        assert(resp.error == "The form field 'channelId' was malformed:\nInvalid hexadecimal character 'h' at index 0")
      }

    // wrong params
    Post("/connect", FormData("urb" -> "030bb6a5e0c6b203c7e2180fb78c7ba4bdce46126761d8201b91ddac089cdecc87@93.137.102.239:9735").toEntity) ~>
      addCredentials(BasicHttpCredentials("", mockService.password)) ~>
      Route.seal(mockService.route) ~>
      check {
        assert(handled)
        assert(status == BadRequest)
      }

  }

  test("'peers' should ask the switchboard for current known peers") {

    val mockService = new MockService(new EclairMock {
      override def peersInfo()(implicit timeout: Timeout): Future[Iterable[PeerInfo]] = Future.successful(List(
        PeerInfo(
          nodeId = Alice.nodeParams.nodeId,
          state = "CONNECTED",
          address = Some(Alice.nodeParams.publicAddresses.head.socketAddress),
          channels = 1),
        PeerInfo(
          nodeId = Bob.nodeParams.nodeId,
          state = "DISCONNECTED",
          address = None,
          channels = 1)))
    })

    Post("/peers") ~>
      addCredentials(BasicHttpCredentials("", mockService.password)) ~>
      Route.seal(mockService.route) ~>
      check {
        assert(handled)
        assert(status == OK)
        val response = entityAs[String]
        matchTestJson("peers", response)
      }
  }

  test("'getinfo' response should include this node ID") {

    val mockService = new MockService(new EclairMock {
      override def getInfoResponse()(implicit timeout: Timeout): Future[GetInfoResponse] = Future.successful(GetInfoResponse(
        nodeId = Alice.nodeParams.nodeId,
        alias = Alice.nodeParams.alias,
        chainHash = Alice.nodeParams.chainHash,
        blockHeight = 9999,
        publicAddresses = NodeAddress.fromParts("localhost", 9731).get :: Nil
      ))
    })

    Post("/getinfo") ~>
      addCredentials(BasicHttpCredentials("", mockService.password)) ~>
      Route.seal(mockService.route) ~>
      check {
        assert(handled)
        assert(status == OK)
        val resp = entityAs[String]
        assert(resp.toString.contains(Alice.nodeParams.nodeId.toString))
        matchTestJson("getinfo", resp)
      }
  }

  test("'close' method should accept a shortChannelId") {

    val shortChannelIdSerialized = "42000x27x3"

    val mockService = new MockService(new EclairMock {
      override def close(channelIdentifier: Either[ByteVector32, ShortChannelId], scriptPubKey: Option[ByteVector])(implicit timeout: Timeout): Future[String] = {
        Future.successful(Alice.nodeParams.nodeId.toString())
      }
    })

    Post("/close", FormData("shortChannelId" -> shortChannelIdSerialized).toEntity) ~>
      addCredentials(BasicHttpCredentials("", mockService.password)) ~>
      addHeader("Content-Type", "application/json") ~>
      Route.seal(mockService.route) ~>
      check {
        assert(handled)
        assert(status == OK)
        val resp = entityAs[String]
        assert(resp.contains(Alice.nodeParams.nodeId.toString))
        matchTestJson("close", resp)
      }
  }

  test("'connect' method should accept an URI and a triple with nodeId/host/port") {

    val remoteNodeId = "030bb6a5e0c6b203c7e2180fb78c7ba4bdce46126761d8201b91ddac089cdecc87"
    val remoteHost = "93.137.102.239"
    val remoteUri = "030bb6a5e0c6b203c7e2180fb78c7ba4bdce46126761d8201b91ddac089cdecc87@93.137.102.239:9735"

    val mockService = new MockService(new EclairMock {
      override def connect(uri: String)(implicit timeout: Timeout): Future[String] = Future.successful("connected")
    })

    Post("/connect", FormData("nodeId" -> remoteNodeId, "host" -> remoteHost).toEntity) ~>
      addCredentials(BasicHttpCredentials("", mockService.password)) ~>
      Route.seal(mockService.route) ~>
      check {
        assert(handled)
        assert(status == OK)
        assert(entityAs[String] == "\"connected\"")
      }

    Post("/connect", FormData("uri" -> remoteUri).toEntity) ~>
      addCredentials(BasicHttpCredentials("", mockService.password)) ~>
      Route.seal(mockService.route) ~>
      check {
        assert(handled)
        assert(status == OK)
        assert(entityAs[String] == "\"connected\"")
      }
  }

  test("'send' method should return the UUID of the outgoing payment") {

    val id = UUID.randomUUID()
    val invoice = "lnbc12580n1pw2ywztpp554ganw404sh4yjkwnysgn3wjcxfcq7gtx53gxczkjr9nlpc3hzvqdq2wpskwctddyxqr4rqrzjqwryaup9lh50kkranzgcdnn2fgvx390wgj5jd07rwr3vxeje0glc7z9rtvqqwngqqqqqqqlgqqqqqeqqjqrrt8smgjvfj7sg38dwtr9kc9gg3era9k3t2hvq3cup0jvsrtrxuplevqgfhd3rzvhulgcxj97yjuj8gdx8mllwj4wzjd8gdjhpz3lpqqvk2plh"

    val mockService = new MockService(new EclairMock {
      override def send(recipientNodeId: Crypto.PublicKey, amountMsat: Long, paymentHash: ByteVector32, assistedRoutes: Seq[Seq[PaymentRequest.ExtraHop]], minFinalCltvExpiry: Option[Long], maxAttempts: Option[Int] = None)(implicit timeout: Timeout): Future[UUID] = Future.successful(
        id
      )
    })

    Post("/payinvoice", FormData("invoice" -> invoice).toEntity) ~>
      addCredentials(BasicHttpCredentials("", mockService.password)) ~>
      Route.seal(mockService.route) ~>
      check {
        assert(handled)
        assert(status == OK)
        assert(entityAs[String] == "\""+id.toString+"\"")
      }
  }

  test("'receivedinfo' method should respond HTTP 404 with a JSON encoded response if the element is not found") {

    val mockService = new MockService(new EclairMock {
      override def receivedInfo(paymentHash: ByteVector32)(implicit timeout: Timeout): Future[Option[IncomingPayment]] = Future.successful(None) // element not found
    })

    Post("/getreceivedinfo", FormData("paymentHash" -> ByteVector32.Zeroes.toHex).toEntity) ~>
      addCredentials(BasicHttpCredentials("", mockService.password)) ~>
      Route.seal(mockService.route) ~>
      check {
        assert(handled)
        assert(status == NotFound)
        val resp = entityAs[ErrorResponse](JsonSupport.unmarshaller, ClassTag(classOf[ErrorResponse]))
        assert(resp == ErrorResponse("Not found"))
      }
  }


  test("the websocket should return typed objects") {

    val mockService = new MockService(new EclairMock {})
<<<<<<< HEAD
=======
    val fixedUUID = UUID.fromString("487da196-a4dc-4b1e-92b4-3e5e905e9f3f")
>>>>>>> 84c0fab4

    val wsClient = WSProbe()

    WS("/ws", wsClient.flow) ~>
      addCredentials(BasicHttpCredentials("", mockService.password)) ~>
      mockService.route ~>
      check {

<<<<<<< HEAD
        val dummy = TestProbe().ref
        val alice = system.actorOf(Channel.props(TestConstants.Alice.nodeParams, new TestWallet, Bob.nodeParams.nodeId, dummy, dummy, dummy, None))
        val bob = system.actorOf(Channel.props(TestConstants.Bob.nodeParams, new TestWallet, Alice.nodeParams.nodeId, dummy, dummy, dummy, None))

        val pubkey = PublicKey(ByteVector.fromValidHex("03864ef025fde8fb587d989186ce6a4a186895ee44a926bfc370e2c366597a3f8f"), checkValid = false)
        val cc = ChannelCreated(alice, bob, remoteNodeId = pubkey, isFunder = true, temporaryChannelId = ByteVector32.Zeroes)
        val expectedSerializedCc = """{"type":"channel-created","channel":"akka://fr-acinq-eclair-api-ApiServiceSpec/user/$b","peer":"akka://fr-acinq-eclair-api-ApiServiceSpec/user/$c","remoteNodeId":"03864ef025fde8fb587d989186ce6a4a186895ee44a926bfc370e2c366597a3f8f","isFunder":true,"temporaryChannelId":"0000000000000000000000000000000000000000000000000000000000000000"}"""
        Serialization.write(cc)(mockService.formatsWithTypeHint) === expectedSerializedCc
        system.eventStream.publish(cc)
        wsClient.expectMessage(expectedSerializedCc)

        val cia = ChannelIdAssigned(alice, remoteNodeId = pubkey, temporaryChannelId = ByteVector32.Zeroes, channelId = ByteVector32.Zeroes)
        val expectedSerializedCia = """{"type":"channel-id-assigned","channel":"akka://fr-acinq-eclair-api-ApiServiceSpec/user/$b","remoteNodeId":"03864ef025fde8fb587d989186ce6a4a186895ee44a926bfc370e2c366597a3f8f","temporaryChannelId":"0000000000000000000000000000000000000000000000000000000000000000","channelId":"0000000000000000000000000000000000000000000000000000000000000000"}"""
        Serialization.write(cia)(mockService.formatsWithTypeHint) === expectedSerializedCia
        system.eventStream.publish(cia)
        wsClient.expectMessage(expectedSerializedCia)

        val cfrb = ChannelFundingRolledBack(ByteVector32.Zeroes, remoteNodeId = pubkey, channelId = ByteVector32.Zeroes)
        val expectedSerializedCfrb = """{"type":"channel-funding-rolled-back","txid":"0000000000000000000000000000000000000000000000000000000000000000","remoteNodeId":"03864ef025fde8fb587d989186ce6a4a186895ee44a926bfc370e2c366597a3f8f","channelId":"0000000000000000000000000000000000000000000000000000000000000000"}"""
        Serialization.write(cfrb)(mockService.formatsWithTypeHint) === expectedSerializedCfrb
        system.eventStream.publish(cfrb)
        wsClient.expectMessage(expectedSerializedCfrb)

        val cfp = ChannelFundingPublished(ByteVector32.Zeroes, remoteNodeId = pubkey, channelId = ByteVector32.Zeroes)
        val expectedSerializedCfp = """{"type":"channel-funding-published","txid":"0000000000000000000000000000000000000000000000000000000000000000","remoteNodeId":"03864ef025fde8fb587d989186ce6a4a186895ee44a926bfc370e2c366597a3f8f","channelId":"0000000000000000000000000000000000000000000000000000000000000000"}"""
        Serialization.write(cfp)(mockService.formatsWithTypeHint) === expectedSerializedCfp
        system.eventStream.publish(cfp)
        wsClient.expectMessage(expectedSerializedCfp)

        val pf = PaymentFailed(ByteVector32.Zeroes, failures = Seq.empty)
        val expectedSerializedPf = """{"type":"payment-failed","paymentHash":"0000000000000000000000000000000000000000000000000000000000000000","failures":[]}"""
=======
        val pf = PaymentFailed(fixedUUID, ByteVector32.Zeroes, failures = Seq.empty)
        val expectedSerializedPf = """{"type":"payment-failed","id":"487da196-a4dc-4b1e-92b4-3e5e905e9f3f","paymentHash":"0000000000000000000000000000000000000000000000000000000000000000","failures":[]}"""
>>>>>>> 84c0fab4
        Serialization.write(pf)(mockService.formatsWithTypeHint) === expectedSerializedPf
        system.eventStream.publish(pf)
        wsClient.expectMessage(expectedSerializedPf)

        val ps = PaymentSent(fixedUUID, amount = MilliSatoshi(21), feesPaid = MilliSatoshi(1), paymentHash = ByteVector32.Zeroes, paymentPreimage = ByteVector32.One, toChannelId = ByteVector32.Zeroes, timestamp = 1553784337711L)
        val expectedSerializedPs = """{"type":"payment-sent","id":"487da196-a4dc-4b1e-92b4-3e5e905e9f3f","amount":21,"feesPaid":1,"paymentHash":"0000000000000000000000000000000000000000000000000000000000000000","paymentPreimage":"0100000000000000000000000000000000000000000000000000000000000000","toChannelId":"0000000000000000000000000000000000000000000000000000000000000000","timestamp":1553784337711}"""
        Serialization.write(ps)(mockService.formatsWithTypeHint) === expectedSerializedPs
        system.eventStream.publish(ps)
        wsClient.expectMessage(expectedSerializedPs)

        val prel = PaymentRelayed(amountIn = MilliSatoshi(21), amountOut = MilliSatoshi(20), paymentHash = ByteVector32.Zeroes, fromChannelId = ByteVector32.Zeroes, ByteVector32.One, timestamp = 1553784963659L)
        val expectedSerializedPrel = """{"type":"payment-relayed","amountIn":21,"amountOut":20,"paymentHash":"0000000000000000000000000000000000000000000000000000000000000000","fromChannelId":"0000000000000000000000000000000000000000000000000000000000000000","toChannelId":"0100000000000000000000000000000000000000000000000000000000000000","timestamp":1553784963659}"""
        Serialization.write(prel)(mockService.formatsWithTypeHint) === expectedSerializedPrel
        system.eventStream.publish(prel)
        wsClient.expectMessage(expectedSerializedPrel)

        val precv = PaymentReceived(amount = MilliSatoshi(21), paymentHash = ByteVector32.Zeroes, fromChannelId = ByteVector32.One, timestamp = 1553784963659L)
        val expectedSerializedPrecv = """{"type":"payment-received","amount":21,"paymentHash":"0000000000000000000000000000000000000000000000000000000000000000","fromChannelId":"0100000000000000000000000000000000000000000000000000000000000000","timestamp":1553784963659}"""
        Serialization.write(precv)(mockService.formatsWithTypeHint) === expectedSerializedPrecv
        system.eventStream.publish(precv)
        wsClient.expectMessage(expectedSerializedPrecv)

        val pset = PaymentSettlingOnChain(fixedUUID, amount = MilliSatoshi(21), paymentHash = ByteVector32.One, timestamp = 1553785442676L)
        val expectedSerializedPset = """{"type":"payment-settling-onchain","id":"487da196-a4dc-4b1e-92b4-3e5e905e9f3f","amount":21,"paymentHash":"0100000000000000000000000000000000000000000000000000000000000000","timestamp":1553785442676}"""
        Serialization.write(pset)(mockService.formatsWithTypeHint) === expectedSerializedPset
        system.eventStream.publish(pset)
        wsClient.expectMessage(expectedSerializedPset)
      }

  }

  private def matchTestJson(apiName: String, response: String) = {
    val resource = getClass.getResourceAsStream(s"/api/$apiName")
    val expectedResponse = Try(Source.fromInputStream(resource).mkString).getOrElse {
      throw new IllegalArgumentException(s"Mock file for $apiName not found")
    }
    assert(response == expectedResponse, s"Test mock for $apiName did not match the expected response")
  }

}<|MERGE_RESOLUTION|>--- conflicted
+++ resolved
@@ -17,7 +17,6 @@
 package fr.acinq.eclair.api
 
 import java.util.UUID
-
 import akka.actor.ActorSystem
 import akka.http.scaladsl.model.FormData
 import akka.http.scaladsl.model.StatusCodes._
@@ -25,15 +24,10 @@
 import akka.http.scaladsl.server.Route
 import akka.http.scaladsl.testkit.{RouteTestTimeout, ScalatestRouteTest, WSProbe}
 import akka.stream.ActorMaterializer
-<<<<<<< HEAD
-import akka.http.scaladsl.model.{ContentTypes, FormData, MediaTypes, Multipart}
 import akka.testkit.TestProbe
 import fr.acinq.bitcoin.Crypto.PublicKey
-import fr.acinq.bitcoin.{ByteVector32, Crypto, MilliSatoshi}
 import fr.acinq.eclair.blockchain.TestWallet
 import fr.acinq.eclair.channel.{Channel, ChannelCreated, ChannelFundingPublished, ChannelFundingRolledBack, ChannelIdAssigned, RES_GETINFO}
-import fr.acinq.eclair.db.{NetworkFee, Stats}
-=======
 import akka.util.Timeout
 import fr.acinq.bitcoin.{ByteVector32, Crypto, MilliSatoshi}
 import fr.acinq.eclair.TestConstants._
@@ -41,7 +35,6 @@
 import fr.acinq.eclair.channel.RES_GETINFO
 import fr.acinq.eclair.db.{IncomingPayment, NetworkFee, OutgoingPayment, Stats}
 import fr.acinq.eclair.io.Peer.PeerInfo
->>>>>>> 84c0fab4
 import fr.acinq.eclair.payment.PaymentLifecycle.PaymentFailed
 import fr.acinq.eclair.payment._
 import fr.acinq.eclair.router.{ChannelDesc, RouteResponse}
@@ -49,7 +42,6 @@
 import org.json4s.jackson.Serialization
 import org.scalatest.FunSuite
 import scodec.bits.ByteVector
-
 import scala.concurrent.Future
 import scala.concurrent.duration._
 import scala.io.Source
@@ -318,10 +310,8 @@
   test("the websocket should return typed objects") {
 
     val mockService = new MockService(new EclairMock {})
-<<<<<<< HEAD
-=======
+
     val fixedUUID = UUID.fromString("487da196-a4dc-4b1e-92b4-3e5e905e9f3f")
->>>>>>> 84c0fab4
 
     val wsClient = WSProbe()
 
@@ -330,7 +320,6 @@
       mockService.route ~>
       check {
 
-<<<<<<< HEAD
         val dummy = TestProbe().ref
         val alice = system.actorOf(Channel.props(TestConstants.Alice.nodeParams, new TestWallet, Bob.nodeParams.nodeId, dummy, dummy, dummy, None))
         val bob = system.actorOf(Channel.props(TestConstants.Bob.nodeParams, new TestWallet, Alice.nodeParams.nodeId, dummy, dummy, dummy, None))
@@ -360,12 +349,9 @@
         system.eventStream.publish(cfp)
         wsClient.expectMessage(expectedSerializedCfp)
 
-        val pf = PaymentFailed(ByteVector32.Zeroes, failures = Seq.empty)
-        val expectedSerializedPf = """{"type":"payment-failed","paymentHash":"0000000000000000000000000000000000000000000000000000000000000000","failures":[]}"""
-=======
         val pf = PaymentFailed(fixedUUID, ByteVector32.Zeroes, failures = Seq.empty)
         val expectedSerializedPf = """{"type":"payment-failed","id":"487da196-a4dc-4b1e-92b4-3e5e905e9f3f","paymentHash":"0000000000000000000000000000000000000000000000000000000000000000","failures":[]}"""
->>>>>>> 84c0fab4
+
         Serialization.write(pf)(mockService.formatsWithTypeHint) === expectedSerializedPf
         system.eventStream.publish(pf)
         wsClient.expectMessage(expectedSerializedPf)
