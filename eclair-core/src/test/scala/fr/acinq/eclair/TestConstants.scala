/*
 * Copyright 2019 ACINQ SAS
 *
 * Licensed under the Apache License, Version 2.0 (the "License");
 * you may not use this file except in compliance with the License.
 * You may obtain a copy of the License at
 *
 *     http://www.apache.org/licenses/LICENSE-2.0
 *
 * Unless required by applicable law or agreed to in writing, software
 * distributed under the License is distributed on an "AS IS" BASIS,
 * WITHOUT WARRANTIES OR CONDITIONS OF ANY KIND, either express or implied.
 * See the License for the specific language governing permissions and
 * limitations under the License.
 */

package fr.acinq.eclair

import fr.acinq.bitcoin.{Block, ByteVector32, Satoshi, SatoshiLong, Script}
import fr.acinq.eclair.FeatureSupport.{Mandatory, Optional}
import fr.acinq.eclair.Features._
import fr.acinq.eclair.blockchain.fee._
import fr.acinq.eclair.channel.Channel.UnhandledExceptionStrategy
import fr.acinq.eclair.channel.LocalParams
import fr.acinq.eclair.crypto.keymanager.{LocalChannelKeyManager, LocalNodeKeyManager}
import fr.acinq.eclair.io.MessageRelay.RelayAll
import fr.acinq.eclair.io.{Peer, PeerConnection}
import fr.acinq.eclair.message.OnionMessages.OnionMessageConfig
import fr.acinq.eclair.payment.relay.Relayer.{RelayFees, RelayParams}
import fr.acinq.eclair.router.Graph.WeightRatios
import fr.acinq.eclair.router.PathFindingExperimentConf
import fr.acinq.eclair.router.Router.{MultiPartParams, PathFindingConf, RouterConf, SearchBoundaries}
import fr.acinq.eclair.wire.protocol.{Color, EncodingType, NodeAddress, OnionRoutingPacket}
import org.scalatest.Tag
import scodec.bits.ByteVector

import java.util.UUID
import java.util.concurrent.atomic.AtomicLong
import scala.concurrent.duration._

/**
 * Created by PM on 26/04/2016.
 */
object TestConstants {

  val defaultBlockHeight = 400000
  val fundingSatoshis: Satoshi = 1000000L sat
  val pushMsat: MilliSatoshi = 200000000L msat
  val feeratePerKw: FeeratePerKw = FeeratePerKw(10000 sat)
  val anchorOutputsFeeratePerKw: FeeratePerKw = FeeratePerKw(2500 sat)
  val emptyOnionPacket: OnionRoutingPacket = OnionRoutingPacket(0, ByteVector.fill(33)(0), ByteVector.fill(1300)(0), ByteVector32.Zeroes)

<<<<<<< HEAD
  case object TestFeature extends Feature {
=======
  class TestFeeEstimator extends FeeEstimator {
    private var currentFeerates = FeeratesPerKw.single(feeratePerKw)

    // @formatter:off
    override def getFeeratePerKb(target: Int): FeeratePerKB = FeeratePerKB(currentFeerates.feePerBlock(target))
    override def getFeeratePerKw(target: Int): FeeratePerKw = currentFeerates.feePerBlock(target)
    override def getMempoolMinFeeratePerKw(): FeeratePerKw = currentFeerates.mempoolMinFee
    // @formatter:on

    def setFeerate(feeratesPerKw: FeeratesPerKw): Unit = {
      currentFeerates = feeratesPerKw
    }
  }

  case object TestFeature extends Feature with InitFeature with NodeFeature {
>>>>>>> 27e29ece
    val rfcName = "test_feature"
    val mandatory = 50000
  }

  val pluginParams: CustomFeaturePlugin = new CustomFeaturePlugin {
    // @formatter:off
    override def messageTags: Set[Int] = Set(60003)
    override def feature: Feature = TestFeature
    override def name: String = "plugin for testing"
    // @formatter:on
  }

  val blockchainWatchdogSources = Seq(
    "bitcoinheaders.net",
    "blockcypher.com",
    "blockstream.info",
    "mempool.space"
  )

  object Alice {
    val seed: ByteVector32 = ByteVector32(ByteVector.fill(32)(1))
    val nodeKeyManager = new LocalNodeKeyManager(seed, Block.RegtestGenesisBlock.hash)
    val channelKeyManager = new LocalChannelKeyManager(seed, Block.RegtestGenesisBlock.hash)

    // This is a function, and not a val! When called will return a new NodeParams
    def nodeParams: NodeParams = NodeParams(
      nodeKeyManager,
      channelKeyManager,
      blockCount = new AtomicLong(defaultBlockHeight),
      alias = "alice",
      color = Color(1, 2, 3),
      publicAddresses = NodeAddress.fromParts("localhost", 9731).get :: Nil,
      torAddress_opt = None,
      features = Features(
        Map[Feature, FeatureSupport](
          OptionDataLossProtect -> Optional,
          ChannelRangeQueries -> Optional,
          ChannelRangeQueriesExtended -> Optional,
          VariableLengthOnion -> Mandatory,
          PaymentSecret -> Mandatory,
          BasicMultiPartPayment -> Optional,
          PaymentMetadata -> Optional,
        ),
        Set(UnknownFeature(TestFeature.optional))
      ),
      pluginParams = List(pluginParams),
      overrideFeatures = Map.empty,
      syncWhitelist = Set.empty,
      dustLimit = 1100 sat,
      maxRemoteDustLimit = 1500 sat,
      onChainFeeConf = OnChainFeeConf(
        feeTargets = FeeTargets(6, 2, 36, 12, 18),
        feeEstimator = new TestFeeEstimator,
        closeOnOfflineMismatch = true,
        updateFeeMinDiffRatio = 0.1,
        defaultFeerateTolerance = FeerateTolerance(0.5, 8.0, anchorOutputsFeeratePerKw, DustTolerance(25_000 sat, closeOnUpdateFeeOverflow = true)),
        perNodeFeerateTolerance = Map.empty
      ),
      maxHtlcValueInFlightMsat = UInt64(500000000),
      maxAcceptedHtlcs = 100,
      expiryDelta = CltvExpiryDelta(144),
      fulfillSafetyBeforeTimeout = CltvExpiryDelta(6),
      minFinalExpiryDelta = CltvExpiryDelta(18),
      maxBlockProcessingDelay = 10 millis,
      maxTxPublishRetryDelay = 10 millis,
      htlcMinimum = 0 msat,
      minDepthBlocks = 3,
      toRemoteDelay = CltvExpiryDelta(144),
      maxToLocalDelay = CltvExpiryDelta(1000),
      relayParams = RelayParams(
        publicChannelFees = RelayFees(
          feeBase = 546000 msat,
          feeProportionalMillionths = 10),
        privateChannelFees = RelayFees(
          feeBase = 547000 msat,
          feeProportionalMillionths = 20),
        minTrampolineFees = RelayFees(
          feeBase = 548000 msat,
          feeProportionalMillionths = 30)),
      reserveToFundingRatio = 0.01, // note: not used (overridden below)
      maxReserveToFundingRatio = 0.05,
      unhandledExceptionStrategy = UnhandledExceptionStrategy.LocalClose,
      db = TestDatabases.inMemoryDb(),
      revocationTimeout = 20 seconds,
      autoReconnect = false,
      initialRandomReconnectDelay = 5 seconds,
      maxReconnectInterval = 1 hour,
      chainHash = Block.RegtestGenesisBlock.hash,
      channelFlags = 1,
      watchSpentWindow = 1 second,
      paymentRequestExpiry = 1 hour,
      multiPartPaymentExpiry = 30 seconds,
      minFundingSatoshis = 1000 sat,
      maxFundingSatoshis = 16777215 sat,
      peerConnectionConf = PeerConnection.Conf(
        authTimeout = 10 seconds,
        initTimeout = 10 seconds,
        pingInterval = 30 seconds,
        pingTimeout = 10 seconds,
        pingDisconnect = true,
        maxRebroadcastDelay = 5 seconds,
        killIdleDelay = 1 seconds,
        maxOnionMessagesPerSecond = 10
      ),
      routerConf = RouterConf(
        channelExcludeDuration = 60 seconds,
        routerBroadcastInterval = 5 seconds,
        requestNodeAnnouncements = true,
        encodingType = EncodingType.COMPRESSED_ZLIB,
        channelRangeChunkSize = 20,
        channelQueryChunkSize = 5,
        pathFindingExperimentConf = PathFindingExperimentConf(Map("alice-test-experiment" -> PathFindingConf(
          randomize = false,
          boundaries = SearchBoundaries(
            maxFeeFlat = (21 sat).toMilliSatoshi,
            maxFeeProportional = 0.03,
            maxCltv = CltvExpiryDelta(2016),
            maxRouteLength = 20),
          heuristics = Left(WeightRatios(
            baseFactor = 1.0,
            cltvDeltaFactor = 0.0,
            ageFactor = 0.0,
            capacityFactor = 0.0,
            hopCost = RelayFees(0 msat, 0),
          )),
          mpp = MultiPartParams(
            minPartAmount = 15000000 msat,
            maxParts = 10,
          ),
          experimentName = "alice-test-experiment",
          experimentPercentage = 100)))
      ),
      socksProxy_opt = None,
      maxPaymentAttempts = 5,
      enableTrampolinePayment = true,
      instanceId = UUID.fromString("aaaaaaaa-aaaa-aaaa-aaaa-aaaaaaaaaaaa"),
      balanceCheckInterval = 1 hour,
      blockchainWatchdogSources = blockchainWatchdogSources,
      onionMessageConfig = OnionMessageConfig(
        relayPolicy = RelayAll,
        timeout = 1 minute
      )
    )

    def channelParams: LocalParams = Peer.makeChannelParams(
      nodeParams,
      nodeParams.features,
      Script.write(Script.pay2wpkh(randomKey().publicKey)),
      None,
      isFunder = true,
      fundingSatoshis
    ).copy(
      channelReserve = 10000 sat // Bob will need to keep that much satoshis as direct payment
    )
  }

  object Bob {
    val seed: ByteVector32 = ByteVector32(ByteVector.fill(32)(2))
    val nodeKeyManager = new LocalNodeKeyManager(seed, Block.RegtestGenesisBlock.hash)
    val channelKeyManager = new LocalChannelKeyManager(seed, Block.RegtestGenesisBlock.hash)

    def nodeParams: NodeParams = NodeParams(
      nodeKeyManager,
      channelKeyManager,
      blockCount = new AtomicLong(defaultBlockHeight),
      alias = "bob",
      color = Color(4, 5, 6),
      publicAddresses = NodeAddress.fromParts("localhost", 9732).get :: Nil,
      torAddress_opt = None,
      features = Features(
        OptionDataLossProtect -> Optional,
        ChannelRangeQueries -> Optional,
        ChannelRangeQueriesExtended -> Optional,
        VariableLengthOnion -> Mandatory,
        PaymentSecret -> Mandatory,
        BasicMultiPartPayment -> Optional,
        PaymentMetadata -> Optional,
      ),
      pluginParams = Nil,
      overrideFeatures = Map.empty,
      syncWhitelist = Set.empty,
      dustLimit = 1000 sat,
      maxRemoteDustLimit = 1500 sat,
      onChainFeeConf = OnChainFeeConf(
        feeTargets = FeeTargets(6, 2, 36, 12, 18),
        feeEstimator = new TestFeeEstimator,
        closeOnOfflineMismatch = true,
        updateFeeMinDiffRatio = 0.1,
        defaultFeerateTolerance = FeerateTolerance(0.75, 1.5, anchorOutputsFeeratePerKw, DustTolerance(30_000 sat, closeOnUpdateFeeOverflow = true)),
        perNodeFeerateTolerance = Map.empty
      ),
      maxHtlcValueInFlightMsat = UInt64.MaxValue, // Bob has no limit on the combined max value of in-flight htlcs
      maxAcceptedHtlcs = 30,
      expiryDelta = CltvExpiryDelta(144),
      fulfillSafetyBeforeTimeout = CltvExpiryDelta(6),
      minFinalExpiryDelta = CltvExpiryDelta(18),
      maxBlockProcessingDelay = 10 millis,
      maxTxPublishRetryDelay = 10 millis,
      htlcMinimum = 1000 msat,
      minDepthBlocks = 3,
      toRemoteDelay = CltvExpiryDelta(144),
      maxToLocalDelay = CltvExpiryDelta(1000),
      relayParams = RelayParams(
        publicChannelFees = RelayFees(
          feeBase = 546000 msat,
          feeProportionalMillionths = 10),
        privateChannelFees = RelayFees(
          feeBase = 547000 msat,
          feeProportionalMillionths = 20),
        minTrampolineFees = RelayFees(
          feeBase = 548000 msat,
          feeProportionalMillionths = 30)),
      reserveToFundingRatio = 0.01, // note: not used (overridden below)
      maxReserveToFundingRatio = 0.05,
      unhandledExceptionStrategy = UnhandledExceptionStrategy.LocalClose,
      db = TestDatabases.inMemoryDb(),
      revocationTimeout = 20 seconds,
      autoReconnect = false,
      initialRandomReconnectDelay = 5 seconds,
      maxReconnectInterval = 1 hour,
      chainHash = Block.RegtestGenesisBlock.hash,
      channelFlags = 1,
      watchSpentWindow = 1 second,
      paymentRequestExpiry = 1 hour,
      multiPartPaymentExpiry = 30 seconds,
      minFundingSatoshis = 1000 sat,
      maxFundingSatoshis = 16777215 sat,
      peerConnectionConf = PeerConnection.Conf(
        authTimeout = 10 seconds,
        initTimeout = 10 seconds,
        pingInterval = 30 seconds,
        pingTimeout = 10 seconds,
        pingDisconnect = true,
        maxRebroadcastDelay = 5 seconds,
        killIdleDelay = 10 seconds,
        maxOnionMessagesPerSecond = 10
      ),
      routerConf = RouterConf(
        channelExcludeDuration = 60 seconds,
        routerBroadcastInterval = 5 seconds,
        requestNodeAnnouncements = true,
        encodingType = EncodingType.UNCOMPRESSED,
        channelRangeChunkSize = 20,
        channelQueryChunkSize = 5,
        pathFindingExperimentConf = PathFindingExperimentConf(Map("bob-test-experiment" -> PathFindingConf(
          randomize = false,
          boundaries = SearchBoundaries(
            maxFeeFlat = (21 sat).toMilliSatoshi,
            maxFeeProportional = 0.03,
            maxCltv = CltvExpiryDelta(2016),
            maxRouteLength = 20),
          heuristics = Left(WeightRatios(
            baseFactor = 1.0,
            cltvDeltaFactor = 0.0,
            ageFactor = 0.0,
            capacityFactor = 0.0,
            hopCost = RelayFees(0 msat, 0),
          )),
          mpp = MultiPartParams(
            minPartAmount = 15000000 msat,
            maxParts = 10,
          ),
          experimentName = "bob-test-experiment",
          experimentPercentage = 100)))
      ),
      socksProxy_opt = None,
      maxPaymentAttempts = 5,
      enableTrampolinePayment = true,
      instanceId = UUID.fromString("bbbbbbbb-bbbb-bbbb-bbbb-bbbbbbbbbbbb"),
      balanceCheckInterval = 1 hour,
      blockchainWatchdogSources = blockchainWatchdogSources,
      onionMessageConfig = OnionMessageConfig(
        relayPolicy = RelayAll,
        timeout = 1 minute
      )
    )

    def channelParams: LocalParams = Peer.makeChannelParams(
      nodeParams,
      nodeParams.features,
      Script.write(Script.pay2wpkh(randomKey().publicKey)),
      None,
      isFunder = false,
      fundingSatoshis).copy(
      channelReserve = 20000 sat // Alice will need to keep that much satoshis as direct payment
    )
  }

}

object TestTags {

  // Tests that call an external API (which may start failing independently of our code).
  object ExternalApi extends Tag("external-api")

}<|MERGE_RESOLUTION|>--- conflicted
+++ resolved
@@ -50,25 +50,7 @@
   val anchorOutputsFeeratePerKw: FeeratePerKw = FeeratePerKw(2500 sat)
   val emptyOnionPacket: OnionRoutingPacket = OnionRoutingPacket(0, ByteVector.fill(33)(0), ByteVector.fill(1300)(0), ByteVector32.Zeroes)
 
-<<<<<<< HEAD
-  case object TestFeature extends Feature {
-=======
-  class TestFeeEstimator extends FeeEstimator {
-    private var currentFeerates = FeeratesPerKw.single(feeratePerKw)
-
-    // @formatter:off
-    override def getFeeratePerKb(target: Int): FeeratePerKB = FeeratePerKB(currentFeerates.feePerBlock(target))
-    override def getFeeratePerKw(target: Int): FeeratePerKw = currentFeerates.feePerBlock(target)
-    override def getMempoolMinFeeratePerKw(): FeeratePerKw = currentFeerates.mempoolMinFee
-    // @formatter:on
-
-    def setFeerate(feeratesPerKw: FeeratesPerKw): Unit = {
-      currentFeerates = feeratesPerKw
-    }
-  }
-
   case object TestFeature extends Feature with InitFeature with NodeFeature {
->>>>>>> 27e29ece
     val rfcName = "test_feature"
     val mandatory = 50000
   }
