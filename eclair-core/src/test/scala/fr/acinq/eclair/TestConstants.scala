/*
 * Copyright 2018 ACINQ SAS
 *
 * Licensed under the Apache License, Version 2.0 (the "License");
 * you may not use this file except in compliance with the License.
 * You may obtain a copy of the License at
 *
 *     http://www.apache.org/licenses/LICENSE-2.0
 *
 * Unless required by applicable law or agreed to in writing, software
 * distributed under the License is distributed on an "AS IS" BASIS,
 * WITHOUT WARRANTIES OR CONDITIONS OF ANY KIND, either express or implied.
 * See the License for the specific language governing permissions and
 * limitations under the License.
 */

package fr.acinq.eclair

import java.sql.DriverManager

import com.google.common.net.HostAndPort
import fr.acinq.bitcoin.Crypto.PrivateKey
import fr.acinq.bitcoin.{BinaryData, Block, Script}
import fr.acinq.eclair.NodeParams.BITCOIND
import fr.acinq.eclair.crypto.LocalKeyManager
import fr.acinq.eclair.db.sqlite._
import fr.acinq.eclair.io.Peer
<<<<<<< HEAD
import fr.acinq.eclair.router.RouterConf
import fr.acinq.eclair.wire.Color
=======
import fr.acinq.eclair.wire.{Color, NodeAddress}
>>>>>>> 9f6d07ae

import scala.concurrent.duration._

/**
  * Created by PM on 26/04/2016.
  */
object TestConstants {
  val fundingSatoshis = 1000000L
  val pushMsat = 200000000L
  val feeratePerKw = 10000L

  object Alice {
    val seed = BinaryData("01" * 32)
    val keyManager = new LocalKeyManager(seed, Block.RegtestGenesisBlock.hash)

    def sqlite = DriverManager.getConnection("jdbc:sqlite::memory:")

    // This is a function, and not a val! When called will return a new NodeParams
    def nodeParams = NodeParams(
      keyManager = keyManager,
      alias = "alice",
      color = Color(1, 2, 3),
      publicAddresses = NodeAddress.fromParts("localhost", 9731).get :: Nil,
      globalFeatures = "",
      localFeatures = "00",
      overrideFeatures = Map.empty,
      dustLimitSatoshis = 1100,
      maxHtlcValueInFlightMsat = UInt64(150000000),
      maxAcceptedHtlcs = 100,
      expiryDeltaBlocks = 144,
      htlcMinimumMsat = 0,
      minDepthBlocks = 3,
      toRemoteDelayBlocks = 144,
      maxToLocalDelayBlocks = 1000,
      smartfeeNBlocks = 3,
      feeBaseMsat = 546000,
      feeProportionalMillionth = 10,
      reserveToFundingRatio = 0.01, // note: not used (overridden below)
      maxReserveToFundingRatio = 0.05,
      channelsDb = new SqliteChannelsDb(sqlite),
      peersDb = new SqlitePeersDb(sqlite),
      networkDb = new SqliteNetworkDb(sqlite),
      pendingRelayDb = new SqlitePendingRelayDb(sqlite),
      paymentsDb = new SqlitePaymentsDb(sqlite),
      auditDb = new SqliteAuditDb(sqlite),
      revocationTimeout = 20 seconds,
      pingInterval = 30 seconds,
      pingTimeout = 10 seconds,
      pingDisconnect = true,
      maxFeerateMismatch = 1.5,
      updateFeeMinDiffRatio = 0.1,
      autoReconnect = false,
      chainHash = Block.RegtestGenesisBlock.hash,
      channelFlags = 1,
      watcherType = BITCOIND,
      paymentRequestExpiry = 1 hour,
      maxPendingPaymentRequests = 10000000,
      minFundingSatoshis = 1000L,
<<<<<<< HEAD
      routerConf = RouterConf(
        randomizeRouteSelection = false,
        channelExcludeDuration = 60 seconds,
        routerBroadcastInterval = 5 seconds,
        searchMaxFeeBaseMsat = 21000,
        searchMaxFeePct = 0.03,
        searchMaxCltv = 2016,
        searchMaxRouteLength = 20
      )
    )
=======
      randomizeRouteSelection = true,
      socksProxy_opt = None)
>>>>>>> 9f6d07ae

    def channelParams = Peer.makeChannelParams(
      nodeParams = nodeParams,
      defaultFinalScriptPubKey = Script.write(Script.pay2wpkh(PrivateKey(Array.fill[Byte](32)(4), compressed = true).publicKey)),
      isFunder = true,
      fundingSatoshis).copy(
      channelReserveSatoshis = 10000 // Bob will need to keep that much satoshis as direct payment
    )
  }

  object Bob {
    val seed = BinaryData("02" * 32)
    val keyManager = new LocalKeyManager(seed, Block.RegtestGenesisBlock.hash)

    def sqlite = DriverManager.getConnection("jdbc:sqlite::memory:")

    def nodeParams = NodeParams(
      keyManager = keyManager,
      alias = "bob",
      color = Color(4, 5, 6),
      publicAddresses = NodeAddress.fromParts("localhost", 9732).get :: Nil,
      globalFeatures = "",
      localFeatures = "00", // no announcement
      overrideFeatures = Map.empty,
      dustLimitSatoshis = 1000,
      maxHtlcValueInFlightMsat = UInt64.MaxValue, // Bob has no limit on the combined max value of in-flight htlcs
      maxAcceptedHtlcs = 30,
      expiryDeltaBlocks = 144,
      htlcMinimumMsat = 1000,
      minDepthBlocks = 3,
      toRemoteDelayBlocks = 144,
      maxToLocalDelayBlocks = 1000,
      smartfeeNBlocks = 3,
      feeBaseMsat = 546000,
      feeProportionalMillionth = 10,
      reserveToFundingRatio = 0.01, // note: not used (overridden below)
      maxReserveToFundingRatio = 0.05,
      channelsDb = new SqliteChannelsDb(sqlite),
      peersDb = new SqlitePeersDb(sqlite),
      networkDb = new SqliteNetworkDb(sqlite),
      pendingRelayDb = new SqlitePendingRelayDb(sqlite),
      paymentsDb = new SqlitePaymentsDb(sqlite),
      auditDb = new SqliteAuditDb(sqlite),
      revocationTimeout = 20 seconds,
      pingInterval = 30 seconds,
      pingTimeout = 10 seconds,
      pingDisconnect = true,
      maxFeerateMismatch = 1.0,
      updateFeeMinDiffRatio = 0.1,
      autoReconnect = false,
      chainHash = Block.RegtestGenesisBlock.hash,
      channelFlags = 1,
      watcherType = BITCOIND,
      paymentRequestExpiry = 1 hour,
      maxPendingPaymentRequests = 10000000,
      minFundingSatoshis = 1000L,
<<<<<<< HEAD
      routerConf = RouterConf(
        randomizeRouteSelection = false,
        channelExcludeDuration = 60 seconds,
        routerBroadcastInterval = 5 seconds,
        searchMaxFeeBaseMsat = 21000,
        searchMaxFeePct = 0.03,
        searchMaxCltv = 2016,
        searchMaxRouteLength = 20
      )
    )
=======
      randomizeRouteSelection = true,
      socksProxy_opt = None)
>>>>>>> 9f6d07ae

    def channelParams = Peer.makeChannelParams(
      nodeParams = nodeParams,
      defaultFinalScriptPubKey = Script.write(Script.pay2wpkh(PrivateKey(Array.fill[Byte](32)(5), compressed = true).publicKey)),
      isFunder = false,
      fundingSatoshis).copy(
      channelReserveSatoshis = 20000 // Alice will need to keep that much satoshis as direct payment
    )
  }

}<|MERGE_RESOLUTION|>--- conflicted
+++ resolved
@@ -25,12 +25,9 @@
 import fr.acinq.eclair.crypto.LocalKeyManager
 import fr.acinq.eclair.db.sqlite._
 import fr.acinq.eclair.io.Peer
-<<<<<<< HEAD
+import fr.acinq.eclair.wire.{Color, NodeAddress}
 import fr.acinq.eclair.router.RouterConf
 import fr.acinq.eclair.wire.Color
-=======
-import fr.acinq.eclair.wire.{Color, NodeAddress}
->>>>>>> 9f6d07ae
 
 import scala.concurrent.duration._
 
@@ -89,7 +86,6 @@
       paymentRequestExpiry = 1 hour,
       maxPendingPaymentRequests = 10000000,
       minFundingSatoshis = 1000L,
-<<<<<<< HEAD
       routerConf = RouterConf(
         randomizeRouteSelection = false,
         channelExcludeDuration = 60 seconds,
@@ -98,12 +94,9 @@
         searchMaxFeePct = 0.03,
         searchMaxCltv = 2016,
         searchMaxRouteLength = 20
-      )
+      ),
+      socksProxy_opt = None
     )
-=======
-      randomizeRouteSelection = true,
-      socksProxy_opt = None)
->>>>>>> 9f6d07ae
 
     def channelParams = Peer.makeChannelParams(
       nodeParams = nodeParams,
@@ -160,7 +153,6 @@
       paymentRequestExpiry = 1 hour,
       maxPendingPaymentRequests = 10000000,
       minFundingSatoshis = 1000L,
-<<<<<<< HEAD
       routerConf = RouterConf(
         randomizeRouteSelection = false,
         channelExcludeDuration = 60 seconds,
@@ -169,12 +161,9 @@
         searchMaxFeePct = 0.03,
         searchMaxCltv = 2016,
         searchMaxRouteLength = 20
-      )
+      ),
+      socksProxy_opt = None
     )
-=======
-      randomizeRouteSelection = true,
-      socksProxy_opt = None)
->>>>>>> 9f6d07ae
 
     def channelParams = Peer.makeChannelParams(
       nodeParams = nodeParams,
