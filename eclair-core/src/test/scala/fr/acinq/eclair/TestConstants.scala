--- conflicted
+++ resolved
@@ -106,13 +106,9 @@
         randomizeRouteSelection = false,
         channelExcludeDuration = 60 seconds,
         routerBroadcastInterval = 5 seconds,
-<<<<<<< HEAD
-        searchMaxFeeBase = 21 sat,
-=======
         requestNodeAnnouncements = true,
         encodingType = EncodingType.COMPRESSED_ZLIB,
-        searchMaxFeeBase = Satoshi(21),
->>>>>>> 8f7a415f
+        searchMaxFeeBase = 21 sat,
         searchMaxFeePct = 0.03,
         searchMaxCltv = CltvExpiryDelta(2016),
         searchMaxRouteLength = 20,
@@ -182,13 +178,9 @@
         randomizeRouteSelection = false,
         channelExcludeDuration = 60 seconds,
         routerBroadcastInterval = 5 seconds,
-<<<<<<< HEAD
-        searchMaxFeeBase = 21 sat,
-=======
         requestNodeAnnouncements = true,
         encodingType = EncodingType.UNCOMPRESSED,
-        searchMaxFeeBase = Satoshi(21),
->>>>>>> 8f7a415f
+        searchMaxFeeBase = 21 sat,
         searchMaxFeePct = 0.03,
         searchMaxCltv = CltvExpiryDelta(2016),
         searchMaxRouteLength = 20,
