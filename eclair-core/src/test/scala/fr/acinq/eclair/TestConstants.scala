/*
 * Copyright 2019 ACINQ SAS
 *
 * Licensed under the Apache License, Version 2.0 (the "License");
 * you may not use this file except in compliance with the License.
 * You may obtain a copy of the License at
 *
 *     http://www.apache.org/licenses/LICENSE-2.0
 *
 * Unless required by applicable law or agreed to in writing, software
 * distributed under the License is distributed on an "AS IS" BASIS,
 * WITHOUT WARRANTIES OR CONDITIONS OF ANY KIND, either express or implied.
 * See the License for the specific language governing permissions and
 * limitations under the License.
 */

package fr.acinq.eclair

import java.sql.{Connection, DriverManager}

import fr.acinq.bitcoin.Crypto.PrivateKey
import fr.acinq.bitcoin.{Block, ByteVector32, Script}
import fr.acinq.eclair.NodeParams.BITCOIND
import fr.acinq.eclair.blockchain.fee.{FeeEstimator, FeeTargets, FeeratesPerKw, OnChainFeeConf}
import fr.acinq.eclair.crypto.LocalKeyManager
import fr.acinq.eclair.db._
import fr.acinq.eclair.io.Peer
import fr.acinq.eclair.router.RouterConf
import fr.acinq.eclair.wire.{Color, EncodingType, NodeAddress}
import scodec.bits.ByteVector

import scala.concurrent.duration._

/**
 * Created by PM on 26/04/2016.
 */
object TestConstants {

  val fundingSatoshis = 1000000L sat
  val pushMsat = 200000000L msat
  val feeratePerKw = 10000L
  val emptyOnionPacket = wire.OnionRoutingPacket(0, ByteVector.fill(33)(0), ByteVector.fill(1300)(0), ByteVector32.Zeroes)

  class TestFeeEstimator extends FeeEstimator {
    private var currentFeerates = FeeratesPerKw.single(feeratePerKw)

    override def getFeeratePerKb(target: Int): Long = feerateKw2KB(currentFeerates.feePerBlock(target))

    override def getFeeratePerKw(target: Int): Long = currentFeerates.feePerBlock(target)

    def setFeerate(feeratesPerKw: FeeratesPerKw): Unit = {
      currentFeerates = feeratesPerKw
    }
  }

  def sqliteInMemory() = DriverManager.getConnection("jdbc:sqlite::memory:")

  def inMemoryDb(connection: Connection = sqliteInMemory()): Databases = Databases.databaseByConnections(connection, connection, connection)

  object Alice {
    val seed = ByteVector32(ByteVector.fill(32)(1))
    val keyManager = new LocalKeyManager(seed, Block.RegtestGenesisBlock.hash)

    // This is a function, and not a val! When called will return a new NodeParams
    def nodeParams = NodeParams(
      keyManager = keyManager,
      alias = "alice",
      color = Color(1, 2, 3),
      publicAddresses = NodeAddress.fromParts("localhost", 9731).get :: Nil,
      globalFeatures = ByteVector.empty,
      localFeatures = ByteVector(0),
      overrideFeatures = Map.empty,
<<<<<<< HEAD
      syncWhitelist = Set.empty,
      dustLimit = Satoshi(1100),
=======
      dustLimit = 1100 sat,
>>>>>>> 46e48735
      onChainFeeConf = OnChainFeeConf(
        feeTargets = FeeTargets(6, 2, 2, 6),
        feeEstimator = new TestFeeEstimator,
        maxFeerateMismatch = 1.5,
        updateFeeMinDiffRatio = 0.1
      ),
      maxHtlcValueInFlightMsat = UInt64(150000000),
      maxAcceptedHtlcs = 100,
      expiryDeltaBlocks = CltvExpiryDelta(144),
      fulfillSafetyBeforeTimeoutBlocks = CltvExpiryDelta(6),
      htlcMinimum = 0 msat,
      minDepthBlocks = 3,
      toRemoteDelayBlocks = CltvExpiryDelta(144),
      maxToLocalDelayBlocks = CltvExpiryDelta(1000),
      feeBase = 546000 msat,
      feeProportionalMillionth = 10,
      reserveToFundingRatio = 0.01, // note: not used (overridden below)
      maxReserveToFundingRatio = 0.05,
      db = inMemoryDb(sqliteInMemory()),
      revocationTimeout = 20 seconds,
      pingInterval = 30 seconds,
      pingTimeout = 10 seconds,
      pingDisconnect = true,
      autoReconnect = false,
      initialRandomReconnectDelay = 5 seconds,
      maxReconnectInterval = 1 hour,
      chainHash = Block.RegtestGenesisBlock.hash,
      channelFlags = 1,
      watcherType = BITCOIND,
      paymentRequestExpiry = 1 hour,
      minFundingSatoshis = 1000 sat,
      routerConf = RouterConf(
        randomizeRouteSelection = false,
        channelExcludeDuration = 60 seconds,
        routerBroadcastInterval = 5 seconds,
        requestNodeAnnouncements = true,
        encodingType = EncodingType.COMPRESSED_ZLIB,
        searchMaxFeeBase = 21 sat,
        searchMaxFeePct = 0.03,
        searchMaxCltv = CltvExpiryDelta(2016),
        searchMaxRouteLength = 20,
        searchHeuristicsEnabled = false,
        searchRatioCltv = 0.0,
        searchRatioChannelAge = 0.0,
        searchRatioChannelCapacity = 0.0
      ),
      socksProxy_opt = None,
      maxPaymentAttempts = 5
    )

    def channelParams = Peer.makeChannelParams(
      nodeParams = nodeParams,
      defaultFinalScriptPubKey = Script.write(Script.pay2wpkh(PrivateKey(randomBytes32).publicKey)),
      isFunder = true,
      fundingSatoshis).copy(
      channelReserve = 10000 sat // Bob will need to keep that much satoshis as direct payment
    )
  }

  object Bob {
    val seed = ByteVector32(ByteVector.fill(32)(2))
    val keyManager = new LocalKeyManager(seed, Block.RegtestGenesisBlock.hash)

    def nodeParams = NodeParams(
      keyManager = keyManager,
      alias = "bob",
      color = Color(4, 5, 6),
      publicAddresses = NodeAddress.fromParts("localhost", 9732).get :: Nil,
      globalFeatures = ByteVector.empty,
      localFeatures = ByteVector.empty, // no announcement
      overrideFeatures = Map.empty,
<<<<<<< HEAD
      syncWhitelist = Set.empty,
      dustLimit = Satoshi(1000),
=======
      dustLimit = 1000 sat,
>>>>>>> 46e48735
      onChainFeeConf = OnChainFeeConf(
        feeTargets = FeeTargets(6, 2, 2, 6),
        feeEstimator = new TestFeeEstimator,
        maxFeerateMismatch = 1.0,
        updateFeeMinDiffRatio = 0.1
      ),
      maxHtlcValueInFlightMsat = UInt64.MaxValue, // Bob has no limit on the combined max value of in-flight htlcs
      maxAcceptedHtlcs = 30,
      expiryDeltaBlocks = CltvExpiryDelta(144),
      fulfillSafetyBeforeTimeoutBlocks = CltvExpiryDelta(6),
      htlcMinimum = 1000 msat,
      minDepthBlocks = 3,
      toRemoteDelayBlocks = CltvExpiryDelta(144),
      maxToLocalDelayBlocks = CltvExpiryDelta(1000),
      feeBase = 546000 msat,
      feeProportionalMillionth = 10,
      reserveToFundingRatio = 0.01, // note: not used (overridden below)
      maxReserveToFundingRatio = 0.05,
      db = inMemoryDb(sqliteInMemory()),
      revocationTimeout = 20 seconds,
      pingInterval = 30 seconds,
      pingTimeout = 10 seconds,
      pingDisconnect = true,
      autoReconnect = false,
      initialRandomReconnectDelay = 5 seconds,
      maxReconnectInterval = 1 hour,
      chainHash = Block.RegtestGenesisBlock.hash,
      channelFlags = 1,
      watcherType = BITCOIND,
      paymentRequestExpiry = 1 hour,
      minFundingSatoshis = 1000 sat,
      routerConf = RouterConf(
        randomizeRouteSelection = false,
        channelExcludeDuration = 60 seconds,
        routerBroadcastInterval = 5 seconds,
        requestNodeAnnouncements = true,
        encodingType = EncodingType.UNCOMPRESSED,
        searchMaxFeeBase = 21 sat,
        searchMaxFeePct = 0.03,
        searchMaxCltv = CltvExpiryDelta(2016),
        searchMaxRouteLength = 20,
        searchHeuristicsEnabled = false,
        searchRatioCltv = 0.0,
        searchRatioChannelAge = 0.0,
        searchRatioChannelCapacity = 0.0
      ),
      socksProxy_opt = None,
      maxPaymentAttempts = 5
    )

    def channelParams = Peer.makeChannelParams(
      nodeParams = nodeParams,
      defaultFinalScriptPubKey = Script.write(Script.pay2wpkh(PrivateKey(randomBytes32).publicKey)),
      isFunder = false,
      fundingSatoshis).copy(
      channelReserve = 20000 sat // Alice will need to keep that much satoshis as direct payment
    )
  }

}<|MERGE_RESOLUTION|>--- conflicted
+++ resolved
@@ -70,12 +70,8 @@
       globalFeatures = ByteVector.empty,
       localFeatures = ByteVector(0),
       overrideFeatures = Map.empty,
-<<<<<<< HEAD
       syncWhitelist = Set.empty,
-      dustLimit = Satoshi(1100),
-=======
       dustLimit = 1100 sat,
->>>>>>> 46e48735
       onChainFeeConf = OnChainFeeConf(
         feeTargets = FeeTargets(6, 2, 2, 6),
         feeEstimator = new TestFeeEstimator,
@@ -147,12 +143,8 @@
       globalFeatures = ByteVector.empty,
       localFeatures = ByteVector.empty, // no announcement
       overrideFeatures = Map.empty,
-<<<<<<< HEAD
       syncWhitelist = Set.empty,
-      dustLimit = Satoshi(1000),
-=======
       dustLimit = 1000 sat,
->>>>>>> 46e48735
       onChainFeeConf = OnChainFeeConf(
         feeTargets = FeeTargets(6, 2, 2, 6),
         feeEstimator = new TestFeeEstimator,
