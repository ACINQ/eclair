/*
 * Copyright 2019 ACINQ SAS
 *
 * Licensed under the Apache License, Version 2.0 (the "License");
 * you may not use this file except in compliance with the License.
 * You may obtain a copy of the License at
 *
 *     http://www.apache.org/licenses/LICENSE-2.0
 *
 * Unless required by applicable law or agreed to in writing, software
 * distributed under the License is distributed on an "AS IS" BASIS,
 * WITHOUT WARRANTIES OR CONDITIONS OF ANY KIND, either express or implied.
 * See the License for the specific language governing permissions and
 * limitations under the License.
 */

package fr.acinq.eclair

import java.sql.{Connection, DriverManager}
import java.util.concurrent.atomic.AtomicLong

import fr.acinq.bitcoin.Crypto.PrivateKey
import fr.acinq.bitcoin.{Block, ByteVector32, Script}
import fr.acinq.eclair.NodeParams.BITCOIND
import fr.acinq.eclair.blockchain.fee.{FeeEstimator, FeeTargets, FeeratesPerKw, OnChainFeeConf}
import fr.acinq.eclair.crypto.LocalKeyManager
import fr.acinq.eclair.db._
import fr.acinq.eclair.io.Peer
import fr.acinq.eclair.router.RouterConf
import fr.acinq.eclair.wire.{Color, EncodingType, NodeAddress}
import scodec.bits.ByteVector

import scala.concurrent.duration._

/**
 * Created by PM on 26/04/2016.
 */
object TestConstants {

  val fundingSatoshis = 1000000L sat
  val pushMsat = 200000000L msat
  val feeratePerKw = 10000L
  val emptyOnionPacket = wire.OnionRoutingPacket(0, ByteVector.fill(33)(0), ByteVector.fill(1300)(0), ByteVector32.Zeroes)

  class TestFeeEstimator extends FeeEstimator {
    private var currentFeerates = FeeratesPerKw.single(feeratePerKw)

    override def getFeeratePerKb(target: Int): Long = feerateKw2KB(currentFeerates.feePerBlock(target))

    override def getFeeratePerKw(target: Int): Long = currentFeerates.feePerBlock(target)

    def setFeerate(feeratesPerKw: FeeratesPerKw): Unit = {
      currentFeerates = feeratesPerKw
    }
  }

  def sqliteInMemory() = DriverManager.getConnection("jdbc:sqlite::memory:")

  def inMemoryDb(connection: Connection = sqliteInMemory()): Databases = Databases.databaseByConnections(connection, connection, connection)

  object Alice {
    val seed = ByteVector32(ByteVector.fill(32)(1))
    val keyManager = new LocalKeyManager(seed, Block.RegtestGenesisBlock.hash)

    // This is a function, and not a val! When called will return a new NodeParams
    def nodeParams = NodeParams(
      keyManager = keyManager,
      blockCount = new AtomicLong(400000),
      alias = "alice",
      color = Color(1, 2, 3),
      publicAddresses = NodeAddress.fromParts("localhost", 9731).get :: Nil,
      globalFeatures = ByteVector.empty,
      localFeatures = ByteVector(0),
      overrideFeatures = Map.empty,
      syncWhitelist = Set.empty,
      dustLimit = 1100 sat,
      onChainFeeConf = OnChainFeeConf(
        feeTargets = FeeTargets(6, 2, 2, 6),
        feeEstimator = new TestFeeEstimator,
        maxFeerateMismatch = 1.5,
        updateFeeMinDiffRatio = 0.1
      ),
      maxHtlcValueInFlightMsat = UInt64(150000000),
      maxAcceptedHtlcs = 100,
      expiryDeltaBlocks = CltvExpiryDelta(144),
      fulfillSafetyBeforeTimeoutBlocks = CltvExpiryDelta(6),
      htlcMinimum = 0 msat,
      minDepthBlocks = 3,
      toRemoteDelayBlocks = CltvExpiryDelta(144),
      maxToLocalDelayBlocks = CltvExpiryDelta(1000),
      feeBase = 546000 msat,
      feeProportionalMillionth = 10,
      reserveToFundingRatio = 0.01, // note: not used (overridden below)
      maxReserveToFundingRatio = 0.05,
      db = inMemoryDb(sqliteInMemory()),
      revocationTimeout = 20 seconds,
      pingInterval = 30 seconds,
      pingTimeout = 10 seconds,
      pingDisconnect = true,
      autoReconnect = false,
      initialRandomReconnectDelay = 5 seconds,
      maxReconnectInterval = 1 hour,
      chainHash = Block.RegtestGenesisBlock.hash,
      channelFlags = 1,
      watcherType = BITCOIND,
      paymentRequestExpiry = 1 hour,
      minFundingSatoshis = 1000 sat,
      routerConf = RouterConf(
        randomizeRouteSelection = false,
        channelExcludeDuration = 60 seconds,
        routerBroadcastInterval = 5 seconds,
        requestNodeAnnouncements = true,
        encodingType = EncodingType.COMPRESSED_ZLIB,
        channelRangeChunkSize = 20,
<<<<<<< HEAD
        shortIdWindow = 5,
=======
        channelQueryChunkSize = 5,
>>>>>>> 4bea8551
        searchMaxFeeBase = 21 sat,
        searchMaxFeePct = 0.03,
        searchMaxCltv = CltvExpiryDelta(2016),
        searchMaxRouteLength = 20,
        searchHeuristicsEnabled = false,
        searchRatioCltv = 0.0,
        searchRatioChannelAge = 0.0,
        searchRatioChannelCapacity = 0.0
      ),
      socksProxy_opt = None,
      maxPaymentAttempts = 5
    )

    def channelParams = Peer.makeChannelParams(
      nodeParams = nodeParams,
      defaultFinalScriptPubKey = Script.write(Script.pay2wpkh(PrivateKey(randomBytes32).publicKey)),
      isFunder = true,
      fundingSatoshis).copy(
      channelReserve = 10000 sat // Bob will need to keep that much satoshis as direct payment
    )
  }

  object Bob {
    val seed = ByteVector32(ByteVector.fill(32)(2))
    val keyManager = new LocalKeyManager(seed, Block.RegtestGenesisBlock.hash)

    def nodeParams = NodeParams(
      keyManager = keyManager,
      blockCount = new AtomicLong(400000),
      alias = "bob",
      color = Color(4, 5, 6),
      publicAddresses = NodeAddress.fromParts("localhost", 9732).get :: Nil,
      globalFeatures = ByteVector.empty,
      localFeatures = ByteVector.empty, // no announcement
      overrideFeatures = Map.empty,
      syncWhitelist = Set.empty,
      dustLimit = 1000 sat,
      onChainFeeConf = OnChainFeeConf(
        feeTargets = FeeTargets(6, 2, 2, 6),
        feeEstimator = new TestFeeEstimator,
        maxFeerateMismatch = 1.0,
        updateFeeMinDiffRatio = 0.1
      ),
      maxHtlcValueInFlightMsat = UInt64.MaxValue, // Bob has no limit on the combined max value of in-flight htlcs
      maxAcceptedHtlcs = 30,
      expiryDeltaBlocks = CltvExpiryDelta(144),
      fulfillSafetyBeforeTimeoutBlocks = CltvExpiryDelta(6),
      htlcMinimum = 1000 msat,
      minDepthBlocks = 3,
      toRemoteDelayBlocks = CltvExpiryDelta(144),
      maxToLocalDelayBlocks = CltvExpiryDelta(1000),
      feeBase = 546000 msat,
      feeProportionalMillionth = 10,
      reserveToFundingRatio = 0.01, // note: not used (overridden below)
      maxReserveToFundingRatio = 0.05,
      db = inMemoryDb(sqliteInMemory()),
      revocationTimeout = 20 seconds,
      pingInterval = 30 seconds,
      pingTimeout = 10 seconds,
      pingDisconnect = true,
      autoReconnect = false,
      initialRandomReconnectDelay = 5 seconds,
      maxReconnectInterval = 1 hour,
      chainHash = Block.RegtestGenesisBlock.hash,
      channelFlags = 1,
      watcherType = BITCOIND,
      paymentRequestExpiry = 1 hour,
      minFundingSatoshis = 1000 sat,
      routerConf = RouterConf(
        randomizeRouteSelection = false,
        channelExcludeDuration = 60 seconds,
        routerBroadcastInterval = 5 seconds,
        requestNodeAnnouncements = true,
        encodingType = EncodingType.UNCOMPRESSED,
        channelRangeChunkSize = 20,
<<<<<<< HEAD
        shortIdWindow = 5,
=======
        channelQueryChunkSize = 5,
>>>>>>> 4bea8551
        searchMaxFeeBase = 21 sat,
        searchMaxFeePct = 0.03,
        searchMaxCltv = CltvExpiryDelta(2016),
        searchMaxRouteLength = 20,
        searchHeuristicsEnabled = false,
        searchRatioCltv = 0.0,
        searchRatioChannelAge = 0.0,
        searchRatioChannelCapacity = 0.0
      ),
      socksProxy_opt = None,
      maxPaymentAttempts = 5
    )

    def channelParams = Peer.makeChannelParams(
      nodeParams = nodeParams,
      defaultFinalScriptPubKey = Script.write(Script.pay2wpkh(PrivateKey(randomBytes32).publicKey)),
      isFunder = false,
      fundingSatoshis).copy(
      channelReserve = 20000 sat // Alice will need to keep that much satoshis as direct payment
    )
  }

}<|MERGE_RESOLUTION|>--- conflicted
+++ resolved
@@ -112,11 +112,7 @@
         requestNodeAnnouncements = true,
         encodingType = EncodingType.COMPRESSED_ZLIB,
         channelRangeChunkSize = 20,
-<<<<<<< HEAD
-        shortIdWindow = 5,
-=======
         channelQueryChunkSize = 5,
->>>>>>> 4bea8551
         searchMaxFeeBase = 21 sat,
         searchMaxFeePct = 0.03,
         searchMaxCltv = CltvExpiryDelta(2016),
@@ -192,11 +188,7 @@
         requestNodeAnnouncements = true,
         encodingType = EncodingType.UNCOMPRESSED,
         channelRangeChunkSize = 20,
-<<<<<<< HEAD
-        shortIdWindow = 5,
-=======
         channelQueryChunkSize = 5,
->>>>>>> 4bea8551
         searchMaxFeeBase = 21 sat,
         searchMaxFeePct = 0.03,
         searchMaxCltv = CltvExpiryDelta(2016),
