/*
 * Copyright 2018 ACINQ SAS
 *
 * Licensed under the Apache License, Version 2.0 (the "License");
 * you may not use this file except in compliance with the License.
 * You may obtain a copy of the License at
 *
 *     http://www.apache.org/licenses/LICENSE-2.0
 *
 * Unless required by applicable law or agreed to in writing, software
 * distributed under the License is distributed on an "AS IS" BASIS,
 * WITHOUT WARRANTIES OR CONDITIONS OF ANY KIND, either express or implied.
 * See the License for the specific language governing permissions and
 * limitations under the License.
 */

package fr.acinq.eclair

import java.sql.DriverManager

import com.google.common.net.HostAndPort
import fr.acinq.bitcoin.Crypto.PrivateKey
import fr.acinq.bitcoin.{BinaryData, Block, Script}
import fr.acinq.eclair.NodeParams.BITCOIND
import fr.acinq.eclair.crypto.LocalKeyManager
import fr.acinq.eclair.db.sqlite._
import fr.acinq.eclair.io.Peer
import fr.acinq.eclair.wire.{Color, NodeAddress}
import fr.acinq.eclair.router.RouterConf
import fr.acinq.eclair.wire.Color

import scala.concurrent.duration._

/**
  * Created by PM on 26/04/2016.
  */
object TestConstants {
  val fundingSatoshis = 1000000L
  val pushMsat = 200000000L
  val feeratePerKw = 10000L

  object Alice {
    val seed = BinaryData("01" * 32)
    val keyManager = new LocalKeyManager(seed, Block.RegtestGenesisBlock.hash)

    def sqlite = DriverManager.getConnection("jdbc:sqlite::memory:")

    // This is a function, and not a val! When called will return a new NodeParams
    def nodeParams = NodeParams(
      keyManager = keyManager,
      alias = "alice",
      color = Color(1, 2, 3),
      publicAddresses = NodeAddress.fromParts("localhost", 9731).get :: Nil,
      globalFeatures = "",
      localFeatures = "00",
      overrideFeatures = Map.empty,
      dustLimitSatoshis = 1100,
      maxHtlcValueInFlightMsat = UInt64(150000000),
      maxAcceptedHtlcs = 100,
      expiryDeltaBlocks = 144,
      htlcMinimumMsat = 0,
      minDepthBlocks = 3,
      toRemoteDelayBlocks = 144,
      maxToLocalDelayBlocks = 1000,
      smartfeeNBlocks = 3,
      feeBaseMsat = 546000,
      feeProportionalMillionth = 10,
      reserveToFundingRatio = 0.01, // note: not used (overridden below)
      maxReserveToFundingRatio = 0.05,
      channelsDb = new SqliteChannelsDb(sqlite),
      peersDb = new SqlitePeersDb(sqlite),
      networkDb = new SqliteNetworkDb(sqlite),
      pendingRelayDb = new SqlitePendingRelayDb(sqlite),
      paymentsDb = new SqlitePaymentsDb(sqlite),
      auditDb = new SqliteAuditDb(sqlite),
      revocationTimeout = 20 seconds,
      pingInterval = 30 seconds,
      pingTimeout = 10 seconds,
      pingDisconnect = true,
      maxFeerateMismatch = 1.5,
      updateFeeMinDiffRatio = 0.1,
      autoReconnect = false,
      chainHash = Block.RegtestGenesisBlock.hash,
      channelFlags = 1,
      watcherType = BITCOIND,
      paymentRequestExpiry = 1 hour,
      maxPendingPaymentRequests = 10000000,
      minFundingSatoshis = 1000L,
      routerConf = RouterConf(
        randomizeRouteSelection = false,
        channelExcludeDuration = 60 seconds,
        routerBroadcastInterval = 5 seconds,
<<<<<<< HEAD
        searchMaxFeeBaseMsat = 21000,
=======
        searchMaxFeeBaseSat = 21,
>>>>>>> 884812ad
        searchMaxFeePct = 0.03,
        searchMaxCltv = 2016,
        searchMaxRouteLength = 20
      ),
      socksProxy_opt = None
    )

    def channelParams = Peer.makeChannelParams(
      nodeParams = nodeParams,
      defaultFinalScriptPubKey = Script.write(Script.pay2wpkh(PrivateKey(Array.fill[Byte](32)(4), compressed = true).publicKey)),
      isFunder = true,
      fundingSatoshis).copy(
      channelReserveSatoshis = 10000 // Bob will need to keep that much satoshis as direct payment
    )
  }

  object Bob {
    val seed = BinaryData("02" * 32)
    val keyManager = new LocalKeyManager(seed, Block.RegtestGenesisBlock.hash)

    def sqlite = DriverManager.getConnection("jdbc:sqlite::memory:")

    def nodeParams = NodeParams(
      keyManager = keyManager,
      alias = "bob",
      color = Color(4, 5, 6),
      publicAddresses = NodeAddress.fromParts("localhost", 9732).get :: Nil,
      globalFeatures = "",
      localFeatures = "00", // no announcement
      overrideFeatures = Map.empty,
      dustLimitSatoshis = 1000,
      maxHtlcValueInFlightMsat = UInt64.MaxValue, // Bob has no limit on the combined max value of in-flight htlcs
      maxAcceptedHtlcs = 30,
      expiryDeltaBlocks = 144,
      htlcMinimumMsat = 1000,
      minDepthBlocks = 3,
      toRemoteDelayBlocks = 144,
      maxToLocalDelayBlocks = 1000,
      smartfeeNBlocks = 3,
      feeBaseMsat = 546000,
      feeProportionalMillionth = 10,
      reserveToFundingRatio = 0.01, // note: not used (overridden below)
      maxReserveToFundingRatio = 0.05,
      channelsDb = new SqliteChannelsDb(sqlite),
      peersDb = new SqlitePeersDb(sqlite),
      networkDb = new SqliteNetworkDb(sqlite),
      pendingRelayDb = new SqlitePendingRelayDb(sqlite),
      paymentsDb = new SqlitePaymentsDb(sqlite),
      auditDb = new SqliteAuditDb(sqlite),
      revocationTimeout = 20 seconds,
      pingInterval = 30 seconds,
      pingTimeout = 10 seconds,
      pingDisconnect = true,
      maxFeerateMismatch = 1.0,
      updateFeeMinDiffRatio = 0.1,
      autoReconnect = false,
      chainHash = Block.RegtestGenesisBlock.hash,
      channelFlags = 1,
      watcherType = BITCOIND,
      paymentRequestExpiry = 1 hour,
      maxPendingPaymentRequests = 10000000,
      minFundingSatoshis = 1000L,
      routerConf = RouterConf(
        randomizeRouteSelection = false,
        channelExcludeDuration = 60 seconds,
        routerBroadcastInterval = 5 seconds,
<<<<<<< HEAD
        searchMaxFeeBaseMsat = 21000,
=======
        searchMaxFeeBaseSat = 21,
>>>>>>> 884812ad
        searchMaxFeePct = 0.03,
        searchMaxCltv = 2016,
        searchMaxRouteLength = 20
      ),
      socksProxy_opt = None
    )

    def channelParams = Peer.makeChannelParams(
      nodeParams = nodeParams,
      defaultFinalScriptPubKey = Script.write(Script.pay2wpkh(PrivateKey(Array.fill[Byte](32)(5), compressed = true).publicKey)),
      isFunder = false,
      fundingSatoshis).copy(
      channelReserveSatoshis = 20000 // Alice will need to keep that much satoshis as direct payment
    )
  }

}<|MERGE_RESOLUTION|>--- conflicted
+++ resolved
@@ -90,11 +90,7 @@
         randomizeRouteSelection = false,
         channelExcludeDuration = 60 seconds,
         routerBroadcastInterval = 5 seconds,
-<<<<<<< HEAD
-        searchMaxFeeBaseMsat = 21000,
-=======
         searchMaxFeeBaseSat = 21,
->>>>>>> 884812ad
         searchMaxFeePct = 0.03,
         searchMaxCltv = 2016,
         searchMaxRouteLength = 20
@@ -161,11 +157,7 @@
         randomizeRouteSelection = false,
         channelExcludeDuration = 60 seconds,
         routerBroadcastInterval = 5 seconds,
-<<<<<<< HEAD
-        searchMaxFeeBaseMsat = 21000,
-=======
         searchMaxFeeBaseSat = 21,
->>>>>>> 884812ad
         searchMaxFeePct = 0.03,
         searchMaxCltv = 2016,
         searchMaxRouteLength = 20
