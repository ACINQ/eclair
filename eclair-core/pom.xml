--- conflicted
+++ resolved
@@ -20,13 +20,8 @@
     <modelVersion>4.0.0</modelVersion>
     <parent>
         <groupId>fr.acinq.eclair</groupId>
-<<<<<<< HEAD
         <artifactId>eclair_2.11</artifactId>
-        <version>0.4.0-android-SNAPSHOT</version>
-=======
-        <artifactId>eclair_2.13</artifactId>
-        <version>0.4.2-SNAPSHOT</version>
->>>>>>> ea57bb26
+        <version>0.4.2-android-SNAPSHOT</version>
     </parent>
 
     <artifactId>eclair-core_2.11</artifactId>
