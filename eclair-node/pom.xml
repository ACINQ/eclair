<?xml version="1.0" encoding="UTF-8"?>
<!--
  ~ Copyright 2019 ACINQ SAS
  ~
  ~ Licensed under the Apache License, Version 2.0 (the "License");
  ~ you may not use this file except in compliance with the License.
  ~ You may obtain a copy of the License at
  ~
  ~     http://www.apache.org/licenses/LICENSE-2.0
  ~
  ~ Unless required by applicable law or agreed to in writing, software
  ~ distributed under the License is distributed on an "AS IS" BASIS,
  ~ WITHOUT WARRANTIES OR CONDITIONS OF ANY KIND, either express or implied.
  ~ See the License for the specific language governing permissions and
  ~ limitations under the License.
  -->

<project xmlns="http://maven.apache.org/POM/4.0.0" xmlns:xsi="http://www.w3.org/2001/XMLSchema-instance"
         xsi:schemaLocation="http://maven.apache.org/POM/4.0.0 http://maven.apache.org/maven-v4_0_0.xsd">
    <modelVersion>4.0.0</modelVersion>
    <parent>
        <groupId>fr.acinq.eclair</groupId>
        <artifactId>eclair_2.11</artifactId>
<<<<<<< HEAD
        <version>0.3-android-SNAPSHOT</version>
=======
        <version>0.3.1-SNAPSHOT</version>
>>>>>>> 87189591
    </parent>

    <artifactId>eclair-node_2.11</artifactId>
    <packaging>jar</packaging>

    <name>eclair-node</name>

    <build>
        <plugins>
            <plugin>
                <groupId>org.apache.maven.plugins</groupId>
                <artifactId>maven-jar-plugin</artifactId>
                <configuration>
                    <archive>
                        <manifest>
                            <addClasspath>true</addClasspath>
                            <addDefaultImplementationEntries>true</addDefaultImplementationEntries>
                        </manifest>
                        <manifestEntries>
                            <!-- we hide the git commit in the Specification-Version standard field-->
                            <Specification-Version>${git.commit.id}</Specification-Version>
                            <Url>${project.parent.url}</Url>
                        </manifestEntries>
                    </archive>
                </configuration>
            </plugin>
            <plugin>
                <groupId>com.github.chrisdchristo</groupId>
                <artifactId>capsule-maven-plugin</artifactId>
                <executions>
                    <execution>
                        <goals>
                            <goal>build</goal>
                        </goals>
                        <configuration>
                            <appClass>fr.acinq.eclair.Boot</appClass>
                            <type>fat</type>
                            <fileName>${project.name}-${project.version}</fileName>
                            <fileDesc>-${git.commit.id.abbrev}</fileDesc>
                        </configuration>
                    </execution>
                </executions>
            </plugin>
        </plugins>
    </build>

    <dependencies>
        <dependency>
            <groupId>fr.acinq.eclair</groupId>
            <artifactId>eclair-core_${scala.version.short}</artifactId>
            <version>${project.version}</version>
        </dependency>
        <dependency>
            <!-- for plugins -->
            <groupId>org.clapper</groupId>
            <artifactId>classutil_${scala.version.short}</artifactId>
            <version>1.4.0</version>
        </dependency>
        <dependency>
            <groupId>ch.qos.logback</groupId>
            <artifactId>logback-classic</artifactId>
            <version>1.2.3</version>
        </dependency>
        <dependency>
            <!--conditional logging -->
            <groupId>org.codehaus.janino</groupId>
            <artifactId>janino</artifactId>
            <version>3.0.7</version>
        </dependency>
        <dependency>
            <groupId>com.googlecode.lanterna</groupId>
            <artifactId>lanterna</artifactId>
            <version>3.0.0-rc1</version>
        </dependency>
    </dependencies>
</project><|MERGE_RESOLUTION|>--- conflicted
+++ resolved
@@ -21,11 +21,7 @@
     <parent>
         <groupId>fr.acinq.eclair</groupId>
         <artifactId>eclair_2.11</artifactId>
-<<<<<<< HEAD
-        <version>0.3-android-SNAPSHOT</version>
-=======
-        <version>0.3.1-SNAPSHOT</version>
->>>>>>> 87189591
+        <version>0.3.1-android-SNAPSHOT</version>
     </parent>
 
     <artifactId>eclair-node_2.11</artifactId>
