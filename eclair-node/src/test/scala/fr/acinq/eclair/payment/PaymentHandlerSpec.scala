--- conflicted
+++ resolved
@@ -25,12 +25,10 @@
     sender.send(handler, 'genh)
     val paymentHash = sender.expectMsgType[BinaryData]
 
-<<<<<<< HEAD
+
     val add = UpdateAddHtlc("11" * 32, 0, 42000, 0, paymentHash, "")
-    sender.send(handler, (add, ""))
-=======
-    sender.send(handler, UpdateAddHtlc("11" * 32, 0, 0, 0, paymentHash, ""))
->>>>>>> c3bfbf4a
+    sender.send(handler, add)
+
     sender.expectMsgType[CMD_FULFILL_HTLC]
     eventListener.expectMsg(PaymentReceived(MilliSatoshi(add.amountMsat), add.paymentHash))
   }
