--- conflicted
+++ resolved
@@ -719,11 +719,7 @@
       val sender = TestProbe()
       val (r, htlc) = addHtlc(50000000, alice, bob, alice2bob, bob2alice)
       // actual test begins
-<<<<<<< HEAD
-      sender.send(bob, Shutdown(0, Script.write(Script.pay2wpkh(TestConstants.Alice.channelParams.finalPrivKey.publicKey))))
-=======
       sender.send(bob, Shutdown(0, Script.write(TestConstants.Alice.channelParams.defaultFinalScriptPubKey)))
->>>>>>> fbe28670
       bob2alice.expectMsgType[Error]
       bob2blockchain.expectMsgType[Publish]
       bob2blockchain.expectMsgType[WatchConfirmed]
@@ -739,11 +735,7 @@
       sign(bob, alice, bob2alice, alice2bob)
 
       // actual test begins
-<<<<<<< HEAD
-      sender.send(bob, Shutdown(0, Script.write(Script.pay2wpkh(TestConstants.Alice.channelParams.finalPrivKey.publicKey))))
-=======
       sender.send(bob, Shutdown(0, Script.write(TestConstants.Alice.channelParams.defaultFinalScriptPubKey)))
->>>>>>> fbe28670
       bob2alice.expectMsgType[Shutdown]
       awaitCond(bob.stateName == SHUTDOWN)
     }
