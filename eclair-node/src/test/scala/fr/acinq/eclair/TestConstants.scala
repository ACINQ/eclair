package fr.acinq.eclair

<<<<<<< HEAD
import fr.acinq.bitcoin.Crypto
import fr.acinq.bitcoin.Crypto.{PrivateKey, Scalar}
=======
import fr.acinq.bitcoin.{Base58Check, Crypto, OP_0, OP_PUSHDATA, Script}
import fr.acinq.bitcoin.Crypto.Scalar
>>>>>>> fbe28670
import fr.acinq.eclair.channel._
import fr.acinq.eclair.transactions.Scripts

/**
  * Created by PM on 26/04/2016.
  */
object TestConstants {
  val fundingSatoshis = 1000000L
  val pushMsat = 200000000L

  object Alice {
    val channelParams = LocalParams(
      dustLimitSatoshis = 542,
      maxHtlcValueInFlightMsat = Long.MaxValue,
      channelReserveSatoshis = 0,
      htlcMinimumMsat = 0,
      feeratePerKw = 10000,
      toSelfDelay = 144,
      maxAcceptedHtlcs = 100,
<<<<<<< HEAD
      fundingPrivKey = PrivateKey(Array.fill[Byte](32)(1), compressed = true),
      revocationSecret = PrivateKey(Array.fill[Byte](32)(2), compressed = true),
      paymentKey = PrivateKey(Array.fill[Byte](32)(3), compressed = true),
      delayedPaymentKey = PrivateKey(Array.fill[Byte](32)(4), compressed = true),
      finalPrivKey = PrivateKey(Array.fill[Byte](32)(5), compressed = true),
=======
      fundingPrivKey = Scalar(Array.fill[Byte](32)(1) :+ 1.toByte),
      revocationSecret = Scalar(Array.fill[Byte](32)(2) :+ 1.toByte),
      paymentKey = Scalar(Array.fill[Byte](32)(3) :+ 1.toByte),
      delayedPaymentKey = Scalar(Array.fill[Byte](32)(4) :+ 1.toByte),
      defaultFinalScriptPubKey = Script.pay2wpkh(Scalar(Array.fill[Byte](32)(5) :+ 1.toByte).toPoint),
>>>>>>> fbe28670
      shaSeed = Crypto.sha256("alice-seed".getBytes()),
      isFunder = true
    )
  }

  object Bob {
    val channelParams = LocalParams(
      dustLimitSatoshis = 542,
      maxHtlcValueInFlightMsat = Long.MaxValue,
      channelReserveSatoshis = 0,
      htlcMinimumMsat = 0,
      feeratePerKw = 10000,
      toSelfDelay = 144,
      maxAcceptedHtlcs = 100,
<<<<<<< HEAD
      fundingPrivKey = PrivateKey(Array.fill[Byte](32)(11), compressed = true),
      revocationSecret = PrivateKey(Array.fill[Byte](32)(12), compressed = true),
      paymentKey = PrivateKey(Array.fill[Byte](32)(13), compressed = true),
      delayedPaymentKey = PrivateKey(Array.fill[Byte](32)(14), compressed = true),
      finalPrivKey = PrivateKey(Array.fill[Byte](32)(15), compressed = true),
      shaSeed = Crypto.sha256("alice-seed".getBytes()),
=======
      fundingPrivKey = Scalar(Array.fill[Byte](32)(11) :+ 1.toByte),
      revocationSecret = Scalar(Array.fill[Byte](32)(12) :+ 1.toByte),
      paymentKey = Scalar(Array.fill[Byte](32)(13) :+ 1.toByte),
      delayedPaymentKey = Scalar(Array.fill[Byte](32)(14) :+ 1.toByte),
      defaultFinalScriptPubKey = Script.pay2wpkh(Scalar(Array.fill[Byte](32)(15) :+ 1.toByte).toPoint),
      shaSeed = Crypto.sha256("bob-seed".getBytes()),
>>>>>>> fbe28670
      isFunder = false
    )
  }

}<|MERGE_RESOLUTION|>--- conflicted
+++ resolved
@@ -1,12 +1,7 @@
 package fr.acinq.eclair
 
-<<<<<<< HEAD
-import fr.acinq.bitcoin.Crypto
+import fr.acinq.bitcoin.{Base58Check, Crypto, OP_0, OP_PUSHDATA, Script}
 import fr.acinq.bitcoin.Crypto.{PrivateKey, Scalar}
-=======
-import fr.acinq.bitcoin.{Base58Check, Crypto, OP_0, OP_PUSHDATA, Script}
-import fr.acinq.bitcoin.Crypto.Scalar
->>>>>>> fbe28670
 import fr.acinq.eclair.channel._
 import fr.acinq.eclair.transactions.Scripts
 
@@ -26,19 +21,11 @@
       feeratePerKw = 10000,
       toSelfDelay = 144,
       maxAcceptedHtlcs = 100,
-<<<<<<< HEAD
       fundingPrivKey = PrivateKey(Array.fill[Byte](32)(1), compressed = true),
       revocationSecret = PrivateKey(Array.fill[Byte](32)(2), compressed = true),
       paymentKey = PrivateKey(Array.fill[Byte](32)(3), compressed = true),
       delayedPaymentKey = PrivateKey(Array.fill[Byte](32)(4), compressed = true),
-      finalPrivKey = PrivateKey(Array.fill[Byte](32)(5), compressed = true),
-=======
-      fundingPrivKey = Scalar(Array.fill[Byte](32)(1) :+ 1.toByte),
-      revocationSecret = Scalar(Array.fill[Byte](32)(2) :+ 1.toByte),
-      paymentKey = Scalar(Array.fill[Byte](32)(3) :+ 1.toByte),
-      delayedPaymentKey = Scalar(Array.fill[Byte](32)(4) :+ 1.toByte),
-      defaultFinalScriptPubKey = Script.pay2wpkh(Scalar(Array.fill[Byte](32)(5) :+ 1.toByte).toPoint),
->>>>>>> fbe28670
+      defaultFinalScriptPubKey = Script.pay2wpkh(PrivateKey(Array.fill[Byte](32)(5), compressed = true).publicKey),
       shaSeed = Crypto.sha256("alice-seed".getBytes()),
       isFunder = true
     )
@@ -53,21 +40,12 @@
       feeratePerKw = 10000,
       toSelfDelay = 144,
       maxAcceptedHtlcs = 100,
-<<<<<<< HEAD
       fundingPrivKey = PrivateKey(Array.fill[Byte](32)(11), compressed = true),
       revocationSecret = PrivateKey(Array.fill[Byte](32)(12), compressed = true),
       paymentKey = PrivateKey(Array.fill[Byte](32)(13), compressed = true),
       delayedPaymentKey = PrivateKey(Array.fill[Byte](32)(14), compressed = true),
-      finalPrivKey = PrivateKey(Array.fill[Byte](32)(15), compressed = true),
+      defaultFinalScriptPubKey = Script.pay2wpkh(PrivateKey(Array.fill[Byte](32)(15), compressed = true).publicKey),
       shaSeed = Crypto.sha256("alice-seed".getBytes()),
-=======
-      fundingPrivKey = Scalar(Array.fill[Byte](32)(11) :+ 1.toByte),
-      revocationSecret = Scalar(Array.fill[Byte](32)(12) :+ 1.toByte),
-      paymentKey = Scalar(Array.fill[Byte](32)(13) :+ 1.toByte),
-      delayedPaymentKey = Scalar(Array.fill[Byte](32)(14) :+ 1.toByte),
-      defaultFinalScriptPubKey = Script.pay2wpkh(Scalar(Array.fill[Byte](32)(15) :+ 1.toByte).toPoint),
-      shaSeed = Crypto.sha256("bob-seed".getBytes()),
->>>>>>> fbe28670
       isFunder = false
     )
   }
