--- conflicted
+++ resolved
@@ -22,6 +22,7 @@
 import fr.acinq.bitcoin.Crypto.PublicKey
 import fr.acinq.bitcoin.{Block, ByteVector32}
 import fr.acinq.eclair.ApiTypes.ChannelIdentifier
+import fr.acinq.eclair.FeatureSupport.{Mandatory, Optional}
 import fr.acinq.eclair.Features.{ChannelRangeQueriesExtended, OptionDataLossProtect}
 import fr.acinq.eclair.channel.ChannelCommandResponse
 import fr.acinq.eclair.channel.ChannelCommandResponse.ChannelClosed
@@ -30,7 +31,7 @@
 import fr.acinq.eclair.payment._
 import fr.acinq.eclair.payment.relay.Relayer.UsableBalance
 import fr.acinq.eclair.payment.send.PaymentInitiator.SendPaymentToRouteResponse
-import fr.acinq.eclair.wire.NodeAddress
+import fr.acinq.eclair.wire.{Color, NodeAddress}
 import fr.acinq.eclair.{CltvExpiryDelta, Eclair, MilliSatoshi, _}
 import org.mockito.scalatest.IdiomaticMockito
 import org.scalatest.matchers.should.Matchers
@@ -168,28 +169,19 @@
   }
 
   test("'getinfo' response should include this node ID") {
-<<<<<<< HEAD
-    val mockEclair = mock[Eclair]
-    val service = new MockService(mockEclair)
-
-    mockEclair.getInfoResponse()(any[Timeout]) returns Future.successful(GetInfoResponse(
-=======
-    val eclair = mock[Eclair]
-    val mockService = new MockService(eclair)
-    eclair.getInfo()(any[Timeout]) returns Future.successful(GetInfoResponse(
+    val mockEclair = mock[Eclair]
+    val service = new MockService(mockEclair)
+
+    mockEclair.getInfo()(any[Timeout]) returns Future.successful(GetInfoResponse(
       version = "1.0.0-SNAPSHOT-e3f1ec0",
       color = Color(0.toByte, 1.toByte, 2.toByte).toString,
       features = Features(Set(ActivatedFeature(OptionDataLossProtect, Mandatory), ActivatedFeature(ChannelRangeQueriesExtended, Optional))),
->>>>>>> 928d47cd
       nodeId = aliceNodeId,
       alias = "alice",
       chainHash = ByteVector32(hex"06226e46111a0b59caaf126043eb5bbf28c34f3a5e332a1fc7b2b73cf188910f"),
       network = "regtest",
       blockHeight = 9999,
-      publicAddresses = NodeAddress.fromParts("localhost", 9731).get :: Nil,
-      version = "1.0.0-SNAPSHOT-e3f1ec0",
-      color = "#000102",
-      features = Features(Set(ActivatedFeature(OptionDataLossProtect, FeatureSupport.Mandatory), ActivatedFeature(ChannelRangeQueriesExtended, FeatureSupport.Optional)))
+      publicAddresses = NodeAddress.fromParts("localhost", 9731).get :: Nil
     ))
 
     Post("/getinfo") ~>
@@ -198,15 +190,9 @@
       check {
         assert(handled)
         assert(status == OK)
-<<<<<<< HEAD
-        val resp = responseAs[String]
-        assert(resp.toString.contains(aliceNodeId.toString))
-        mockEclair.getInfoResponse()(any[Timeout]).wasCalled(once)
-=======
-        val resp = entityAs[String]
+        val resp = responseAs[String]
         assert(resp.contains(aliceNodeId.toString))
-        eclair.getInfo()(any[Timeout]).wasCalled(once)
->>>>>>> 928d47cd
+        mockEclair.getInfo()(any[Timeout]).wasCalled(once)
         matchTestJson("getinfo", resp)
       }
   }
