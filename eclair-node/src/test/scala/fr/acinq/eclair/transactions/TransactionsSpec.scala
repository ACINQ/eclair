package fr.acinq.eclair.transactions

import java.nio.{ByteBuffer, ByteOrder}

<<<<<<< HEAD
import fr.acinq.bitcoin.Crypto.{PrivateKey, Scalar, sha256}
import fr.acinq.bitcoin.Script.{pay2wsh, write}
=======
import fr.acinq.bitcoin.Crypto.{Scalar, sha256}
import fr.acinq.bitcoin.Script.{pay2wpkh, pay2wsh, write}
>>>>>>> 373df9cd
import fr.acinq.bitcoin.{BinaryData, Btc, Crypto, MilliBtc, MilliSatoshi, Satoshi, Script, Transaction, TxOut, millibtc2satoshi}
import fr.acinq.eclair.channel.Helpers.Funding
import fr.acinq.eclair.transactions.Scripts.toLocalDelayed
import fr.acinq.eclair.transactions.Transactions.{addSigs, _}
import fr.acinq.eclair.wire.UpdateAddHtlc
import org.junit.runner.RunWith
import org.scalatest.FunSuite
import org.scalatest.junit.JUnitRunner

import scala.util.Random

/**
  * Created by PM on 16/12/2016.
  */
@RunWith(classOf[JUnitRunner])
class TransactionsSpec extends FunSuite {

  test("encode/decode sequence and locktime (one example)") {

    val txnumber = 0x11F71FB268DL

    val (sequence, locktime) = encodeTxNumber(txnumber)
    assert(sequence == 0x80011F71L)
    assert(locktime == 0x20FB268DL)

    val txnumber1 = decodeTxNumber(sequence, locktime)
    assert(txnumber == txnumber1)
  }

  test("reconstruct txnumber from sequence and locktime") {

    for (i <- 0 until 1000) {
      val txnumber = Random.nextLong() & 0xffffffffffffL
      val (sequence, locktime) = encodeTxNumber(txnumber)
      val txnumber1 = decodeTxNumber(sequence, locktime)
      assert(txnumber == txnumber1)
    }
  }

  test("check pre-computed transaction weights") {
    val localRevocationPriv = PrivateKey(BinaryData("cc" * 32), compressed = true)
    val localPaymentPriv = PrivateKey(BinaryData("dd" * 32), compressed = true)
    val remotePaymentPriv = PrivateKey(BinaryData("ee" * 32), compressed = true)
    val localFinalPriv = PrivateKey(BinaryData("ff" * 32), compressed = true)
    val finalPubKeyScript = Script.pay2wpkh(PrivateKey(BinaryData("ff" * 32), compressed = true).publicKey)
    val toLocalDelay = 144
    val feeRatePerKw = 1000

    {
      // ClaimP2WPKHOutputTx
      // first we create a fake commitTx tx, containing only the output that will be spent by the ClaimP2WPKHOutputTx
      val pubKeyScript = write(pay2wpkh(localPaymentPriv.toPoint))
      val commitTx = Transaction(version = 0, txIn = Nil, txOut = TxOut(Satoshi(20000), pubKeyScript) :: Nil, lockTime = 0)
      val claimP2WPKHOutputTx = makeClaimP2WPKHOutputTx(commitTx, localPaymentPriv.toPoint, finalPubKeyScript, feeRatePerKw)
      // we use dummy signatures to compute the weight
      val weight = Transaction.weight(addSigs(claimP2WPKHOutputTx, localPaymentPriv.toPoint, "bb" * 71).tx)
      assert(claimP2WPKHOutputWeight == weight)
    }

    {
      // ClaimHtlcDelayedTx
      // first we create a fake htlcSuccessOrTimeoutTx tx, containing only the output that will be spent by the ClaimDelayedOutputTx
      val pubKeyScript = write(pay2wsh(toLocalDelayed(localRevocationPriv.publicKey, toLocalDelay, localPaymentPriv.publicKey)))
      val htlcSuccessOrTimeoutTx = Transaction(version = 0, txIn = Nil, txOut = TxOut(Satoshi(20000), pubKeyScript) :: Nil, lockTime = 0)
      val claimHtlcDelayedTx = makeClaimDelayedOutputTx(htlcSuccessOrTimeoutTx, localRevocationPriv.publicKey, toLocalDelay, localPaymentPriv.publicKey, finalPubKeyScript, feeRatePerKw)
      // we use dummy signatures to compute the weight
      val weight = Transaction.weight(addSigs(claimHtlcDelayedTx, "bb" * 71).tx)
      assert(claimHtlcDelayedWeight == weight)
    }

    {
      // MainPunishmentTx
      // first we create a fake commitTx tx, containing only the output that will be spent by the MainPunishmentTx
      val pubKeyScript = write(pay2wsh(toLocalDelayed(localRevocationPriv.publicKey, toLocalDelay, localPaymentPriv.publicKey)))
      val commitTx = Transaction(version = 0, txIn = Nil, txOut = TxOut(Satoshi(20000), pubKeyScript) :: Nil, lockTime = 0)
      val mainPunishmentTx = makeMainPunishmentTx(commitTx, localRevocationPriv.publicKey, finalPubKeyScript, toLocalDelay, localPaymentPriv.publicKey, feeRatePerKw)
      // we use dummy signatures to compute the weight
      val weight = Transaction.weight(addSigs(mainPunishmentTx, "bb" * 71).tx)
      assert(mainPunishmentWeight == weight)
    }
  }

  test("generate valid commitment and htlc transactions") {
    val localFundingPriv = PrivateKey(BinaryData("aa" * 32) :+ 1.toByte)
    val remoteFundingPriv = PrivateKey(BinaryData("bb" * 32) :+ 1.toByte)
    val localRevocationPriv = PrivateKey(BinaryData("cc" * 32) :+ 1.toByte)
    val localPaymentPriv = PrivateKey(BinaryData("dd" * 32) :+ 1.toByte)
    val remotePaymentPriv = PrivateKey(BinaryData("ee" * 32) :+ 1.toByte)
    val finalPubKeyScript = Script.pay2wpkh(PrivateKey(BinaryData("ee" * 32), true).publicKey)
    val commitInput = Funding.makeFundingInputInfo(BinaryData("12" * 32), 0, Btc(1), localFundingPriv.publicKey, remoteFundingPriv.publicKey)
    val toLocalDelay = 144
    val localDustLimit = Satoshi(542)
    val feeRatePerKw = 1000

    val paymentPreimage1 = BinaryData("11" * 32)
    val htlc1 = UpdateAddHtlc(0, 0, millibtc2satoshi(MilliBtc(100)).amount * 1000, 300, sha256(paymentPreimage1), BinaryData(""))
    val paymentPreimage2 = BinaryData("22" * 32)
    val htlc2 = UpdateAddHtlc(0, 1, millibtc2satoshi(MilliBtc(200)).amount * 1000, 300, sha256(paymentPreimage2), BinaryData(""))
    val spec = CommitmentSpec(
      htlcs = Set(
        Htlc(OUT, htlc1, None),
        Htlc(IN, htlc2, None)
      ),
      feeRatePerKw = feeRatePerKw,
      toLocalMsat = millibtc2satoshi(MilliBtc(400)).amount * 1000,
      toRemoteMsat = millibtc2satoshi(MilliBtc(300)).amount * 1000)

    val commitTxNumber = 0x404142434445L
    val commitTx = {
      val txinfo = makeCommitTx(commitInput, commitTxNumber, localPaymentPriv.toPoint, remotePaymentPriv.toPoint, true, localDustLimit, localRevocationPriv.publicKey, toLocalDelay, localPaymentPriv.publicKey, remotePaymentPriv.publicKey, spec)
      val localSig = Transactions.sign(txinfo, localPaymentPriv)
      val remoteSig = Transactions.sign(txinfo, remotePaymentPriv)
      Transactions.addSigs(txinfo, localFundingPriv.publicKey, remoteFundingPriv.publicKey, localSig, remoteSig)
    }

    {
      assert(getCommitTxNumber(commitTx.tx, localPaymentPriv.publicKey, remotePaymentPriv.publicKey) == commitTxNumber)
      val hash: Array[Byte] = Crypto.sha256(localPaymentPriv.publicKey.toBin ++ remotePaymentPriv.publicKey.toBin)
      val num = ByteBuffer.wrap(hash.takeRight(8)).order(ByteOrder.BIG_ENDIAN).getLong & 0xffffffffffffL
      val check = ((commitTx.tx.txIn(0).sequence & 0xffffff) << 24) | (commitTx.tx.lockTime)
      assert((check ^ num) == commitTxNumber)
    }
    val (htlcTimeoutTxs, htlcSuccessTxs) = makeHtlcTxs(commitTx.tx, localDustLimit, localRevocationPriv.publicKey, toLocalDelay, localPaymentPriv.publicKey, remotePaymentPriv.publicKey, spec)

    assert(htlcTimeoutTxs.size == 1)
    assert(htlcSuccessTxs.size == 1)

    {
      // either party spends local->remote htlc output with htlc timeout tx
      val htlcTimeoutTx = htlcTimeoutTxs(0)
      val localSig = sign(htlcTimeoutTx, localPaymentPriv)
      val remoteSig = sign(htlcTimeoutTx, remotePaymentPriv)
      val signed = addSigs(htlcTimeoutTx, localSig, remoteSig)
      assert(checkSpendable(signed).isSuccess)
    }

    {
      // local spends delayed output of htlc timeout tx
      val htlcTimeoutTx = htlcTimeoutTxs(0)
      val claimHtlcDelayed = makeClaimDelayedOutputTx(htlcTimeoutTx.tx, localRevocationPriv.publicKey, toLocalDelay, localPaymentPriv.publicKey, finalPubKeyScript, feeRatePerKw)
      val localSig = sign(claimHtlcDelayed, localPaymentPriv)
      val signedTx = addSigs(claimHtlcDelayed, localSig)
      assert(checkSpendable(signedTx).isSuccess)
    }

    {
      // remote spends local->remote htlc output directly in case of success
      val claimHtlcSuccessTx = makeClaimHtlcSuccessTx(commitTx.tx, remotePaymentPriv.publicKey, localPaymentPriv.publicKey, finalPubKeyScript, htlc1)
      val localSig = sign(claimHtlcSuccessTx, remotePaymentPriv)
      val signed = addSigs(claimHtlcSuccessTx, localSig, paymentPreimage1)
      assert(checkSpendable(signed).isSuccess)
    }

    {
      // local spends remote->local htlc output with htlc success tx using payment preimage
      val htlcSuccessTx = htlcSuccessTxs(0)
      val localSig = sign(htlcSuccessTx, localPaymentPriv)
      val remoteSig = sign(htlcSuccessTx, remotePaymentPriv)
      val signedTx = addSigs(htlcSuccessTx, localSig, remoteSig, paymentPreimage2)
      assert(checkSpendable(signedTx).isSuccess)
      // check remote sig
      assert(checkSig(htlcSuccessTx, remoteSig, remotePaymentPriv.publicKey))
    }

    {
      // local spends delayed output of htlc success tx
      val htlcSuccessTx = htlcSuccessTxs(0)
      val claimHtlcDelayed = makeClaimDelayedOutputTx(htlcSuccessTx.tx, localRevocationPriv.publicKey, toLocalDelay, localPaymentPriv.publicKey, finalPubKeyScript, feeRatePerKw)
      val localSig = sign(claimHtlcDelayed, localPaymentPriv)
      val signedTx = addSigs(claimHtlcDelayed, localSig)
      assert(checkSpendable(signedTx).isSuccess)
    }

    {
      // remote spends main output
      val claimP2WPKHOutputTx = makeClaimP2WPKHOutputTx(commitTx.tx, remotePaymentPriv.toPoint, finalPubKeyScript, feeRatePerKw)
      val localSig = sign(claimP2WPKHOutputTx, remotePaymentPriv)
      val signedTx = addSigs(claimP2WPKHOutputTx, remotePaymentPriv.toPoint, localSig)
      assert(checkSpendable(signedTx).isSuccess)
    }

    {
      // remote spends remote->local htlc output directly in case of timeout
      val claimHtlcTimeoutTx = makeClaimHtlcTimeoutTx(commitTx.tx, remotePaymentPriv.publicKey, localPaymentPriv.publicKey, finalPubKeyScript, htlc2)
      val localSig = sign(claimHtlcTimeoutTx, remotePaymentPriv)
      val signed = addSigs(claimHtlcTimeoutTx, localSig)
      assert(checkSpendable(signed).isSuccess)
    }

  }

  /*def randombytes(len: Int): BinaryData = {
    val bytes = Array.fill[Byte](len)(0)
    Random.nextBytes(bytes)
    bytes
  }*/

  test("BOLT 3 test vectors") {

    val localFundingPriv = PrivateKey(BinaryData("30ff4956bbdd3222d44cc5e8a1261dab1e07957bdac5ae88fe3261ef321f3749") :+ 1.toByte)
    val remoteFundingPriv = PrivateKey(BinaryData("1552dfba4f6cf29a62a0af13c8d6981d36d0ef8d61ba10fb0fe90da7634d7e13") :+ 1.toByte)
    val localRevocationPriv = PrivateKey(BinaryData("131526c63723ff1d36c28e61a8bdc86660d7893879bbda4cfeaad2022db7c109") :+ 1.toByte)
    val localPaymentPriv = PrivateKey(BinaryData("e937268a37a774aa948ebddff3187fedc7035e3f0a029d8d85f31bda33b02d55") :+ 1.toByte)
    val remotePaymentPriv = PrivateKey(BinaryData("ce65059278a571ee4f4c9b4d5d7fa07449bbe09d9c716879343d9e975df1de33") :+ 1.toByte)
    val commitInput = Funding.makeFundingInputInfo(BinaryData("42a26bb3a430a536cf9e3a8ce2cbcb0427c29ec6c7d647175cfc78328b57fba7"), 1, MilliBtc(100), localFundingPriv.publicKey, remoteFundingPriv.publicKey)
    val toLocalDelay = 144
    val localDustLimit = Satoshi(546)
    val feeRatePerKw = 15000

    println(s"    funding_tx_hash: ${commitInput.outPoint.hash}")
    println(s"    funding_output_index: ${commitInput.outPoint.index}")
    println(s"    funding_amount_satoshi: ${commitInput.txOut.amount.toLong}")
    println(s"    local_funding_key: ${localFundingPriv.toBin}")
    println(s"    remote_funding_key: ${remoteFundingPriv.toBin}")
    println(s"    local_revocation_key: ${localRevocationPriv.toBin}")
    println(s"    local_payment_key: ${localPaymentPriv.toBin}")
    println(s"    remote_payment_key: ${remotePaymentPriv.toBin}")
    println(s"    local_delay: $toLocalDelay")
    println(s"    local_dust_limit_satoshi: ${localDustLimit.amount}")
    println(s"    local_feerate_per_kw: ${feeRatePerKw}")

    def run(name: String, spec: CommitmentSpec, commitTx: CommitTx, htlcTimeoutTxs: Seq[HtlcTimeoutTx], htlcSuccessTxs: Seq[HtlcSuccessTx]): Unit = {
      println()
      println(s"    name: $name")
      println(s"    to_local_msat: ${spec.toLocalMsat}")
      println(s"    to_remote_msat: ${spec.toRemoteMsat}")
      spec.htlcs.toSeq.zipWithIndex.foreach {
        case (htlc, i) =>
          println(s"    htlc $i direction: ${if (htlc.direction == OUT) "local->remote" else "remote->local"}")
          println(s"    htlc $i amount_msat: ${htlc.add.amountMsat}")
          println(s"    htlc $i expiry: ${htlc.add.expiry}")
          println(s"    htlc $i payment_hash: ${htlc.add.paymentHash}")
      }
      println(s"    output commit_tx: ${Transaction.write(commitTx.tx)}")

      htlcTimeoutTxs.zipWithIndex.foreach {
        case (tx, i) => println(s"    output htlc_timeout_tx $i: ${Transaction.write(tx.tx)}")
      }
      htlcSuccessTxs.zipWithIndex.foreach {
        case (tx, i) => println(s"    output htlc_success_tx $i: ${Transaction.write(tx.tx)}")
      }
    }


    {
      // simple tx with two outputs
      val spec = CommitmentSpec(
        htlcs = Set.empty,
        feeRatePerKw = feeRatePerKw,
        toLocalMsat = millibtc2satoshi(MilliBtc(70)).amount * 1000,
        toRemoteMsat = millibtc2satoshi(MilliBtc(30)).amount * 1000)
      val commitTx = makeCommitTx(commitInput, 42, localPaymentPriv.toPoint, remotePaymentPriv.publicKey, true, localDustLimit, localRevocationPriv.publicKey, toLocalDelay, localPaymentPriv.publicKey, remotePaymentPriv.publicKey, spec)
      val (htlcTimeoutTxs, htlcSuccessTxs) = makeHtlcTxs(commitTx.tx, localDustLimit, localRevocationPriv.publicKey, toLocalDelay, localPaymentPriv.publicKey, remotePaymentPriv.publicKey, spec)
      run("simple tx with two outputs", spec, commitTx, htlcTimeoutTxs, htlcSuccessTxs)
    }

    {
      // two outputs with one below dust limit
      val spec = CommitmentSpec(
        htlcs = Set.empty,
        feeRatePerKw = feeRatePerKw,
        toLocalMsat = (MilliBtc(100) - Satoshi(1000)).amount * 1000,
        toRemoteMsat = Satoshi(1000).amount * 1000)
      val commitTx = makeCommitTx(commitInput, 42, localPaymentPriv.toPoint, remotePaymentPriv.toPoint, true, localDustLimit, localRevocationPriv.publicKey, toLocalDelay, localPaymentPriv.publicKey, remotePaymentPriv.publicKey, spec)
      val (htlcTimeoutTxs, htlcSuccessTxs) = makeHtlcTxs(commitTx.tx, localDustLimit, localRevocationPriv.publicKey, toLocalDelay, localPaymentPriv.publicKey, remotePaymentPriv.publicKey, spec)
      run("two outputs with fundee below dust limit", spec, commitTx, htlcTimeoutTxs, htlcSuccessTxs)
    }

    {
      // with htlcs, all above dust limit
      val paymentPreimage1 = BinaryData("f1a90faf44857d6c6b83dba3d27259bc0c9edb7215d21d2d5d9e7b84a9a555ab")
      val htlc1 = UpdateAddHtlc(0, 0, MilliSatoshi(10000000).amount, 443210, sha256(paymentPreimage1), BinaryData(""))
      val paymentPreimage2 = BinaryData("5bd0169de7a4a90c0b2b44a6f7c93860ac96630f60e40252fdd0e9f4758bc4ed")
      val htlc2 = UpdateAddHtlc(0, 1, MilliSatoshi(20000000).amount, 453203, sha256(paymentPreimage2), BinaryData(""))
      val spec = CommitmentSpec(
        htlcs = Set(
          Htlc(OUT, htlc1, None),
          Htlc(IN, htlc2, None)
        ),
        feeRatePerKw = feeRatePerKw,
        toLocalMsat = (MilliBtc(100) - MilliBtc(30) - MilliSatoshi(htlc1.amountMsat) - MilliSatoshi(htlc2.amountMsat)).amount * 1000,
        toRemoteMsat = millibtc2satoshi(MilliBtc(30)).amount * 1000)
      val commitTx = makeCommitTx(commitInput, 42, localPaymentPriv.toPoint, remotePaymentPriv.toPoint, true, localDustLimit, localRevocationPriv.publicKey, toLocalDelay, localPaymentPriv.publicKey, remotePaymentPriv.publicKey, spec)
      val (htlcTimeoutTxs, htlcSuccessTxs) = makeHtlcTxs(commitTx.tx, localDustLimit, localRevocationPriv.publicKey, toLocalDelay, localPaymentPriv.publicKey, remotePaymentPriv.publicKey, spec)
      run("with htlcs, all above dust limit", spec, commitTx, htlcTimeoutTxs, htlcSuccessTxs)
    }

    {
      // with htlcs, some below dust limit
      val paymentPreimage1 = BinaryData("257d67d518b1f1a840096a8eaa9c6351a9296d01240f8edd694ad329a10ca019")
      val htlc1 = UpdateAddHtlc(0, 0, MilliSatoshi(10000000).amount, 443210, sha256(paymentPreimage1), BinaryData(""))
      val paymentPreimage2 = BinaryData("7f91b6f7f014a275da70959fdcc3bcc435650a6551b3ffe743e73955885c35e4")
      val htlc2 = UpdateAddHtlc(0, 1, MilliSatoshi(200000).amount, 443120, sha256(paymentPreimage2), BinaryData(""))
      val paymentPreimage3 = BinaryData("c2d651a0d96ae2cd6b53570ef1c9663eea1dca7c6d8226a330cb8c073783d654")
      val htlc3 = UpdateAddHtlc(0, 0, MilliSatoshi(20000000).amount, 445435, sha256(paymentPreimage3), BinaryData(""))
      val paymentPreimage4 = BinaryData("e65e9fdc1593a434ccd58cf24225b5ba43d7fcc8137d998159bd009cf2bf948f")
      val htlc4 = UpdateAddHtlc(0, 1, MilliSatoshi(100000).amount, 448763, sha256(paymentPreimage4), BinaryData(""))
      val paymentPreimage5 = BinaryData("bc37269e37a774aa948ebddff3187fedc70aae3f0a029d8775f31bda33b02d55")
      val htlc5 = UpdateAddHtlc(0, 2, MilliSatoshi(130000000).amount, 445678, sha256(paymentPreimage5), BinaryData(""))
      val spec = CommitmentSpec(
        htlcs = Set(
          Htlc(OUT, htlc1, None),
          Htlc(OUT, htlc2, None),
          Htlc(IN, htlc3, None),
          Htlc(IN, htlc4, None),
          Htlc(IN, htlc5, None)
        ),
        feeRatePerKw = feeRatePerKw,
        toLocalMsat = (MilliBtc(100) - MilliBtc(30) - MilliSatoshi(htlc1.amountMsat) - MilliSatoshi(htlc2.amountMsat) - MilliSatoshi(htlc3.amountMsat) - MilliSatoshi(htlc4.amountMsat) - MilliSatoshi(htlc5.amountMsat)).amount * 1000,
        toRemoteMsat = millibtc2satoshi(MilliBtc(30)).amount * 1000)
      val commitTx = makeCommitTx(commitInput, 42, localPaymentPriv.toPoint, remotePaymentPriv.toPoint, true, localDustLimit, localRevocationPriv.publicKey, toLocalDelay, localPaymentPriv.publicKey, remotePaymentPriv.publicKey, spec)
      val (htlcTimeoutTxs, htlcSuccessTxs) = makeHtlcTxs(commitTx.tx, localDustLimit, localRevocationPriv.publicKey, toLocalDelay, localPaymentPriv.publicKey, remotePaymentPriv.publicKey, spec)
      run("with htlcs, some below dust limit", spec, commitTx, htlcTimeoutTxs, htlcSuccessTxs)
    }

  }

}<|MERGE_RESOLUTION|>--- conflicted
+++ resolved
@@ -2,13 +2,8 @@
 
 import java.nio.{ByteBuffer, ByteOrder}
 
-<<<<<<< HEAD
-import fr.acinq.bitcoin.Crypto.{PrivateKey, Scalar, sha256}
-import fr.acinq.bitcoin.Script.{pay2wsh, write}
-=======
-import fr.acinq.bitcoin.Crypto.{Scalar, sha256}
+import fr.acinq.bitcoin.Crypto.{PrivateKey, sha256}
 import fr.acinq.bitcoin.Script.{pay2wpkh, pay2wsh, write}
->>>>>>> 373df9cd
 import fr.acinq.bitcoin.{BinaryData, Btc, Crypto, MilliBtc, MilliSatoshi, Satoshi, Script, Transaction, TxOut, millibtc2satoshi}
 import fr.acinq.eclair.channel.Helpers.Funding
 import fr.acinq.eclair.transactions.Scripts.toLocalDelayed
@@ -60,11 +55,11 @@
     {
       // ClaimP2WPKHOutputTx
       // first we create a fake commitTx tx, containing only the output that will be spent by the ClaimP2WPKHOutputTx
-      val pubKeyScript = write(pay2wpkh(localPaymentPriv.toPoint))
+      val pubKeyScript = write(pay2wpkh(localPaymentPriv.publicKey))
       val commitTx = Transaction(version = 0, txIn = Nil, txOut = TxOut(Satoshi(20000), pubKeyScript) :: Nil, lockTime = 0)
-      val claimP2WPKHOutputTx = makeClaimP2WPKHOutputTx(commitTx, localPaymentPriv.toPoint, finalPubKeyScript, feeRatePerKw)
+      val claimP2WPKHOutputTx = makeClaimP2WPKHOutputTx(commitTx, localPaymentPriv.publicKey, finalPubKeyScript, feeRatePerKw)
       // we use dummy signatures to compute the weight
-      val weight = Transaction.weight(addSigs(claimP2WPKHOutputTx, localPaymentPriv.toPoint, "bb" * 71).tx)
+      val weight = Transaction.weight(addSigs(claimP2WPKHOutputTx, localPaymentPriv.publicKey, "bb" * 71).tx)
       assert(claimP2WPKHOutputWeight == weight)
     }
 
@@ -184,9 +179,9 @@
 
     {
       // remote spends main output
-      val claimP2WPKHOutputTx = makeClaimP2WPKHOutputTx(commitTx.tx, remotePaymentPriv.toPoint, finalPubKeyScript, feeRatePerKw)
+      val claimP2WPKHOutputTx = makeClaimP2WPKHOutputTx(commitTx.tx, remotePaymentPriv.publicKey, finalPubKeyScript, feeRatePerKw)
       val localSig = sign(claimP2WPKHOutputTx, remotePaymentPriv)
-      val signedTx = addSigs(claimP2WPKHOutputTx, remotePaymentPriv.toPoint, localSig)
+      val signedTx = addSigs(claimP2WPKHOutputTx, remotePaymentPriv.publicKey, localSig)
       assert(checkSpendable(signedTx).isSuccess)
     }
 
