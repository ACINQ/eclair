akka {
  loggers = ["akka.event.slf4j.Slf4jLogger"]
  loglevel = "DEBUG"

  actor {
    debug {
      # enable DEBUG logging of all LoggingFSMs for events, transitions and timers
      fsm = on
    }
  }

  http {
    host-connection-pool {
      max-open-requests = 64
    }
  }

  io {
    tcp {

      # The maximum number of bytes delivered by a `Received` message. Before
      # more data is read from the network the connection actor will try to
      # do other work.
      # The purpose of this setting is to impose a smaller limit than the
      # configured receive buffer size. When using value 'unlimited' it will
      # try to read all from the receive buffer.
      # As per BOLT#8 lightning messages are at most 2 + 16 + 65535 + 16 = 65569bytes
      # Currently the largest message is update_add_htlc (~1500b), let's
<<<<<<< HEAD
      max-received-message-size = 4096b
=======
      max-received-message-size = 16384b
>>>>>>> 66d5a797

    }
  }
}<|MERGE_RESOLUTION|>--- conflicted
+++ resolved
@@ -26,11 +26,7 @@
       # try to read all from the receive buffer.
       # As per BOLT#8 lightning messages are at most 2 + 16 + 65535 + 16 = 65569bytes
       # Currently the largest message is update_add_htlc (~1500b), let's
-<<<<<<< HEAD
-      max-received-message-size = 4096b
-=======
       max-received-message-size = 16384b
->>>>>>> 66d5a797
 
     }
   }
