--- conflicted
+++ resolved
@@ -31,11 +31,7 @@
     formFields("description".as[String].?, "descriptionHash".as[ByteVector32].?, amountMsatFormParam.?, "expireIn".as[Long].?, "fallbackAddress".as[String].?, "paymentPreimage".as[ByteVector32](sha256HashUnmarshaller).?) {
       case (Some(desc), None, amountMsat, expire, fallBackAddress, paymentPreimage_opt) => complete(eclairApi.receive(Left(desc), amountMsat, expire, fallBackAddress, paymentPreimage_opt))
       case (None, Some(desc), amountMsat, expire, fallBackAddress, paymentPreimage_opt) => complete(eclairApi.receive(Right(desc), amountMsat, expire, fallBackAddress, paymentPreimage_opt))
-<<<<<<< HEAD
-      case _ => failWith(new RuntimeException("Either description (string) or descriptionHash (sha256 hash of description string) must be supplied"))
-=======
       case _ => failWith(new RuntimeException("Either 'description' (string) or 'descriptionHash' (sha256 hash of description string) must be supplied"))
->>>>>>> fb0199c0
     }
   }
 
