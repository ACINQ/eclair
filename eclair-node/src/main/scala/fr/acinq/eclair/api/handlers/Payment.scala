/*
 * Copyright 2019 ACINQ SAS
 *
 * Licensed under the Apache License, Version 2.0 (the "License");
 * you may not use this file except in compliance with the License.
 * You may obtain a copy of the License at
 *
 *     http://www.apache.org/licenses/LICENSE-2.0
 *
 * Unless required by applicable law or agreed to in writing, software
 * distributed under the License is distributed on an "AS IS" BASIS,
 * WITHOUT WARRANTIES OR CONDITIONS OF ANY KIND, either express or implied.
 * See the License for the specific language governing permissions and
 * limitations under the License.
 */

package fr.acinq.eclair.api.handlers

import akka.http.scaladsl.server.{MalformedFormFieldRejection, Route}
import fr.acinq.bitcoin.scalacompat.Satoshi
import fr.acinq.eclair.api.Service
import fr.acinq.eclair.api.directives.EclairDirectives
import fr.acinq.eclair.api.serde.FormParamExtractors._
import fr.acinq.eclair.payment.Bolt11Invoice
import fr.acinq.eclair.payment.send.PaymentIdentifier
import fr.acinq.eclair.router.Router.{PredefinedChannelRoute, PredefinedNodeRoute}
import fr.acinq.eclair.{MilliSatoshi, randomBytes32}

import java.util.UUID

trait Payment {
  this: Service with EclairDirectives =>

  import fr.acinq.eclair.api.serde.JsonSupport.{formats, marshaller, serialization}

  val usableBalances: Route = postRequest("usablebalances") { implicit t =>
    complete(eclairApi.usableBalances())
  }

  val payInvoice: Route = postRequest("payinvoice") { implicit t =>
    formFields(invoiceFormParam, amountMsatFormParam.?, "maxAttempts".as[Int].?, "maxFeeFlatSat".as[Satoshi].?, "maxFeePct".as[Double].?, "externalId".?, "blocking".as[Boolean].?, "pathFindingExperimentName".?) {
      case (invoice@Bolt11Invoice(_, Some(amount), _, _, _, _), None, maxAttempts, maxFeeFlat_opt, maxFeePct_opt, externalId_opt, blocking_opt, pathFindingExperimentName_opt) =>
        blocking_opt match {
          case Some(true) => complete(eclairApi.sendBlocking(externalId_opt, amount, invoice, maxAttempts, maxFeeFlat_opt, maxFeePct_opt, pathFindingExperimentName_opt))
          case _ => complete(eclairApi.send(externalId_opt, amount, invoice, maxAttempts, maxFeeFlat_opt, maxFeePct_opt, pathFindingExperimentName_opt))
        }
      case (invoice, Some(overrideAmount), maxAttempts, maxFeeFlat_opt, maxFeePct_opt, externalId_opt, blocking_opt, pathFindingExperimentName_opt) =>
        blocking_opt match {
          case Some(true) => complete(eclairApi.sendBlocking(externalId_opt, overrideAmount, invoice, maxAttempts, maxFeeFlat_opt, maxFeePct_opt, pathFindingExperimentName_opt))
          case _ => complete(eclairApi.send(externalId_opt, overrideAmount, invoice, maxAttempts, maxFeeFlat_opt, maxFeePct_opt, pathFindingExperimentName_opt))
        }
      case _ => reject(MalformedFormFieldRejection("invoice", "The invoice must have an amount or you need to specify one using the field 'amountMsat'"))
    }
  }

  val sendToRoute: Route = postRequest("sendtoroute") { implicit t =>
    withRoute { hops =>
<<<<<<< HEAD
      formFields(amountMsatFormParam, "recipientAmountMsat".as[MilliSatoshi].?, invoiceFormParam, "externalId".?, "parentId".as[UUID].?,
        "trampolineSecret".as[ByteVector32].?, "trampolineFeesMsat".as[MilliSatoshi].?, "trampolineCltvExpiry".as[Int].?, maxFeeMsatFormParam.?, "blip18InboundFees".as[Boolean].?, "excludePositiveInboundFees".as[Boolean].?) {
        (amountMsat, recipientAmountMsat_opt, invoice, externalId_opt, parentId_opt, trampolineSecret_opt, trampolineFeesMsat_opt, trampolineCltvExpiry_opt, maxFee_opt, blip18InboundFees_opt, excludePositiveInboundFees_opt) => {
=======
      formFields(amountMsatFormParam, "recipientAmountMsat".as[MilliSatoshi].?, invoiceFormParam, "externalId".?, "parentId".as[UUID].?, maxFeeMsatFormParam.?) {
        (amountMsat, recipientAmountMsat_opt, invoice, externalId_opt, parentId_opt, maxFee_opt) => {
>>>>>>> 0d2d3802
          val route = hops match {
            case Left(shortChannelIds) => PredefinedChannelRoute(amountMsat, invoice.nodeId, shortChannelIds, maxFee_opt, blip18InboundFees_opt.getOrElse(false), excludePositiveInboundFees_opt.getOrElse(false))
            case Right(nodeIds) => PredefinedNodeRoute(amountMsat, nodeIds, maxFee_opt, blip18InboundFees_opt.getOrElse(false), excludePositiveInboundFees_opt.getOrElse(false))
          }
          complete(eclairApi.sendToRoute(recipientAmountMsat_opt, externalId_opt, parentId_opt, invoice, route))
        }
      }
    }
  }

  val sendToNode: Route = postRequest("sendtonode") { implicit t =>
    formFields(amountMsatFormParam, nodeIdFormParam, "maxAttempts".as[Int].?, "maxFeeFlatSat".as[Satoshi].?, "maxFeePct".as[Double].?, "externalId".?, "pathFindingExperimentName".?) {
      case (amountMsat, nodeId, maxAttempts_opt, maxFeeFlat_opt, maxFeePct_opt, externalId_opt, pathFindingExperimentName_opt) =>
        complete(eclairApi.sendWithPreimage(externalId_opt, nodeId, amountMsat, randomBytes32(), maxAttempts_opt, maxFeeFlat_opt, maxFeePct_opt, pathFindingExperimentName_opt))
    }
  }

  val getSentInfo: Route = postRequest("getsentinfo") { implicit t =>
    formFields("id".as[UUID]) { id =>
      complete(eclairApi.sentInfo(PaymentIdentifier.PaymentUUID(id)))
    } ~ formFields(paymentHashFormParam) { paymentHash =>
      complete(eclairApi.sentInfo(PaymentIdentifier.PaymentHash(paymentHash)))
    } ~ formFields(offerFormParam) { offer =>
      complete(eclairApi.sentInfo(PaymentIdentifier.OfferId(offer.offerId)))
    }
  }

  val getReceivedInfo: Route = postRequest("getreceivedinfo") { implicit t =>
    formFields(paymentHashFormParam) { paymentHash =>
      completeOrNotFound(eclairApi.receivedInfo(paymentHash))
    } ~ formFields(invoiceFormParam) { invoice =>
      completeOrNotFound(eclairApi.receivedInfo(invoice.paymentHash))
    }
  }

  val listReceivedPayments: Route = postRequest("listreceivedpayments") { implicit t =>
    withPaginated { paginated_opt =>
      formFields(fromFormParam(), toFormParam()) { (from, to) =>
        complete(eclairApi.receivedPayments(from, to, paginated_opt))
      }
    }
  }

  val payOffer: Route = postRequest("payoffer") { implicit t =>
    formFields(offerFormParam, amountMsatFormParam, "quantity".as[Long].?, "maxAttempts".as[Int].?, "maxFeeFlatSat".as[Satoshi].?, "maxFeePct".as[Double].?, "externalId".?, "pathFindingExperimentName".?, "connectDirectly".as[Boolean].?, "blocking".as[Boolean].?) {
      case (offer, amountMsat, quantity_opt, maxAttempts_opt, maxFeeFlat_opt, maxFeePct_opt, externalId_opt, pathFindingExperimentName_opt, connectDirectly, blocking_opt) =>
        blocking_opt match {
          case Some(true) => complete(eclairApi.payOfferBlocking(offer, amountMsat, quantity_opt.getOrElse(1), externalId_opt, maxAttempts_opt, maxFeeFlat_opt, maxFeePct_opt, pathFindingExperimentName_opt, connectDirectly.getOrElse(false)))
          case _ => complete(eclairApi.payOffer(offer, amountMsat, quantity_opt.getOrElse(1), externalId_opt, maxAttempts_opt, maxFeeFlat_opt, maxFeePct_opt, pathFindingExperimentName_opt, connectDirectly.getOrElse(false)))
        }
    }
  }

  val paymentRoutes: Route = usableBalances ~ payInvoice ~ sendToNode ~ sendToRoute ~ getSentInfo ~ getReceivedInfo ~ listReceivedPayments ~ payOffer

}<|MERGE_RESOLUTION|>--- conflicted
+++ resolved
@@ -55,14 +55,8 @@
 
   val sendToRoute: Route = postRequest("sendtoroute") { implicit t =>
     withRoute { hops =>
-<<<<<<< HEAD
-      formFields(amountMsatFormParam, "recipientAmountMsat".as[MilliSatoshi].?, invoiceFormParam, "externalId".?, "parentId".as[UUID].?,
-        "trampolineSecret".as[ByteVector32].?, "trampolineFeesMsat".as[MilliSatoshi].?, "trampolineCltvExpiry".as[Int].?, maxFeeMsatFormParam.?, "blip18InboundFees".as[Boolean].?, "excludePositiveInboundFees".as[Boolean].?) {
-        (amountMsat, recipientAmountMsat_opt, invoice, externalId_opt, parentId_opt, trampolineSecret_opt, trampolineFeesMsat_opt, trampolineCltvExpiry_opt, maxFee_opt, blip18InboundFees_opt, excludePositiveInboundFees_opt) => {
-=======
-      formFields(amountMsatFormParam, "recipientAmountMsat".as[MilliSatoshi].?, invoiceFormParam, "externalId".?, "parentId".as[UUID].?, maxFeeMsatFormParam.?) {
-        (amountMsat, recipientAmountMsat_opt, invoice, externalId_opt, parentId_opt, maxFee_opt) => {
->>>>>>> 0d2d3802
+      formFields(amountMsatFormParam, "recipientAmountMsat".as[MilliSatoshi].?, invoiceFormParam, "externalId".?, "parentId".as[UUID].?, maxFeeMsatFormParam.?, "blip18InboundFees".as[Boolean].?, "excludePositiveInboundFees".as[Boolean].?) {
+        (amountMsat, recipientAmountMsat_opt, invoice, externalId_opt, parentId_opt, maxFee_opt, blip18InboundFees_opt, excludePositiveInboundFees_opt) => {
           val route = hops match {
             case Left(shortChannelIds) => PredefinedChannelRoute(amountMsat, invoice.nodeId, shortChannelIds, maxFee_opt, blip18InboundFees_opt.getOrElse(false), excludePositiveInboundFees_opt.getOrElse(false))
             case Right(nodeIds) => PredefinedNodeRoute(amountMsat, nodeIds, maxFee_opt, blip18InboundFees_opt.getOrElse(false), excludePositiveInboundFees_opt.getOrElse(false))
