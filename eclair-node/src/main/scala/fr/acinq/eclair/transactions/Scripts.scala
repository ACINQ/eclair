--- conflicted
+++ resolved
@@ -199,11 +199,7 @@
     else tx.txIn.map(_.sequence).map(sequenceToBlockHeight).max
   }
 
-<<<<<<< HEAD
-  def toLocal(revocationPubkey: PublicKey, toSelfDelay: Int, localDelayedPubkey: PublicKey) = {
-=======
-  def toLocalDelayed(revocationPubkey: BinaryData, toSelfDelay: Int, localDelayedPubkey: BinaryData) = {
->>>>>>> bcc5cb8f
+  def toLocalDelayed(revocationPubkey: PublicKey, toSelfDelay: Int, localDelayedPubkey: PublicKey) = {
     // @formatter:off
     OP_IF ::
       OP_PUSHDATA(revocationPubkey) ::
@@ -215,9 +211,6 @@
     // @formatter:on
   }
 
-<<<<<<< HEAD
-  def toRemote(remoteKey: PublicKey) = remoteKey
-=======
   /**
     * This witness script spends a [[toLocalDelayed]] output using a local sig after a delay
     */
@@ -231,8 +224,7 @@
   def witnessToLocalDelayedWithRevocationSig(revocationSig: BinaryData, toLocalScript: BinaryData) =
     ScriptWitness(revocationSig :: BinaryData("01") :: toLocalScript :: Nil)
 
-  def toRemote(remoteKey: BinaryData) = remoteKey
->>>>>>> bcc5cb8f
+  def toRemote(remoteKey: PublicKey) = remoteKey
 
   def htlcOffered(localPubkey: PublicKey, remotePubkey: PublicKey, paymentHash: BinaryData) = {
     // @formatter:off
