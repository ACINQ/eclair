--- conflicted
+++ resolved
@@ -209,11 +209,7 @@
     (htlcTimeoutTxs, htlcSuccessTxs)
   }
 
-<<<<<<< HEAD
-  def makeClaimHtlcSuccessTx(commitTx: Transaction, localPubkey: PublicKey, remotePubkey: PublicKey, finalLocalPubkey: PublicKey, htlc: UpdateAddHtlc): ClaimHtlcSuccessTx = {
-=======
-  def makeClaimHtlcSuccessTx(commitTx: Transaction, localPubkey: BinaryData, remotePubkey: BinaryData, localFinalScriptPubKey: Seq[ScriptElt], htlc: UpdateAddHtlc): ClaimHtlcSuccessTx = {
->>>>>>> fbe28670
+  def makeClaimHtlcSuccessTx(commitTx: Transaction, localPubkey: PublicKey, remotePubkey: PublicKey, localFinalScriptPubKey: Seq[ScriptElt], htlc: UpdateAddHtlc): ClaimHtlcSuccessTx = {
     val redeemScript = htlcOffered(remotePubkey, localPubkey, ripemd160(htlc.paymentHash))
     val pubkeyScript = write(pay2wsh(redeemScript))
     val outputIndex = findPubKeyScriptIndex(commitTx, pubkeyScript)
@@ -227,11 +223,7 @@
       lockTime = 0))
   }
 
-<<<<<<< HEAD
-  def makeClaimHtlcTimeoutTx(commitTx: Transaction, localPubkey: PublicKey, remotePubkey: PublicKey, finalLocalPubkey: PublicKey, htlc: UpdateAddHtlc): ClaimHtlcTimeoutTx = {
-=======
-  def makeClaimHtlcTimeoutTx(commitTx: Transaction, localPubkey: BinaryData, remotePubkey: BinaryData, localFinalScriptPubKey: Seq[ScriptElt], htlc: UpdateAddHtlc): ClaimHtlcTimeoutTx = {
->>>>>>> fbe28670
+  def makeClaimHtlcTimeoutTx(commitTx: Transaction, localPubkey: PublicKey, remotePubkey: PublicKey, localFinalScriptPubKey: Seq[ScriptElt], htlc: UpdateAddHtlc): ClaimHtlcTimeoutTx = {
     val redeemScript = htlcReceived(remotePubkey, localPubkey, ripemd160(htlc.paymentHash), htlc.expiry)
     val pubkeyScript = write(pay2wsh(redeemScript))
     val outputIndex = findPubKeyScriptIndex(commitTx, pubkeyScript)
@@ -245,11 +237,7 @@
       lockTime = htlc.expiry))
   }
 
-<<<<<<< HEAD
-  def makeClaimHtlcDelayed(htlcSuccessOrTimeoutTx: Transaction, localRevocationPubkey: PublicKey, toLocalDelay: Int, localDelayedPubkey: PublicKey, finalLocalPubkey: PublicKey, feeRatePerKw: Long): ClaimHtlcDelayedTx = {
-=======
-  def makeClaimHtlcDelayed(htlcSuccessOrTimeoutTx: Transaction, localRevocationPubkey: BinaryData, toLocalDelay: Int, localDelayedPubkey: BinaryData, localFinalScriptPubKey: Seq[ScriptElt], feeRatePerKw: Long): ClaimHtlcDelayedTx = {
->>>>>>> fbe28670
+  def makeClaimHtlcDelayed(htlcSuccessOrTimeoutTx: Transaction, localRevocationPubkey: PublicKey, toLocalDelay: Int, localDelayedPubkey: PublicKey, localFinalScriptPubKey: Seq[ScriptElt], feeRatePerKw: Long): ClaimHtlcDelayedTx = {
     val fee = weight2fee(feeRatePerKw, claimHtlcDelayedWeight)
     val redeemScript = htlcSuccessOrTimeout(localRevocationPubkey, toLocalDelay, localDelayedPubkey)
     val pubkeyScript = write(pay2wsh(redeemScript))
@@ -263,11 +251,7 @@
       lockTime = 0))
   }
 
-<<<<<<< HEAD
-  def makeMainPunishmentTx(commitTx: Transaction, remoteRevocationPubkey: PublicKey, finalLocalPubkey: PublicKey, toRemoteDelay: Int, remoteDelayedPubkey: PublicKey, feeRatePerKw: Long): MainPunishmentTx = {
-=======
-  def makeMainPunishmentTx(commitTx: Transaction, remoteRevocationPubkey: BinaryData, localFinalScriptPubKey: Seq[ScriptElt], toRemoteDelay: Int, remoteDelayedPubkey: BinaryData, feeRatePerKw: Long): MainPunishmentTx = {
->>>>>>> fbe28670
+  def makeMainPunishmentTx(commitTx: Transaction, remoteRevocationPubkey: PublicKey, localFinalScriptPubKey: Seq[ScriptElt], toRemoteDelay: Int, remoteDelayedPubkey: PublicKey, feeRatePerKw: Long): MainPunishmentTx = {
     val fee = weight2fee(feeRatePerKw, mainPunishmentWeight)
     val redeemScript = toLocal(remoteRevocationPubkey, toRemoteDelay, remoteDelayedPubkey)
     val pubkeyScript = write(pay2wsh(redeemScript))
