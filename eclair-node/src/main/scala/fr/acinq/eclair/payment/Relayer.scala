package fr.acinq.eclair.payment

import akka.actor.{Actor, ActorLogging, ActorRef, Props}
<<<<<<< HEAD
import fr.acinq.bitcoin.Crypto.{PrivateKey, sha256}
import fr.acinq.bitcoin.{BinaryData, Crypto, MilliSatoshi, ScriptWitness, Transaction}
=======
import fr.acinq.bitcoin.Crypto.{PrivateKey, ripemd160, sha256}
import fr.acinq.bitcoin.{BinaryData, Crypto, ScriptWitness, Transaction}
>>>>>>> c3bfbf4a
import fr.acinq.eclair.Globals
import fr.acinq.eclair.blockchain.WatchEventSpent
import fr.acinq.eclair.channel._
import fr.acinq.eclair.crypto.Sphinx
import fr.acinq.eclair.crypto.Sphinx.ParsedPacket
import fr.acinq.eclair.wire._
import scodec.bits.BitVector
import scodec.{Attempt, DecodeResult}

import scala.util.{Failure, Success, Try}

// @formatter:off

case class OutgoingChannel(channelId: BinaryData, channel: ActorRef, nodeAddress: BinaryData)

sealed trait Origin
case class Local(sender: ActorRef) extends Origin
case class Relayed(upstream: UpdateAddHtlc) extends Origin

case class AddHtlcSucceeded(add: UpdateAddHtlc, origin: Origin)
case class AddHtlcFailed(add: CMD_ADD_HTLC, failure: FailureMessage)
case class ForwardAdd(add: UpdateAddHtlc)
case class ForwardFulfill(fulfill: UpdateFulfillHtlc)
case class ForwardFail(fail: UpdateFailHtlc)
case class ForwardFailMalformed(fail: UpdateFailMalformedHtlc)

// @formatter:on


/**
  * Created by PM on 01/02/2017.
  */
class Relayer(nodeSecret: PrivateKey, paymentHandler: ActorRef) extends Actor with ActorLogging {

  context.system.eventStream.subscribe(self, classOf[ChannelStateChanged])
  context.system.eventStream.subscribe(self, classOf[ShortChannelIdAssigned])

  override def receive: Receive = main(Set(), Map(), Map(), Map())

  def main(channels: Set[OutgoingChannel], bindings: Map[UpdateAddHtlc, Origin], shortIds: Map[BinaryData, Long], channelUpdates: Map[Long, ChannelUpdate]): Receive = {

    case ChannelStateChanged(channel, _, remoteNodeId, _, NORMAL, d: DATA_NORMAL) =>
      import d.commitments.channelId
      log.info(s"adding channel $channelId to available channels")
      context become main(channels + OutgoingChannel(channelId, channel, remoteNodeId.hash160), bindings, shortIds, channelUpdates)

    case ChannelStateChanged(channel, _, remoteNodeId, _, NEGOTIATING, d: DATA_NEGOTIATING) =>
      import d.commitments.channelId
      log.info(s"removing channel $channelId from available channels")
      // TODO: cleanup bindings
      context become main(channels - OutgoingChannel(channelId, channel, remoteNodeId.hash160), bindings, shortIds, channelUpdates)

    case ChannelStateChanged(channel, _, remoteNodeId, _, CLOSING, d: DATA_CLOSING) =>
      import d.commitments.channelId
      log.info(s"removing channel $channelId from available channels")
      // TODO: cleanup bindings
      context become main(channels - OutgoingChannel(channelId, channel, remoteNodeId.hash160), bindings, shortIds, channelUpdates)

    case ShortChannelIdAssigned(_, channelId, shortChannelId) =>
      context become main(channels, bindings, shortIds + (channelId -> shortChannelId), channelUpdates)

    case channelUpdate: ChannelUpdate =>
      log.info(s"updating relay parameters with channelUpdate=$channelUpdate")
      context become main(channels, bindings, shortIds, channelUpdates + (channelUpdate.shortChannelId -> channelUpdate))

    case ForwardAdd(add) =>
      Try(Sphinx.parsePacket(nodeSecret, add.paymentHash, add.onionRoutingPacket))
        .map {
          case ParsedPacket(payload, nextNodeAddress, nextPacket, sharedSecret) => (LightningMessageCodecs.perHopPayloadCodec.decode(BitVector(payload.data)), nextNodeAddress, nextPacket, sharedSecret)
        } match {
        case Success((_, nextNodeAddress, _, sharedSecret)) if nextNodeAddress.forall(_ == 0) =>
          log.info(s"looks like we are the final recipient of htlc #${add.id}")
          paymentHandler forward add
        case Success((Attempt.Successful(DecodeResult(perHopPayload, _)), nextNodeAddress, nextPacket, sharedSecret)) if channels.exists(_.nodeAddress == nextNodeAddress) =>
          val outgoingChannel = channels.find(_.nodeAddress == nextNodeAddress).get
          val channelUpdate = shortIds.get(outgoingChannel.channelId).flatMap(shortId => channelUpdates.get(shortId))
          channelUpdate match {
            case None =>
              // TODO: clarify what we're supposed to to in the specs
              sender ! CMD_FAIL_HTLC(add.id, Right(TemporaryChannelFailure), commit = true)
            case Some(channelUpdate) if add.amountMsat < channelUpdate.htlcMinimumMsat =>
              sender ! CMD_FAIL_HTLC(add.id, Right(AmountBelowMinimum(add.amountMsat, channelUpdate)), commit = true)
            case Some(channelUpdate) if add.expiry != perHopPayload.outgoing_cltv_value + channelUpdate.cltvExpiryDelta =>
              sender ! CMD_FAIL_HTLC(add.id, Right(IncorrectCltvExpiry(add.expiry, channelUpdate)), commit = true)
            case Some(channelUpdate) if add.expiry < Globals.blockCount.get() + 3 =>
              // if we are the final payee, we need a reasonable amount of time to pull the funds before the sender can get refunded
              sender ! CMD_FAIL_HTLC(add.id, Right(FinalExpiryTooSoon), commit = true)
            case _ =>
              val downstream = outgoingChannel.channel
              log.info(s"forwarding htlc #${add.id} to downstream=$downstream")
              downstream ! CMD_ADD_HTLC(perHopPayload.amt_to_forward, add.paymentHash, perHopPayload.outgoing_cltv_value, nextPacket, upstream_opt = Some(add), commit = true)
          }
        case Success((Attempt.Successful(DecodeResult(_, _)), nextNodeAddress, _, sharedSecret)) =>
          log.warning(s"couldn't resolve downstream node address $nextNodeAddress, failing htlc #${add.id}")
          sender ! CMD_FAIL_HTLC(add.id, Right(UnknownNextPeer), commit = true)
        case Success((Attempt.Failure(cause), _, _, sharedSecret)) =>
          log.error(s"couldn't parse payload: $cause")
          sender ! CMD_FAIL_HTLC(add.id, Right(PermanentNodeFailure), commit = true)
        case Failure(t) =>
          log.error(t, "couldn't parse onion: ")
          // we cannot even parse the onion packet
          sender ! CMD_FAIL_MALFORMED_HTLC(add.id, Crypto.sha256(add.onionRoutingPacket), failureCode = FailureMessageCodecs.BADONION, commit = true)
      }

    case AddHtlcSucceeded(downstream, origin) =>
      origin match {
        case Local(_) => log.info(s"we are the origin of htlc ${downstream.channelId}/${downstream.id}")
        case Relayed(upstream) => log.info(s"relayed htlc ${upstream.channelId}/${upstream.id} to ${downstream}/${downstream.id}")
      }
      context become main(channels, bindings + (downstream -> origin), shortIds, channelUpdates)

    case AddHtlcFailed(CMD_ADD_HTLC(_, _, _, onion, Some(updateAddHtlc), _), failure) if channels.exists(_.channelId == updateAddHtlc.channelId) =>
      val upstream = channels.find(_.channelId == updateAddHtlc.channelId).get.channel
      upstream ! CMD_FAIL_HTLC(updateAddHtlc.id, Right(failure), commit = true)

    case ForwardFulfill(fulfill) =>
<<<<<<< HEAD
      bindings.find(b => b._1.channelId == fulfill.channelId && b._1.id == fulfill.id) match {
        case Some((downstream, Relayed(origin))) if channels.exists(_.channelId == origin.channelId) =>
=======
      val downstream = DownstreamHtlcId(fulfill.channelId, fulfill.id)
      bindings.get(downstream) match {
        case Some(Relayed(origin)) if channels.exists(_.channelId == origin.channelId) =>
>>>>>>> c3bfbf4a
          val upstream = channels.find(_.channelId == origin.channelId).get.channel
          upstream ! CMD_FULFILL_HTLC(origin.id, fulfill.paymentPreimage, commit = true)
          context.system.eventStream.publish(PaymentRelayed(MilliSatoshi(origin.amountMsat), MilliSatoshi(origin.amountMsat - downstream.amountMsat), origin.paymentHash))
        case Some((_, Relayed(origin))) =>
          log.warning(s"origin channel ${origin.channelId} has disappeared in the meantime")
        case Some((_, Local(origin))) =>
          log.info(s"we were the origin payer for htlc #${fulfill.id}")
          origin ! fulfill
        case None =>
          log.warning(s"no origin found for htlc ${fulfill.channelId}/${fulfill.id}")
      }
      context become (main(channels, bindings - downstream, shortIds, channelUpdates))

    case ForwardFail(fail) =>
<<<<<<< HEAD
      bindings.find(b => b._1.channelId == fail.channelId && b._1.id == fail.id) match {
        case Some((_, Relayed(origin))) if channels.exists(_.channelId == origin.channelId) =>
          val upstream = channels.find(_.channelId == origin.channelId).get.channel
          // obfuscate the error packet with the upstream node's shared secret
          val sharedSecret = Sphinx.parsePacket(nodeSecret, origin.paymentHash, origin.onionRoutingPacket).sharedSecret
          val reason1 = Sphinx.forwardErrorPacket(fail.reason, sharedSecret)
          upstream ! CMD_FAIL_HTLC(origin.id, reason1, commit = true)
        case Some((_, Relayed(origin))) =>
=======
      val downstream = DownstreamHtlcId(fail.channelId, fail.id)
      bindings.get(downstream) match {
        case Some(Relayed(origin)) if channels.exists(_.channelId == origin.channelId) =>
          val upstream = channels.find(_.channelId == origin.channelId).get.channel
          upstream ! CMD_FAIL_HTLC(origin.id, Left(fail.reason), commit = true)
        case Some(Relayed(origin)) =>
>>>>>>> c3bfbf4a
          log.warning(s"origin channel ${origin.channelId} has disappeared in the meantime")
        case Some((_, Local(origin))) =>
          log.info(s"we were the origin payer for htlc #${fail.id}")
          origin ! fail
        case None =>
          log.warning(s"no origin found for htlc ${fail.channelId}/${fail.id}")
      }
      context become (main(channels, bindings - downstream, shortIds, channelUpdates))

    case ForwardFailMalformed(fail) =>
<<<<<<< HEAD
      bindings.find(b => b._1.channelId == fail.channelId && b._1.id == fail.id) match {
        case Some((_, Relayed(origin))) if channels.exists(_.channelId == origin.channelId) =>
=======
      val downstream = DownstreamHtlcId(fail.channelId, fail.id)
      bindings.get(downstream) match {
        case Some(Relayed(origin)) if channels.exists(_.channelId == origin.channelId) =>
>>>>>>> c3bfbf4a
          val upstream = channels.find(_.channelId == origin.channelId).get.channel
          upstream ! CMD_FAIL_MALFORMED_HTLC(origin.id, fail.onionHash, fail.failureCode, commit = true)
        case Some((_, Relayed(origin))) =>
          log.warning(s"origin channel ${origin.channelId} has disappeared in the meantime")
        case Some((_, Local(origin))) =>
          log.info(s"we were the origin payer for htlc #${fail.id}")
          origin ! fail
        case None =>
          log.warning(s"no origin found for htlc ${fail.channelId}/${fail.id}")
      }

    case w@WatchEventSpent(BITCOIN_HTLC_SPENT, tx) =>
      // when a remote or local commitment tx containing outgoing htlcs is published on the network,
      // we watch it in order to extract payment preimage if funds are pulled by the counterparty
      // we can then use these preimages to fulfill origin htlcs
<<<<<<< HEAD
      log.warning(s"processing $w")
      tx.txIn
        .map(_.witness)
        .map {
          case ScriptWitness(Seq(localSig, paymentPreimage, htlcOfferedScript)) =>
            log.info(s"extracted preimage=$paymentPreimage from tx=${Transaction.write(tx)} (claim-htlc-success)")
            Some(paymentPreimage)
          case ScriptWitness(Seq(BinaryData.empty, remoteSig, localSig, paymentPreimage, htlcOfferedScript)) =>
            log.info(s"extracted preimage=$paymentPreimage from tx=${Transaction.write(tx)} (htlc-success)")
            Some(paymentPreimage)
          case _ =>
            None
        }
        .flatten
        .map { preimage =>
          bindings.collect {
            case b@(downstream, Relayed(upstream)) if upstream.paymentHash == sha256(preimage) =>
              log.info(s"found a match between preimage=$preimage and origin htlc for $b")
              self ! ForwardFulfill(UpdateFulfillHtlc(downstream.channelId, downstream.id, preimage))
=======
      log.warning(s"processing BITCOIN_HTLC_SPENT with txid=${tx.txid} tx=${Transaction.write(tx)}")
      require(tx.txIn.size == 1, s"htlc tx should only have 1 input")
      val witness = tx.txIn(0).witness
      val extracted = witness match {
        case ScriptWitness(Seq(localSig, paymentPreimage, htlcOfferedScript)) if paymentPreimage.size == 32 =>
          log.warning(s"extracted preimage=$paymentPreimage from tx=${Transaction.write(tx)} (claim-htlc-success)")
          paymentPreimage
        case ScriptWitness(Seq(BinaryData.empty, remoteSig, localSig, paymentPreimage, htlcReceivedScript)) if paymentPreimage.size == 32 =>
          log.warning(s"extracted preimage=$paymentPreimage from tx=${Transaction.write(tx)} (htlc-success)")
          paymentPreimage
        case ScriptWitness(Seq(BinaryData.empty, remoteSig, localSig, BinaryData.empty, htlcOfferedScript)) =>
          val paymentHash160 = BinaryData(htlcOfferedScript.slice(109, 109 + 20))
          log.warning(s"extracted paymentHash160=$paymentHash160 from tx=${Transaction.write(tx)} (htlc-timeout)")
          paymentHash160
        case ScriptWitness(Seq(remoteSig, BinaryData.empty, htlcReceivedScript)) =>
          val paymentHash160 = BinaryData(htlcReceivedScript.slice(69, 69 + 20))
          log.warning(s"extracted paymentHash160=$paymentHash160 from tx=${Transaction.write(tx)} (claim-htlc-timeout)")
          paymentHash160
      }
      val downstreams = bindings.collect {
        case b@(downstream, Relayed(origin)) if origin.paymentHash == sha256(extracted) =>
          log.warning(s"found a match between preimage=$extracted and origin htlc=$origin")
          channels.find(_.channelId == origin.channelId) match {
            case Some(outgoingChannel) =>
              val upstream = outgoingChannel.channel
              upstream ! CMD_FULFILL_HTLC(origin.id, extracted, commit = true)
            case None => log.warning(s"could not find channel for channelId=${origin.channelId}")
>>>>>>> c3bfbf4a
          }
          downstream
        case b@(downstream, Relayed(origin)) if ripemd160(origin.paymentHash) == extracted =>
          log.warning(s"found a match between paymentHash160=$extracted and origin htlc=$origin")
          channels.find(_.channelId == origin.channelId) match {
            case Some(outgoingChannel) =>
              val upstream = outgoingChannel.channel
              upstream ! CMD_FAIL_HTLC(origin.id, Right(PermanentChannelFailure), commit = true)
            case None => log.warning(s"could not find channel for channelId=${origin.channelId}")
          }
          downstream
      }
      context become (main(channels, bindings -- downstreams, shortIds, channelUpdates))

    case 'channels
    => sender ! channels
  }
}

object Relayer {
  def props(nodeSecret: PrivateKey, paymentHandler: ActorRef) = Props(classOf[Relayer], nodeSecret: PrivateKey, paymentHandler)
}<|MERGE_RESOLUTION|>--- conflicted
+++ resolved
@@ -1,13 +1,8 @@
 package fr.acinq.eclair.payment
 
 import akka.actor.{Actor, ActorLogging, ActorRef, Props}
-<<<<<<< HEAD
-import fr.acinq.bitcoin.Crypto.{PrivateKey, sha256}
+import fr.acinq.bitcoin.Crypto.{PrivateKey, ripemd160, sha256}
 import fr.acinq.bitcoin.{BinaryData, Crypto, MilliSatoshi, ScriptWitness, Transaction}
-=======
-import fr.acinq.bitcoin.Crypto.{PrivateKey, ripemd160, sha256}
-import fr.acinq.bitcoin.{BinaryData, Crypto, ScriptWitness, Transaction}
->>>>>>> c3bfbf4a
 import fr.acinq.eclair.Globals
 import fr.acinq.eclair.blockchain.WatchEventSpent
 import fr.acinq.eclair.channel._
@@ -25,7 +20,7 @@
 
 sealed trait Origin
 case class Local(sender: ActorRef) extends Origin
-case class Relayed(upstream: UpdateAddHtlc) extends Origin
+case class Relayed(upstream: ActorRef, htlcIn: UpdateAddHtlc) extends Origin
 
 case class AddHtlcSucceeded(add: UpdateAddHtlc, origin: Origin)
 case class AddHtlcFailed(add: CMD_ADD_HTLC, failure: FailureMessage)
@@ -98,7 +93,7 @@
             case _ =>
               val downstream = outgoingChannel.channel
               log.info(s"forwarding htlc #${add.id} to downstream=$downstream")
-              downstream ! CMD_ADD_HTLC(perHopPayload.amt_to_forward, add.paymentHash, perHopPayload.outgoing_cltv_value, nextPacket, upstream_opt = Some(add), commit = true)
+              downstream forward CMD_ADD_HTLC(perHopPayload.amt_to_forward, add.paymentHash, perHopPayload.outgoing_cltv_value, nextPacket, upstream_opt = Some(add), commit = true)
           }
         case Success((Attempt.Successful(DecodeResult(_, _)), nextNodeAddress, _, sharedSecret)) =>
           log.warning(s"couldn't resolve downstream node address $nextNodeAddress, failing htlc #${add.id}")
@@ -115,7 +110,7 @@
     case AddHtlcSucceeded(downstream, origin) =>
       origin match {
         case Local(_) => log.info(s"we are the origin of htlc ${downstream.channelId}/${downstream.id}")
-        case Relayed(upstream) => log.info(s"relayed htlc ${upstream.channelId}/${upstream.id} to ${downstream}/${downstream.id}")
+        case Relayed(_, upstream) => log.info(s"relayed htlc ${upstream.channelId}/${upstream.id} to ${downstream.channelId}/${downstream.id}")
       }
       context become main(channels, bindings + (downstream -> origin), shortIds, channelUpdates)
 
@@ -124,70 +119,41 @@
       upstream ! CMD_FAIL_HTLC(updateAddHtlc.id, Right(failure), commit = true)
 
     case ForwardFulfill(fulfill) =>
-<<<<<<< HEAD
       bindings.find(b => b._1.channelId == fulfill.channelId && b._1.id == fulfill.id) match {
-        case Some((downstream, Relayed(origin))) if channels.exists(_.channelId == origin.channelId) =>
-=======
-      val downstream = DownstreamHtlcId(fulfill.channelId, fulfill.id)
-      bindings.get(downstream) match {
-        case Some(Relayed(origin)) if channels.exists(_.channelId == origin.channelId) =>
->>>>>>> c3bfbf4a
-          val upstream = channels.find(_.channelId == origin.channelId).get.channel
-          upstream ! CMD_FULFILL_HTLC(origin.id, fulfill.paymentPreimage, commit = true)
-          context.system.eventStream.publish(PaymentRelayed(MilliSatoshi(origin.amountMsat), MilliSatoshi(origin.amountMsat - downstream.amountMsat), origin.paymentHash))
-        case Some((_, Relayed(origin))) =>
-          log.warning(s"origin channel ${origin.channelId} has disappeared in the meantime")
-        case Some((_, Local(origin))) =>
+        case Some((htlcOut, Relayed(upstream, htlcIn))) =>
+          upstream ! CMD_FULFILL_HTLC(htlcIn.id, fulfill.paymentPreimage, commit = true)
+          context.system.eventStream.publish(PaymentRelayed(MilliSatoshi(htlcIn.amountMsat), MilliSatoshi(htlcIn.amountMsat - htlcOut.amountMsat), htlcIn.paymentHash))
+          context become main(channels, bindings - htlcOut, shortIds, channelUpdates)
+        case Some((htlcOut, Local(origin))) =>
           log.info(s"we were the origin payer for htlc #${fulfill.id}")
           origin ! fulfill
+          context become main(channels, bindings - htlcOut, shortIds, channelUpdates)
         case None =>
           log.warning(s"no origin found for htlc ${fulfill.channelId}/${fulfill.id}")
       }
-      context become (main(channels, bindings - downstream, shortIds, channelUpdates))
 
     case ForwardFail(fail) =>
-<<<<<<< HEAD
       bindings.find(b => b._1.channelId == fail.channelId && b._1.id == fail.id) match {
-        case Some((_, Relayed(origin))) if channels.exists(_.channelId == origin.channelId) =>
-          val upstream = channels.find(_.channelId == origin.channelId).get.channel
-          // obfuscate the error packet with the upstream node's shared secret
-          val sharedSecret = Sphinx.parsePacket(nodeSecret, origin.paymentHash, origin.onionRoutingPacket).sharedSecret
-          val reason1 = Sphinx.forwardErrorPacket(fail.reason, sharedSecret)
-          upstream ! CMD_FAIL_HTLC(origin.id, reason1, commit = true)
-        case Some((_, Relayed(origin))) =>
-=======
-      val downstream = DownstreamHtlcId(fail.channelId, fail.id)
-      bindings.get(downstream) match {
-        case Some(Relayed(origin)) if channels.exists(_.channelId == origin.channelId) =>
-          val upstream = channels.find(_.channelId == origin.channelId).get.channel
-          upstream ! CMD_FAIL_HTLC(origin.id, Left(fail.reason), commit = true)
-        case Some(Relayed(origin)) =>
->>>>>>> c3bfbf4a
-          log.warning(s"origin channel ${origin.channelId} has disappeared in the meantime")
-        case Some((_, Local(origin))) =>
+        case Some((htlcOut, Relayed(upstream, htlcIn))) =>
+          upstream ! CMD_FAIL_HTLC(htlcIn.id, Left(fail.reason), commit = true)
+          context become main(channels, bindings - htlcOut, shortIds, channelUpdates)
+        case Some((htlcOut, Local(origin))) =>
           log.info(s"we were the origin payer for htlc #${fail.id}")
           origin ! fail
+          context become main(channels, bindings - htlcOut, shortIds, channelUpdates)
         case None =>
           log.warning(s"no origin found for htlc ${fail.channelId}/${fail.id}")
       }
-      context become (main(channels, bindings - downstream, shortIds, channelUpdates))
 
     case ForwardFailMalformed(fail) =>
-<<<<<<< HEAD
       bindings.find(b => b._1.channelId == fail.channelId && b._1.id == fail.id) match {
-        case Some((_, Relayed(origin))) if channels.exists(_.channelId == origin.channelId) =>
-=======
-      val downstream = DownstreamHtlcId(fail.channelId, fail.id)
-      bindings.get(downstream) match {
-        case Some(Relayed(origin)) if channels.exists(_.channelId == origin.channelId) =>
->>>>>>> c3bfbf4a
-          val upstream = channels.find(_.channelId == origin.channelId).get.channel
-          upstream ! CMD_FAIL_MALFORMED_HTLC(origin.id, fail.onionHash, fail.failureCode, commit = true)
-        case Some((_, Relayed(origin))) =>
-          log.warning(s"origin channel ${origin.channelId} has disappeared in the meantime")
-        case Some((_, Local(origin))) =>
+        case Some((htlcOut, Relayed(upstream, htlcIn))) =>
+          upstream ! CMD_FAIL_MALFORMED_HTLC(htlcIn.id, fail.onionHash, fail.failureCode, commit = true)
+          context become main(channels, bindings - htlcOut, shortIds, channelUpdates)
+        case Some((htlcOut, Local(origin))) =>
           log.info(s"we were the origin payer for htlc #${fail.id}")
           origin ! fail
+          context become main(channels, bindings - htlcOut, shortIds, channelUpdates)
         case None =>
           log.warning(s"no origin found for htlc ${fail.channelId}/${fail.id}")
       }
@@ -196,27 +162,6 @@
       // when a remote or local commitment tx containing outgoing htlcs is published on the network,
       // we watch it in order to extract payment preimage if funds are pulled by the counterparty
       // we can then use these preimages to fulfill origin htlcs
-<<<<<<< HEAD
-      log.warning(s"processing $w")
-      tx.txIn
-        .map(_.witness)
-        .map {
-          case ScriptWitness(Seq(localSig, paymentPreimage, htlcOfferedScript)) =>
-            log.info(s"extracted preimage=$paymentPreimage from tx=${Transaction.write(tx)} (claim-htlc-success)")
-            Some(paymentPreimage)
-          case ScriptWitness(Seq(BinaryData.empty, remoteSig, localSig, paymentPreimage, htlcOfferedScript)) =>
-            log.info(s"extracted preimage=$paymentPreimage from tx=${Transaction.write(tx)} (htlc-success)")
-            Some(paymentPreimage)
-          case _ =>
-            None
-        }
-        .flatten
-        .map { preimage =>
-          bindings.collect {
-            case b@(downstream, Relayed(upstream)) if upstream.paymentHash == sha256(preimage) =>
-              log.info(s"found a match between preimage=$preimage and origin htlc for $b")
-              self ! ForwardFulfill(UpdateFulfillHtlc(downstream.channelId, downstream.id, preimage))
-=======
       log.warning(s"processing BITCOIN_HTLC_SPENT with txid=${tx.txid} tx=${Transaction.write(tx)}")
       require(tx.txIn.size == 1, s"htlc tx should only have 1 input")
       val witness = tx.txIn(0).witness
@@ -236,31 +181,19 @@
           log.warning(s"extracted paymentHash160=$paymentHash160 from tx=${Transaction.write(tx)} (claim-htlc-timeout)")
           paymentHash160
       }
-      val downstreams = bindings.collect {
-        case b@(downstream, Relayed(origin)) if origin.paymentHash == sha256(extracted) =>
-          log.warning(s"found a match between preimage=$extracted and origin htlc=$origin")
-          channels.find(_.channelId == origin.channelId) match {
-            case Some(outgoingChannel) =>
-              val upstream = outgoingChannel.channel
-              upstream ! CMD_FULFILL_HTLC(origin.id, extracted, commit = true)
-            case None => log.warning(s"could not find channel for channelId=${origin.channelId}")
->>>>>>> c3bfbf4a
-          }
-          downstream
-        case b@(downstream, Relayed(origin)) if ripemd160(origin.paymentHash) == extracted =>
-          log.warning(s"found a match between paymentHash160=$extracted and origin htlc=$origin")
-          channels.find(_.channelId == origin.channelId) match {
-            case Some(outgoingChannel) =>
-              val upstream = outgoingChannel.channel
-              upstream ! CMD_FAIL_HTLC(origin.id, Right(PermanentChannelFailure), commit = true)
-            case None => log.warning(s"could not find channel for channelId=${origin.channelId}")
-          }
-          downstream
-      }
-      context become (main(channels, bindings -- downstreams, shortIds, channelUpdates))
-
-    case 'channels
-    => sender ! channels
+      val htlcsOut = bindings.collect {
+        case b@(htlcOut, Relayed(upstream, htlcIn)) if htlcIn.paymentHash == sha256(extracted) =>
+          log.warning(s"found a match between preimage=$extracted and origin htlc=$htlcIn")
+          upstream ! CMD_FULFILL_HTLC(htlcIn.id, extracted, commit = true)
+          htlcOut
+        case b@(htlcOut, Relayed(upstream, htlcIn)) if ripemd160(htlcIn.paymentHash) == extracted =>
+          log.warning(s"found a match between paymentHash160=$extracted and origin htlc=$htlcIn")
+          upstream ! CMD_FAIL_HTLC(htlcIn.id, Right(PermanentChannelFailure), commit = true)
+          htlcOut
+      }
+      context become main(channels, bindings -- htlcsOut, shortIds, channelUpdates)
+
+    case 'channels => sender ! channels
   }
 }
 
