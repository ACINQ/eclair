--- conflicted
+++ resolved
@@ -1,12 +1,7 @@
 package fr.acinq.eclair.channel
 
-<<<<<<< HEAD
 import fr.acinq.bitcoin.Crypto.{Point, PrivateKey, PublicKey, Scalar}
-import fr.acinq.bitcoin.{BinaryData, Transaction}
-=======
-import fr.acinq.bitcoin.Crypto.{Point, Scalar}
 import fr.acinq.bitcoin.{BinaryData, ScriptElt, Transaction}
->>>>>>> fbe28670
 import fr.acinq.eclair.transactions.CommitmentSpec
 import fr.acinq.eclair.transactions.Transactions.CommitTx
 import fr.acinq.eclair.wire.{ClosingSigned, FundingLocked, Shutdown}
@@ -168,11 +163,7 @@
                              revocationSecret: Scalar,
                              paymentKey: PrivateKey,
                              delayedPaymentKey: Scalar,
-<<<<<<< HEAD
-                             finalPrivKey: PrivateKey,
-=======
                              defaultFinalScriptPubKey: Seq[ScriptElt],
->>>>>>> fbe28670
                              shaSeed: BinaryData,
                              isFunder: Boolean)
 
