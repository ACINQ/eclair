package fr.acinq.eclair.channel

import akka.actor.{ActorRef, FSM, LoggingFSM, Props}
import fr.acinq.bitcoin.Crypto.{Point, PublicKey}
import fr.acinq.bitcoin._
import fr.acinq.eclair._
import fr.acinq.eclair.blockchain._
import fr.acinq.eclair.channel.Helpers.{Closing, Funding}
import fr.acinq.eclair.crypto.{Generators, ShaChain}
import fr.acinq.eclair.transactions.Transactions._
import fr.acinq.eclair.transactions._
import fr.acinq.eclair.wire._

import scala.compat.Platform
import scala.concurrent.ExecutionContext
import scala.concurrent.duration._
import scala.util.{Failure, Success, Try}


/**
  * Created by PM on 20/08/2015.
  */

object Channel {
  def props(them: ActorRef, blockchain: ActorRef, paymentHandler: ActorRef, localParams: LocalParams, theirNodeId: String, autoSignInterval: Option[FiniteDuration] = None) = Props(new Channel(them, blockchain, paymentHandler, localParams, theirNodeId, autoSignInterval))
}

class Channel(val them: ActorRef, val blockchain: ActorRef, paymentHandler: ActorRef, val localParams: LocalParams, theirNodeId: String, autoSignInterval: Option[FiniteDuration] = None)(implicit ec: ExecutionContext = ExecutionContext.Implicits.global) extends LoggingFSM[State, Data] {

  context.system.eventStream.publish(ChannelCreated(self, localParams, theirNodeId))

  /*
          8888888 888b    888 8888888 88888888888
            888   8888b   888   888       888
            888   88888b  888   888       888
            888   888Y88b 888   888       888
            888   888 Y88b888   888       888
            888   888  Y88888   888       888
            888   888   Y8888   888       888
          8888888 888    Y888 8888888     888
   */

  /*
                                                NEW
                              FUNDER                            FUNDEE
                                 |                                |
                                 |          open_channel          |WAIT_FOR_OPEN_CHANNEL
                                 |------------------------------->|
          WAIT_FOR_ACCEPT_CHANNEL|                                |
                                 |         accept_channel         |
                                 |<-------------------------------|
                                 |                                |WAIT_FOR_FUNDING_CREATED
                                 |        funding_created         |
                                 |------------------------------->|
          WAIT_FOR_FUNDING_SIGNED|                                |
                                 |         funding_signed         |
                                 |<-------------------------------|
          WAIT_FOR_FUNDING_LOCKED|                                |WAIT_FOR_FUNDING_LOCKED
                                 | funding_locked  funding_locked |
                                 |---------------  ---------------|
                                 |               \/               |
                                 |               /\               |
                                 |<--------------  -------------->|
                           NORMAL|                                |NORMAL
   */

  startWith(WAIT_FOR_INIT_INTERNAL, Nothing)

  when(WAIT_FOR_INIT_INTERNAL)(handleExceptions {
    case Event(INPUT_INIT_FUNDER(fundingSatoshis, pushMsat), Nothing) if localParams.isFunder =>
      val temporaryChannelId = Platform.currentTime
      val firstPerCommitmentPoint = Generators.perCommitPoint(localParams.shaSeed, 0)
      them ! OpenChannel(temporaryChannelId = temporaryChannelId,
        fundingSatoshis = fundingSatoshis,
        pushMsat = pushMsat,
        dustLimitSatoshis = localParams.dustLimitSatoshis,
        maxHtlcValueInFlightMsat = localParams.maxHtlcValueInFlightMsat,
        channelReserveSatoshis = localParams.channelReserveSatoshis,
        htlcMinimumMsat = localParams.htlcMinimumMsat,
        feeratePerKw = localParams.feeratePerKw,
        toSelfDelay = localParams.toSelfDelay,
        maxAcceptedHtlcs = localParams.maxAcceptedHtlcs,
        fundingPubkey = localParams.fundingPrivKey.publicKey,
        revocationBasepoint = localParams.revocationSecret.toPoint,
        paymentBasepoint = localParams.paymentKey.toPoint,
        delayedPaymentBasepoint = localParams.delayedPaymentKey.toPoint,
        firstPerCommitmentPoint = firstPerCommitmentPoint)
      goto(WAIT_FOR_ACCEPT_CHANNEL) using DATA_WAIT_FOR_ACCEPT_CHANNEL(temporaryChannelId, localParams, fundingSatoshis = fundingSatoshis, pushMsat = pushMsat, autoSignInterval = autoSignInterval)

    case Event(INPUT_INIT_FUNDEE(), Nothing) if !localParams.isFunder =>
      goto(WAIT_FOR_OPEN_CHANNEL) using DATA_WAIT_FOR_OPEN_CHANNEL(localParams, autoSignInterval = autoSignInterval)
  })


  when(WAIT_FOR_OPEN_CHANNEL)(handleExceptions {
    case Event(open: OpenChannel, DATA_WAIT_FOR_OPEN_CHANNEL(localParams, autoSignInterval)) =>
      // TODO: here we should check if remote parameters suit us
      // TODO: maybe also check uniqueness of temporary channel id
      val minimumDepth = Globals.default_mindepth
      val firstPerCommitmentPoint = Generators.perCommitPoint(localParams.shaSeed, 0)
      them ! AcceptChannel(temporaryChannelId = Platform.currentTime,
        dustLimitSatoshis = localParams.dustLimitSatoshis,
        maxHtlcValueInFlightMsat = localParams.maxHtlcValueInFlightMsat,
        channelReserveSatoshis = localParams.channelReserveSatoshis,
        minimumDepth = minimumDepth,
        htlcMinimumMsat = localParams.htlcMinimumMsat,
        toSelfDelay = localParams.toSelfDelay,
        maxAcceptedHtlcs = localParams.maxAcceptedHtlcs,
        fundingPubkey = localParams.fundingPrivKey.publicKey,
        revocationBasepoint = localParams.revocationSecret.toPoint,
        paymentBasepoint = localParams.paymentKey.toPoint,
        delayedPaymentBasepoint = localParams.delayedPaymentKey.toPoint,
        firstPerCommitmentPoint = firstPerCommitmentPoint)
      val remoteParams = RemoteParams(
        dustLimitSatoshis = open.dustLimitSatoshis,
        maxHtlcValueInFlightMsat = open.maxHtlcValueInFlightMsat,
        channelReserveSatoshis = open.channelReserveSatoshis,
        htlcMinimumMsat = open.htlcMinimumMsat,
        feeratePerKw = open.feeratePerKw,
        toSelfDelay = open.toSelfDelay,
        maxAcceptedHtlcs = open.maxAcceptedHtlcs,
        fundingPubKey = PublicKey(open.fundingPubkey),
        revocationBasepoint = Point(open.revocationBasepoint),
        paymentBasepoint = Point(open.paymentBasepoint),
        delayedPaymentBasepoint = Point(open.delayedPaymentBasepoint))
      log.debug(s"remote params: $remoteParams")
      val params = ChannelParams(
        localParams = localParams.copy(feeratePerKw = open.feeratePerKw), // funder gets to choose the first feerate
        remoteParams = remoteParams,
        fundingSatoshis = open.fundingSatoshis,
        minimumDepth = minimumDepth,
        autoSignInterval = autoSignInterval)
      goto(WAIT_FOR_FUNDING_CREATED) using DATA_WAIT_FOR_FUNDING_CREATED(open.temporaryChannelId, params, open.pushMsat, Point(open.firstPerCommitmentPoint))

    case Event(CMD_CLOSE(_), _) => goto(CLOSED)

    case Event(e: Error, _) =>
      log.error(s"peer sent $e, closing connection") // see bolt #2: A node MUST fail the connection if it receives an err message
      goto(CLOSED)
  })

  when(WAIT_FOR_ACCEPT_CHANNEL)(handleExceptions {
    case Event(accept: AcceptChannel, DATA_WAIT_FOR_ACCEPT_CHANNEL(temporaryChannelId, localParams, fundingSatoshis, pushMsat, autoSignInterval)) =>
      // TODO: here we should check if remote parameters suit us
      // TODO: check equality of temporaryChannelId? or should be done upstream
      val remoteParams = RemoteParams(
        dustLimitSatoshis = accept.dustLimitSatoshis,
        maxHtlcValueInFlightMsat = accept.maxHtlcValueInFlightMsat,
        channelReserveSatoshis = accept.channelReserveSatoshis,
        htlcMinimumMsat = accept.htlcMinimumMsat,
        feeratePerKw = localParams.feeratePerKw, // funder gets to choose the first feerate
        toSelfDelay = accept.toSelfDelay,
        maxAcceptedHtlcs = accept.maxAcceptedHtlcs,
        fundingPubKey = PublicKey(accept.fundingPubkey),
        revocationBasepoint = Point(accept.revocationBasepoint),
        paymentBasepoint = Point(accept.paymentBasepoint),
        delayedPaymentBasepoint = Point(accept.delayedPaymentBasepoint)
      )
      log.debug(s"remote params: $remoteParams")
      val params = ChannelParams(
        localParams = localParams,
        remoteParams = remoteParams,
        fundingSatoshis = fundingSatoshis,
        minimumDepth = accept.minimumDepth,
        autoSignInterval = autoSignInterval)
      val localFundingPubkey = params.localParams.fundingPrivKey.publicKey
      blockchain ! MakeFundingTx(localFundingPubkey, remoteParams.fundingPubKey, Satoshi(params.fundingSatoshis))
      goto(WAIT_FOR_FUNDING_CREATED_INTERNAL) using DATA_WAIT_FOR_FUNDING_INTERNAL(temporaryChannelId, params, pushMsat, accept.firstPerCommitmentPoint)

    case Event(CMD_CLOSE(_), _) => goto(CLOSED)

    case Event(e: Error, _) =>
      log.error(s"peer sent $e, closing connection") // see bolt #2: A node MUST fail the connection if it receives an err message
      goto(CLOSED)
  })

  when(WAIT_FOR_FUNDING_CREATED_INTERNAL)(handleExceptions {
    case Event((fundingTx: Transaction, fundingTxOutputIndex: Int), DATA_WAIT_FOR_FUNDING_INTERNAL(temporaryChannelId, params, pushMsat, remoteFirstPerCommitmentPoint)) =>
      // our wallet provided us with a funding tx
      log.info(s"funding tx txid=${fundingTx.txid}")

      // let's create the first commitment tx that spends the yet uncommitted funding tx
      val (localSpec, localCommitTx, remoteSpec, remoteCommitTx) = Funding.makeFirstCommitTxs(params, pushMsat, fundingTx.hash, fundingTxOutputIndex, remoteFirstPerCommitmentPoint)

      val localSigOfRemoteTx = Transactions.sign(remoteCommitTx, localParams.fundingPrivKey) // signature of their initial commitment tx that pays them pushMsat
      them ! FundingCreated(
        temporaryChannelId = temporaryChannelId,
        txid = fundingTx.hash,
        outputIndex = fundingTxOutputIndex,
        signature = localSigOfRemoteTx
      )
      goto(WAIT_FOR_FUNDING_SIGNED) using DATA_WAIT_FOR_FUNDING_SIGNED(temporaryChannelId, params, fundingTx, localSpec, localCommitTx, RemoteCommit(0, remoteSpec, remoteCommitTx.tx.txid, remoteFirstPerCommitmentPoint))

    case Event(CMD_CLOSE(_), _) => goto(CLOSED)

    case Event(e: Error, _) =>
      log.error(s"peer sent $e, closing connection") // see bolt #2: A node MUST fail the connection if it receives an err message
      goto(CLOSED)
  })

  when(WAIT_FOR_FUNDING_CREATED)(handleExceptions {
    case Event(FundingCreated(_, fundingTxHash, fundingTxOutputIndex, remoteSig), DATA_WAIT_FOR_FUNDING_CREATED(temporaryChannelId, params, pushMsat, remoteFirstPerCommitmentPoint)) =>
      // they fund the channel with their funding tx, so the money is theirs (but we are paid pushMsat)
      val (localSpec, localCommitTx, remoteSpec, remoteCommitTx) = Funding.makeFirstCommitTxs(params, pushMsat, fundingTxHash, fundingTxOutputIndex, remoteFirstPerCommitmentPoint)

      // check remote signature validity
      val localSigOfLocalTx = Transactions.sign(localCommitTx, localParams.fundingPrivKey)
      val signedLocalCommitTx = Transactions.addSigs(localCommitTx, params.localParams.fundingPrivKey.publicKey, params.remoteParams.fundingPubKey, localSigOfLocalTx, remoteSig)
      Transactions.checkSpendable(signedLocalCommitTx) match {
        case Failure(cause) =>
          log.error(cause, "their FundingCreated message contains an invalid signature")
          them ! Error(temporaryChannelId, cause.getMessage.getBytes)
          // we haven't anything at stake yet, we can just stop
          goto(CLOSED)
        case Success(_) =>
          log.info(s"signing remote tx: $remoteCommitTx")
          val localSigOfRemoteTx = Transactions.sign(remoteCommitTx, localParams.fundingPrivKey)
          them ! FundingSigned(
            temporaryChannelId = temporaryChannelId,
            signature = localSigOfRemoteTx
          )

          // watch the funding tx transaction
          val commitInput = localCommitTx.input
          blockchain ! WatchSpent(self, commitInput.outPoint.txid, commitInput.outPoint.index.toInt, minDepth = 0, BITCOIN_FUNDING_SPENT) // TODO: should we wait for an acknowledgment from the watcher?
          blockchain ! WatchConfirmed(self, commitInput.outPoint.txid, params.minimumDepth.toInt, BITCOIN_FUNDING_DEPTHOK)

          val commitments = Commitments(params.localParams, params.remoteParams,
            LocalCommit(0, localSpec, PublishableTxs(signedLocalCommitTx, Nil)), RemoteCommit(0, remoteSpec, remoteCommitTx.tx.txid, remoteFirstPerCommitmentPoint),
            LocalChanges(Nil, Nil, Nil), RemoteChanges(Nil, Nil),
            localCurrentHtlcId = 0L,
            remoteNextCommitInfo = Right(null), // TODO: we will receive their next per-commitment point in the next message, so we temporarily put an empty byte array
            commitInput, ShaChain.init, channelId = 0)
          context.system.eventStream.publish(ChannelIdAssigned(self, commitments.anchorId, Satoshi(params.fundingSatoshis)))
          goto(WAIT_FOR_FUNDING_LOCKED_INTERNAL) using DATA_WAIT_FOR_FUNDING_LOCKED_INTERNAL(temporaryChannelId, params, commitments, None)
      }

    case Event(CMD_CLOSE(_), _) => goto(CLOSED)

    case Event(e: Error, _) =>
      log.error(s"peer sent $e, closing connection") // see bolt #2: A node MUST fail the connection if it receives an err message
      goto(CLOSED)
  })

  when(WAIT_FOR_FUNDING_SIGNED)(handleExceptions {
    case Event(FundingSigned(_, remoteSig), DATA_WAIT_FOR_FUNDING_SIGNED(temporaryChannelId, params, fundingTx, localSpec, localCommitTx, remoteCommit)) =>
      // we make sure that their sig checks out and that our first commit tx is spendable
      val localSigOfLocalTx = Transactions.sign(localCommitTx, localParams.fundingPrivKey)
      val signedLocalCommitTx = Transactions.addSigs(localCommitTx, params.localParams.fundingPrivKey.publicKey, params.remoteParams.fundingPubKey, localSigOfLocalTx, remoteSig)
      Transactions.checkSpendable(signedLocalCommitTx) match {
        case Failure(cause) =>
          log.error(cause, "their FundingSigned message contains an invalid signature")
          them ! Error(temporaryChannelId, cause.getMessage.getBytes)
          // we haven't published anything yet, we can just stop
          goto(CLOSED)
        case Success(_) =>
          val commitInput = localCommitTx.input
          blockchain ! WatchSpent(self, commitInput.outPoint.txid, commitInput.outPoint.index.toInt, minDepth = 0, BITCOIN_FUNDING_SPENT) // TODO: should we wait for an acknowledgment from the watcher?
          blockchain ! WatchConfirmed(self, commitInput.outPoint.txid, params.minimumDepth, BITCOIN_FUNDING_DEPTHOK)
          blockchain ! Publish(fundingTx)
          val commitments = Commitments(params.localParams, params.remoteParams,
            LocalCommit(0, localSpec, PublishableTxs(signedLocalCommitTx, Nil)), remoteCommit,
            LocalChanges(Nil, Nil, Nil), RemoteChanges(Nil, Nil),
            localCurrentHtlcId = 0L,
            remoteNextCommitInfo = Right(null), // TODO: we will receive their next per-commitment point in the next message, so we temporarily put an empty byte array
            commitInput, ShaChain.init, channelId = 0)
          context.system.eventStream.publish(ChannelIdAssigned(self, commitments.anchorId, Satoshi(params.fundingSatoshis)))
          context.system.eventStream.publish(ChannelSignatureReceived(self, commitments))
          goto(WAIT_FOR_FUNDING_LOCKED_INTERNAL) using DATA_WAIT_FOR_FUNDING_LOCKED_INTERNAL(temporaryChannelId, params, commitments, None)
      }

    case Event(CMD_CLOSE(_), _) => goto(CLOSED)

    case Event(e: Error, _) =>
      log.error(s"peer sent $e, closing connection") // see bolt #2: A node MUST fail the connection if it receives an err message
      goto(CLOSED)
  })

  when(WAIT_FOR_FUNDING_LOCKED_INTERNAL)(handleExceptions {
    case Event(msg: FundingLocked, d: DATA_WAIT_FOR_FUNDING_LOCKED_INTERNAL) =>
      log.info(s"received their FundingLocked, deferring message")
      stay using d.copy(deferred = Some(msg))

    case Event(BITCOIN_FUNDING_DEPTHOK, d@DATA_WAIT_FOR_FUNDING_LOCKED_INTERNAL(temporaryChannelId, params, commitments, deferred)) =>
      // TODO: set channelId
      val channelId = 0L
      blockchain ! WatchLost(self, commitments.anchorId, params.minimumDepth, BITCOIN_FUNDING_LOST)
      val nextPerCommitmentPoint = Generators.perCommitPoint(localParams.shaSeed, 1)
      them ! FundingLocked(channelId, 0L, None, None, nextPerCommitmentPoint) // TODO: routing announcements disabled
      deferred.map(self ! _)
      // TODO: htlcIdx should not be 0 when resuming connection
      goto(WAIT_FOR_FUNDING_LOCKED) using DATA_NORMAL(channelId, params, commitments.copy(channelId = channelId), None, Map())

    case Event(BITCOIN_FUNDING_TIMEOUT, _) =>
      them ! Error(0, "Funding tx timed out".getBytes)
      goto(CLOSED)

    case Event((BITCOIN_FUNDING_SPENT, tx: Transaction), d: DATA_WAIT_FOR_FUNDING_LOCKED_INTERNAL) if tx.txid == d.commitments.remoteCommit.txid => handleRemoteSpentCurrent(tx, d)

    case Event((BITCOIN_FUNDING_SPENT, _), d: DATA_WAIT_FOR_FUNDING_LOCKED_INTERNAL) => handleInformationLeak(d)

    case Event(cmd: CMD_CLOSE, d: DATA_WAIT_FOR_FUNDING_LOCKED_INTERNAL) =>
      blockchain ! Publish(d.commitments.localCommit.publishableTxs.commitTx.tx)
      blockchain ! WatchConfirmed(self, d.commitments.localCommit.publishableTxs.commitTx.tx.txid, d.params.minimumDepth, BITCOIN_CLOSE_DONE)
      // there can't be htlcs at this stage
      val localCommitPublished = LocalCommitPublished(d.commitments.localCommit.publishableTxs.commitTx.tx, Nil, Nil, Nil)
      goto(CLOSING) using DATA_CLOSING(d.commitments, localCommitPublished = Some(localCommitPublished))

    case Event(e: Error, d: DATA_WAIT_FOR_FUNDING_LOCKED_INTERNAL) =>
      log.error(s"peer sent $e, closing connection") // see bolt #2: A node MUST fail the connection if it receives an err message
      blockchain ! Publish(d.commitments.localCommit.publishableTxs.commitTx.tx)
      blockchain ! WatchConfirmed(self, d.commitments.localCommit.publishableTxs.commitTx.tx.txid, d.params.minimumDepth, BITCOIN_CLOSE_DONE)
      // there can't be htlcs at this stage
      val localCommitPublished = LocalCommitPublished(d.commitments.localCommit.publishableTxs.commitTx.tx, Nil, Nil, Nil)
      goto(CLOSING) using DATA_CLOSING(d.commitments, localCommitPublished = Some(localCommitPublished))
  })

  when(WAIT_FOR_FUNDING_LOCKED)(handleExceptions {
    case Event(FundingLocked(temporaryChannelId, channelId, _, _, nextPerCommitmentPoint), d: DATA_NORMAL) =>
      // TODO: check channelId matches ours
      Register.create_alias(theirNodeId, d.commitments.anchorId)
      goto(NORMAL) using d.copy(commitments = d.commitments.copy(remoteNextCommitInfo = Right(nextPerCommitmentPoint)))

    case Event((BITCOIN_FUNDING_SPENT, tx: Transaction), d: DATA_NORMAL) if tx.txid == d.commitments.remoteCommit.txid => handleRemoteSpentCurrent(tx, d)

    case Event((BITCOIN_FUNDING_SPENT, _), d: DATA_NORMAL) => handleInformationLeak(d)

    case Event(cmd: CMD_CLOSE, d: DATA_NORMAL) =>
      blockchain ! Publish(d.commitments.localCommit.publishableTxs.commitTx.tx)
      blockchain ! WatchConfirmed(self, d.commitments.localCommit.publishableTxs.commitTx.tx.txid, d.params.minimumDepth, BITCOIN_CLOSE_DONE)
      // there can't be htlcs at this stage
      val localCommitPublished = LocalCommitPublished(d.commitments.localCommit.publishableTxs.commitTx.tx, Nil, Nil, Nil)
      goto(CLOSING) using DATA_CLOSING(d.commitments, localCommitPublished = Some(localCommitPublished))

    case Event(e: Error, d: DATA_NORMAL) => handleRemoteError(e, d)
  })


  /*
          888b     d888        d8888 8888888 888b    888      888      .d88888b.   .d88888b.  8888888b.
          8888b   d8888       d88888   888   8888b   888      888     d88P" "Y88b d88P" "Y88b 888   Y88b
          88888b.d88888      d88P888   888   88888b  888      888     888     888 888     888 888    888
          888Y88888P888     d88P 888   888   888Y88b 888      888     888     888 888     888 888   d88P
          888 Y888P 888    d88P  888   888   888 Y88b888      888     888     888 888     888 8888888P"
          888  Y8P  888   d88P   888   888   888  Y88888      888     888     888 888     888 888
          888   "   888  d8888888888   888   888   Y8888      888     Y88b. .d88P Y88b. .d88P 888
          888       888 d88P     888 8888888 888    Y888      88888888 "Y88888P"   "Y88888P"  888
   */

  when(NORMAL) {

    case Event(c: CMD_ADD_HTLC, d: DATA_NORMAL) if d.localShutdown.isDefined =>
      handleCommandError(sender, new RuntimeException("cannot send new htlcs, closing in progress"))

    case Event(c@CMD_ADD_HTLC(amountMsat, rHash, expiry, route, origin, id_opt, do_commit), d@DATA_NORMAL(channelId, params, commitments, _, downstreams)) =>
      Try(Commitments.sendAdd(commitments, c)) match {
        case Success((commitments1, add)) =>
          if (do_commit) self ! CMD_SIGN
          handleCommandSuccess(sender, add, d.copy(commitments = commitments1, downstreams = downstreams + (add.id -> origin)))
        case Failure(cause) => handleCommandError(sender, cause)
      }

    case Event(add: UpdateAddHtlc, d@DATA_NORMAL(_, params, commitments, _, _)) =>
      Try(Commitments.receiveAdd(commitments, add)) match {
        case Success(commitments1) =>
          import scala.concurrent.ExecutionContext.Implicits.global
          params.autoSignInterval.map(interval => context.system.scheduler.scheduleOnce(interval, self, CMD_SIGN))
          stay using d.copy(commitments = commitments1)
        case Failure(cause) => handleLocalError(cause, d)
      }

    case Event(c@CMD_FULFILL_HTLC(id, r, do_commit), d: DATA_NORMAL) =>
      Try(Commitments.sendFulfill(d.commitments, c)) match {
        case Success((commitments1, fulfill)) =>
          if (do_commit) self ! CMD_SIGN
          handleCommandSuccess(sender, fulfill, d.copy(commitments = commitments1))
        case Failure(cause) => handleCommandError(sender, cause)
      }

    case Event(fulfill@UpdateFulfillHtlc(_, id, r), d@DATA_NORMAL(channelId, params, commitments, _, downstreams)) =>
      Try(Commitments.receiveFulfill(d.commitments, fulfill)) match {
        case Success((commitments1, htlc)) =>
          propagateDownstream(htlc, Right(fulfill), downstreams(id))
          import scala.concurrent.ExecutionContext.Implicits.global
          params.autoSignInterval.map(interval => context.system.scheduler.scheduleOnce(interval, self, CMD_SIGN))
          stay using d.copy(commitments = commitments1, downstreams = downstreams - id)
        case Failure(cause) => handleLocalError(cause, d)
      }

    case Event(c@CMD_FAIL_HTLC(id, reason, do_commit), d: DATA_NORMAL) =>
      Try(Commitments.sendFail(d.commitments, c)) match {
        case Success((commitments1, fail)) =>
          if (do_commit) self ! CMD_SIGN
          handleCommandSuccess(sender, fail, d.copy(commitments = commitments1))
        case Failure(cause) => handleCommandError(sender, cause)
      }

    case Event(fail@UpdateFailHtlc(_, id, reason), d@DATA_NORMAL(channelId, params, commitments, _, downstreams)) =>
      Try(Commitments.receiveFail(d.commitments, fail)) match {
        case Success((commitments1, htlc)) =>
          propagateDownstream(htlc, Left(fail), downstreams(id))
          import scala.concurrent.ExecutionContext.Implicits.global
          params.autoSignInterval.map(interval => context.system.scheduler.scheduleOnce(interval, self, CMD_SIGN))
          stay using d.copy(commitments = commitments1, downstreams = downstreams - id)
        case Failure(cause) => handleLocalError(cause, d)
      }

    case Event(CMD_SIGN, d: DATA_NORMAL) if d.commitments.remoteNextCommitInfo.isLeft =>
      // TODO: this is a temporary fix
      log.info(s"already in the process of signing, delaying CMD_SIGN")
      context.system.scheduler.scheduleOnce(100 milliseconds, self, CMD_SIGN)
      stay

    case Event(CMD_SIGN, d: DATA_NORMAL) if !Commitments.localHasChanges(d.commitments) =>
      // nothing to sign, just ignoring
      log.info("ignoring CMD_SIGN (nothing to sign)")
      stay()

    case Event(CMD_SIGN, d: DATA_NORMAL) =>
      Try(Commitments.sendCommit(d.commitments)) match {
        case Success((commitments1, commit)) => handleCommandSuccess(sender, commit, d.copy(commitments = commitments1))
        case Failure(cause) => handleCommandError(sender, cause)
      }

    case Event(msg@CommitSig(_, theirSig, theirHtlcSigs), d: DATA_NORMAL) =>
      Try(Commitments.receiveCommit(d.commitments, msg)) match {
        case Success((commitments1, revocation)) =>
          them ! revocation
          // now that we have their sig, we should propagate the htlcs newly received
          (commitments1.localCommit.spec.htlcs -- d.commitments.localCommit.spec.htlcs)
            .filter(_.direction == IN)
            .foreach(htlc => propagateUpstream(htlc.add, d.commitments.anchorId))
          context.system.eventStream.publish(ChannelSignatureReceived(self, commitments1))
          stay using d.copy(commitments = commitments1)
        case Failure(cause) => handleLocalError(cause, d)
      }

    case Event(msg: RevokeAndAck, d: DATA_NORMAL) =>
      // we received a revocation because we sent a signature
      // => all our changes have been acked
      Try(Commitments.receiveRevocation(d.commitments, msg)) match {
        case Success(commitments1) =>
          stay using d.copy(commitments = commitments1)
        case Failure(cause) => handleLocalError(cause, d)
      }

    case Event(CMD_CLOSE(ourScriptPubKey_opt), d: DATA_NORMAL) if d.localShutdown.isDefined =>
      handleCommandError(sender, new RuntimeException("closing already in progress"))
      stay

    case Event(c@CMD_CLOSE(ourScriptPubKey_opt), d: DATA_NORMAL) if Commitments.localHasChanges(d.commitments) =>
      // TODO: simplistic behavior, we could maybe sign+close
      handleCommandError(sender, new RuntimeException("cannot close when there are pending changes"))
      stay

    case Event(CMD_CLOSE(ourScriptPubKey_opt), d: DATA_NORMAL) =>
<<<<<<< HEAD
      val ourScriptPubKey = ourScriptPubKey_opt.getOrElse(Script.write(Script.pay2wpkh(d.params.localParams.finalPrivKey.publicKey)))
      val localShutdown = Shutdown(d.channelId, ourScriptPubKey)
=======
      val localShutdown = Shutdown(d.channelId, Script.write(d.params.localParams.defaultFinalScriptPubKey))
>>>>>>> fbe28670
      handleCommandSuccess(sender, localShutdown, d.copy(localShutdown = Some(localShutdown)))

    case Event(remoteShutdown@Shutdown(_, remoteScriptPubKey), d@DATA_NORMAL(channelId, params, commitments, ourShutdownOpt, downstreams)) if commitments.remoteChanges.proposed.size > 0 =>
      handleLocalError(new RuntimeException("it is illegal to send a shutdown while having unsigned changes"), d)

    case Event(remoteShutdown@Shutdown(_, remoteScriptPubKey), d@DATA_NORMAL(channelId, params, commitments, ourShutdownOpt, downstreams)) =>
      Try(ourShutdownOpt.map(s => (s, commitments)).getOrElse {
        // first if we have pending changes, we need to commit them
        val commitments2 = if (Commitments.localHasChanges(commitments)) {
          val (commitments1, commit) = Commitments.sendCommit(d.commitments)
          them ! commit
          commitments1
        } else commitments
<<<<<<< HEAD
        val defaultScriptPubkey: BinaryData = Script.write(Script.pay2wpkh(params.localParams.finalPrivKey.publicKey))
        val shutdown = Shutdown(channelId, defaultScriptPubkey)
=======
        val shutdown = Shutdown(channelId, Script.write(params.localParams.defaultFinalScriptPubKey))
>>>>>>> fbe28670
        them ! shutdown
        (shutdown, commitments2)
      }) match {
        case Success((localShutdown, commitments3))
          if (commitments3.remoteNextCommitInfo.isRight && commitments3.localCommit.spec.htlcs.size == 0 && commitments3.localCommit.spec.htlcs.size == 0)
            || (commitments3.remoteNextCommitInfo.isLeft && commitments3.localCommit.spec.htlcs.size == 0 && commitments3.remoteNextCommitInfo.left.get.spec.htlcs.size == 0) =>
          val closingSigned = Closing.makeFirstClosingTx(params, commitments3, localShutdown.scriptPubKey, remoteShutdown.scriptPubKey)
          them ! closingSigned
          goto(NEGOTIATING) using DATA_NEGOTIATING(channelId, params, commitments3, localShutdown, remoteShutdown, closingSigned)
        case Success((localShutdown, commitments3)) =>
          goto(SHUTDOWN) using DATA_SHUTDOWN(channelId, params, commitments3, localShutdown, remoteShutdown, downstreams)
        case Failure(cause) => handleLocalError(cause, d)
      }

    case Event((BITCOIN_FUNDING_SPENT, tx: Transaction), d: DATA_NORMAL) if tx.txid == d.commitments.remoteCommit.txid => handleRemoteSpentCurrent(tx, d)

    case Event((BITCOIN_FUNDING_SPENT, tx: Transaction), d: DATA_NORMAL) => handleRemoteSpentOther(tx, d)

    case Event(e: Error, d: DATA_NORMAL) => handleRemoteError(e, d)

  }

  /*
           .d8888b.  888      .d88888b.   .d8888b. 8888888 888b    888  .d8888b.
          d88P  Y88b 888     d88P" "Y88b d88P  Y88b  888   8888b   888 d88P  Y88b
          888    888 888     888     888 Y88b.       888   88888b  888 888    888
          888        888     888     888  "Y888b.    888   888Y88b 888 888
          888        888     888     888     "Y88b.  888   888 Y88b888 888  88888
          888    888 888     888     888       "888  888   888  Y88888 888    888
          Y88b  d88P 888     Y88b. .d88P Y88b  d88P  888   888   Y8888 Y88b  d88P
           "Y8888P"  88888888 "Y88888P"   "Y8888P" 8888888 888    Y888  "Y8888P88
   */

  when(SHUTDOWN) {
    case Event(c@CMD_FULFILL_HTLC(id, r, do_commit), d: DATA_SHUTDOWN) =>
      Try(Commitments.sendFulfill(d.commitments, c)) match {
        case Success((commitments1, fulfill)) => handleCommandSuccess(sender, fulfill, d.copy(commitments = commitments1))
        case Failure(cause) => handleCommandError(sender, cause)
      }

    case Event(fulfill@UpdateFulfillHtlc(_, id, r), d: DATA_SHUTDOWN) =>
      Try(Commitments.receiveFulfill(d.commitments, fulfill)) match {
        case Success((commitments1, htlc)) =>
          propagateDownstream(htlc, Right(fulfill), d.downstreams(id))
          stay using d.copy(commitments = commitments1, downstreams = d.downstreams - id)
        case Failure(cause) => handleLocalError(cause, d)
      }

    case Event(c@CMD_FAIL_HTLC(id, reason, do_commit), d: DATA_SHUTDOWN) =>
      Try(Commitments.sendFail(d.commitments, c)) match {
        case Success((commitments1, fail)) => handleCommandSuccess(sender, fail, d.copy(commitments = commitments1))
        case Failure(cause) => handleCommandError(sender, cause)
      }

    case Event(fail@UpdateFailHtlc(_, id, reason), d: DATA_SHUTDOWN) =>
      Try(Commitments.receiveFail(d.commitments, fail)) match {
        case Success((commitments1, htlc)) =>
          propagateDownstream(htlc, Left(fail), d.downstreams(id))
          stay using d.copy(commitments = commitments1, downstreams = d.downstreams - id)
        case Failure(cause) => handleLocalError(cause, d)
      }

    case Event(CMD_SIGN, d: DATA_SHUTDOWN) if d.commitments.remoteNextCommitInfo.isLeft =>
      // TODO: this is a temporary fix
      log.info(s"already in the process of signing, delaying CMD_SIGN")
      context.system.scheduler.scheduleOnce(100 milliseconds, self, CMD_SIGN)
      stay

    case Event(CMD_SIGN, d: DATA_SHUTDOWN) if !Commitments.localHasChanges(d.commitments) =>
      // nothing to sign, just ignoring
      log.info("ignoring CMD_SIGN (nothing to sign)")
      stay()

    case Event(CMD_SIGN, d: DATA_SHUTDOWN) =>
      Try(Commitments.sendCommit(d.commitments)) match {
        case Success((commitments1, commit)) => handleCommandSuccess(sender, commit, d.copy(commitments = commitments1))
        case Failure(cause) => handleCommandError(sender, cause)
      }

    case Event(msg@CommitSig(_, theirSig, theirHtlcSigs), d@DATA_SHUTDOWN(channelId, params, commitments, localShutdown, remoteShutdown, _)) =>
      // TODO: we might have to propagate htlcs upstream depending on the outcome of https://github.com/ElementsProject/lightning/issues/29
      Try(Commitments.receiveCommit(d.commitments, msg)) match {
        case Success((commitments1, revocation)) if commitments1.hasNoPendingHtlcs =>
          them ! revocation
          val closingSigned = Closing.makeFirstClosingTx(params, commitments1, localShutdown.scriptPubKey, remoteShutdown.scriptPubKey)
          them ! closingSigned
          goto(NEGOTIATING) using DATA_NEGOTIATING(channelId, params, commitments1, localShutdown, remoteShutdown, closingSigned)
        case Success((commitments1, revocation)) =>
          them ! revocation
          stay using d.copy(commitments = commitments1)
        case Failure(cause) => handleLocalError(cause, d)
      }

    case Event(msg: RevokeAndAck, d@DATA_SHUTDOWN(channelId, params, commitments, localShutdown, remoteShutdown, _)) =>
      // we received a revocation because we sent a signature
      // => all our changes have been acked
      Try(Commitments.receiveRevocation(d.commitments, msg)) match {
        case Success(commitments1) if commitments1.hasNoPendingHtlcs =>
          val closingSigned = Closing.makeFirstClosingTx(params, commitments, localShutdown.scriptPubKey, remoteShutdown.scriptPubKey)
          them ! closingSigned
          goto(NEGOTIATING) using DATA_NEGOTIATING(channelId, params, commitments1, localShutdown, remoteShutdown, closingSigned)
        case Success(commitments1) =>
          stay using d.copy(commitments = commitments1)
        case Failure(cause) => handleLocalError(cause, d)
      }

    case Event((BITCOIN_FUNDING_SPENT, tx: Transaction), d: DATA_SHUTDOWN) if tx.txid == d.commitments.remoteCommit.txid => handleRemoteSpentCurrent(tx, d)

    case Event((BITCOIN_FUNDING_SPENT, tx: Transaction), d: DATA_SHUTDOWN) => handleRemoteSpentOther(tx, d)

    case Event(e: Error, d: DATA_SHUTDOWN) => handleRemoteError(e, d)
  }

  when(NEGOTIATING) {
    case Event(ClosingSigned(_, remoteClosingFee, remoteSig), d: DATA_NEGOTIATING) if remoteClosingFee == d.localClosingSigned.feeSatoshis =>
      Closing.checkClosingSignature(d.params, d.commitments, d.localShutdown.scriptPubKey, d.remoteShutdown.scriptPubKey, Satoshi(remoteClosingFee), remoteSig) match {
        case Success(signedClosingTx) =>
          publishMutualClosing(signedClosingTx)
          goto(CLOSING) using DATA_CLOSING(d.commitments, ourSignature = Some(d.localClosingSigned), mutualClosePublished = Some(signedClosingTx))
        case Failure(cause) =>
          log.error(cause, "cannot verify their close signature")
          throw new RuntimeException("cannot verify their close signature", cause)
      }

    case Event(ClosingSigned(_, remoteClosingFee, remoteSig), d: DATA_NEGOTIATING) =>
      Closing.checkClosingSignature(d.params, d.commitments, d.localShutdown.scriptPubKey, d.remoteShutdown.scriptPubKey, Satoshi(remoteClosingFee), remoteSig) match {
        case Success(signedClosingTx) =>
          val nextClosingFee = Closing.nextClosingFee(Satoshi(d.localClosingSigned.feeSatoshis), Satoshi(remoteClosingFee))
          val (_, closingSigned) = Closing.makeClosingTx(d.params, d.commitments, d.localShutdown.scriptPubKey, d.remoteShutdown.scriptPubKey, nextClosingFee)
          them ! closingSigned
          if (nextClosingFee == Satoshi(remoteClosingFee)) {
            publishMutualClosing(signedClosingTx)
            goto(CLOSING) using DATA_CLOSING(d.commitments, ourSignature = Some(closingSigned), mutualClosePublished = Some(signedClosingTx))
          } else {
            stay using d.copy(localClosingSigned = closingSigned)
          }
        case Failure(cause) =>
          log.error(cause, "cannot verify their close signature")
          throw new RuntimeException("cannot verify their close signature", cause)
      }

    case Event((BITCOIN_FUNDING_SPENT, tx: Transaction), d: DATA_NEGOTIATING) if tx.txid == Closing.makeClosingTx(d.params, d.commitments, d.localShutdown.scriptPubKey, d.remoteShutdown.scriptPubKey, Satoshi(d.localClosingSigned.feeSatoshis))._1.tx.txid =>
      // happens when we agreed on a closeSig, but we don't know it yet: we receive the watcher notification before their ClosingSigned (which will match ours)
      stay()

    case Event((BITCOIN_FUNDING_SPENT, tx: Transaction), d: DATA_NEGOTIATING) if tx.txid == d.commitments.remoteCommit.txid => handleRemoteSpentCurrent(tx, d)

    case Event((BITCOIN_FUNDING_SPENT, tx: Transaction), d: DATA_NEGOTIATING) => handleRemoteSpentOther(tx, d)

    case Event(e: Error, d: DATA_NEGOTIATING) => handleRemoteError(e, d)

  }

  when(CLOSING) {

    case Event((BITCOIN_FUNDING_SPENT, tx: Transaction), d: DATA_CLOSING) if tx.txid == d.commitments.localCommit.publishableTxs.commitTx.tx.txid =>
      // we just initiated a uniclose moments ago and are now receiving the blockchain notification, there is nothing to do
      stay()

    case Event((BITCOIN_FUNDING_SPENT, tx: Transaction), d: DATA_CLOSING) if Some(tx.txid) == d.mutualClosePublished.map(_.txid) =>
      // we just published a mutual close tx, we are notified but it's alright
      stay()

    case Event((BITCOIN_FUNDING_SPENT, tx: Transaction), d: DATA_CLOSING) if tx.txid == d.commitments.remoteCommit.txid =>
      // counterparty may attempt to spend its last commit tx at any time
      handleRemoteSpentCurrent(tx, d)

    case Event((BITCOIN_FUNDING_SPENT, tx: Transaction), d: DATA_CLOSING) =>
      // counterparty may attempt to spend a revoked commit tx at any time
      handleRemoteSpentOther(tx, d)

    case Event(BITCOIN_CLOSE_DONE, d: DATA_CLOSING) if d.mutualClosePublished.isDefined => goto(CLOSED)

    case Event(BITCOIN_SPEND_OURS_DONE, d: DATA_CLOSING) if d.localCommitPublished.isDefined => goto(CLOSED)

    case Event(BITCOIN_SPEND_THEIRS_DONE, d: DATA_CLOSING) if d.remoteCommitPublished.isDefined => goto(CLOSED)

    case Event(BITCOIN_PUNISHMENT_DONE, d: DATA_CLOSING) if d.revokedCommitPublished.size > 0 => goto(CLOSED)

    case Event(e: Error, d: DATA_CLOSING) => stay // nothing to do, there is already a spending tx published
  }

  when(CLOSED, stateTimeout = 30 seconds) {
    case Event(StateTimeout, _) =>
      log.info("shutting down")
      stop(FSM.Normal)
  }

  when(ERR_INFORMATION_LEAK, stateTimeout = 30 seconds) {
    case Event(StateTimeout, _) =>
      log.info("shutting down")
      stop(FSM.Normal)
  }

  whenUnhandled {

    case Event(BITCOIN_FUNDING_LOST, _) => goto(ERR_FUNDING_LOST)

    case Event(CMD_GETSTATE, _) =>
      sender ! stateName
      stay

    case Event(CMD_GETSTATEDATA, _) =>
      sender ! stateData
      stay

    case Event(CMD_GETINFO, _) =>
      sender ! RES_GETINFO(theirNodeId, stateData match {
        // TODO
        case c: DATA_WAIT_FOR_OPEN_CHANNEL => 0L
        case c: DATA_WAIT_FOR_ACCEPT_CHANNEL => c.temporaryChannelId
        case c: DATA_WAIT_FOR_FUNDING_CREATED => c.temporaryChannelId
        case c: DATA_WAIT_FOR_FUNDING_LOCKED_INTERNAL => c.temporaryChannelId
        case c: DATA_NORMAL => c.channelId
        case c: DATA_SHUTDOWN => c.channelId
        case c: DATA_NEGOTIATING => c.channelId
        case c: DATA_CLOSING => 0L
        case _ => 0L
      }, stateName, stateData)
      stay

    // because channels send CMD to each others when relaying payments
    case Event("ok", _) => stay
  }

  onTransition {
    case previousState -> currentState => context.system.eventStream.publish(ChannelChangedState(self, theirNodeId, previousState, currentState, stateData))
  }

  /*
          888    888        d8888 888b    888 8888888b.  888      8888888888 8888888b.   .d8888b.
          888    888       d88888 8888b   888 888  "Y88b 888      888        888   Y88b d88P  Y88b
          888    888      d88P888 88888b  888 888    888 888      888        888    888 Y88b.
          8888888888     d88P 888 888Y88b 888 888    888 888      8888888    888   d88P  "Y888b.
          888    888    d88P  888 888 Y88b888 888    888 888      888        8888888P"      "Y88b.
          888    888   d88P   888 888  Y88888 888    888 888      888        888 T88b         "888
          888    888  d8888888888 888   Y8888 888  .d88P 888      888        888  T88b  Y88b  d88P
          888    888 d88P     888 888    Y888 8888888P"  88888888 8888888888 888   T88b  "Y8888P"
   */

  def propagateUpstream(add: UpdateAddHtlc, anchorId: BinaryData) = {
    // TODO: relaying of payments is disabled
    /*val r = route.parseFrom(add.onionRoutingPacket)
    r.steps match {
      case route_step(amountMsat, Next.Bitcoin(nextNodeId)) +: rest =>
        log.debug(s"propagating htlc #${add.id} to $nextNodeId")
        import ExecutionContext.Implicits.global
        context.system.actorSelection(Register.actorPathToNodeId(nextNodeId))
          .resolveOne(3 seconds)
          .onComplete {
            case Success(upstream) =>
              log.info(s"forwarding htlc #${add.id} to upstream=$upstream")
              val upstream_route = route(rest)
              // TODO: we should decrement expiry !!
              upstream ! CMD_ADD_HTLC(amountMsat, add.paymentHash, add.expiry, upstream_route, Some(Origin(anchorId, add.id)))
              upstream ! CMD_SIGN
            case Failure(t: Throwable) =>
              // TODO: send "fail route error"
              log.warning(s"couldn't resolve upstream node, htlc #${add.id} will timeout", t)
          }
      case route_step(amount, Next.End(true)) +: rest =>*/
    log.info(s"we are the final recipient of htlc #${add.id}")
    context.system.eventStream.publish(PaymentReceived(self, add.paymentHash))
    paymentHandler ! add
    //}
  }

  def propagateDownstream(htlc: UpdateAddHtlc, fail_or_fulfill: Either[UpdateFailHtlc, UpdateFulfillHtlc], origin_opt: Option[Origin]) = {
    (origin_opt, fail_or_fulfill) match {
      // TODO: relaying of payments is disabled
      /*case (Some(origin), Left(fail)) =>
        val downstream = context.system.actorSelection(Register.actorPathToChannelId(origin.channelId))
        downstream ! CMD_SIGN
        downstream ! CMD_FAIL_HTLC(origin.htlc_id, fail.reason.toStringUtf8)
        downstream ! CMD_SIGN
      case (Some(origin), Right(fulfill)) =>
        val downstream = context.system.actorSelection(Register.actorPathToChannelId(origin.channelId))
        downstream ! CMD_SIGN
        downstream ! CMD_FULFILL_HTLC(origin.htlc_id, fulfill.paymentPreimage)
        downstream ! CMD_SIGN*/
      case (None, Left(fail)) =>
        log.info(s"we were the origin payer for htlc #${htlc.id}")
        context.system.eventStream.publish(PaymentFailed(self, htlc.paymentHash, fail.reason.toStringUtf8))
      case (None, Right(fulfill)) =>
        log.info(s"we were the origin payer for htlc #${htlc.id}")
        context.system.eventStream.publish(PaymentSent(self, htlc.paymentHash))
    }
  }

  def handleCommandSuccess(sender: ActorRef, msg: LightningMessage, newData: Data) = {
    them ! msg
    sender ! "ok"
    stay using newData
  }

  def handleCommandError(sender: ActorRef, cause: Throwable) = {
    log.error(cause, "")
    sender ! cause.getMessage
    stay
  }

  def handleLocalError(cause: Throwable, d: HasCommitments) = {
    log.error(cause, "")
    them ! Error(0, cause.getMessage.getBytes)
    spendLocalCurrent(d)
  }

  def handleRemoteError(e: Error, d: HasCommitments) = {
    log.error(s"peer sent $e, closing connection") // see bolt #2: A node MUST fail the connection if it receives an err message
    spendLocalCurrent(d)
  }

  def publishMutualClosing(mutualClosing: Transaction) = {
    log.info(s"closingTxId=${mutualClosing.txid}")
    blockchain ! Publish(mutualClosing)
    // TODO: hardcoded mindepth
    blockchain ! WatchConfirmed(self, mutualClosing.txid, 3, BITCOIN_CLOSE_DONE)
  }

  def spendLocalCurrent(d: HasCommitments) = {
    val tx = d.commitments.localCommit.publishableTxs.commitTx.tx

    blockchain ! Publish(tx)
    // TODO hardcoded mindepth + shouldn't we watch the claim tx instead?
    blockchain ! WatchConfirmed(self, tx.txid, 3, BITCOIN_SPEND_OURS_DONE)

    val claimTxs = Helpers.Closing.claimCurrentLocalCommitTxOutputs(d.commitments, tx)
    claimTxs.map(txinfo => blockchain ! PublishAsap(txinfo.tx))

    val localCommitPublished = LocalCommitPublished(
      commitTx = tx,
      htlcSuccessTxs = claimTxs.collect { case c: HtlcSuccessTx => c.tx },
      htlcTimeoutTxs = claimTxs.collect { case c: HtlcTimeoutTx => c.tx },
      claimHtlcDelayedTx = claimTxs.collect { case c: ClaimHtlcDelayedTx => c.tx })

    val nextData = d match {
      case closing: DATA_CLOSING => closing.copy(localCommitPublished = Some(localCommitPublished))
      case _ => DATA_CLOSING(d.commitments, localCommitPublished = Some(localCommitPublished))
    }

    goto(CLOSING) using nextData
  }

  def handleRemoteSpentCurrent(tx: Transaction, d: HasCommitments) = {
    log.warning(s"they published their current commit in txid=${tx.txid}")
    require(tx.txid == d.commitments.remoteCommit.txid, "txid mismatch")

    // TODO hardcoded mindepth + shouldn't we watch the claim tx instead?
    blockchain ! WatchConfirmed(self, tx.txid, 3, BITCOIN_SPEND_THEIRS_DONE)

    val claimTxs = Helpers.Closing.claimCurrentRemoteCommitTxOutputs(d.commitments, tx)
    claimTxs.map(txinfo => blockchain ! PublishAsap(txinfo.tx))

    val remoteCommitPublished = RemoteCommitPublished(
      commitTx = tx,
      claimHtlcSuccessTxs = claimTxs.collect { case c: ClaimHtlcSuccessTx => c.tx },
      claimHtlcTimeoutTxs = claimTxs.collect { case c: ClaimHtlcTimeoutTx => c.tx }
    )

    val nextData = d match {
      case closing: DATA_CLOSING => closing.copy(remoteCommitPublished = Some(remoteCommitPublished))
      case _ => DATA_CLOSING(d.commitments, remoteCommitPublished = Some(remoteCommitPublished))
    }

    goto(CLOSING) using nextData
  }

  def handleRemoteSpentOther(tx: Transaction, d: HasCommitments) = {
    log.warning(s"funding tx spent in txid=${tx.txid}")

    Helpers.Closing.claimRevokedRemoteCommitTxOutputs(d.commitments, tx) match {
      case Success(claimTxs) =>
        log.warning(s"txid=${tx.txid} was a revoked commitment, publishing the punishment tx")
        them ! Error(0, "Funding tx has been spent".getBytes)

        // TODO hardcoded mindepth + shouldn't we watch the claim tx instead?
        blockchain ! WatchConfirmed(self, tx.txid, 3, BITCOIN_PUNISHMENT_DONE)

        claimTxs.map(txinfo => blockchain ! Publish(txinfo.tx))

        val remoteCommitPublished = RevokedCommitPublished(
          commitTx = tx,
          mainPunishmentTx = claimTxs.collectFirst { case c: MainPunishmentTx => c.tx }.get,
          claimHtlcTimeoutTxs = claimTxs.collect { case c: ClaimHtlcTimeoutTx => c.tx },
          htlcTimeoutTxs = claimTxs.collect { case c: HtlcTimeoutTx => c.tx },
          htlcPunishmentTxs = claimTxs.collect { case c: HtlcPunishmentTx => c.tx }
        )

        val nextData = d match {
          case closing: DATA_CLOSING => closing.copy(revokedCommitPublished = closing.revokedCommitPublished :+ remoteCommitPublished)
          case _ => DATA_CLOSING(d.commitments, revokedCommitPublished = remoteCommitPublished :: Nil)
        }
        goto(CLOSING) using nextData
      case Failure(t) =>
        // the published tx was neither their current commitment nor a revoked one
        log.error(t, s"couldn't identify txid=${tx.txid}")
        goto(ERR_INFORMATION_LEAK)
    }
  }

  def handleInformationLeak(d: HasCommitments) = {
    // this is never supposed to happen !!
    log.error(s"our funding tx ${d.commitments.anchorId} was spent !!")
    // TODO! channel id
    them ! Error(0, "Anchor has been spent".getBytes)
    // TODO: not enough
    blockchain ! Publish(d.commitments.localCommit.publishableTxs.commitTx.tx)
    goto(ERR_INFORMATION_LEAK)
  }

  /**
    * This helper function runs the state's default event handlers, and react to exceptions by unilaterally closing the channel
    */
  def handleExceptions(s: StateFunction): StateFunction = {
    case event if s.isDefinedAt(event) =>
      try {
        s(event)
      } catch {
        case t: Throwable => event.stateData match {
          case d: HasCommitments => handleLocalError(t, d)
          case _ =>
            log.error(t, "")
            goto(CLOSED)
        }
      }
  }

}



<|MERGE_RESOLUTION|>--- conflicted
+++ resolved
@@ -454,12 +454,7 @@
       stay
 
     case Event(CMD_CLOSE(ourScriptPubKey_opt), d: DATA_NORMAL) =>
-<<<<<<< HEAD
-      val ourScriptPubKey = ourScriptPubKey_opt.getOrElse(Script.write(Script.pay2wpkh(d.params.localParams.finalPrivKey.publicKey)))
-      val localShutdown = Shutdown(d.channelId, ourScriptPubKey)
-=======
       val localShutdown = Shutdown(d.channelId, Script.write(d.params.localParams.defaultFinalScriptPubKey))
->>>>>>> fbe28670
       handleCommandSuccess(sender, localShutdown, d.copy(localShutdown = Some(localShutdown)))
 
     case Event(remoteShutdown@Shutdown(_, remoteScriptPubKey), d@DATA_NORMAL(channelId, params, commitments, ourShutdownOpt, downstreams)) if commitments.remoteChanges.proposed.size > 0 =>
@@ -473,12 +468,7 @@
           them ! commit
           commitments1
         } else commitments
-<<<<<<< HEAD
-        val defaultScriptPubkey: BinaryData = Script.write(Script.pay2wpkh(params.localParams.finalPrivKey.publicKey))
-        val shutdown = Shutdown(channelId, defaultScriptPubkey)
-=======
         val shutdown = Shutdown(channelId, Script.write(params.localParams.defaultFinalScriptPubKey))
->>>>>>> fbe28670
         them ! shutdown
         (shutdown, commitments2)
       }) match {
