--- conflicted
+++ resolved
@@ -4,7 +4,7 @@
 import akka.actor.{Actor, ActorContext, ActorLogging, ActorPath, ActorRef, ActorSystem, Props, Terminated}
 import fr.acinq.bitcoin.BinaryData
 import fr.acinq.bitcoin.Crypto.PublicKey
-import fr.acinq.eclair.channel.Register.Forward
+import fr.acinq.eclair.channel.Register.{Forward, ForwardShortId}
 
 /**
   * Created by PM on 26/01/2016.
@@ -12,14 +12,10 @@
 
 class Register extends Actor with ActorLogging {
 
-<<<<<<< HEAD
   context.system.eventStream.subscribe(self, classOf[ChannelCreated])
   context.system.eventStream.subscribe(self, classOf[ChannelRestored])
   context.system.eventStream.subscribe(self, classOf[ChannelIdAssigned])
   context.system.eventStream.subscribe(self, classOf[ShortChannelIdAssigned])
-=======
-  context.system.eventStream.subscribe(self, classOf[ChannelEvent])
->>>>>>> e18a12c5
 
   override def receive: Receive = main(Map.empty, Map.empty)
 
@@ -45,40 +41,27 @@
 
     case 'channels => sender ! channels
 
-    case Forward(channelId, msg) if !channels.contains(java.lang.Long.toHexString(channelId)) =>
-      sender ! Failure(new RuntimeException(s"channel $channelId not found"))
+    case Forward(channelId, msg) =>
+      channels.get(channelId) match {
+        case Some(channel) => channel ! msg
+        case None => Failure(new RuntimeException(s"channel $channelId not found"))
+      }
 
-    case Forward(channelId, msg) =>
-      channels(java.lang.Long.toHexString(channelId)) forward msg
+    case ForwardShortId(shortChannelId, msg) =>
+      shortIds.get(shortChannelId).flatMap(channels.get(_)) match {
+        case Some(channel) => channel ! msg
+        case None => Failure(new RuntimeException(s"channel $shortChannelId not found"))
+      }
   }
 }
 
 object Register {
 
-<<<<<<< HEAD
-  /**
-    * Once it reaches NORMAL state, channel creates a [[fr.acinq.eclair.channel.AliasActor]]
-    * which name is counterparty_id-anchor_id
-    */
-  def createAlias(nodeId: PublicKey, channelId: BinaryData)(implicit context: ActorContext) =
-    context.actorOf(Props(new AliasActor(context.self)), name = s"${nodeId.toBin}-$channelId")
-
-  def actorPathToChannels(system: ActorSystem): ActorPath =
-    system / "switchboard" / "peer-*" / "*"
-
-  def actorPathToChannel(system: ActorSystem, channelId: BinaryData): ActorPath =
-    system / "switchboard" / "peer-*" / "*" / s"*-$channelId"
-
-  def actorPathToChannel(channelId: BinaryData)(implicit context: ActorContext): ActorPath = actorPathToChannel(context.system, channelId)
-
-=======
->>>>>>> e18a12c5
   def actorPathToPeers()(implicit context: ActorContext): ActorPath =
     context.system / "switchboard" / "peer-*"
 
-  def actorPathToPeer(system: ActorSystem, nodeId: PublicKey): ActorPath =
-    system / "switchboard" / s"peer-${nodeId.toBin}"
+  case class Forward(channelId: BinaryData, message: Any)
 
-  case class Forward(channelId: Long, message: Any)
+  case class ForwardShortId(shortChannelId: Long, message: Any)
 
 }