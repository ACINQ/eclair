--- conflicted
+++ resolved
@@ -113,7 +113,7 @@
       // first we will claim our main output as soon as the delay is over
       // TODO: it is possible that there is no main output, but it should probably be handled more nicely than with a Try
       val mainDelayedTx = Try {
-        val claimDelayed = Transactions.makeClaimDelayedOutputTx(tx, localRevocationPubkey, localParams.toSelfDelay, localDelayedPrivkey.toPoint, localParams.defaultFinalScriptPubKey, localCommit.spec.feeRatePerKw)
+        val claimDelayed = Transactions.makeClaimDelayedOutputTx(tx, localRevocationPubkey, localParams.toSelfDelay, localDelayedPrivkey.publicKey, localParams.defaultFinalScriptPubKey, localCommit.spec.feeRatePerKw)
         val sig = Transactions.sign(claimDelayed, localDelayedPrivkey)
         Transactions.addSigs(claimDelayed, sig)
       }.toOption
@@ -138,11 +138,7 @@
       val htlcDelayedTxes = htlcTxes.map {
         case txinfo: TransactionWithInputInfo =>
           // TODO: we should use the current fee rate, not the initial fee rate that we get from localParams
-<<<<<<< HEAD
-          val claimDelayed = Transactions.makeClaimDelayedOutputTx(txinfo.tx, localRevocationPubkey, localParams.toSelfDelay, localDelayedPrivkey.publicKey, localParams.defaultFinalScriptPubKey, commitments.localParams.feeratePerKw)
-=======
-          val claimDelayed = Transactions.makeClaimDelayedOutputTx(txinfo.tx, localRevocationPubkey, localParams.toSelfDelay, localDelayedPrivkey.toPoint, localParams.defaultFinalScriptPubKey, localParams.feeratePerKw)
->>>>>>> 373df9cd
+          val claimDelayed = Transactions.makeClaimDelayedOutputTx(txinfo.tx, localRevocationPubkey, localParams.toSelfDelay, localDelayedPrivkey.publicKey, localParams.defaultFinalScriptPubKey, localParams.feeratePerKw)
           val sig = Transactions.sign(claimDelayed, localDelayedPrivkey)
           Transactions.addSigs(claimDelayed, sig)
       }
@@ -178,9 +174,9 @@
       // first we will claim our main output right away
       // TODO: it is possible that there is no main output, but it should probably be handled more nicely than with a Try
       val mainTx = Try {
-        val claimMain = Transactions.makeClaimP2WPKHOutputTx(tx, localPrivkey.toPoint, localParams.defaultFinalScriptPubKey, localCommit.spec.feeRatePerKw)
-        val sig = Transactions.sign(claimMain,  localPrivkey)
-        Transactions.addSigs(claimMain, localPrivkey.toPoint, sig)
+        val claimMain = Transactions.makeClaimP2WPKHOutputTx(tx, localPrivkey.publicKey, localParams.defaultFinalScriptPubKey, localCommit.spec.feeRatePerKw)
+        val sig = Transactions.sign(claimMain, localPrivkey)
+        Transactions.addSigs(claimMain, localPrivkey.publicKey, sig)
       }.toOption
 
       // those are the preimages to existing received htlcs
@@ -191,13 +187,13 @@
         // incoming htlc for which we have the preimage: we spend it directly
         case Htlc(OUT, add: UpdateAddHtlc, _) if preimages.exists(r => sha256(r) == add.paymentHash) =>
           val preimage = preimages.find(r => sha256(r) == add.paymentHash).get
-          val tx = Transactions.makeClaimHtlcSuccessTx(remoteCommitTx.tx, localPrivkey.toPoint, remoteDelayedPubkey, localParams.defaultFinalScriptPubKey, add)
+          val tx = Transactions.makeClaimHtlcSuccessTx(remoteCommitTx.tx, localPrivkey.publicKey, remoteDelayedPubkey, localParams.defaultFinalScriptPubKey, add)
           val sig = Transactions.sign(tx, localPrivkey)
           Transactions.addSigs(tx, sig, preimage)
         // NB: incoming htlc for which we don't have the preimage: nothing to do, it will timeout eventually and they will get their funds back
         // outgoing htlc: they may or may not have the preimage, the only thing to do is try to get back our funds after timeout
         case Htlc(IN, add: UpdateAddHtlc, _) =>
-          val tx = Transactions.makeClaimHtlcTimeoutTx(remoteCommitTx.tx, localPrivkey.toPoint, remoteDelayedPubkey, localParams.defaultFinalScriptPubKey, add)
+          val tx = Transactions.makeClaimHtlcTimeoutTx(remoteCommitTx.tx, localPrivkey.publicKey, remoteDelayedPubkey, localParams.defaultFinalScriptPubKey, add)
           val sig = Transactions.sign(tx, localPrivkey)
           Transactions.addSigs(tx, sig)
       }.toSeq
@@ -243,9 +239,9 @@
           // first we will claim our main output right away
           // TODO: it is possible that there is no main output, but it should probably be handled more nicely than with a Try
           val mainTx = Try {
-            val claimMain = Transactions.makeClaimP2WPKHOutputTx(tx, localPrivkey.toPoint, localParams.defaultFinalScriptPubKey, localCommit.spec.feeRatePerKw)
-            val sig = Transactions.sign(claimMain,  localPrivkey)
-            Transactions.addSigs(claimMain, localPrivkey.toPoint, sig)
+            val claimMain = Transactions.makeClaimP2WPKHOutputTx(tx, localPrivkey.publicKey, localParams.defaultFinalScriptPubKey, localCommit.spec.feeRatePerKw)
+            val sig = Transactions.sign(claimMain, localPrivkey)
+            Transactions.addSigs(claimMain, localPrivkey.publicKey, sig)
           }.toOption
 
           // then we punish them by stealing their main output
