--- conflicted
+++ resolved
@@ -83,12 +83,7 @@
       val dustLimitSatoshis = Satoshi(Math.max(commitments.localParams.dustLimitSatoshis, commitments.remoteParams.dustLimitSatoshis))
       val closingTx = Transactions.makeClosingTx(commitments.commitInput, localScriptPubkey, remoteScriptPubkey, commitments.localParams.isFunder, dustLimitSatoshis, closingFee, commitments.localCommit.spec)
       val localClosingSig = Transactions.sign(closingTx, params.localParams.fundingPrivKey)
-<<<<<<< HEAD
       val signedClosingTx = Transactions.addSigs(closingTx, commitments.localParams.fundingPrivKey.publicKey, commitments.remoteParams.fundingPubKey, localClosingSig, remoteClosingSig)
-      val closingSigned = ClosingSigned(commitments.channelId, closingFee.amount, localClosingSig)
-=======
-      val signedClosingTx = Transactions.addSigs(closingTx, commitments.localParams.fundingPrivKey.toPoint, commitments.remoteParams.fundingPubKey, localClosingSig, remoteClosingSig)
->>>>>>> bcc5cb8f
       Transactions.checkSpendable(signedClosingTx).map(x => signedClosingTx.tx)
     }
 
@@ -135,11 +130,7 @@
       val delayedTxes = htlcTxes.map {
         case txinfo: TransactionWithInputInfo =>
           // TODO: we should use the current fee rate, not the initial fee rate that we get from localParams
-<<<<<<< HEAD
-          val claimDelayed = Transactions.makeClaimHtlcDelayed(txinfo.tx, localRevocationPubkey, localParams.toSelfDelay, localDelayedPrivkey.publicKey, localParams.defaultFinalScriptPubKey, commitments.localParams.feeratePerKw)
-=======
-          val claimDelayed = Transactions.makeClaimDelayedOutputTx(txinfo.tx, localRevocationPubkey, localParams.toSelfDelay, localDelayedPrivkey.toPoint, localParams.defaultFinalScriptPubKey, commitments.localParams.feeratePerKw)
->>>>>>> bcc5cb8f
+          val claimDelayed = Transactions.makeClaimDelayedOutputTx(txinfo.tx, localRevocationPubkey, localParams.toSelfDelay, localDelayedPrivkey.publicKey, localParams.defaultFinalScriptPubKey, commitments.localParams.feeratePerKw)
           val sig = Transactions.sign(claimDelayed, localDelayedPrivkey)
           Transactions.addSigs(claimDelayed, sig)
       }
@@ -199,8 +190,8 @@
       * When an unexpected transaction spending the funding tx is detected:
       * 1) we find out if the published transaction is one of remote's revoked txs
       * 2) and then:
-      *   a) if it is a revoked tx we build a set of transactions that will punish them by stealing all their funds
-      *   b) otherwise there is nothing we can do
+      * a) if it is a revoked tx we build a set of transactions that will punish them by stealing all their funds
+      * b) otherwise there is nothing we can do
       *
       * @return a list of transactions (one per HTLC that we can claim) if the tx is a revoked commitment, [[None]] otherwise
       */
@@ -212,27 +203,10 @@
       val txnumber = Transactions.obscuredCommitTxNumber(obscuredTxNumber, remoteParams.paymentBasepoint, localParams.paymentKey.toPoint)
       require(txnumber <= 0xffffffffffffL, "txnumber must be lesser than 48 bits long")
       // now we know what commit number this tx is referring to, we can derive the commitment point from the shachain
-<<<<<<< HEAD
-      val remotePerCommitmentSecret: Scalar = remotePerCommitmentSecrets.getHash(0xFFFFFFFFFFFFFFFFL - txnumber).getOrElse(throw new RuntimeException(s"cannot get commitment secret for txnumber=$txnumber"))
-      val remotePerCommitmentPoint = remotePerCommitmentSecret.toPoint
-
-      val localPubkey = Generators.derivePubKey(localParams.paymentKey.toPoint, remotePerCommitmentPoint)
-      val remoteDelayedPubkey = Generators.derivePubKey(remoteParams.delayedPaymentBasepoint, remotePerCommitmentPoint)
-      val remoteRevocationPrivkey = Generators.revocationPrivKey(localParams.revocationSecret, remotePerCommitmentSecret)
-
-      // let's punish remote by stealing its main output
-      val mainDelayedRevokedTx = {
-        // TODO: we should use the current fee rate, not the initial fee rate that we get from localParams
-        val txinfo = Transactions.makeMainPunishmentTx(tx, remoteRevocationPrivkey.publicKey, localParams.defaultFinalScriptPubKey, remoteParams.toSelfDelay, remoteDelayedPubkey, commitments.localParams.feeratePerKw)
-        val sig = Transactions.sign(txinfo, remoteRevocationPrivkey)
-        Transactions.addSigs(txinfo, sig)
-      }
-=======
       remotePerCommitmentSecrets.getHash(0xFFFFFFFFFFFFFFFFL - txnumber)
         .map(d => Scalar(d :+ 1.toByte))
         .map { remotePerCommitmentSecret =>
           val remotePerCommitmentPoint = remotePerCommitmentSecret.toPoint
->>>>>>> bcc5cb8f
 
           val remoteDelayedPubkey = Generators.derivePubKey(remoteParams.delayedPaymentBasepoint, remotePerCommitmentPoint)
           val remoteRevocationPrivkey = Generators.revocationPrivKey(localParams.revocationSecret, remotePerCommitmentSecret)
@@ -240,7 +214,7 @@
           // let's punish remote by stealing its main output
           val mainDelayedRevokedTx = {
             // TODO: we should use the current fee rate, not the initial fee rate that we get from localParams
-            val txinfo = Transactions.makeMainPunishmentTx(tx, remoteRevocationPrivkey.toPoint, localParams.defaultFinalScriptPubKey, remoteParams.toSelfDelay, remoteDelayedPubkey, commitments.localParams.feeratePerKw)
+            val txinfo = Transactions.makeMainPunishmentTx(tx, remoteRevocationPrivkey.publicKey, localParams.defaultFinalScriptPubKey, remoteParams.toSelfDelay, remoteDelayedPubkey, commitments.localParams.feeratePerKw)
             val sig = Transactions.sign(txinfo, remoteRevocationPrivkey)
             Transactions.addSigs(txinfo, sig)
           }
