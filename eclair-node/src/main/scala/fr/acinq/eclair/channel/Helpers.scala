--- conflicted
+++ resolved
@@ -131,11 +131,7 @@
       val delayedTxes = htlcTxes.map {
         case txinfo: TransactionWithInputInfo =>
           // TODO: we should use the current fee rate, not the initial fee rate that we get from localParams
-<<<<<<< HEAD
-          val claimDelayed = Transactions.makeClaimHtlcDelayed(txinfo.tx, localRevocationPubkey, localParams.toSelfDelay, localDelayedPrivkey.publicKey, localPubkey, commitments.localParams.feeratePerKw)
-=======
-          val claimDelayed = Transactions.makeClaimHtlcDelayed(txinfo.tx, localRevocationPubkey, localParams.toSelfDelay, localDelayedPrivkey.toPoint, localParams.defaultFinalScriptPubKey, commitments.localParams.feeratePerKw)
->>>>>>> fbe28670
+          val claimDelayed = Transactions.makeClaimHtlcDelayed(txinfo.tx, localRevocationPubkey, localParams.toSelfDelay, localDelayedPrivkey.publicKey, localParams.defaultFinalScriptPubKey, commitments.localParams.feeratePerKw)
           val sig = Transactions.sign(claimDelayed, localDelayedPrivkey)
           Transactions.addSigs(claimDelayed, sig)
       }
@@ -212,11 +208,7 @@
       // let's punish remote by stealing its main output
       val mainDelayedRevokedTx = {
         // TODO: we should use the current fee rate, not the initial fee rate that we get from localParams
-<<<<<<< HEAD
-        val txinfo = Transactions.makeMainPunishmentTx(tx, remoteRevocationPrivkey.publicKey, localPubkey, remoteParams.toSelfDelay, remoteDelayedPubkey, commitments.localParams.feeratePerKw)
-=======
-        val txinfo = Transactions.makeMainPunishmentTx(tx, remoteRevocationPrivkey.toPoint, localParams.defaultFinalScriptPubKey, remoteParams.toSelfDelay, remoteDelayedPubkey, commitments.localParams.feeratePerKw)
->>>>>>> fbe28670
+        val txinfo = Transactions.makeMainPunishmentTx(tx, remoteRevocationPrivkey.publicKey, localParams.defaultFinalScriptPubKey, remoteParams.toSelfDelay, remoteDelayedPubkey, commitments.localParams.feeratePerKw)
         val sig = Transactions.sign(txinfo, remoteRevocationPrivkey)
         Transactions.addSigs(txinfo, sig)
       }
