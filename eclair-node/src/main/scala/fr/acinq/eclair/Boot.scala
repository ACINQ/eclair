/*
 * Copyright 2019 ACINQ SAS
 *
 * Licensed under the Apache License, Version 2.0 (the "License");
 * you may not use this file except in compliance with the License.
 * You may obtain a copy of the License at
 *
 *     http://www.apache.org/licenses/LICENSE-2.0
 *
 * Unless required by applicable law or agreed to in writing, software
 * distributed under the License is distributed on an "AS IS" BASIS,
 * WITHOUT WARRANTIES OR CONDITIONS OF ANY KIND, either express or implied.
 * See the License for the specific language governing permissions and
 * limitations under the License.
 */

package fr.acinq.eclair

import java.io.File

import grizzled.slf4j.Logging

import scala.concurrent.ExecutionContext
<<<<<<< HEAD
import akka.actor.ActorSystem
=======
import scala.util.{Failure, Success}
>>>>>>> 87189591

/**
  * Created by PM on 25/01/2016.
  */
object Boot extends App with Logging {

  val datadir = new File(System.getProperty("eclair.datadir", System.getProperty("user.home") + "/.eclair"))

  try {
    val plugins = Plugin.loadPlugins(args.map(new File(_)))
    plugins.foreach(plugin => logger.info(s"loaded plugin ${plugin.getClass.getSimpleName}"))
    implicit val system: ActorSystem = ActorSystem("eclair-node")
    implicit val ec: ExecutionContext = system.dispatcher
    val setup = new Setup(datadir)
    plugins.foreach(_.onSetup(setup))
    setup.bootstrap onComplete {
      case Success(kit) => plugins.foreach(_.onKit(kit))
      case Failure(t) => onError(t)
    }
  } catch {
    case t: Throwable => onError(t)
  }

  def onError(t: Throwable): Unit = {
    val errorMsg = if (t.getMessage != null) t.getMessage else t.getClass.getSimpleName
    System.err.println(s"fatal error: $errorMsg")
    logger.error(s"fatal error: $errorMsg", t)
    System.exit(1)
  }
}<|MERGE_RESOLUTION|>--- conflicted
+++ resolved
@@ -18,14 +18,11 @@
 
 import java.io.File
 
+import akka.actor.ActorSystem
 import grizzled.slf4j.Logging
 
 import scala.concurrent.ExecutionContext
-<<<<<<< HEAD
-import akka.actor.ActorSystem
-=======
 import scala.util.{Failure, Success}
->>>>>>> 87189591
 
 /**
   * Created by PM on 25/01/2016.
