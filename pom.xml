--- conflicted
+++ resolved
@@ -4,11 +4,7 @@
 
     <groupId>fr.acinq.eclair</groupId>
     <artifactId>eclair_2.11</artifactId>
-<<<<<<< HEAD
-    <version>0.2-android-alpha7</version>
-=======
-    <version>0.2-electrumx-SNAPSHOT</version>
->>>>>>> de1cda0a
+    <version>0.2-android-electrumx-SNAPSHOT</version>
     <packaging>pom</packaging>
 
     <modules>
