<!--
  ~ Copyright 2018 ACINQ SAS
  ~
  ~ Licensed under the Apache License, Version 2.0 (the "License");
  ~ you may not use this file except in compliance with the License.
  ~ You may obtain a copy of the License at
  ~
  ~     http://www.apache.org/licenses/LICENSE-2.0
  ~
  ~ Unless required by applicable law or agreed to in writing, software
  ~ distributed under the License is distributed on an "AS IS" BASIS,
  ~ WITHOUT WARRANTIES OR CONDITIONS OF ANY KIND, either express or implied.
  ~ See the License for the specific language governing permissions and
  ~ limitations under the License.
  -->

<project xmlns="http://maven.apache.org/POM/4.0.0" xmlns:xsi="http://www.w3.org/2001/XMLSchema-instance"
         xsi:schemaLocation="http://maven.apache.org/POM/4.0.0 http://maven.apache.org/xsd/maven-4.0.0.xsd">
    <modelVersion>4.0.0</modelVersion>

    <groupId>fr.acinq.eclair</groupId>
    <artifactId>eclair_2.11</artifactId>
    <version>0.2-android-SNAPSHOT</version>
    <packaging>pom</packaging>

    <modules>
        <module>eclair-core</module>
        <module>eclair-node</module>
    </modules>

    <description>A scala implementation of the Lightning Network</description>
    <url>https://github.com/ACINQ/eclair</url>
    <name>${project.artifactId}</name>

    <licenses>
        <license>
            <url>https://raw.githubusercontent.com/ACINQ/eclair/master/LICENSE</url>
            <name>Apache License</name>
            <distribution>repo</distribution>
        </license>
    </licenses>

    <scm>
        <connection>scm:git:git@github.com:ACINQ/eclair.git</connection>
        <developerConnection>scm:git:git@github.com:ACINQ/eclair.git</developerConnection>
        <url>git@github.com:ACINQ/eclair.git</url>
    </scm>

    <developers>
        <developer>
            <id>dpad85</id>
        </developer>
        <developer>
            <id>pm47</id>
        </developer>
        <developer>
            <id>sstone</id>
        </developer>
    </developers>

    <properties>
        <project.build.sourceEncoding>UTF-8</project.build.sourceEncoding>
<<<<<<< HEAD
        <maven.compiler.source>1.7</maven.compiler.source>
        <maven.compiler.target>1.7</maven.compiler.target>
        <scala.version>2.11.11</scala.version>
=======
        <maven.compiler.source>1.8</maven.compiler.source>
        <maven.compiler.target>1.8</maven.compiler.target>
        <scala.version>2.11.12</scala.version>
>>>>>>> 34e51c19
        <scala.version.short>2.11</scala.version.short>
        <akka.version>2.3.14</akka.version>
        <sttp.version>1.3.9</sttp.version>
        <bitcoinlib.version>0.9.19</bitcoinlib.version>
        <guava.version>24.0-android</guava.version>
    </properties>

    <build>
        <pluginManagement>
            <plugins>
                <plugin>
                    <groupId>org.apache.maven.plugins</groupId>
                    <artifactId>maven-dependency-plugin</artifactId>
                    <version>3.0.2</version>
                </plugin>
                <plugin>
                    <groupId>org.apache.maven.plugins</groupId>
                    <artifactId>maven-jar-plugin</artifactId>
                    <version>3.0.2</version>
                </plugin>
                <plugin>
                    <groupId>com.github.chrisdchristo</groupId>
                    <artifactId>capsule-maven-plugin</artifactId>
                    <version>1.5.1</version>
                </plugin>
            </plugins>
        </pluginManagement>
        <plugins>
            <plugin>
                <groupId>org.codehaus.mojo</groupId>
                <artifactId>versions-maven-plugin</artifactId>
                <version>2.3</version>
            </plugin>
            <plugin>
                <groupId>pl.project13.maven</groupId>
                <artifactId>git-commit-id-plugin</artifactId>
                <version>2.2.3</version>
                <executions>
                    <execution>
                        <goals>
                            <goal>revision</goal>
                        </goals>
                        <configuration>
                            <failOnNoGitDirectory>false</failOnNoGitDirectory>
                        </configuration>
                    </execution>
                </executions>
            </plugin>
            <plugin>
                <groupId>net.alchim31.maven</groupId>
                <artifactId>scala-maven-plugin</artifactId>
                <version>3.4.2</version>
                <configuration>
                    <args combine.children="append">
                        <arg>-deprecation</arg>
                        <arg>-feature</arg>
                        <arg>-language:postfixOps</arg>
                        <arg>-language:implicitConversions</arg>
                        <arg>-Xfatal-warnings</arg>
                        <arg>-unchecked</arg>
                        <arg>-Xmax-classfile-name</arg>
                        <arg>140</arg>
			<!-- needed to compile Scala code on JDK9+ -->
                        <arg>-nobootcp</arg>
                    </args>
                    <scalaCompatVersion>${scala.version.short}</scalaCompatVersion>
                </configuration>
                <executions>
                    <execution>
                        <id>scalac</id>
                        <goals>
                            <goal>compile</goal>
                            <goal>testCompile</goal>
                        </goals>
                    </execution>
                    <execution>
                        <id>scaladoc</id>
                        <goals>
                            <goal>doc-jar</goal>
                        </goals>
                        <configuration>
                            <args>
                                <arg>-no-link-warnings</arg>
                            </args>
                        </configuration>
                    </execution>
                </executions>
            </plugin>
            <plugin>
                <groupId>org.apache.maven.plugins</groupId>
                <artifactId>maven-source-plugin</artifactId>
                <version>3.0.1</version>
                <executions>
                    <execution>
                        <id>attach-sources</id>
                        <goals>
                            <goal>jar</goal>
                        </goals>
                    </execution>
                </executions>
            </plugin>
            <plugin>
                <groupId>org.codehaus.mojo</groupId>
                <artifactId>build-helper-maven-plugin</artifactId>
                <version>3.0.0</version>
                <executions>
                    <execution>
                        <id>add-source</id>
                        <phase>generate-sources</phase>
                        <goals>
                            <goal>add-source</goal>
                        </goals>
                        <configuration>
                            <sources>
                                <source>src/main/scala</source>
                            </sources>
                        </configuration>
                    </execution>
                    <execution>
                        <id>add-test-source</id>
                        <phase>generate-test-sources</phase>
                        <goals>
                            <goal>add-test-source</goal>
                        </goals>
                        <configuration>
                            <sources>
                                <source>src/test/scala</source>
                            </sources>
                        </configuration>
                    </execution>
                </executions>
            </plugin>
            <!-- disable surefire -->
            <plugin>
                <groupId>org.apache.maven.plugins</groupId>
                <artifactId>maven-surefire-plugin</artifactId>
                <version>2.20</version>
                <configuration>
                    <skipTests>true</skipTests>
                </configuration>
            </plugin>
            <!-- enable scalatest -->
            <plugin>
                <groupId>org.scalatest</groupId>
                <artifactId>scalatest-maven-plugin</artifactId>
                <version>2.0.0</version>
                <configuration>
                    <parallel>false</parallel>
                    <systemProperties>
                        <buildDirectory>${project.build.directory}</buildDirectory>
                    </systemProperties>
                </configuration>
                <executions>
                    <execution>
                        <id>test</id>
                        <goals>
                            <goal>test</goal>
                        </goals>
                    </execution>
                </executions>
            </plugin>
        </plugins>
    </build>

    <repositories>
        <repository>
            <id>sonatype snapshots</id>
            <url>https://oss.sonatype.org/content/repositories/snapshots/</url>
        </repository>
    </repositories>

    <dependencies>
        <dependency>
            <groupId>org.scala-lang</groupId>
            <artifactId>scala-library</artifactId>
            <version>${scala.version}</version>
        </dependency>
        <dependency>
            <groupId>org.scalatest</groupId>
            <artifactId>scalatest_${scala.version.short}</artifactId>
            <version>3.0.5</version>
            <scope>test</scope>
        </dependency>
    </dependencies>
</project><|MERGE_RESOLUTION|>--- conflicted
+++ resolved
@@ -60,15 +60,9 @@
 
     <properties>
         <project.build.sourceEncoding>UTF-8</project.build.sourceEncoding>
-<<<<<<< HEAD
         <maven.compiler.source>1.7</maven.compiler.source>
         <maven.compiler.target>1.7</maven.compiler.target>
-        <scala.version>2.11.11</scala.version>
-=======
-        <maven.compiler.source>1.8</maven.compiler.source>
-        <maven.compiler.target>1.8</maven.compiler.target>
         <scala.version>2.11.12</scala.version>
->>>>>>> 34e51c19
         <scala.version.short>2.11</scala.version.short>
         <akka.version>2.3.14</akka.version>
         <sttp.version>1.3.9</sttp.version>
@@ -131,7 +125,7 @@
                         <arg>-unchecked</arg>
                         <arg>-Xmax-classfile-name</arg>
                         <arg>140</arg>
-			<!-- needed to compile Scala code on JDK9+ -->
+                        <!-- needed to compile Scala code on JDK9+ -->
                         <arg>-nobootcp</arg>
                     </args>
                     <scalaCompatVersion>${scala.version.short}</scalaCompatVersion>
