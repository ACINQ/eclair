--- conflicted
+++ resolved
@@ -43,12 +43,7 @@
         <project.build.sourceEncoding>UTF-8</project.build.sourceEncoding>
         <scala.version>2.11.7</scala.version>
         <scala.version.short>2.11</scala.version.short>
-<<<<<<< HEAD
         <akka.version>2.4.4</akka.version>
-        <spray.version>1.3.3</spray.version>
-=======
-        <akka.version>2.4.2</akka.version>
->>>>>>> 39774b23
         <bitcoinlib.version>0.9.5</bitcoinlib.version>
         <acinqtools.version>1.2</acinqtools.version>
     </properties>
