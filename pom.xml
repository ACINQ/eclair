--- conflicted
+++ resolved
@@ -60,16 +60,12 @@
 
     <properties>
         <project.build.sourceEncoding>UTF-8</project.build.sourceEncoding>
-<<<<<<< HEAD
         <maven.compiler.source>1.7</maven.compiler.source>
         <maven.compiler.target>1.7</maven.compiler.target>
-=======
-        <maven.compiler.source>11</maven.compiler.source>
-        <maven.compiler.target>11</maven.compiler.target>
->>>>>>> e0461ae0
         <scala.version>2.11.12</scala.version>
         <scala.version.short>2.11</scala.version.short>
-        <akka.version>2.3.14</akka.version>
+	<akka.version>2.3.14</akka.version>
+	<akka.http.version>10.0.11</akka.http.version>
         <sttp.version>1.3.9</sttp.version>
         <bitcoinlib.version>0.15</bitcoinlib.version>
         <guava.version>24.0-android</guava.version>
@@ -131,7 +127,7 @@
                         <arg>-unchecked</arg>
                         <arg>-Xmax-classfile-name</arg>
                         <arg>140</arg>
-                        <!-- needed to compile Scala code on JDK9+ -->
+			<!-- needed to compile Scala code on JDK9+ -->
                         <arg>-nobootcp</arg>
                     </args>
                     <jvmArgs>
