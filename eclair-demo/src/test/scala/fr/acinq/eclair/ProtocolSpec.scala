package fr.acinq.eclair

import fr.acinq.bitcoin.Crypto._
import fr.acinq.bitcoin._
import fr.acinq.eclair.channel.CommitmentSpec
import fr.acinq.eclair.channel.Scripts._
import lightning._
import lightning.locktime.Locktime.Blocks
import lightning.open_channel.anchor_offer
import org.junit.runner.RunWith
import org.scalatest.FunSuite
import org.scalatest.junit.JUnitRunner

@RunWith(classOf[JUnitRunner])
class ProtocolSpec extends FunSuite {
  val previousTx = Transaction.read("010000000190b491456fe93621c0576784bca98a2a63a0cb72035a34b4ffdd48a086dfee18000000006a473044022042ccc84c0faa8f3013862eb1e4327f73766c2c8a1a923ecd8b09a0e50b37449e022076476d1ce3240af8636adc5f6fd550fbed6bff61fbc2f530098120af5aba64660121038d847f4ecb4c297457b149485814d6bb8fa52fb86733bcc4d8f1a302437bfc01feffffff0240420f000000000017a914b5494294ea8ec4c4a00906c69187744d924b61de87e8387c44000000001976a914e3e20826a5dc4dfb7bb7b236a7ba62b55ec0ea6a88accf010000")
  val key: BinaryData = "9a d3 b5 0e fb 03 d9 de 58 7b df 91 8c dd 42 d8 69 03 2d 15 4d 4c 22 1c 88 ac ca f0 d4 a7 8c a0 01".filterNot(_.isSpaceChar)

  object Alice {
    val (_, commitKey) = Base58Check.decode("cVuzKWCszfvjkoJyUasvsrRdECriz8hSd1BDinRNzytwnXmX7m1g")
    val (_, finalKey) = Base58Check.decode("cRUfvpbRtMSqCFD1ADdvgPn5HfRLYuHCFYAr2noWnaRDNger2AoA")
    val commitPubKey = Crypto.publicKeyFromPrivateKey(commitKey)
    val finalPubKey = Crypto.publicKeyFromPrivateKey(finalKey)
    val R: BinaryData = "this is Alice's R".getBytes("UTF-8")
    val H: BinaryData = Crypto.sha256(R)
  }

  object Bob {
    val (_, commitKey) = Base58Check.decode("cSupnaiBh6jgTcQf9QANCB5fZtXojxkJQczq5kwfSBeULjNd5Ypo")
    val (_, finalKey) = Base58Check.decode("cQLk5fMydgVwJjygt9ta8GcUU4GXLumNiXJCQviibs2LE5vyMXey")
    val commitPubKey = Crypto.publicKeyFromPrivateKey(commitKey)
    val finalPubKey = Crypto.publicKeyFromPrivateKey(finalKey)
    val R: BinaryData = "this is Bob's R".getBytes("UTF-8")
    val H: BinaryData = Crypto.sha256(R)
  }

  test("create anchor tx pubscript") {
    val pubkey1: BinaryData = "02eb1a4be1a738f1808093279c7b055a944acdb573f22748cb262b9e374441dcbc"
    val pubkey2: BinaryData = "0255952997073d71d0912b140fe43dc13b93889db5223312076efce173b8188a69"
    assert(anchorPubkeyScript(pubkey1, pubkey2) === BinaryData("0020ee5923cf81831016ae7fe319a8b5b33596b23b25363fbd1e6246e142a5b3d6a8"))
  }


  test("create and spend anchor tx") {
    val (anchor, anchorOutputIndex) = makeAnchorTx(Alice.commitPubKey, Bob.commitPubKey, 10 * 1000, previousTx, 0, key)

    val spending = Transaction(version = 1,
      txIn = TxIn(OutPoint(anchor, anchorOutputIndex), Array.emptyByteArray, 0xffffffffL) :: Nil,
      txOut = TxOut(10 satoshi, OP_DUP :: OP_HASH160 :: OP_PUSHDATA(hash160(Alice.commitPubKey)) :: OP_EQUALVERIFY :: OP_CHECKSIG :: Nil) :: Nil,
      lockTime = 0)

    // we only need 2 signatures because this is a 2-on-3 multisig
    val redeemScript = multiSig2of2(Alice.commitPubKey, Bob.commitPubKey)
    val sig1 = Transaction.signInput(spending, 0, redeemScript, SIGHASH_ALL, anchor.txOut(anchorOutputIndex).amount, 1, Alice.commitKey)
    val sig2 = Transaction.signInput(spending, 0, redeemScript, SIGHASH_ALL, anchor.txOut(anchorOutputIndex).amount, 1, Bob.commitKey)
    val witness = if (isLess(Alice.commitPubKey, Bob.commitPubKey))
      ScriptWitness(Seq(BinaryData.empty, sig1, sig2, redeemScript))
    else
      ScriptWitness(Seq(BinaryData.empty, sig2, sig1, redeemScript))

    val signedTx = spending.copy(witness = Seq(witness))
    Transaction.correctlySpends(signedTx, Seq(anchor), ScriptFlags.STANDARD_SCRIPT_VERIFY_FLAGS)
  }

  test("create and spend commit tx") {
    val (anchor, anchorOutputIndex) = makeAnchorTx(Alice.commitPubKey, Bob.commitPubKey, 100000, previousTx, 0, key)
    val ours = open_channel(
      delay = locktime(Blocks(100)),
      revocationHash = Alice.H,
      commitKey = Alice.commitPubKey,
      finalKey = Alice.finalPubKey,
      anch = anchor_offer.WILL_CREATE_ANCHOR,
      nextRevocationHash = null,
      initialFeeRate = 1)
    val theirs = open_channel(
      delay = locktime(Blocks(100)),
      revocationHash = Bob.H,
      commitKey = Bob.commitPubKey,
      finalKey = Bob.finalPubKey,
      anch = anchor_offer.WONT_CREATE_ANCHOR,
      nextRevocationHash = null,
      initialFeeRate = 1)

    // we assume that Alice knows Bob's H
    val openAnchor = open_anchor(anchor.hash, anchorOutputIndex, 1000 * 1000)
    val spec = CommitmentSpec(Set(), ours.initialFeeRate, 1000 * 1000, 0, 1000 * 1000, 0)
    val tx = makeCommitTx(ours.finalKey, theirs.finalKey, theirs.delay, openAnchor.txid, openAnchor.outputIndex, Bob.H, spec)
    val redeemScript = multiSig2of2(Alice.commitPubKey, Bob.commitPubKey)
    val sigA: BinaryData = Transaction.signInput(tx, 0, redeemScript, SIGHASH_ALL, anchor.txOut(anchorOutputIndex).amount, 1, Alice.commitKey)

    // now Bob receives open anchor, creates Alice's commit tx and sends backs its signature.
    // this first commit tx sends all the funds to Alice and nothing to Bob
    val sigB: BinaryData = Transaction.signInput(tx, 0, redeemScript, SIGHASH_ALL, anchor.txOut(anchorOutputIndex).amount, 1, Bob.commitKey)
    val witness = witness2of2(sigA, sigB, Alice.commitPubKey, Bob.commitPubKey)
    val commitTx = tx.copy(witness = Seq(witness))
    Transaction.correctlySpends(commitTx, Seq(anchor), ScriptFlags.STANDARD_SCRIPT_VERIFY_FLAGS)

    // how do we spend our commit tx ?

    // we can spend it by providing Bob's R and his signature
    val spendingTx = {
      val tx = Transaction(version = 2,
        txIn = TxIn(OutPoint(commitTx, 0), Array.emptyByteArray, 0xffffffffL) :: Nil,
        txOut = TxOut(10 satoshi, OP_DUP :: OP_HASH160 :: OP_PUSHDATA(hash160(Bob.finalPubKey)) :: OP_EQUALVERIFY :: OP_CHECKSIG :: Nil) :: Nil,
        lockTime = 0)
      val redeemScript = redeemSecretOrDelay(ours.finalKey, locktime2long_csv(theirs.delay), theirs.finalKey, Bob.H)
<<<<<<< HEAD
      val sig: BinaryData = Transaction.signInput(tx, 0, Script.write(redeemScript), SIGHASH_ALL, commitTx.txOut(0).amount.toLong, 1, Bob.finalKey)
=======
      val sig: BinaryData = Transaction.signInput(tx, 0, Script.write(redeemScript), SIGHASH_ALL, commitTx.txOut(0).amount, 1, Bob.finalKey)
>>>>>>> 6993dd02
      val witness = ScriptWitness(sig :: Bob.R :: BinaryData(Script.write(redeemScript)) :: Nil)
      val sigScript = OP_PUSHDATA(sig) :: OP_PUSHDATA(Bob.R) :: OP_PUSHDATA(Script.write(redeemScript)) :: Nil
      //tx.updateSigScript(0, Script.write(sigScript))
      tx.copy(witness = Seq(witness))
    }

    // or

    Transaction.correctlySpends(spendingTx, Seq(commitTx), ScriptFlags.STANDARD_SCRIPT_VERIFY_FLAGS | ScriptFlags.SCRIPT_VERIFY_CHECKLOCKTIMEVERIFY | ScriptFlags.SCRIPT_VERIFY_CHECKSEQUENCEVERIFY)
  }

  test("sort binary data") {
    assert(!isLess(Array.emptyByteArray, Array.emptyByteArray))
    assert(isLess(fromHexString("aa"), fromHexString("bb")))
    assert(isLess(fromHexString("aabbcc"), fromHexString("bbbbcc")))
    assert(isLess(fromHexString("aa"), fromHexString("11aa")))
  }

  test("compute fees") {
    // from https://github.com/rustyrussell/lightning-rfc/blob/master/bolts/02-wire-protocol.md
    assert(computeFee(1112, 2) === 446)
  }
}<|MERGE_RESOLUTION|>--- conflicted
+++ resolved
@@ -104,11 +104,7 @@
         txOut = TxOut(10 satoshi, OP_DUP :: OP_HASH160 :: OP_PUSHDATA(hash160(Bob.finalPubKey)) :: OP_EQUALVERIFY :: OP_CHECKSIG :: Nil) :: Nil,
         lockTime = 0)
       val redeemScript = redeemSecretOrDelay(ours.finalKey, locktime2long_csv(theirs.delay), theirs.finalKey, Bob.H)
-<<<<<<< HEAD
-      val sig: BinaryData = Transaction.signInput(tx, 0, Script.write(redeemScript), SIGHASH_ALL, commitTx.txOut(0).amount.toLong, 1, Bob.finalKey)
-=======
       val sig: BinaryData = Transaction.signInput(tx, 0, Script.write(redeemScript), SIGHASH_ALL, commitTx.txOut(0).amount, 1, Bob.finalKey)
->>>>>>> 6993dd02
       val witness = ScriptWitness(sig :: Bob.R :: BinaryData(Script.write(redeemScript)) :: Nil)
       val sigScript = OP_PUSHDATA(sig) :: OP_PUSHDATA(Bob.R) :: OP_PUSHDATA(Script.write(redeemScript)) :: Nil
       //tx.updateSigScript(0, Script.write(sigScript))
