--- conflicted
+++ resolved
@@ -115,17 +115,6 @@
       log.info(s"session key length: $their_session_key_length")
       val their_session_key: BinaryData = data.drop(4).take(33)
       log.info(s"their_session_key=$their_session_key")
-<<<<<<< HEAD
-      val secrets_in = generate_secrets(ecdh(their_session_key, session_key.priv), their_session_key)
-      val secrets_out = generate_secrets(ecdh(their_session_key, session_key.priv), session_key.pub)
-      log.info(s"generated secrets_in=$secrets_in secrets_out=$secrets_out")
-      val cipher_in = aesDecryptCipher(secrets_in.aes_key, secrets_in.aes_iv)
-      val cipher_out = aesEncryptCipher(secrets_out.aes_key, secrets_out.aes_iv)
-      val our_auth = pkt(Auth(lightning.authenticate(Globals.Node.publicKey, bin2signature(Crypto.encodeSignature(Crypto.sign(Crypto.hash256(their_session_key), Globals.Node.privateKey))))))
-      val (d, new_totlen_out) = writeMsg(our_auth, secrets_out, cipher_out, 0)
-      them ! Write(ByteString.fromArray(d))
-      goto(IO_WAITING_FOR_AUTH) using SessionData(their_session_key, secrets_in, secrets_out, cipher_in, cipher_out, 0, new_totlen_out, BinaryData(Seq()))
-=======
       /**
         * BOLT #1:
         * sending-key: SHA256(shared-secret || sending-node-id)
@@ -142,31 +131,19 @@
         * session_sig is a valid secp256k1 ECDSA signature encoded as a 32-byte big endian R value, followed by a 32-byte big endian S value.
         * session_sig is the signature of the SHA256 of SHA256 of the receivers node_id, using the secret key corresponding to the sender's node_id.
         */
-      val sig: BinaryData = Crypto.encodeSignature(Crypto.sign(Crypto.hash256(their_session_key), Globals.node_id.priv))
-      val our_auth = pkt(Auth(lightning.authenticate(Globals.node_id.pub, bin2signature(sig))))
+      val sig: BinaryData = Crypto.encodeSignature(Crypto.sign(Crypto.hash256(their_session_key), Globals.Node.privateKey))
+      val our_auth = pkt(Auth(lightning.authenticate(Globals.Node.publicKey, bin2signature(sig))))
 
       val encryptor = Encryptor(sending_key, 0)
       val encryptor1 = send(encryptor, our_auth)
       val decryptor = Decryptor(receiving_key, 0)
 
       goto(IO_WAITING_FOR_AUTH) using SessionData(their_session_key, decryptor, encryptor1)
->>>>>>> c7e8255a
   }
 
   when(IO_WAITING_FOR_AUTH) {
     case Event(Received(chunk), s@SessionData(theirpub, decryptor, encryptor)) =>
       log.debug(s"received chunk=${BinaryData(chunk)}")
-<<<<<<< HEAD
-      val (rest, new_totlen_in) = split(acc_in ++ chunk, secrets_in, cipher_in, totlen_in, m => self ! pkt.parseFrom(m))
-      stay using s.copy(totlen_in = new_totlen_in, acc_in = rest)
-
-    case Event(pkt(Auth(auth)), s: SessionData) =>
-      val theirNodeId: String = BinaryData(auth.nodeId.key.toByteArray).toString
-      log.info(s"theirNodeId=${theirNodeId}")
-      assert(Crypto.verifySignature(Crypto.hash256(session_key.pub), signature2bin(auth.sessionSig), pubkey2bin(auth.nodeId)), "auth failed")
-      val channel = context.actorOf(Channel.props(self, blockchain, our_params, theirNodeId), name = "channel")
-      goto(IO_NORMAL) using Normal(channel, s)
-=======
       val decryptor1 = Decryptor.add(decryptor, chunk)
       decryptor1.body match {
         case None => stay using s.copy(decryptor = decryptor1)
@@ -181,7 +158,6 @@
           val channel = context.actorOf(Channel.props(self, blockchain, our_params), name = "channel")
           goto(IO_NORMAL) using Normal(channel, s.copy(decryptor = decryptor1.copy(header = None, body = None)))
      }
->>>>>>> c7e8255a
   }
 
   when(IO_NORMAL) {
@@ -197,13 +173,8 @@
           stay using Normal(channel, s.copy(decryptor = decryptor1.copy(header = None, body = None)))
       }
 
-<<<<<<< HEAD
-    case Event(packet: pkt, n@Normal(channel, s@SessionData(theirpub, secrets_in, secrets_out, cipher_in, cipher_out, totlen_in, totlen_out, acc_in))) =>
-      log.debug(s"receiving $packet")
-=======
     case Event(packet: pkt, n@Normal(channel, s@SessionData(theirpub, decryptor, encryptor))) =>
       log.debug(s"sending $packet")
->>>>>>> c7e8255a
       packet.pkt match {
         case Open(o) => channel ! o
         case OpenAnchor(o) => channel ! o
@@ -235,16 +206,9 @@
         case o: close_signature => pkt(CloseSignature(o))
         case o: error => pkt(Error(o))
       }
-<<<<<<< HEAD
-      log.debug(s"sending $packet")
-      val (data, new_totlen_out) = writeMsg(packet, secrets_out, cipher_out, totlen_out)
-      them ! Write(ByteString.fromArray(data))
-      stay using n.copy(sessionData = s.copy(totlen_out = new_totlen_out))
-=======
       log.debug(s"receiving $packet")
       val encryptor1 = send(encryptor, packet)
       stay using n.copy(sessionData = s.copy(encryptor = encryptor1))
->>>>>>> c7e8255a
 
     case Event(cmd: Command, n@Normal(channel, _)) =>
       channel forward cmd
