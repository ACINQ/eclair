--- conflicted
+++ resolved
@@ -15,13 +15,8 @@
   * /!\ Not scalable /!\
   * Created by PM on 28/08/2015.
   */
-<<<<<<< HEAD
-class PollingWatcher(client: BitcoinJsonRPCClient)(implicit ec: ExecutionContext = ExecutionContext.global) extends Actor with ActorLogging {
 
-  import fr.acinq.eclair.blockchain.BitcoinRpcClient._
-=======
 class PollingWatcher(client: ExtendedBitcoinClient)(implicit ec: ExecutionContext = ExecutionContext.global) extends Actor with ActorLogging {
->>>>>>> bafd2a0d
 
   context.become(watching(Map()))
 
@@ -61,20 +56,12 @@
 
     case Publish(tx) =>
       log.info(s"publishing tx $tx")
-<<<<<<< HEAD
-      publishTransaction(client, tx).onFailure {
-        case t: Throwable => log.error(t, s"cannot publish tx ${Hex.toHexString(Transaction.write(tx))}")
-      }
-
-    case MakeAnchor(ourCommitPub, theirCommitPub, amount) =>
-      makeAnchorTx(client, ourCommitPub, theirCommitPub, amount).pipeTo(sender)
-=======
       client.publishTransaction(tx).onFailure {
         case t: Throwable => log.error(t, s"cannot publish tx ${Hex.toHexString(Transaction.write(tx, Protocol.PROTOCOL_VERSION | Transaction.SERIALIZE_TRANSACTION_WITNESS))}")
       }
 
     case MakeAnchor(ourCommitPub, theirCommitPub, amount) =>
       client.makeAnchorTx(ourCommitPub, theirCommitPub, amount).pipeTo(sender)
->>>>>>> bafd2a0d
+
   }
 }