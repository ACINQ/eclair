--- conflicted
+++ resolved
@@ -76,13 +76,7 @@
 // when requesting a mutual close, we wait for as much as this timeout, then unilateral close
 case object INPUT_CLOSE_COMPLETE_TIMEOUT
 
-
-<<<<<<< HEAD
-sealed trait BlockchainEvent
-=======
-
 sealed trait BitcoinEvent
->>>>>>> c7cc38d2
 
 case object BITCOIN_ANCHOR_DEPTHOK extends BitcoinEvent
 
