--- conflicted
+++ resolved
@@ -542,12 +542,8 @@
             case value if value == d.ourSignature.closeFee => value + 2
             case value => value
           }
-<<<<<<< HEAD
           val (finalTx, ourCloseSig) = makeFinalTx(d.commitments, d.ourShutdown.scriptPubkey, d.theirShutdown.scriptPubkey, Satoshi(closeFee))
-=======
-          val (finalTx, ourCloseSig) = makeFinalTx(d.commitments, d.ourClearing.scriptPubkey, d.theirClearing.scriptPubkey, Satoshi(closeFee))
           log.info(s"finalTxId=${finalTx.txid}")
->>>>>>> c7cc38d2
           them ! ourCloseSig
           if (closeFee == theirCloseFee) {
             val signedTx = addSigs(d.commitments.ourParams, d.commitments.theirParams, d.commitments.anchorOutput.amount, finalTx, ourCloseSig.sig, theirSig)
@@ -562,7 +558,7 @@
           throw new RuntimeException("cannot verify their close signature", cause)
       }
 
-    case Event((BITCOIN_ANCHOR_SPENT, tx: Transaction), d: DATA_NEGOTIATING) if tx.txid == makeFinalTx(d.commitments, d.ourClearing.scriptPubkey, d.theirClearing.scriptPubkey, Satoshi(d.ourSignature.closeFee))._1.txid =>
+    case Event((BITCOIN_ANCHOR_SPENT, tx: Transaction), d: DATA_NEGOTIATING) if tx.txid == makeFinalTx(d.commitments, d.ourShutdown.scriptPubkey, d.theirShutdown.scriptPubkey, Satoshi(d.ourSignature.closeFee))._1.txid =>
       // happens when we agreed on a closeSig, but we don't know it yet: we receive the watcher notification before their close_signature (which will match ours)
       stay()
 
@@ -581,7 +577,6 @@
       stay()
 
     case Event((BITCOIN_ANCHOR_SPENT, tx: Transaction), d: DATA_CLOSING) if Some(tx.txid) == d.mutualClosePublished.map(_.txid) =>
-
       // we just published a mutual close tx, we are notified but it's alright
       stay()
 
