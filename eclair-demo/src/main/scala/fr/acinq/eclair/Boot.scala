--- conflicted
+++ resolved
@@ -58,17 +58,10 @@
     case "local" => system.actorOf(Props[LocalPaymentHandler], name = "payment-handler")
     case "noop" => system.actorOf(Props[NoopPaymentHandler], name = "payment-handler")
   }
-<<<<<<< HEAD
-  val register = system.actorOf(Register.props(blockchain, paymentHandler), name = "register")
-  val router = system.actorOf(Router.props(new ExtendedBitcoinClient(bitcoin_client)), name = "router")
+  val register = system.actorOf(Register.props(watcher, paymentHandler), name = "register")
+  val router = system.actorOf(Router.props(blockCount), name = "router")
   val ircWatcher = system.actorOf(Props[IRCWatcher], "irc")
-
-=======
-  val register = system.actorOf(Register.props(watcher, paymentHandler), name = "register")
-  val router = system.actorOf(IRCRouter.props(blockCount), name = "router")
->>>>>>> c7cc38d2
   val server = system.actorOf(Server.props(config.getString("eclair.server.host"), config.getInt("eclair.server.port"), register), "server")
-
 
   val _setup = this
   val api = new Service {
