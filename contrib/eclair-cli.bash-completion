# bash completion for eclair-cli
# copy to /etc/bash_completion.d/
# created by Stadicus

_eclair-cli()
{
    local cur prev opts cmds

    # eclair-cli might not be in $PATH
    local eclaircli
    ecli="$1"

    COMPREPLY=()
    cur="${COMP_WORDS[COMP_CWORD]}"
    prev="${COMP_WORDS[COMP_CWORD-1]}"

    case "$cur" in
        -*=*)
            return 0
            ;;
        *)
            # works fine, but is too slow at the moment.
            # allopts=$($eclaircli help 2>&1 | awk '$1 ~ /^"/ { sub(/,/, ""); print $1}' | sed 's/[":]//g')
<<<<<<< HEAD
            allopts="getinfo connect open close forceclose updaterelayfee peers channels channel closedchannels allnodes allchannels allupdates findroute findroutetonode findroutebetweennodes parseinvoice payinvoice sendtonode getsentinfo createinvoice getinvoice listinvoices listpendinginvoices listreceivedpayments getreceivedinfo audit networkfees channelstats"
=======
            allopts="getinfo connect open cpfpbumpfees close forceclose updaterelayfee peers channels channel allnodes allchannels allupdates findroute findroutetonode findroutebetweennodes parseinvoice payinvoice sendtonode getsentinfo createinvoice getinvoice listinvoices listpendinginvoices listreceivedpayments getreceivedinfo audit networkfees channelstats"
>>>>>>> ee63c65a

            if ! [[ " $allopts " =~ " $prev " ]]; then          # prevent double arguments
                if [[ -z "$cur" || "$cur" =~ ^[a-z] ]]; then
                    opts=${allopts}
                fi
            fi

            if [[ -z "$cur" || "$cur" =~ ^- ]]; then
               cmds=$($ecli 2>&1 | awk '$1 ~ /^-/ { sub(/,/, ""); print $1}')
            fi

            COMPREPLY=( $(compgen -W "${cmds} ${opts}" -- ${cur}) )
    esac
}
complete -F _eclair-cli eclair-cli<|MERGE_RESOLUTION|>--- conflicted
+++ resolved
@@ -21,11 +21,7 @@
         *)
             # works fine, but is too slow at the moment.
             # allopts=$($eclaircli help 2>&1 | awk '$1 ~ /^"/ { sub(/,/, ""); print $1}' | sed 's/[":]//g')
-<<<<<<< HEAD
-            allopts="getinfo connect open close forceclose updaterelayfee peers channels channel closedchannels allnodes allchannels allupdates findroute findroutetonode findroutebetweennodes parseinvoice payinvoice sendtonode getsentinfo createinvoice getinvoice listinvoices listpendinginvoices listreceivedpayments getreceivedinfo audit networkfees channelstats"
-=======
-            allopts="getinfo connect open cpfpbumpfees close forceclose updaterelayfee peers channels channel allnodes allchannels allupdates findroute findroutetonode findroutebetweennodes parseinvoice payinvoice sendtonode getsentinfo createinvoice getinvoice listinvoices listpendinginvoices listreceivedpayments getreceivedinfo audit networkfees channelstats"
->>>>>>> ee63c65a
+            allopts="getinfo connect open cpfpbumpfees close forceclose updaterelayfee peers channels channel closedchannels allnodes allchannels allupdates findroute findroutetonode findroutebetweennodes parseinvoice payinvoice sendtonode getsentinfo createinvoice getinvoice listinvoices listpendinginvoices listreceivedpayments getreceivedinfo audit networkfees channelstats"
 
             if ! [[ " $allopts " =~ " $prev " ]]; then          # prevent double arguments
                 if [[ -z "$cur" || "$cur" =~ ^[a-z] ]]; then
