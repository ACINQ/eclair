--- conflicted
+++ resolved
@@ -155,15 +155,10 @@
   receive      | description                                                                            | generate a payment request without a required amount (can be useful for donations)
   receive      | amountMsat, description                                                                | generate a payment request for a given amount
   receive      | amountMsat, description, expirySeconds                                                 | generate a payment request for a given amount that expires after given number of seconds
-<<<<<<< HEAD
-  parseinvoice | paymentRequest                                                                         | returns node, amount and payment hash in an invoice/paymentRequest
-  findroute    | paymentRequest|nodeId                                                                  | given a payment request or nodeID checks if there is a valid payment route returns JSON with attempts, nodes and channels of route
-=======
-  checkinvoice | paymentRequest                                                                         | returns node, amount and payment hash in an invoice/paymentRequest
+  parseinvoice | paymentRequest                                                                         | returns node, amount and payment hash in a payment request
   findroute    | paymentRequest                                                                         | returns nodes and channels of the route for this payment request if there is any
   findroute    | paymentRequest, amountMsat                                                             | returns nodes and channels of the route for this payment request and amount, if there is any
   findroute    | nodeId, amountMsat                                                                     | returns nodes and channels of the route to the nodeId, if there is any
->>>>>>> 6d638e99
   send         | amountMsat, paymentHash, nodeId                                                        | send a payment to a lightning node
   send         | paymentRequest                                                                         | send a payment to a lightning node using a BOLT11 payment request
   send         | paymentRequest, amountMsat                                                             | send a payment to a lightning node using a BOLT11 payment request and a custom amount
